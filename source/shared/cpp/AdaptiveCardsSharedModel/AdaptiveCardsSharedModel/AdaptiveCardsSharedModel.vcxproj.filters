--- conflicted
+++ resolved
@@ -99,12 +99,9 @@
     <ClCompile Include="..\..\ObjectModel\ToggleInput.cpp">
       <Filter>Source Files</Filter>
     </ClCompile>
-<<<<<<< HEAD
     <ClCompile Include="..\..\ObjectModel\MarkDownParser.cpp">
       <Filter>Source Files</Filter>
     </ClCompile>
-=======
->>>>>>> dec0f3ad
     <ClCompile Include="..\..\ObjectModel\ActionParserRegistration.cpp">
       <Filter>Source Files</Filter>
     </ClCompile>
@@ -197,12 +194,9 @@
     <ClInclude Include="..\..\ObjectModel\ToggleInput.h">
       <Filter>Source Files</Filter>
     </ClInclude>
-<<<<<<< HEAD
     <ClInclude Include="..\..\ObjectModel\MarkDownParser.h">
       <Filter>Source Files</Filter>
     </ClInclude>
-=======
->>>>>>> dec0f3ad
     <ClInclude Include="..\..\ObjectModel\ActionParserRegistration.h">
       <Filter>Source Files</Filter>
     </ClInclude>
