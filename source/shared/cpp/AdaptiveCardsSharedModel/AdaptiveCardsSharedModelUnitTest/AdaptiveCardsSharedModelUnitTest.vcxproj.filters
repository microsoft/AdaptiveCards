﻿<?xml version="1.0" encoding="utf-8"?>
<Project ToolsVersion="4.0" xmlns="http://schemas.microsoft.com/developer/msbuild/2003">
  <ItemGroup>
    <Filter Include="Source Files">
      <UniqueIdentifier>{4FC737F1-C7A5-4376-A066-2A32D752A2FF}</UniqueIdentifier>
      <Extensions>cpp;c;cc;cxx;def;odl;idl;hpj;bat;asm;asmx</Extensions>
    </Filter>
    <Filter Include="Header Files">
      <UniqueIdentifier>{93995380-89BD-4b04-88EB-625FBE52EBFB}</UniqueIdentifier>
      <Extensions>h;hh;hpp;hxx;hm;inl;inc;xsd</Extensions>
    </Filter>
    <Filter Include="Resource Files">
      <UniqueIdentifier>{67DA6AB6-F800-4c08-8B7A-83BB121AAD01}</UniqueIdentifier>
      <Extensions>rc;ico;cur;bmp;dlg;rc2;rct;bin;rgs;gif;jpg;jpeg;jpe;resx;tiff;tif;png;wav;mfcribbon-ms</Extensions>
    </Filter>
  </ItemGroup>
  <ItemGroup>
    <ClInclude Include="stdafx.h">
      <Filter>Header Files</Filter>
    </ClInclude>
    <ClInclude Include="targetver.h">
      <Filter>Header Files</Filter>
    </ClInclude>
    <ClInclude Include="EverythingBagel.h">
      <Filter>Header Files</Filter>
    </ClInclude>
  </ItemGroup>
  <ItemGroup>
    <ClCompile Include="stdafx.cpp">
      <Filter>Source Files</Filter>
    </ClCompile>
    <ClCompile Include="DateAndTimeUnitTest.cpp">
      <Filter>Source Files</Filter>
    </ClCompile>
    <ClCompile Include="MarkDownUnitTest.cpp">
      <Filter>Source Files</Filter>
    </ClCompile>
    <ClCompile Include="AdditionalPropertiesTest.cpp">
      <Filter>Source Files</Filter>
    </ClCompile>
    <ClCompile Include="CustomParsingForIOSTest.cpp">
      <Filter>Source Files</Filter>
    </ClCompile>
    <ClCompile Include="ObjectModelTest.cpp">
      <Filter>Source Files</Filter>
    </ClCompile>
    <ClCompile Include="ExplicitDimensionTest.cpp">
      <Filter>Source Files</Filter>
    </ClCompile>
    <ClCompile Include="ResourceInformationTests.cpp">
      <Filter>Source Files</Filter>
    </ClCompile>
    <ClCompile Include="ParseUtilTest.cpp">
      <Filter>Source Files</Filter>
    </ClCompile>
    <ClCompile Include="ImageBackgroundColorTest.cpp">
      <Filter>Source Files</Filter>
    </ClCompile>
    <ClCompile Include="ParserRegistrationTest.cpp">
      <Filter>Source Files</Filter>
    </ClCompile>
    <ClCompile Include="AdaptiveCardParseExceptionTest.cpp">
      <Filter>Source Files</Filter>
    </ClCompile>
    <ClCompile Include="EverythingBagel.cpp">
      <Filter>Source Files</Filter>
    </ClCompile>
    <ClCompile Include="FactUnitTest.cpp">
      <Filter>Source Files</Filter>
    </ClCompile>
    <ClCompile Include="SemanticVersionTest.cpp">
      <Filter>Source Files</Filter>
    </ClCompile>
    <ClCompile Include="FontStylesUnitTest.cpp">
      <Filter>Source Files</Filter>
    </ClCompile>
<<<<<<< HEAD
    <ClCompile Include="Base64Test.cpp">
=======
    <ClCompile Include="EnumTest.cpp">
>>>>>>> 09ee8cb3
      <Filter>Source Files</Filter>
    </ClCompile>
  </ItemGroup>
</Project><|MERGE_RESOLUTION|>--- conflicted
+++ resolved
@@ -74,11 +74,10 @@
     <ClCompile Include="FontStylesUnitTest.cpp">
       <Filter>Source Files</Filter>
     </ClCompile>
-<<<<<<< HEAD
     <ClCompile Include="Base64Test.cpp">
-=======
+      <Filter>Source Files</Filter>
+    </ClCompile>
     <ClCompile Include="EnumTest.cpp">
->>>>>>> 09ee8cb3
       <Filter>Source Files</Filter>
     </ClCompile>
   </ItemGroup>
