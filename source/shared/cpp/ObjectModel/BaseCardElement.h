#pragma once

#include "pch.h"
#include "Enums.h"
#include "json/json.h"
#include "BaseActionElement.h"
#include "ParseUtil.h"
#include "Separator.h"

namespace AdaptiveCards
{
class Container;
class BaseCardElement
{
public:
<<<<<<< HEAD
    BaseCardElement(CardElementType type, Spacing spacing, std::shared_ptr<Separator> separator, std::string speak);
=======
    BaseCardElement(CardElementType type, Spacing spacing, bool separator, std::string speak);
>>>>>>> 128a7f77
    BaseCardElement(CardElementType type);

    virtual ~BaseCardElement();

<<<<<<< HEAD
    std::shared_ptr<Separator> GetSeparator() const;
    void SetSeparator(const std::shared_ptr<Separator> value);
=======
    /* Issue #629 to make separator an object
    std::shared_ptr<Separator> GetSeparator() const;
    void SetSeparator(const std::shared_ptr<Separator> value);
    */

    bool GetSeparator() const;
    void SetSeparator(const bool value);
>>>>>>> 128a7f77

    Spacing GetSpacing() const;
    void SetSpacing(const Spacing value);

    std::string GetSpeak() const;
    void SetSpeak(const std::string value);

    const CardElementType GetElementType() const;

    virtual std::string Serialize() = 0;

    template <typename T>
    static std::shared_ptr<T> Deserialize(const Json::Value& json);

    virtual Json::Value SerializeToJsonValue();

protected:
    static std::shared_ptr<BaseActionElement> DeserializeSelectAction(const Json::Value& json, AdaptiveCardSchemaKey key);
    static Json::Value SerializeSelectAction(const std::shared_ptr<BaseActionElement> selectAction);

private:
    static const std::unordered_map<ActionType, std::function<std::shared_ptr<BaseActionElement>(const Json::Value&)>, EnumHash> ActionParsers;
    CardElementType m_type;
    Spacing m_spacing;
<<<<<<< HEAD
    std::shared_ptr<Separator> m_separator;
=======
    //std::shared_ptr<Separator> m_separator; Issue #629 to make separator an object
    bool m_separator;
>>>>>>> 128a7f77
    std::string m_speak;
};

template <typename T>
std::shared_ptr<T> BaseCardElement::Deserialize(const Json::Value& json)
{
    std::shared_ptr<T> cardElement = std::make_shared<T>();
    std::shared_ptr<BaseCardElement> baseCardElement = cardElement;

    ParseUtil::ThrowIfNotJsonObject(json);

    baseCardElement->SetSpeak(ParseUtil::GetString(json, AdaptiveCardSchemaKey::Speak));
    baseCardElement->SetSpacing(
            ParseUtil::GetEnumValue<Spacing>(json, AdaptiveCardSchemaKey::Spacing, Spacing::Default, SpacingFromString)); 
<<<<<<< HEAD
  
=======
    baseCardElement->SetSeparator(ParseUtil::GetBool(json, AdaptiveCardSchemaKey::Separator, false));
  
    /* Issue #629 to make separator an object
>>>>>>> 128a7f77
    Json::Value separatorJson = json.get(AdaptiveCardSchemaKeyToString(AdaptiveCardSchemaKey::Separator), Json::Value());
    if (!separatorJson.empty())
    {
        baseCardElement->SetSeparator(Separator::Deserialize(separatorJson));
    }
<<<<<<< HEAD
=======
    */
>>>>>>> 128a7f77

    return cardElement;
}
}<|MERGE_RESOLUTION|>--- conflicted
+++ resolved
@@ -13,19 +13,11 @@
 class BaseCardElement
 {
 public:
-<<<<<<< HEAD
-    BaseCardElement(CardElementType type, Spacing spacing, std::shared_ptr<Separator> separator, std::string speak);
-=======
     BaseCardElement(CardElementType type, Spacing spacing, bool separator, std::string speak);
->>>>>>> 128a7f77
     BaseCardElement(CardElementType type);
 
     virtual ~BaseCardElement();
 
-<<<<<<< HEAD
-    std::shared_ptr<Separator> GetSeparator() const;
-    void SetSeparator(const std::shared_ptr<Separator> value);
-=======
     /* Issue #629 to make separator an object
     std::shared_ptr<Separator> GetSeparator() const;
     void SetSeparator(const std::shared_ptr<Separator> value);
@@ -33,7 +25,6 @@
 
     bool GetSeparator() const;
     void SetSeparator(const bool value);
->>>>>>> 128a7f77
 
     Spacing GetSpacing() const;
     void SetSpacing(const Spacing value);
@@ -58,12 +49,8 @@
     static const std::unordered_map<ActionType, std::function<std::shared_ptr<BaseActionElement>(const Json::Value&)>, EnumHash> ActionParsers;
     CardElementType m_type;
     Spacing m_spacing;
-<<<<<<< HEAD
-    std::shared_ptr<Separator> m_separator;
-=======
     //std::shared_ptr<Separator> m_separator; Issue #629 to make separator an object
     bool m_separator;
->>>>>>> 128a7f77
     std::string m_speak;
 };
 
@@ -78,22 +65,15 @@
     baseCardElement->SetSpeak(ParseUtil::GetString(json, AdaptiveCardSchemaKey::Speak));
     baseCardElement->SetSpacing(
             ParseUtil::GetEnumValue<Spacing>(json, AdaptiveCardSchemaKey::Spacing, Spacing::Default, SpacingFromString)); 
-<<<<<<< HEAD
-  
-=======
     baseCardElement->SetSeparator(ParseUtil::GetBool(json, AdaptiveCardSchemaKey::Separator, false));
   
     /* Issue #629 to make separator an object
->>>>>>> 128a7f77
     Json::Value separatorJson = json.get(AdaptiveCardSchemaKeyToString(AdaptiveCardSchemaKey::Separator), Json::Value());
     if (!separatorJson.empty())
     {
         baseCardElement->SetSeparator(Separator::Deserialize(separatorJson));
     }
-<<<<<<< HEAD
-=======
     */
->>>>>>> 128a7f77
 
     return cardElement;
 }
