#pragma once

#include "pch.h"
#include "Enums.h"
#include "json/json.h"
#include "BaseActionElement.h"
#include "BaseElement.h"
#include "ElementParserRegistration.h"
#include "Separator.h"
#include "RemoteResourceInformation.h"

namespace AdaptiveSharedNamespace
{
<<<<<<< HEAD
    class Container;
    class BaseCardElement
=======
    class BaseCardElement : public BaseElement
>>>>>>> eeab854d
    {
    public:
        BaseCardElement(CardElementType type, Spacing spacing, bool separator, HeightType height);
        BaseCardElement(CardElementType type);

        BaseCardElement() = default;
        BaseCardElement(const BaseCardElement&) = default;
        BaseCardElement(BaseCardElement&&) = default;
        BaseCardElement& operator=(const BaseCardElement&) = default;
        BaseCardElement& operator=(BaseCardElement&&) = default;
        ~BaseCardElement() = default;

        Json::Value SerializeToJsonValue() const override;

        virtual bool GetSeparator() const;
        virtual void SetSeparator(const bool value);

        HeightType GetHeight() const;
        void SetHeight(const HeightType value);

        virtual Spacing GetSpacing() const;
        virtual void SetSpacing(const Spacing value);

        virtual bool GetIsVisible() const;
        virtual void SetIsVisible(const bool value);

        virtual const CardElementType GetElementType() const;

        template<typename T> static std::shared_ptr<T> Deserialize(ParseContext& context, const Json::Value& json);

        static void ParseJsonObject(AdaptiveSharedNamespace::ParseContext& context, const Json::Value& json, std::shared_ptr<BaseElement>& element);

    protected:
        static Json::Value SerializeSelectAction(const std::shared_ptr<BaseActionElement> selectAction);
        void PopulateKnownPropertiesSet() override;

    private:
        CardElementType m_type;
        Spacing m_spacing;
        HeightType m_height;
        bool m_separator;
        bool m_isVisible;
    };

    template<typename T> std::shared_ptr<T> BaseCardElement::Deserialize(ParseContext& context, const Json::Value& json)
    {
        std::shared_ptr<T> cardElement = std::make_shared<T>();
        std::shared_ptr<BaseCardElement> baseCardElement = std::static_pointer_cast<BaseCardElement>(cardElement);

        ParseUtil::ThrowIfNotJsonObject(json);

        baseCardElement->DeserializeBase<BaseCardElement>(context, json);

        baseCardElement->SetHeight(
            ParseUtil::GetEnumValue<HeightType>(json, AdaptiveCardSchemaKey::Height, HeightType::Auto, HeightTypeFromString));
        baseCardElement->SetIsVisible(ParseUtil::GetBool(json, AdaptiveCardSchemaKey::IsVisible, true));
        baseCardElement->SetSeparator(ParseUtil::GetBool(json, AdaptiveCardSchemaKey::Separator, false));
        baseCardElement->SetSpacing(
            ParseUtil::GetEnumValue<Spacing>(json, AdaptiveCardSchemaKey::Spacing, Spacing::Default, SpacingFromString));

        // Walk all properties and put any unknown ones in the additional properties json
        for (auto it = json.begin(); it != json.end(); ++it)
        {
            const std::string key{it.key().asCString()};
            if (baseCardElement->m_knownProperties.find(key) == baseCardElement->m_knownProperties.end())
            {
                baseCardElement->m_additionalProperties[key] = *it;
            }
        }

        return cardElement;
    }
}<|MERGE_RESOLUTION|>--- conflicted
+++ resolved
@@ -11,12 +11,7 @@
 
 namespace AdaptiveSharedNamespace
 {
-<<<<<<< HEAD
-    class Container;
-    class BaseCardElement
-=======
     class BaseCardElement : public BaseElement
->>>>>>> eeab854d
     {
     public:
         BaseCardElement(CardElementType type, Spacing spacing, bool separator, HeightType height);
