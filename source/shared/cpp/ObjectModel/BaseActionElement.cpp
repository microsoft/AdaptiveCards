// Copyright (c) Microsoft Corporation. All rights reserved.
// Licensed under the MIT License.
#include "pch.h"
#include "BaseActionElement.h"
#include "BaseElement.h"
#include "ParseUtil.h"

using namespace AdaptiveSharedNamespace;

constexpr const char* const BaseActionElement::defaultStyle;

BaseActionElement::BaseActionElement(ActionType type) : m_style(BaseActionElement::defaultStyle), m_type(type), m_mode(Mode::Primary)
{
    SetTypeString(ActionTypeToString(type));
    PopulateKnownPropertiesSet();
}

const std::string& BaseActionElement::GetTitle() const
{
    return m_title;
}

void BaseActionElement::SetTitle(std::string&& value)
{
    m_title = std::move(value);
}

void BaseActionElement::SetTitle(const std::string& value)
{
    m_title = value;
}

const std::string& BaseActionElement::GetIconUrl() const
{
    return m_iconUrl;
}

void BaseActionElement::SetIconUrl(std::string&& value)
{
    m_iconUrl = std::move(value);
}

void BaseActionElement::SetIconUrl(const std::string& value)
{
    m_iconUrl = value;
}

const std::string& BaseActionElement::GetStyle() const
{
    return m_style;
}

void BaseActionElement::SetStyle(std::string&& value)
{
    m_style = std::move(value);
}

void BaseActionElement::SetStyle(const std::string& value)
{
    m_style = value;
}

<<<<<<< HEAD
const std::string& BaseActionElement::GetTooltip() const
{
    return m_tooltip;
}

void BaseActionElement::SetTooltip(std::string&& value)
{
    m_tooltip = std::move(value);
}

void BaseActionElement::SetTooltip(const std::string& value)
{
    m_tooltip = value;
=======
void BaseActionElement::SetMode(const Mode value)
{
    m_mode = value;
>>>>>>> 923212e2
}

ActionType BaseActionElement::GetElementType() const
{
    return m_type;
}

Mode BaseActionElement::GetMode() const
{
    return m_mode;
}

Json::Value BaseActionElement::SerializeToJsonValue() const
{
    Json::Value root = BaseElement::SerializeToJsonValue();

    if (!m_iconUrl.empty())
    {
        root[AdaptiveCardSchemaKeyToString(AdaptiveCardSchemaKey::IconUrl)] = m_iconUrl;
    }

    if (!m_title.empty())
    {
        root[AdaptiveCardSchemaKeyToString(AdaptiveCardSchemaKey::Title)] = m_title;
    }

    if (!m_style.empty() && (m_style.compare(defaultStyle) != 0))
    {
        root[AdaptiveCardSchemaKeyToString(AdaptiveCardSchemaKey::Style)] = m_style;
    }
    if (m_mode != Mode::Primary)
    {
        root[AdaptiveCardSchemaKeyToString(AdaptiveCardSchemaKey::Mode)] = ModeToString(m_mode);
    }

    if (!m_tooltip.empty())
    {
        root[AdaptiveCardSchemaKeyToString(AdaptiveCardSchemaKey::Tooltip)] = m_tooltip;
    }

    return root;
}

void BaseActionElement::PopulateKnownPropertiesSet()
{
    m_knownProperties.insert({AdaptiveCardSchemaKeyToString(AdaptiveCardSchemaKey::IconUrl),
                              AdaptiveCardSchemaKeyToString(AdaptiveCardSchemaKey::Style),
                              AdaptiveCardSchemaKeyToString(AdaptiveCardSchemaKey::Title),
<<<<<<< HEAD
                              AdaptiveCardSchemaKeyToString(AdaptiveCardSchemaKey::Tooltip)});
=======
                              AdaptiveCardSchemaKeyToString(AdaptiveCardSchemaKey::Mode)});
>>>>>>> 923212e2
}

void BaseActionElement::GetResourceInformation(std::vector<RemoteResourceInformation>& resourceInfo)
{
    if (!m_iconUrl.empty())
    {
        RemoteResourceInformation imageResourceInfo;
        imageResourceInfo.url = m_iconUrl;
        imageResourceInfo.mimeType = "image";
        resourceInfo.push_back(imageResourceInfo);
    }
}

void BaseActionElement::ParseJsonObject(AdaptiveSharedNamespace::ParseContext& context,
                                        const Json::Value& json,
                                        std::shared_ptr<BaseElement>& baseElement)
{
    baseElement = ParseUtil::GetActionFromJsonValue(context, json);
}

std::shared_ptr<BaseActionElement> BaseActionElement::DeserializeBasePropertiesFromString(ParseContext& context,
                                                                                          const std::string& jsonString)
{
    return BaseActionElement::DeserializeBaseProperties(context, ParseUtil::GetJsonValueFromString(jsonString));
}

std::shared_ptr<BaseActionElement> BaseActionElement::DeserializeBaseProperties(ParseContext& context, const Json::Value& json)
{
    std::shared_ptr<BaseActionElement> baseActionElement = std::make_shared<BaseActionElement>();
    DeserializeBaseProperties(context, json, baseActionElement);
    return baseActionElement;
}

void BaseActionElement::DeserializeBaseProperties(ParseContext& context, const Json::Value& json, std::shared_ptr<BaseActionElement>& element)
{
    ParseUtil::ThrowIfNotJsonObject(json);

    element->DeserializeBase<BaseActionElement>(context, json);
    element->SetTitle(ParseUtil::GetString(json, AdaptiveCardSchemaKey::Title));
    element->SetIconUrl(ParseUtil::GetString(json, AdaptiveCardSchemaKey::IconUrl));
    element->SetStyle(ParseUtil::GetString(json, AdaptiveCardSchemaKey::Style, defaultStyle, false));
<<<<<<< HEAD
    element->SetTooltip(ParseUtil::GetString(json, AdaptiveCardSchemaKey::Tooltip));
=======
    element->SetMode(ParseUtil::GetEnumValue<Mode>(json, AdaptiveCardSchemaKey::Mode, Mode::Primary,
                                                   ModeFromString));
>>>>>>> 923212e2
}<|MERGE_RESOLUTION|>--- conflicted
+++ resolved
@@ -60,7 +60,6 @@
     m_style = value;
 }
 
-<<<<<<< HEAD
 const std::string& BaseActionElement::GetTooltip() const
 {
     return m_tooltip;
@@ -74,11 +73,11 @@
 void BaseActionElement::SetTooltip(const std::string& value)
 {
     m_tooltip = value;
-=======
+}
+
 void BaseActionElement::SetMode(const Mode value)
 {
     m_mode = value;
->>>>>>> 923212e2
 }
 
 ActionType BaseActionElement::GetElementType() const
@@ -127,11 +126,8 @@
     m_knownProperties.insert({AdaptiveCardSchemaKeyToString(AdaptiveCardSchemaKey::IconUrl),
                               AdaptiveCardSchemaKeyToString(AdaptiveCardSchemaKey::Style),
                               AdaptiveCardSchemaKeyToString(AdaptiveCardSchemaKey::Title),
-<<<<<<< HEAD
+							  AdaptiveCardSchemaKeyToString(AdaptiveCardSchemaKey::Mode),
                               AdaptiveCardSchemaKeyToString(AdaptiveCardSchemaKey::Tooltip)});
-=======
-                              AdaptiveCardSchemaKeyToString(AdaptiveCardSchemaKey::Mode)});
->>>>>>> 923212e2
 }
 
 void BaseActionElement::GetResourceInformation(std::vector<RemoteResourceInformation>& resourceInfo)
@@ -173,10 +169,7 @@
     element->SetTitle(ParseUtil::GetString(json, AdaptiveCardSchemaKey::Title));
     element->SetIconUrl(ParseUtil::GetString(json, AdaptiveCardSchemaKey::IconUrl));
     element->SetStyle(ParseUtil::GetString(json, AdaptiveCardSchemaKey::Style, defaultStyle, false));
-<<<<<<< HEAD
-    element->SetTooltip(ParseUtil::GetString(json, AdaptiveCardSchemaKey::Tooltip));
-=======
     element->SetMode(ParseUtil::GetEnumValue<Mode>(json, AdaptiveCardSchemaKey::Mode, Mode::Primary,
                                                    ModeFromString));
->>>>>>> 923212e2
+	element->SetTooltip(ParseUtil::GetString(json, AdaptiveCardSchemaKey::Tooltip));												   
 }