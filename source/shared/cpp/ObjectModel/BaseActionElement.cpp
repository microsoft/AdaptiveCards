
#include "pch.h"
#include "BaseActionElement.h"
#include "ParseUtil.h"

using namespace AdaptiveSharedNamespace;

BaseActionElement::BaseActionElement(ActionType type) : m_type(type), m_typeString(ActionTypeToString(type))
{
    PopulateKnownPropertiesSet();
}

std::string BaseActionElement::GetElementTypeString() const
{
    return m_typeString;
}

void BaseActionElement::SetElementTypeString(const std::string& value)
{
    m_typeString = value;
}

std::string BaseActionElement::GetTitle() const
{
    return m_title;
}

void BaseActionElement::SetTitle(const std::string& value)
{
    m_title = value;
}

std::string BaseActionElement::GetId() const
{
    return m_id;
}

void BaseActionElement::SetId(const std::string& value)
{
    m_id = value;
}

std::string BaseActionElement::GetIconUrl() const
{
    return m_iconUrl;
}

void BaseActionElement::SetIconUrl(const std::string& value)
{
    m_iconUrl = value;
}

Sentiment BaseActionElement::GetSentiment() const
{
    return m_sentiment;
}

void BaseActionElement::SetSentiment(const Sentiment& value)
{
    m_sentiment = value;
}

const ActionType BaseActionElement::GetElementType() const
{
    return m_type;
}

std::string BaseActionElement::Serialize() const
{
    Json::FastWriter writer;
    return writer.write(SerializeToJsonValue());
}

Json::Value BaseActionElement::SerializeToJsonValue() const
{
    Json::Value root = GetAdditionalProperties();
    root[AdaptiveCardSchemaKeyToString(AdaptiveCardSchemaKey::Type)] = ActionTypeToString(m_type);
    root[AdaptiveCardSchemaKeyToString(AdaptiveCardSchemaKey::Id)] = m_id;

    if (!m_title.empty())
    {
        root[AdaptiveCardSchemaKeyToString(AdaptiveCardSchemaKey::Title)] = m_title;
    }

    if (m_sentiment != Sentiment::Default)
    {
        root[AdaptiveCardSchemaKeyToString(AdaptiveCardSchemaKey::Sentiment)] = SentimentToString(m_sentiment);
    }

    if (!m_iconUrl.empty())
    {
        root[AdaptiveCardSchemaKeyToString(AdaptiveCardSchemaKey::IconUrl)] = m_iconUrl;
    }

    return root;
}

Json::Value BaseActionElement::GetAdditionalProperties() const
{
    return m_additionalProperties;
}

void BaseActionElement::SetAdditionalProperties(Json::Value const& value)
{
    m_additionalProperties = value;
}

void BaseActionElement::PopulateKnownPropertiesSet()
{
<<<<<<< HEAD
    m_knownProperties.insert({ AdaptiveCardSchemaKeyToString(AdaptiveCardSchemaKey::Type),
         AdaptiveCardSchemaKeyToString(AdaptiveCardSchemaKey::Title),
         AdaptiveCardSchemaKeyToString(AdaptiveCardSchemaKey::Id),
         AdaptiveCardSchemaKeyToString(AdaptiveCardSchemaKey::IconUrl),
         AdaptiveCardSchemaKeyToString(AdaptiveCardSchemaKey::Sentiment)});
=======
    m_knownProperties.insert({AdaptiveCardSchemaKeyToString(AdaptiveCardSchemaKey::Type),
                              AdaptiveCardSchemaKeyToString(AdaptiveCardSchemaKey::Title),
                              AdaptiveCardSchemaKeyToString(AdaptiveCardSchemaKey::Id),
                              AdaptiveCardSchemaKeyToString(AdaptiveCardSchemaKey::IconUrl)});
>>>>>>> 2fbe4c4a
}

void BaseActionElement::GetResourceInformation(std::vector<RemoteResourceInformation>& resourceInfo)
{
    if (!m_iconUrl.empty())
    {
        RemoteResourceInformation imageResourceInfo;
        imageResourceInfo.url = m_iconUrl;
        imageResourceInfo.mimeType = "image";
        resourceInfo.push_back(imageResourceInfo);
    }
}<|MERGE_RESOLUTION|>--- conflicted
+++ resolved
@@ -107,18 +107,11 @@
 
 void BaseActionElement::PopulateKnownPropertiesSet()
 {
-<<<<<<< HEAD
-    m_knownProperties.insert({ AdaptiveCardSchemaKeyToString(AdaptiveCardSchemaKey::Type),
-         AdaptiveCardSchemaKeyToString(AdaptiveCardSchemaKey::Title),
-         AdaptiveCardSchemaKeyToString(AdaptiveCardSchemaKey::Id),
-         AdaptiveCardSchemaKeyToString(AdaptiveCardSchemaKey::IconUrl),
-         AdaptiveCardSchemaKeyToString(AdaptiveCardSchemaKey::Sentiment)});
-=======
     m_knownProperties.insert({AdaptiveCardSchemaKeyToString(AdaptiveCardSchemaKey::Type),
                               AdaptiveCardSchemaKeyToString(AdaptiveCardSchemaKey::Title),
                               AdaptiveCardSchemaKeyToString(AdaptiveCardSchemaKey::Id),
-                              AdaptiveCardSchemaKeyToString(AdaptiveCardSchemaKey::IconUrl)});
->>>>>>> 2fbe4c4a
+                              AdaptiveCardSchemaKeyToString(AdaptiveCardSchemaKey::IconUrl),
+                              AdaptiveCardSchemaKeyToString(AdaptiveCardSchemaKey::Sentiment)});
 }
 
 void BaseActionElement::GetResourceInformation(std::vector<RemoteResourceInformation>& resourceInfo)
