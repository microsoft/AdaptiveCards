--- conflicted
+++ resolved
@@ -37,12 +37,7 @@
 
 Column::Column(
     Spacing spacing,
-<<<<<<< HEAD
-    std::shared_ptr<Separator> separation,
-=======
     bool separation,
-    std::string speak,
->>>>>>> 128a7f77
     std::string size,
     std::vector<std::shared_ptr<BaseCardElement>>& items) :
     BaseCardElement(CardElementType::Column, spacing, separation), m_size(size), m_items(items)
@@ -51,12 +46,7 @@
 
 Column::Column(
     Spacing spacing, 
-<<<<<<< HEAD
-    std::shared_ptr<Separator> separation,
-=======
     bool separation,
-    std::string speak,
->>>>>>> 128a7f77
     std::string size) :
     BaseCardElement(CardElementType::Column, spacing, separation), m_size(size)
 {
