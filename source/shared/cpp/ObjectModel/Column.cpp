#include "pch.h"
#include "Column.h"
#include "ParseContext.h"
#include "ParseUtil.h"
#include "Util.h"

using namespace AdaptiveSharedNamespace;

Column::Column() :
    BaseCardElement(CardElementType::Column), m_width("Auto"), m_pixelWidth(0), m_style(ContainerStyle::None),
    m_verticalContentAlignment(VerticalContentAlignment::Top)
{
    PopulateKnownPropertiesSet();
}

std::string Column::GetWidth() const
{
    return m_width;
}

void Column::SetWidth(const std::string& value)
{
    m_width = ParseUtil::ToLowercase(value);
<<<<<<< HEAD
=======
    const int parsedDimension = ParseSizeForPixelSize(m_width, warnings);
    SetPixelWidth(parsedDimension);
>>>>>>> eeab854d
}

// explicit width takes precedence over relative width
int Column::GetPixelWidth() const
{
    return m_pixelWidth;
}

void Column::SetPixelWidth(const int value)
{
    m_pixelWidth = value;
}

ContainerStyle Column::GetStyle() const
{
    return m_style;
}

void Column::SetStyle(const ContainerStyle value)
{
    m_style = value;
}

const std::vector<std::shared_ptr<BaseCardElement>>& Column::GetItems() const
{
    return m_items;
}

std::vector<std::shared_ptr<BaseCardElement>>& Column::GetItems()
{
    return m_items;
}

VerticalContentAlignment Column::GetVerticalContentAlignment() const
{
    return m_verticalContentAlignment;
}

void Column::SetVerticalContentAlignment(const VerticalContentAlignment value)
{
    m_verticalContentAlignment = value;
}

std::string Column::Serialize() const
{
    Json::FastWriter writer;
    return writer.write(SerializeToJsonValue());
}

Json::Value Column::SerializeToJsonValue() const
{
    Json::Value root = BaseCardElement::SerializeToJsonValue();

    if (!m_width.empty())
    {
        root[AdaptiveCardSchemaKeyToString(AdaptiveCardSchemaKey::Width)] = m_width;
    }

    if (m_style != ContainerStyle::None)
    {
        root[AdaptiveCardSchemaKeyToString(AdaptiveCardSchemaKey::Style)] = ContainerStyleToString(m_style);
    }

    if (m_verticalContentAlignment != VerticalContentAlignment::Top)
    {
        root[AdaptiveCardSchemaKeyToString(AdaptiveCardSchemaKey::VerticalContentAlignment)] =
            VerticalContentAlignmentToString(m_verticalContentAlignment);
    }

    std::string propertyName = AdaptiveCardSchemaKeyToString(AdaptiveCardSchemaKey::Items);
    root[propertyName] = Json::Value(Json::arrayValue);
    for (const auto& cardElement : m_items)
    {
        root[propertyName].append(cardElement->SerializeToJsonValue());
    }

    if (m_selectAction != nullptr)
    {
        root[AdaptiveCardSchemaKeyToString(AdaptiveCardSchemaKey::SelectAction)] =
            BaseCardElement::SerializeSelectAction(m_selectAction);
    }

    return root;
}

std::shared_ptr<Column> Column::Deserialize(ParseContext& context, const Json::Value& value)
{
    auto column = BaseCardElement::Deserialize<Column>(context, value);

    std::string columnWidth = ParseUtil::GetValueAsString(value, AdaptiveCardSchemaKey::Width);
    if (columnWidth == "")
    {
        // Look in "size" for back-compat with pre V1.0 cards
        columnWidth = ParseUtil::GetValueAsString(value, AdaptiveCardSchemaKey::Size);
    }

    // validate user input; validation only applies to user input for explicit column width
    // the other input checks are remained unchanged
    column->SetPixelWidth(0);
    if (ShouldParseForExplicitDimension(columnWidth))
    {
        const std::string unit = "px";
        int parsedDimension = 0;
        ValidateUserInputForDimensionWithUnit(unit, columnWidth, parsedDimension, context.warnings);
        column->SetPixelWidth(parsedDimension);
    }

    column->SetWidth(columnWidth);

    column->SetStyle(ParseUtil::GetEnumValue<ContainerStyle>(value, AdaptiveCardSchemaKey::Style, ContainerStyle::None, ContainerStyleFromString));

    column->SetVerticalContentAlignment(ParseUtil::GetEnumValue<VerticalContentAlignment>(
        value, AdaptiveCardSchemaKey::VerticalContentAlignment, VerticalContentAlignment::Top, VerticalContentAlignmentFromString));

    // Parse Items
    auto cardElements = ParseUtil::GetElementCollection(context, value, AdaptiveCardSchemaKey::Items, false);
    column->m_items = std::move(cardElements);

    // Parse optional selectAction
    column->SetSelectAction(ParseUtil::GetAction(context, value, AdaptiveCardSchemaKey::SelectAction, false));

    return column;
}

std::shared_ptr<Column> Column::DeserializeFromString(ParseContext& context, const std::string& jsonString)
{
    return Column::Deserialize(context, ParseUtil::GetJsonValueFromString(jsonString));
}

std::shared_ptr<BaseActionElement> Column::GetSelectAction() const
{
    return m_selectAction;
}

void Column::SetSelectAction(const std::shared_ptr<BaseActionElement> action)
{
    m_selectAction = action;
}

void Column::PopulateKnownPropertiesSet()
{
    m_knownProperties.insert({AdaptiveCardSchemaKeyToString(AdaptiveCardSchemaKey::Items),
                              AdaptiveCardSchemaKeyToString(AdaptiveCardSchemaKey::SelectAction),
                              AdaptiveCardSchemaKeyToString(AdaptiveCardSchemaKey::Width),
                              AdaptiveCardSchemaKeyToString(AdaptiveCardSchemaKey::Style),
                              AdaptiveCardSchemaKeyToString(AdaptiveCardSchemaKey::VerticalContentAlignment)});
}

void Column::SetLanguage(const std::string& language)
{
    PropagateLanguage(language, m_items);
}

void Column::GetResourceInformation(std::vector<RemoteResourceInformation>& resourceInfo)
{
    auto columnItems = GetItems();
    for (auto item : columnItems)
    {
        item->GetResourceInformation(resourceInfo);
    }
    return;
}<|MERGE_RESOLUTION|>--- conflicted
+++ resolved
@@ -21,11 +21,8 @@
 void Column::SetWidth(const std::string& value)
 {
     m_width = ParseUtil::ToLowercase(value);
-<<<<<<< HEAD
-=======
     const int parsedDimension = ParseSizeForPixelSize(m_width, warnings);
     SetPixelWidth(parsedDimension);
->>>>>>> eeab854d
 }
 
 // explicit width takes precedence over relative width
