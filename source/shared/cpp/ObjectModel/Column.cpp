--- conflicted
+++ resolved
@@ -37,11 +37,7 @@
 
 Column::Column(
     Spacing spacing,
-<<<<<<< HEAD
-    std::shared_ptr<Separator> separation,
-=======
     bool separation,
->>>>>>> 128a7f77
     std::string speak,
     std::string size,
     std::vector<std::shared_ptr<BaseCardElement>>& items) :
@@ -51,11 +47,7 @@
 
 Column::Column(
     Spacing spacing, 
-<<<<<<< HEAD
-    std::shared_ptr<Separator> separation,
-=======
     bool separation,
->>>>>>> 128a7f77
     std::string speak,
     std::string size) :
     BaseCardElement(CardElementType::Column, spacing, separation, speak), m_size(size)
