--- conflicted
+++ resolved
@@ -71,12 +71,8 @@
 
         virtual std::string Serialize() const;
         virtual Json::Value SerializeToJsonValue() const;
-<<<<<<< HEAD
-        Json::Value GetAdditionalProperties() const;
+        const Json::Value& GetAdditionalProperties() const;
         void SetAdditionalProperties(Json::Value&& additionalProperties);
-=======
-        const Json::Value& GetAdditionalProperties() const;
->>>>>>> 87bd1b4a
         void SetAdditionalProperties(const Json::Value& additionalProperties);
 
         // Fallback and Requires support
