#pragma once

#include "pch.h"
#include "json/json.h"
#include "FeatureRegistration.h"
#include "ParseContext.h"
#include "ParseUtil.h"
#include "SemanticVersion.h"
#include "RemoteResourceInformation.h"

namespace AdaptiveSharedNamespace
{
    // Used to uniquely identify a single BaseElement-derived object through the course of deserializing. For more
    // details, refer to the giant comment on ID collision detection in ParseContext.cpp.
    class InternalId
    {
    public:
        InternalId();

        static InternalId Next();
        static InternalId Current();
        static constexpr unsigned int Invalid = 0;

        std::size_t const Hash() const { return std::hash<unsigned int>()(m_internalId); }

        bool operator==(const unsigned int other) const { return m_internalId == other; }
        bool operator!=(const unsigned int other) const { return m_internalId != other; }
        bool operator==(const InternalId& other) const { return m_internalId == other.m_internalId; }
        bool operator!=(const InternalId& other) const { return m_internalId != other.m_internalId; }

    private:
        static unsigned int s_currentInternalId;
        InternalId(const unsigned int id);
        unsigned int m_internalId;
    };

    struct InternalIdKeyHash
    {
        std::size_t operator()(const InternalId& internalId) const { return internalId.Hash(); }
    };

    class BaseElement
    {
    public:
        BaseElement() :
<<<<<<< HEAD
            m_additionalProperties{}, m_typeString{},
            m_requires{std::make_shared<std::unordered_map<std::string, AdaptiveSharedNamespace::SemanticVersion>>()},
            m_fallbackContent(nullptr), m_fallbackType(FallbackType::None), m_id{}, m_internalId{InternalId::Current()}
=======
            m_additionalProperties{}, m_typeString{}, m_requires(0), m_fallbackContent(nullptr),
            m_fallbackType(FallbackType::None), m_id{}, m_internalId{InternalId::Current()}, m_canFallbackToAncestor(false)
>>>>>>> 05b1f505
        {
            PopulateKnownPropertiesSet();
        }

        BaseElement(const BaseElement&) = default;
        BaseElement(BaseElement&&) = default;
        BaseElement& operator=(const BaseElement&) = default;
        BaseElement& operator=(BaseElement&&) = default;
        virtual ~BaseElement() = default;

        // Element type and identity
        std::string GetElementTypeString() const;
        void SetElementTypeString(const std::string& value);
        virtual std::string GetId() const;
        virtual void SetId(const std::string& value);

        const InternalId GetInternalId() const { return m_internalId; }

        // Element [de]serialization

        // A little template jiu-jitsu here -- given the provided parameters, we need BaseElement::ParseJsonObject to
        // call either BaseCardElement::ParseJsonObject or BaseActionElement::ParseJsonObject.
        template<typename T>
        static void ParseJsonObject(AdaptiveSharedNamespace::ParseContext& context,
                                    const Json::Value& json,
                                    std::shared_ptr<BaseElement>& baseElement)
        {
            T::ParseJsonObject(context, json, baseElement);
        }

        template<typename T> void DeserializeBase(ParseContext& context, const Json::Value& json);

        virtual std::string Serialize() const;
        virtual Json::Value SerializeToJsonValue() const;
        Json::Value GetAdditionalProperties() const;
        void SetAdditionalProperties(const Json::Value& additionalProperties);

        // Fallback and Requires support
        FallbackType GetFallbackType() const { return m_fallbackType; }
        std::shared_ptr<BaseElement> GetFallbackContent() const { return m_fallbackContent; }
        bool CanFallbackToAncestor() const { return m_canFallbackToAncestor; }
        void SetFallbackType(FallbackType type) { m_fallbackType = type; }
        void SetFallbackContent(std::shared_ptr<BaseElement> element) { m_fallbackContent = element; }

        bool MeetsRequirements(const AdaptiveSharedNamespace::FeatureRegistration& hostProvides) const;
        std::shared_ptr<std::unordered_map<std::string, AdaptiveSharedNamespace::SemanticVersion>> GetRequirements() const;

        // Misc.
        virtual void GetResourceInformation(std::vector<RemoteResourceInformation>& resourceUris);

    protected:
        virtual void PopulateKnownPropertiesSet();
        void SetTypeString(const std::string& type) { m_typeString = type; }
        void SetCanFallbackToAncestor(bool value) { m_canFallbackToAncestor = value; }

        std::string m_typeString;
        std::unordered_set<std::string> m_knownProperties;
        Json::Value m_additionalProperties;

    private:
        template<typename T> void ParseFallback(ParseContext& context, const Json::Value& json);
        void ParseRequires(ParseContext& context, const Json::Value& json);

        std::shared_ptr<std::unordered_map<std::string, AdaptiveSharedNamespace::SemanticVersion>> m_requires;
        std::shared_ptr<BaseElement> m_fallbackContent;
        InternalId m_internalId;
        FallbackType m_fallbackType;
        bool m_canFallbackToAncestor;
        std::string m_id;
    };

    template<typename T> void BaseElement::DeserializeBase(ParseContext& context, const Json::Value& json)
    {
        ParseUtil::ThrowIfNotJsonObject(json);

        // Order matters here -- we need to set the id property *prior* to parsing fallback so that we can detect id
        // collisions.
        SetId(ParseUtil::GetString(json, AdaptiveCardSchemaKey::Id));
        ParseFallback<T>(context, json);
        ParseRequires(context, json);
    }

    template<typename T> void BaseElement::ParseFallback(ParseContext& context, const Json::Value& json)
    {
        const auto fallbackValue = ParseUtil::ExtractJsonValue(json, AdaptiveCardSchemaKey::Fallback, false);
        if (!fallbackValue.empty())
        {
            // Two possible valid json values for fallback -- either the string "drop", or a valid Adaptive Card
            // element.
            if (fallbackValue.isString())
            {
                auto fallbackStringValue = ParseUtil::ToLowercase(fallbackValue.asString());
                if (fallbackStringValue == "drop")
                {
                    m_fallbackType = FallbackType::Drop;
                    return;
                }
                throw AdaptiveCardParseException(ErrorStatusCode::InvalidPropertyValue,
                                                 "The only valid string value for the fallback property is 'drop'.");
            }
            else if (fallbackValue.isObject())
            {
                // fallback value is a JSON object. parse it and add it as fallback content. For more details, refer to
                // the giant comment on ID collision detection in ParseContext.cpp.
                context.PushElement(GetId(), GetInternalId(), true /*isFallback*/);
                std::shared_ptr<BaseElement> fallbackElement;
                T::ParseJsonObject(context, fallbackValue, fallbackElement);
                context.PopElement();

                if (fallbackElement)
                {
                    m_fallbackType = FallbackType::Content;
                    m_fallbackContent = fallbackElement;
                    return;
                }
                throw AdaptiveCardParseException(ErrorStatusCode::InvalidPropertyValue, "Fallback content did not parse correctly.");
            }
            throw AdaptiveCardParseException(ErrorStatusCode::InvalidPropertyValue, "Invalid value for fallback");
        }
    }
}<|MERGE_RESOLUTION|>--- conflicted
+++ resolved
@@ -43,14 +43,10 @@
     {
     public:
         BaseElement() :
-<<<<<<< HEAD
             m_additionalProperties{}, m_typeString{},
             m_requires{std::make_shared<std::unordered_map<std::string, AdaptiveSharedNamespace::SemanticVersion>>()},
-            m_fallbackContent(nullptr), m_fallbackType(FallbackType::None), m_id{}, m_internalId{InternalId::Current()}
-=======
-            m_additionalProperties{}, m_typeString{}, m_requires(0), m_fallbackContent(nullptr),
-            m_fallbackType(FallbackType::None), m_id{}, m_internalId{InternalId::Current()}, m_canFallbackToAncestor(false)
->>>>>>> 05b1f505
+            m_fallbackContent(nullptr), m_fallbackType(FallbackType::None), m_id{}, m_internalId{InternalId::Current()},
+            m_canFallbackToAncestor(false)
         {
             PopulateKnownPropertiesSet();
         }
