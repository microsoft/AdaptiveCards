#include "pch.h"
#include "ElementParserRegistration.h"
#include "ActionSet.h"
#include "ChoiceSetInput.h"
#include "ColumnSet.h"
#include "Container.h"
#include "DateInput.h"
#include "FactSet.h"
#include "Image.h"
#include "ImageSet.h"
#include "Media.h"
#include "NumberInput.h"
#include "TextBlock.h"
#include "TextInput.h"
#include "TimeInput.h"
#include "ToggleInput.h"
#include "UnknownElement.h"

namespace AdaptiveSharedNamespace {
    ElementParserRegistration::ElementParserRegistration()
    {
<<<<<<< HEAD
        m_knownElements.insert({ 
            CardElementTypeToString(CardElementType::ActionSet),
=======
        m_knownElements.insert({
>>>>>>> e625e542
            CardElementTypeToString(CardElementType::Container),
            CardElementTypeToString(CardElementType::ColumnSet),
            CardElementTypeToString(CardElementType::FactSet),
            CardElementTypeToString(CardElementType::Image),
            CardElementTypeToString(CardElementType::ImageSet),
            CardElementTypeToString(CardElementType::ChoiceSetInput),
            CardElementTypeToString(CardElementType::DateInput),
            CardElementTypeToString(CardElementType::Media),
            CardElementTypeToString(CardElementType::NumberInput),
            CardElementTypeToString(CardElementType::TextBlock),
            CardElementTypeToString(CardElementType::TextInput),
            CardElementTypeToString(CardElementType::TimeInput),
            CardElementTypeToString(CardElementType::ToggleInput),
            CardElementTypeToString(CardElementType::Unknown),
        });

        m_cardElementParsers.insert({
            { CardElementTypeToString(CardElementType::ActionSet), std::make_shared<ActionSetParser>() },
            { CardElementTypeToString(CardElementType::Container), std::make_shared<ContainerParser>() },
            { CardElementTypeToString(CardElementType::ColumnSet), std::make_shared<ColumnSetParser>() },
            { CardElementTypeToString(CardElementType::FactSet), std::make_shared<FactSetParser>() },
            { CardElementTypeToString(CardElementType::Image),  std::make_shared<ImageParser>() },
            { CardElementTypeToString(CardElementType::ImageSet), std::make_shared<ImageSetParser>() },
            { CardElementTypeToString(CardElementType::ChoiceSetInput), std::make_shared<ChoiceSetInputParser>() },
            { CardElementTypeToString(CardElementType::DateInput), std::make_shared<DateInputParser>() },
            { CardElementTypeToString(CardElementType::Media), std::make_shared<MediaParser>() },
            { CardElementTypeToString(CardElementType::NumberInput), std::make_shared<NumberInputParser>() },
            { CardElementTypeToString(CardElementType::TextBlock), std::make_shared<TextBlockParser>() },
            { CardElementTypeToString(CardElementType::TextInput),  std::make_shared<TextInputParser>() },
            { CardElementTypeToString(CardElementType::TimeInput), std::make_shared<TimeInputParser>() },
            { CardElementTypeToString(CardElementType::ToggleInput), std::make_shared<ToggleInputParser>() },
            { CardElementTypeToString(CardElementType::Unknown), std::make_shared<UnknownElementParser>() }
        });
    }

    void ElementParserRegistration::AddParser(std::string const &elementType, std::shared_ptr<BaseCardElementParser> parser)
    {
        if (m_knownElements.find(elementType) == m_knownElements.end())
        {
            ElementParserRegistration::m_cardElementParsers[elementType] = parser;
        }
        else
        {
            throw AdaptiveCardParseException(ErrorStatusCode::UnsupportedParserOverride, "Overriding known element parsers is unsupported");
        }
    }

    void ElementParserRegistration::RemoveParser(std::string const &elementType)
    {
        if (m_knownElements.find(elementType) == m_knownElements.end())
        {
            ElementParserRegistration::m_cardElementParsers.erase(elementType);
        }
        else
        {
            throw AdaptiveCardParseException(ErrorStatusCode::UnsupportedParserOverride, "Overriding known element parsers is unsupported");
        }
    }

    std::shared_ptr<BaseCardElementParser> ElementParserRegistration::GetParser(std::string const &elementType)
    {
        auto parser = m_cardElementParsers.find(elementType);
        if (parser != ElementParserRegistration::m_cardElementParsers.end())
        {
            return parser->second;
        }
        else
        {
            return std::shared_ptr<BaseCardElementParser>(nullptr);
        }
    }
}<|MERGE_RESOLUTION|>--- conflicted
+++ resolved
@@ -19,12 +19,8 @@
 namespace AdaptiveSharedNamespace {
     ElementParserRegistration::ElementParserRegistration()
     {
-<<<<<<< HEAD
         m_knownElements.insert({ 
             CardElementTypeToString(CardElementType::ActionSet),
-=======
-        m_knownElements.insert({
->>>>>>> e625e542
             CardElementTypeToString(CardElementType::Container),
             CardElementTypeToString(CardElementType::ColumnSet),
             CardElementTypeToString(CardElementType::FactSet),
