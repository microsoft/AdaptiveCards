--- conflicted
+++ resolved
@@ -185,34 +185,6 @@
     image->SetHorizontalAlignment(ParseUtil::GetEnumValue<HorizontalAlignment>(json, AdaptiveCardSchemaKey::HorizontalAlignment, HorizontalAlignment::Left, HorizontalAlignmentFromString));
 
     std::vector<std::string> requestedDimensions;
-<<<<<<< HEAD
-    std::string imageWidth = ParseUtil::GetValueAsString(json, AdaptiveCardSchemaKey::Width);
-    std::string imageHeight = ParseUtil::GetValueAsString(json, AdaptiveCardSchemaKey::Height);
-    requestedDimensions.push_back(imageWidth);
-    requestedDimensions.push_back(imageHeight);
-
-    // validate user inputs
-    
-    if ( (!imageHeight.empty() && (isdigit(imageHeight.at(0)) || ('-' == imageHeight.at(0)))) || 
-        (!imageWidth.empty() && (isdigit(imageWidth.at(0)) || ('-' == imageWidth.at(0)))))
-    {
-        const std::string unit = "px";
-        std::size_t foundIndexHeight = imageHeight.find(unit);
-        std::size_t foundIndexWidth = imageWidth.find(unit);
-        /// check if width is determined explicitly
-        if (std::string::npos != foundIndexHeight || std::string::npos != foundIndexWidth)
-        {
-            std::vector<int> parsedDimensions;
-            ValidateUserInputForDimensionWithUnit(unit, requestedDimensions, parsedDimensions);
-
-            if (parsedDimensions[0] != 0 || parsedDimensions[1] != 0)
-            {
-                image->SetPixelWidth(parsedDimensions[0]);
-                image->SetPixelHeight(parsedDimensions[1]);
-            }
-
-        }
-=======
     requestedDimensions.push_back(ParseUtil::GetString(json, AdaptiveCardSchemaKey::Width));
     requestedDimensions.push_back(ParseUtil::GetString(json, AdaptiveCardSchemaKey::Height));
     std::vector<int> parsedDimensions;
@@ -240,7 +212,6 @@
     {
         image->SetPixelWidth(parsedDimensions[0]);
         image->SetPixelHeight(parsedDimensions[1]);
->>>>>>> 1fc12bbc
     }
     else
     {
