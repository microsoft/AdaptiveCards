// Copyright (c) Microsoft Corporation. All rights reserved.
// Licensed under the MIT License.
#pragma once

#include "pch.h"
#include "BaseCardElement.h"
#include "ElementParserRegistration.h"
#include "DateTimePreparser.h"

namespace AdaptiveSharedNamespace
{
    class Inline
    {
    public:
        Inline(InlineElementType type);
        Inline() = default;
        Inline(const Inline&) = default;
        Inline(Inline&&) = default;
        Inline& operator=(const Inline&) = default;
        Inline& operator=(Inline&&) = default;
        virtual ~Inline() = default;

        virtual Json::Value SerializeToJsonValue() const;

        // Element type
        virtual InlineElementType GetInlineType() const;
        std::string GetInlineTypeString() const;

        static std::shared_ptr<Inline> Deserialize(ParseContext& context, const Json::Value& root);

<<<<<<< HEAD
        Json::Value GetAdditionalProperties() const;
=======
        const Json::Value& GetAdditionalProperties() const;
>>>>>>> 87bd1b4a
        void SetAdditionalProperties(Json::Value&& additionalProperties);
        void SetAdditionalProperties(const Json::Value& additionalProperties);

    protected:
        std::unordered_set<std::string> m_knownProperties;
        Json::Value m_additionalProperties;

    private:
        void PopulateKnownPropertiesSet();

        InlineElementType m_type;
    };
}<|MERGE_RESOLUTION|>--- conflicted
+++ resolved
@@ -28,11 +28,7 @@
 
         static std::shared_ptr<Inline> Deserialize(ParseContext& context, const Json::Value& root);
 
-<<<<<<< HEAD
-        Json::Value GetAdditionalProperties() const;
-=======
         const Json::Value& GetAdditionalProperties() const;
->>>>>>> 87bd1b4a
         void SetAdditionalProperties(Json::Value&& additionalProperties);
         void SetAdditionalProperties(const Json::Value& additionalProperties);
 
