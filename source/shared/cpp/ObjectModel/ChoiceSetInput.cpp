#include "ChoiceInput.h"
#include "ChoiceSetInput.h"
#include "ParseUtil.h"

using namespace AdaptiveCards;

ChoiceSetInput::ChoiceSetInput() : BaseInputElement(CardElementType::ChoiceSetInput)
{
}

ChoiceSetInput::ChoiceSetInput(
    Spacing spacing, 
<<<<<<< HEAD
    std::shared_ptr<Separator> separation,
=======
    bool separation,
>>>>>>> 128a7f77
    std::string speak,
    std::vector<std::shared_ptr<ChoiceInput>>& choices) :
    BaseInputElement(CardElementType::ChoiceSetInput, spacing, separation, speak),
    m_choices(choices)
{
}

ChoiceSetInput::ChoiceSetInput(
    Spacing spacing,
<<<<<<< HEAD
    std::shared_ptr<Separator> separation,
=======
    bool separation,
>>>>>>> 128a7f77
    std::string speak) :
    BaseInputElement(CardElementType::ChoiceSetInput, spacing, separation, speak)
{
}

const std::vector<std::shared_ptr<ChoiceInput>>& ChoiceSetInput::GetChoices() const
{
    return m_choices;
}

std::vector<std::shared_ptr<ChoiceInput>>& ChoiceSetInput::GetChoices()
{
    return m_choices;
}

std::string ChoiceSetInput::Serialize()
{
    Json::FastWriter writer;
    return writer.write(SerializeToJsonValue());
}

Json::Value ChoiceSetInput::SerializeToJsonValue()
{
    Json::Value root = BaseInputElement::SerializeToJsonValue();

    root[AdaptiveCardSchemaKeyToString(AdaptiveCardSchemaKey::Style)] = ChoiceSetStyleToString(GetChoiceSetStyle());
    root[AdaptiveCardSchemaKeyToString(AdaptiveCardSchemaKey::IsMultiSelect)] = GetIsMultiSelect();

    std::string propertyName = AdaptiveCardSchemaKeyToString(AdaptiveCardSchemaKey::Choices);
    root[propertyName] = Json::Value(Json::arrayValue);
    for (const auto& choice : GetChoices())
    {
        root[propertyName].append(choice->SerializeToJsonValue());
    }

    return root;
}

bool AdaptiveCards::ChoiceSetInput::GetIsMultiSelect() const
{
    return m_isMultiSelect;
}

void AdaptiveCards::ChoiceSetInput::SetIsMultiSelect(const bool isMultiSelect)
{
    m_isMultiSelect = isMultiSelect;
}

ChoiceSetStyle AdaptiveCards::ChoiceSetInput::GetChoiceSetStyle() const
{
    return m_choiceSetStyle;
}

void AdaptiveCards::ChoiceSetInput::SetChoiceSetStyle(const ChoiceSetStyle choiceSetStyle)
{
    m_choiceSetStyle = choiceSetStyle;
}

std::shared_ptr<ChoiceSetInput> ChoiceSetInput::Deserialize(const Json::Value& json)
{
    ParseUtil::ExpectTypeString(json, CardElementType::ChoiceSetInput);

    auto choiceSet = BaseInputElement::Deserialize<ChoiceSetInput>(json);

    choiceSet->SetChoiceSetStyle(ParseUtil::GetEnumValue<ChoiceSetStyle>(json, AdaptiveCardSchemaKey::Style, ChoiceSetStyle::Compact, ChoiceSetStyleFromString));
    choiceSet->SetIsMultiSelect(ParseUtil::GetBool(json, AdaptiveCardSchemaKey::IsMultiSelect, false));

    // Parse Choices
    auto choices = ParseUtil::GetElementCollectionOfSingleType<ChoiceInput>(json, AdaptiveCardSchemaKey::Choices, ChoiceInput::Deserialize, true);
    choiceSet->m_choices = std::move(choices);

    return choiceSet;
}

std::shared_ptr<ChoiceSetInput> ChoiceSetInput::DeserializeFromString(const std::string& jsonString)
{
    return ChoiceSetInput::Deserialize(ParseUtil::GetJsonValueFromString(jsonString));
}<|MERGE_RESOLUTION|>--- conflicted
+++ resolved
@@ -10,11 +10,7 @@
 
 ChoiceSetInput::ChoiceSetInput(
     Spacing spacing, 
-<<<<<<< HEAD
-    std::shared_ptr<Separator> separation,
-=======
     bool separation,
->>>>>>> 128a7f77
     std::string speak,
     std::vector<std::shared_ptr<ChoiceInput>>& choices) :
     BaseInputElement(CardElementType::ChoiceSetInput, spacing, separation, speak),
@@ -24,11 +20,7 @@
 
 ChoiceSetInput::ChoiceSetInput(
     Spacing spacing,
-<<<<<<< HEAD
-    std::shared_ptr<Separator> separation,
-=======
     bool separation,
->>>>>>> 128a7f77
     std::string speak) :
     BaseInputElement(CardElementType::ChoiceSetInput, spacing, separation, speak)
 {
