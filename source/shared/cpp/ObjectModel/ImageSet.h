--- conflicted
+++ resolved
@@ -21,11 +21,7 @@
     std::vector<std::shared_ptr<Image>>& GetImages();
     const std::vector<std::shared_ptr<Image>>& GetImages() const;
 
-<<<<<<< HEAD
-    virtual void GetResourceInformation(std::vector<RemoteResourceInformation>& resourceInfo) override;
-=======
-    void GetResourceUris(std::vector<std::string>& resourceUris) override;
->>>>>>> f22788d5
+    void GetResourceInformation(std::vector<RemoteResourceInformation>& resourceInfo) override;
 
 private:
     void PopulateKnownPropertiesSet() override;
