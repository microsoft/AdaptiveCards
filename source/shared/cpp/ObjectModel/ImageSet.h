--- conflicted
+++ resolved
@@ -12,13 +12,8 @@
     {
         public:
         ImageSet();
-<<<<<<< HEAD
-        ImageSet(Spacing spacing, std::shared_ptr<Separator> separation);
-        ImageSet(Spacing spacing, std::shared_ptr<Separator> separation,  std::vector<std::shared_ptr<Image>>& images);
-=======
-        ImageSet(Spacing spacing, bool separation, std::string speak);
-        ImageSet(Spacing spacing, bool separation, std::string speak, std::vector<std::shared_ptr<Image>>& images);
->>>>>>> 128a7f77
+        ImageSet(Spacing spacing, bool separation);
+        ImageSet(Spacing spacing, bool separation, std::vector<std::shared_ptr<Image>>& images);
 
         virtual std::string Serialize();
         virtual Json::Value SerializeToJsonValue();
