// Copyright (c) Microsoft Corporation. All rights reserved.
// Licensed under the MIT License.
#include "pch.h"

// Auto-formatting does terrible things to this file, so turn it off.
// clang-format off
namespace AdaptiveCards
{
    DEFINE_ADAPTIVECARD_ENUM_THROW(AdaptiveCardSchemaKey, {
            {AdaptiveCardSchemaKey::Accent, "accent"},
            {AdaptiveCardSchemaKey::Action, "action"},
            {AdaptiveCardSchemaKey::ActionAlignment, "actionAlignment"},
            {AdaptiveCardSchemaKey::ActionMode, "actionMode"},
            {AdaptiveCardSchemaKey::ActionSet, "ActionSet"},
            {AdaptiveCardSchemaKey::ActionSetConfig, "actionSetConfig"},
            {AdaptiveCardSchemaKey::Actions, "actions"},
            {AdaptiveCardSchemaKey::ActionsOrientation, "actionsOrientation"},
            {AdaptiveCardSchemaKey::AdaptiveCard, "adaptiveCard"},
            {AdaptiveCardSchemaKey::AllowCustomStyle, "allowCustomStyle"},
            {AdaptiveCardSchemaKey::AllowInlinePlayback, "allowInlinePlayback"},
            {AdaptiveCardSchemaKey::AltText, "altText"},
            {AdaptiveCardSchemaKey::AssociatedInputs, "associatedInputs"},
            {AdaptiveCardSchemaKey::Attention, "attention"},
            {AdaptiveCardSchemaKey::Authentication, "authentication"},
            {AdaptiveCardSchemaKey::BackgroundColor, "backgroundColor"},
            {AdaptiveCardSchemaKey::BackgroundImage, "backgroundImage"},
            {AdaptiveCardSchemaKey::BackgroundImageUrl, "backgroundImageUrl"},
            {AdaptiveCardSchemaKey::BaseCardElement, "baseCardElement"},
            {AdaptiveCardSchemaKey::BaseContainerStyle, "baseContainerStyle"},
            {AdaptiveCardSchemaKey::Bleed, "bleed"},
            {AdaptiveCardSchemaKey::Body, "body"},
            {AdaptiveCardSchemaKey::Bolder, "bolder"},
            {AdaptiveCardSchemaKey::BorderColor, "borderColor"},
            {AdaptiveCardSchemaKey::BorderThickness, "borderThickness"},
            {AdaptiveCardSchemaKey::Bottom, "bottom"},
            {AdaptiveCardSchemaKey::ButtonSpacing, "buttonSpacing"},
            {AdaptiveCardSchemaKey::Buttons, "buttons"},
            {AdaptiveCardSchemaKey::Card, "card"},
            {AdaptiveCardSchemaKey::Cells, "cells"},
            {AdaptiveCardSchemaKey::Center, "center"},
            {AdaptiveCardSchemaKey::ChoiceSet, "choiceSet"},
            {AdaptiveCardSchemaKey::Choices, "choices"},
            {AdaptiveCardSchemaKey::Color, "color"},
            {AdaptiveCardSchemaKey::ColorConfig, "colorConfig"},
            {AdaptiveCardSchemaKey::Column, "column"},
            {AdaptiveCardSchemaKey::ColumnSet, "columnSet"},
            {AdaptiveCardSchemaKey::Columns, "columns"},
            {AdaptiveCardSchemaKey::ConnectionName, "connectionName"},
            {AdaptiveCardSchemaKey::Container, "container"},
            {AdaptiveCardSchemaKey::ContainerStyles, "containerStyles"},
            {AdaptiveCardSchemaKey::Dark, "dark"},
            {AdaptiveCardSchemaKey::Data, "data"},
            {AdaptiveCardSchemaKey::DateInput, "dateInput"},
            {AdaptiveCardSchemaKey::Default, "default"},
            {AdaptiveCardSchemaKey::DefaultPoster, "defaultPoster"},
            {AdaptiveCardSchemaKey::ElementId, "elementId"},
            {AdaptiveCardSchemaKey::Emphasis, "emphasis"},
            {AdaptiveCardSchemaKey::ErrorMessage, "errorMessage"},
            {AdaptiveCardSchemaKey::ExtraLarge, "extraLarge"},
            {AdaptiveCardSchemaKey::FactSet, "factSet"},
            {AdaptiveCardSchemaKey::Facts, "facts"},
            {AdaptiveCardSchemaKey::Fallback, "fallback"},
            {AdaptiveCardSchemaKey::FallbackText, "fallbackText"},
            {AdaptiveCardSchemaKey::FillMode, "fillMode"},
            {AdaptiveCardSchemaKey::FirstRowAsHeaders, "firstRowAsHeaders"},
            {AdaptiveCardSchemaKey::FontFamily, "fontFamily"},
            {AdaptiveCardSchemaKey::FontSizes, "fontSizes"},
            {AdaptiveCardSchemaKey::FontType, "fontType"},
            {AdaptiveCardSchemaKey::FontTypes, "fontTypes"},
            {AdaptiveCardSchemaKey::FontWeights, "fontWeights"},
            {AdaptiveCardSchemaKey::ForegroundColor, "foregroundColor"},
            {AdaptiveCardSchemaKey::ForegroundColors, "foregroundColors"},
            {AdaptiveCardSchemaKey::Good, "good"},
<<<<<<< HEAD
            {AdaptiveCardSchemaKey::Heading, "heading"},
            {AdaptiveCardSchemaKey::HeadingLevel, "headingLevel"},
=======
            {AdaptiveCardSchemaKey::GridStyle, "gridStyle"},
            {AdaptiveCardSchemaKey::Headings, "headings"},
>>>>>>> 61aa500b
            {AdaptiveCardSchemaKey::Height, "height"},
            {AdaptiveCardSchemaKey::Highlight, "highlight"},
            {AdaptiveCardSchemaKey::HighlightColor, "highlightColor"},
            {AdaptiveCardSchemaKey::HighlightColors, "highlightColors"},
            {AdaptiveCardSchemaKey::HorizontalAlignment, "horizontalAlignment"},
            {AdaptiveCardSchemaKey::HorizontalCellContentAlignment, "horizontalCellContentAlignment"},
            {AdaptiveCardSchemaKey::IconPlacement, "iconPlacement"},
            {AdaptiveCardSchemaKey::IconSize, "iconSize"},
            {AdaptiveCardSchemaKey::IconUrl, "iconUrl"},
            {AdaptiveCardSchemaKey::Id, "id"},
            {AdaptiveCardSchemaKey::Image, "image"},
            {AdaptiveCardSchemaKey::ImageBaseUrl, "imageBaseUrl"},
            {AdaptiveCardSchemaKey::ImageSet, "imageSet"},
            {AdaptiveCardSchemaKey::ImageSize, "imageSize"},
            {AdaptiveCardSchemaKey::ImageSizes, "imageSizes"},
            {AdaptiveCardSchemaKey::Images, "images"},
            {AdaptiveCardSchemaKey::InlineAction, "inlineAction"},
            {AdaptiveCardSchemaKey::InlineTopMargin, "inlineTopMargin"},
            {AdaptiveCardSchemaKey::Inlines, "inlines"},
            {AdaptiveCardSchemaKey::InputSpacing, "inputSpacing"},
            {AdaptiveCardSchemaKey::Inputs, "inputs"},
            {AdaptiveCardSchemaKey::IsEnabled, "isEnabled"},
            {AdaptiveCardSchemaKey::IsMultiSelect, "isMultiSelect"},
            {AdaptiveCardSchemaKey::IsMultiline, "isMultiline"},
            {AdaptiveCardSchemaKey::IsRequired, "isRequired"},
            {AdaptiveCardSchemaKey::IsSelected, "isSelected"},
            {AdaptiveCardSchemaKey::IsSubtle, "isSubtle"},
            {AdaptiveCardSchemaKey::IsVisible, "isVisible"},
            {AdaptiveCardSchemaKey::Italic, "italic"},
            {AdaptiveCardSchemaKey::Items, "items"},
            {AdaptiveCardSchemaKey::Label, "label"},
            {AdaptiveCardSchemaKey::Language, "lang"},
            {AdaptiveCardSchemaKey::Large, "large"},
            {AdaptiveCardSchemaKey::Left, "left"},
            {AdaptiveCardSchemaKey::Light, "light"},
            {AdaptiveCardSchemaKey::Lighter, "lighter"},
            {AdaptiveCardSchemaKey::LineColor, "lineColor"},
            {AdaptiveCardSchemaKey::LineThickness, "lineThickness"},
            {AdaptiveCardSchemaKey::Max, "max"},
            {AdaptiveCardSchemaKey::MaxActions, "maxActions"},
            {AdaptiveCardSchemaKey::MaxImageHeight, "maxImageHeight"},
            {AdaptiveCardSchemaKey::MaxLength, "maxLength"},
            {AdaptiveCardSchemaKey::MaxLines, "maxLines"},
            {AdaptiveCardSchemaKey::MaxWidth, "maxWidth"},
            {AdaptiveCardSchemaKey::Media, "media"},
            {AdaptiveCardSchemaKey::Medium, "medium"},
            {AdaptiveCardSchemaKey::Method, "method"},
            {AdaptiveCardSchemaKey::MimeType, "mimeType"},
            {AdaptiveCardSchemaKey::Min, "min"},
            {AdaptiveCardSchemaKey::MinHeight, "minHeight"},
            {AdaptiveCardSchemaKey::Mode, "mode"},
            {AdaptiveCardSchemaKey::Monospace, "monospace"},
            {AdaptiveCardSchemaKey::NumberInput, "numberInput"},
            {AdaptiveCardSchemaKey::OptionalInputs, "optionalInputs"},
            {AdaptiveCardSchemaKey::Padding, "padding"},
            {AdaptiveCardSchemaKey::Placeholder, "placeholder"},
            {AdaptiveCardSchemaKey::PlayButton, "playButton"},
            {AdaptiveCardSchemaKey::Poster, "poster"},
            {AdaptiveCardSchemaKey::ProviderId, "providerId"},
            {AdaptiveCardSchemaKey::Refresh, "refresh"},
            {AdaptiveCardSchemaKey::Regex, "regex"},
            {AdaptiveCardSchemaKey::Repeat, "repeat"},
            {AdaptiveCardSchemaKey::RepeatHorizontally, "repeatHorizontally"},
            {AdaptiveCardSchemaKey::RepeatVertically, "repeatVertically"},
            {AdaptiveCardSchemaKey::RequiredInputs, "requiredInputs"},
            {AdaptiveCardSchemaKey::Requires, "requires"},
            {AdaptiveCardSchemaKey::RichTextBlock, "richTextBlock"},
            {AdaptiveCardSchemaKey::Right, "right"},
            {AdaptiveCardSchemaKey::Rows, "rows"},
            {AdaptiveCardSchemaKey::Rtl, "rtl"},
            {AdaptiveCardSchemaKey::Schema, "$schema"},
            {AdaptiveCardSchemaKey::SelectAction, "selectAction"},
            {AdaptiveCardSchemaKey::Separator, "separator"},
            {AdaptiveCardSchemaKey::ShowActionMode, "showActionMode"},
            {AdaptiveCardSchemaKey::ShowCard, "showCard"},
            {AdaptiveCardSchemaKey::ShowCardActionConfig, "showCardActionConfig"},
            {AdaptiveCardSchemaKey::ShowGridLines, "showGridLines"},
            {AdaptiveCardSchemaKey::Size, "size"},
            {AdaptiveCardSchemaKey::Small, "small"},
            {AdaptiveCardSchemaKey::Sources, "sources"},
            {AdaptiveCardSchemaKey::Spacing, "spacing"},
            {AdaptiveCardSchemaKey::SpacingDefinition, "spacingDefinition"},
            {AdaptiveCardSchemaKey::Speak, "speak"},
            {AdaptiveCardSchemaKey::Stretch, "stretch"},
            {AdaptiveCardSchemaKey::Strikethrough, "strikethrough"},
            {AdaptiveCardSchemaKey::Style, "style"},
            {AdaptiveCardSchemaKey::Subtle, "subtle"},
            {AdaptiveCardSchemaKey::Suffix, "suffix"},
            {AdaptiveCardSchemaKey::SupportsInteractivity, "supportsInteractivity"},
            {AdaptiveCardSchemaKey::Table, "table"},
            {AdaptiveCardSchemaKey::TableCell, "tableCell"},
            {AdaptiveCardSchemaKey::TableRow, "tableRow"},
            {AdaptiveCardSchemaKey::TargetElements, "targetElements"},
            {AdaptiveCardSchemaKey::Text, "text"},
            {AdaptiveCardSchemaKey::TextBlock, "textBlock"},
            {AdaptiveCardSchemaKey::TextConfig, "textConfig"},
            {AdaptiveCardSchemaKey::TextInput, "textInput"},
            {AdaptiveCardSchemaKey::TextStyles, "textStyles"},
            {AdaptiveCardSchemaKey::TextWeight, "weight"},
            {AdaptiveCardSchemaKey::Thickness, "thickness"},
            {AdaptiveCardSchemaKey::TimeInput, "timeInput"},
            {AdaptiveCardSchemaKey::Title, "title"},
            {AdaptiveCardSchemaKey::ToggleInput, "toggleInput"},
            {AdaptiveCardSchemaKey::TokenExchangeResource, "tokenExchangeResource"},
            {AdaptiveCardSchemaKey::Tooltip, "tooltip"},
            {AdaptiveCardSchemaKey::Top, "top"},
            {AdaptiveCardSchemaKey::Type, "type"},
            {AdaptiveCardSchemaKey::Underline, "underline"},
            {AdaptiveCardSchemaKey::Uri, "uri"},
            {AdaptiveCardSchemaKey::Url, "url"},
            {AdaptiveCardSchemaKey::UserIds, "userIds"},
            {AdaptiveCardSchemaKey::Value, "value"},
            {AdaptiveCardSchemaKey::ValueOff, "valueOff"},
            {AdaptiveCardSchemaKey::ValueOn, "valueOn"},
            {AdaptiveCardSchemaKey::Verb, "verb"},
            {AdaptiveCardSchemaKey::Version, "version"},
            {AdaptiveCardSchemaKey::VerticalAlignment, "verticalAlignment"},
            {AdaptiveCardSchemaKey::VerticalCellContentAlignment, "verticalCellContentAlignment"},
            {AdaptiveCardSchemaKey::VerticalContentAlignment, "verticalContentAlignment"},
            {AdaptiveCardSchemaKey::Warning, "warning"},
            {AdaptiveCardSchemaKey::Weight, "weight"},
            {AdaptiveCardSchemaKey::Width, "width"},
            {AdaptiveCardSchemaKey::Wrap, "wrap"}});

    DEFINE_ADAPTIVECARD_ENUM_DEFAULT(CardElementType, CardElementType::Unknown, {
            {CardElementType::ActionSet, "ActionSet"},
            {CardElementType::AdaptiveCard, "AdaptiveCard"},
            {CardElementType::ChoiceSetInput, "Input.ChoiceSet"},
            {CardElementType::Column, "Column"},
            {CardElementType::ColumnSet, "ColumnSet"},
            {CardElementType::Container, "Container"},
            {CardElementType::Custom, "Custom"},
            {CardElementType::DateInput, "Input.Date"},
            {CardElementType::Fact, "Fact"},
            {CardElementType::FactSet, "FactSet"},
            {CardElementType::Image, "Image"},
            {CardElementType::ImageSet, "ImageSet"},
            {CardElementType::Media, "Media"},
            {CardElementType::NumberInput, "Input.Number"},
            {CardElementType::RichTextBlock, "RichTextBlock"},
            {CardElementType::Table, "Table"},
            {CardElementType::TableCell, "TableCell"},
            {CardElementType::TableRow, "TableRow"},
            {CardElementType::TextBlock, "TextBlock"},
            {CardElementType::TextInput, "Input.Text"},
            {CardElementType::TimeInput, "Input.Time"},
            {CardElementType::ToggleInput, "Input.Toggle"},
            {CardElementType::Unknown, "Unknown"}});

    DEFINE_ADAPTIVECARD_ENUM_DEFAULT(ActionType, ActionType::Unsupported, {
            {ActionType::Unsupported, "Unsupported"},
            {ActionType::Execute, "Action.Execute"},
            {ActionType::OpenUrl, "Action.OpenUrl"},
            {ActionType::ShowCard, "Action.ShowCard"},
            {ActionType::Submit, "Action.Submit"},
            {ActionType::ToggleVisibility, "Action.ToggleVisibility"},
            {ActionType::Custom, "Custom"},
            {ActionType::UnknownAction, "UnknownAction"},
            {ActionType::Overflow, "Overflow"}});

    DEFINE_ADAPTIVECARD_ENUM_DEFAULT(HeightType, HeightType::Stretch, {
            {HeightType::Auto, "Auto"},
            {HeightType::Stretch, "Stretch"}});

    DEFINE_ADAPTIVECARD_ENUM(Spacing, {
            {Spacing::Default, "default"},
            {Spacing::None, "none"},
            {Spacing::Small, "small"},
            {Spacing::Medium, "medium"},
            {Spacing::Large, "large"},
            {Spacing::ExtraLarge, "extraLarge"},
            {Spacing::Padding, "padding"}});

    DEFINE_ADAPTIVECARD_ENUM(SeparatorThickness, {
            {SeparatorThickness::Default, "default"},
            {SeparatorThickness::Thick, "thick"}});

    DEFINE_ADAPTIVECARD_ENUM(ImageStyle, {
            {
                {ImageStyle::Default, "default"},
                {ImageStyle::Person, "person"}
            },
            {
                {"normal", ImageStyle::Default} // Back compat to support "Normal" for "Default" for pre V1.0 payloads
            }});

    DEFINE_ADAPTIVECARD_ENUM_DEFAULT(VerticalAlignment, VerticalAlignment::Top, {
        { VerticalAlignment::Top, "top" },
        { VerticalAlignment::Center, "center" },
        { VerticalAlignment::Bottom, "bottom" }});

    DEFINE_ADAPTIVECARD_ENUM_DEFAULT(ImageFillMode, ImageFillMode::Cover, {
        { ImageFillMode::Cover, "cover" },
        { ImageFillMode::RepeatHorizontally, "repeatHorizontally" },
        { ImageFillMode::RepeatVertically, "repeatVertically" },
        { ImageFillMode::Repeat, "repeat" }});

    DEFINE_ADAPTIVECARD_ENUM_DEFAULT(ImageSize, ImageSize::Auto, {
            {ImageSize::Auto, "Auto"},
            {ImageSize::Large, "Large"},
            {ImageSize::Medium, "Medium"},
            {ImageSize::Small, "Small"},
            {ImageSize::Stretch, "Stretch"}});

    DEFINE_ADAPTIVECARD_ENUM_DEFAULT(HorizontalAlignment, HorizontalAlignment::Left, {
            {HorizontalAlignment::Center, "center"},
            {HorizontalAlignment::Left, "left"},
            {HorizontalAlignment::Right, "right"}});

    DEFINE_ADAPTIVECARD_ENUM(ForegroundColor, {
            {ForegroundColor::Accent, "Accent"},
            {ForegroundColor::Attention, "Attention"},
            {ForegroundColor::Dark, "Dark"},
            {ForegroundColor::Default, "Default"},
            {ForegroundColor::Good, "Good"},
            {ForegroundColor::Light, "Light"},
            {ForegroundColor::Warning, "Warning"}});

    DEFINE_ADAPTIVECARD_ENUM_DEFAULT(TextStyle , TextStyle::Default, {
            {TextStyle::Default, "default"},
            {TextStyle::Heading, "heading"}});

    DEFINE_ADAPTIVECARD_ENUM(TextWeight, {
            {
                {TextWeight::Bolder, "Bolder"},
                {TextWeight::Lighter, "Lighter"},
                {TextWeight::Default, "Default"}
            },
            {
                {"Normal", TextWeight::Default} // Back compat to support "Normal" for "Default" for pre V1.0 payloads
            }});

    DEFINE_ADAPTIVECARD_ENUM(TextSize, {
            {
                {TextSize::ExtraLarge, "ExtraLarge"},
                {TextSize::Large, "Large"},
                {TextSize::Medium, "Medium"},
                {TextSize::Default, "Default"},
                {TextSize::Small, "Small"}
            },
            {
                {"Normal", TextSize::Default} // Back compat to support "Normal" for "Default" for pre V1.0 payloads
            }});

    DEFINE_ADAPTIVECARD_ENUM(FontType, {
            {FontType::Default, "Default"},
            {FontType::Monospace, "Monospace"}});

    DEFINE_ADAPTIVECARD_ENUM_DEFAULT(ActionsOrientation, ActionsOrientation::Horizontal, {
            {ActionsOrientation::Horizontal, "Horizontal"},
            {ActionsOrientation::Vertical, "Vertical"}});

    DEFINE_ADAPTIVECARD_ENUM_DEFAULT(ActionMode, ActionMode::Inline, {
            {ActionMode::Inline, "Inline"},
            {ActionMode::Popup, "Popup"}});

    DEFINE_ADAPTIVECARD_ENUM_DEFAULT(AssociatedInputs, AssociatedInputs::Auto, {
        {AssociatedInputs::Auto, "Auto"},
        {AssociatedInputs::None, "None"}});

    DEFINE_ADAPTIVECARD_ENUM_DEFAULT(ChoiceSetStyle, ChoiceSetStyle::Compact, {
            {ChoiceSetStyle::Compact, "Compact"},
            {ChoiceSetStyle::Expanded, "Expanded"}});

    DEFINE_ADAPTIVECARD_ENUM_DEFAULT(TextInputStyle, TextInputStyle::Text, {
            {TextInputStyle::Email, "Email"},
            {TextInputStyle::Tel, "Tel"},
            {TextInputStyle::Text, "Text"},
            {TextInputStyle::Url, "Url"}});

    DEFINE_ADAPTIVECARD_ENUM(ContainerStyle, {
            {ContainerStyle::Default, "Default"},
            {ContainerStyle::Emphasis, "Emphasis"},
            {ContainerStyle::Good, "Good"},
            {ContainerStyle::Attention, "Attention"},
            {ContainerStyle::Warning, "Warning"},
            {ContainerStyle::Accent, "Accent"}});

    DEFINE_ADAPTIVECARD_ENUM_DEFAULT(ActionAlignment, ActionAlignment::Left, {
            {ActionAlignment::Left, "Left"},
            {ActionAlignment::Center, "Center"},
            {ActionAlignment::Right, "Right"},
            {ActionAlignment::Stretch, "Stretch"}});

    DEFINE_ADAPTIVECARD_ENUM_DEFAULT(IconPlacement, IconPlacement::AboveTitle, {
            {IconPlacement::AboveTitle, "AboveTitle"},
            {IconPlacement::LeftOfTitle, "LeftOfTitle"}});

    DEFINE_ADAPTIVECARD_ENUM_DEFAULT(VerticalContentAlignment, VerticalContentAlignment::Top, {
            {VerticalContentAlignment::Top, "Top"},
            {VerticalContentAlignment::Center, "Center"},
            {VerticalContentAlignment::Bottom, "Bottom"}});

    DEFINE_ADAPTIVECARD_ENUM_DEFAULT(InlineElementType, InlineElementType::TextRun, {
            {InlineElementType::TextRun, "TextRun"}});

    DEFINE_ADAPTIVECARD_ENUM_DEFAULT(Mode, Mode::Primary, {
            {Mode::Primary, "primary"},
            {Mode::Secondary, "secondary"}});
}<|MERGE_RESOLUTION|>--- conflicted
+++ resolved
@@ -71,13 +71,9 @@
             {AdaptiveCardSchemaKey::ForegroundColor, "foregroundColor"},
             {AdaptiveCardSchemaKey::ForegroundColors, "foregroundColors"},
             {AdaptiveCardSchemaKey::Good, "good"},
-<<<<<<< HEAD
+            {AdaptiveCardSchemaKey::GridStyle, "gridStyle"},
             {AdaptiveCardSchemaKey::Heading, "heading"},
             {AdaptiveCardSchemaKey::HeadingLevel, "headingLevel"},
-=======
-            {AdaptiveCardSchemaKey::GridStyle, "gridStyle"},
-            {AdaptiveCardSchemaKey::Headings, "headings"},
->>>>>>> 61aa500b
             {AdaptiveCardSchemaKey::Height, "height"},
             {AdaptiveCardSchemaKey::Highlight, "highlight"},
             {AdaptiveCardSchemaKey::HighlightColor, "highlightColor"},
