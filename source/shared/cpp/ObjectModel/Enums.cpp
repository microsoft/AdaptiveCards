#include "pch.h"

// Auto-formatting does terrible things to this file, so turn it off.
// clang-format off
namespace AdaptiveSharedNamespace
{
    DEFINE_ADAPTIVECARD_ENUM_THROW(AdaptiveCardSchemaKey, {
            {AdaptiveCardSchemaKey::Accent, "accent"},
            {AdaptiveCardSchemaKey::ActionAlignment, "actionAlignment"},
            {AdaptiveCardSchemaKey::ActionMode, "actionMode"},
            {AdaptiveCardSchemaKey::Actions, "actions"},
            {AdaptiveCardSchemaKey::ActionSet, "ActionSet"},
            {AdaptiveCardSchemaKey::ActionSetConfig, "actionSetConfig"},
            {AdaptiveCardSchemaKey::ActionsOrientation, "actionsOrientation"},
            {AdaptiveCardSchemaKey::AdaptiveCard, "adaptiveCard"},
            {AdaptiveCardSchemaKey::AllowCustomStyle, "allowCustomStyle"},
            {AdaptiveCardSchemaKey::AllowInlinePlayback, "allowInlinePlayback"},
            {AdaptiveCardSchemaKey::AltText, "altText"},
            {AdaptiveCardSchemaKey::Attention, "attention"},
            {AdaptiveCardSchemaKey::BackgroundColor, "backgroundColor"},
            {AdaptiveCardSchemaKey::BackgroundImage, "backgroundImage"},
            {AdaptiveCardSchemaKey::BackgroundImageUrl, "backgroundImageUrl"},
            {AdaptiveCardSchemaKey::BaseCardElement, "baseCardElement"},
            {AdaptiveCardSchemaKey::Body, "body"},
            {AdaptiveCardSchemaKey::Bolder, "bolder"},
            {AdaptiveCardSchemaKey::BorderColor, "borderColor"},
            {AdaptiveCardSchemaKey::BorderThickness, "borderThickness"},
            {AdaptiveCardSchemaKey::Bottom, "bottom"},
            {AdaptiveCardSchemaKey::ButtonSpacing, "buttonSpacing"},
            {AdaptiveCardSchemaKey::Card, "card"},
            {AdaptiveCardSchemaKey::Center, "center"},
            {AdaptiveCardSchemaKey::Choices, "choices"},
            {AdaptiveCardSchemaKey::ChoiceSet, "choiceSet"},
            {AdaptiveCardSchemaKey::Color, "color"},
            {AdaptiveCardSchemaKey::ColorConfig, "colorConfig"},
            {AdaptiveCardSchemaKey::ForegroundColors, "foregroundColors"},
            {AdaptiveCardSchemaKey::Column, "column"},
            {AdaptiveCardSchemaKey::Columns, "columns"},
            {AdaptiveCardSchemaKey::ColumnSet, "columnSet"},
            {AdaptiveCardSchemaKey::Container, "container"},
            {AdaptiveCardSchemaKey::ContainerStyles, "containerStyles"},
            {AdaptiveCardSchemaKey::Dark, "dark"},
            {AdaptiveCardSchemaKey::Data, "data"},
            {AdaptiveCardSchemaKey::DateInput, "dateInput"},
            {AdaptiveCardSchemaKey::Default, "default"},
            {AdaptiveCardSchemaKey::DefaultPoster, "defaultPoster"},
            {AdaptiveCardSchemaKey::Display, "display"},
            {AdaptiveCardSchemaKey::Emphasis, "emphasis"},
            {AdaptiveCardSchemaKey::ExtraLarge, "extraLarge"},
            {AdaptiveCardSchemaKey::Facts, "facts"},
            {AdaptiveCardSchemaKey::FactSet, "factSet"},
            {AdaptiveCardSchemaKey::FallbackText, "fallbackText"},
            {AdaptiveCardSchemaKey::FontFamily, "fontFamily"},
            {AdaptiveCardSchemaKey::FontSizes, "fontSizes"},
            {AdaptiveCardSchemaKey::FontStyle, "fontStyle"},
            {AdaptiveCardSchemaKey::FontStyles, "fontStyles"},
            {AdaptiveCardSchemaKey::FontWeights, "fontWeights"},
            {AdaptiveCardSchemaKey::Good, "good"},
            {AdaptiveCardSchemaKey::Height, "height"},
            {AdaptiveCardSchemaKey::HorizontalAlignment, "horizontalAlignment"},
            {AdaptiveCardSchemaKey::IconPlacement, "iconPlacement"},
            {AdaptiveCardSchemaKey::IconSize, "iconSize"},
            {AdaptiveCardSchemaKey::IconUrl, "iconUrl"},
            {AdaptiveCardSchemaKey::Id, "id"},
            {AdaptiveCardSchemaKey::Image, "image"},
            {AdaptiveCardSchemaKey::ImageBaseUrl, "imageBaseUrl"},
            {AdaptiveCardSchemaKey::Images, "images"},
            {AdaptiveCardSchemaKey::ImageSet, "imageSet"},
            {AdaptiveCardSchemaKey::ImageSize, "imageSize"},
            {AdaptiveCardSchemaKey::ImageSizes, "imageSizes"},
            {AdaptiveCardSchemaKey::InlineAction, "inlineAction"},
            {AdaptiveCardSchemaKey::InlineTopMargin, "inlineTopMargin"},
            {AdaptiveCardSchemaKey::IsMultiline, "isMultiline"},
            {AdaptiveCardSchemaKey::IsMultiSelect, "isMultiSelect"},
            {AdaptiveCardSchemaKey::IsRequired, "isRequired"},
            {AdaptiveCardSchemaKey::IsSelected, "isSelected"},
            {AdaptiveCardSchemaKey::IsSubtle, "isSubtle"},
            {AdaptiveCardSchemaKey::Items, "items"},
            {AdaptiveCardSchemaKey::Language, "lang"},
            {AdaptiveCardSchemaKey::Large, "large"},
            {AdaptiveCardSchemaKey::Left, "left"},
            {AdaptiveCardSchemaKey::Light, "light"},
            {AdaptiveCardSchemaKey::Lighter, "lighter"},
            {AdaptiveCardSchemaKey::LineColor, "lineColor"},
            {AdaptiveCardSchemaKey::LineThickness, "lineThickness"},
            {AdaptiveCardSchemaKey::Max, "max"},
            {AdaptiveCardSchemaKey::MaxActions, "maxActions"},
            {AdaptiveCardSchemaKey::MaxImageHeight, "maxImageHeight"},
            {AdaptiveCardSchemaKey::MaxLength, "maxLength"},
            {AdaptiveCardSchemaKey::MaxLines, "maxLines"},
            {AdaptiveCardSchemaKey::MaxWidth, "maxWidth"},
            {AdaptiveCardSchemaKey::Media, "media"},
            {AdaptiveCardSchemaKey::Medium, "medium"},
            {AdaptiveCardSchemaKey::Method, "method"},
            {AdaptiveCardSchemaKey::MimeType, "mimeType"},
            {AdaptiveCardSchemaKey::Min, "min"},
            {AdaptiveCardSchemaKey::Monospace, "monospace"},
            {AdaptiveCardSchemaKey::NumberInput, "numberInput"},
            {AdaptiveCardSchemaKey::Orientation, "orientation"},
            {AdaptiveCardSchemaKey::Padding, "padding"},
            {AdaptiveCardSchemaKey::Placeholder, "placeholder"},
            {AdaptiveCardSchemaKey::PlayButton, "playButton"},
            {AdaptiveCardSchemaKey::Poster, "poster"},
            {AdaptiveCardSchemaKey::Right, "right"},
            {AdaptiveCardSchemaKey::SelectAction, "selectAction"},
            {AdaptiveCardSchemaKey::Sentiment, "sentiment"},
            {AdaptiveCardSchemaKey::Separator, "separator"},
            {AdaptiveCardSchemaKey::Thickness, "thickness"},
            {AdaptiveCardSchemaKey::ShowActionMode, "showActionMode"},
            {AdaptiveCardSchemaKey::ShowCard, "showCard"},
            {AdaptiveCardSchemaKey::ShowCardActionConfig, "showCardActionConfig"},
            {AdaptiveCardSchemaKey::Size, "size"},
            {AdaptiveCardSchemaKey::Small, "small"},
            {AdaptiveCardSchemaKey::Sources, "sources"},
            {AdaptiveCardSchemaKey::Spacing, "spacing"},
            {AdaptiveCardSchemaKey::SpacingDefinition, "spacingDefinition"},
            {AdaptiveCardSchemaKey::Speak, "speak"},
            {AdaptiveCardSchemaKey::Stretch, "stretch"},
            {AdaptiveCardSchemaKey::Style, "style"},
            {AdaptiveCardSchemaKey::Subtle, "subtle"},
            {AdaptiveCardSchemaKey::SupportsInteractivity, "supportsInteractivity"},
            {AdaptiveCardSchemaKey::Text, "text"},
            {AdaptiveCardSchemaKey::TextBlock, "textBlock"},
            {AdaptiveCardSchemaKey::TextConfig, "textConfig"},
            {AdaptiveCardSchemaKey::TextInput, "textInput"},
            {AdaptiveCardSchemaKey::TextWeight, "weight"},
            {AdaptiveCardSchemaKey::Thick, "thick"},
            {AdaptiveCardSchemaKey::Thickness, "thickness"},
            {AdaptiveCardSchemaKey::TimeInput, "timeInput"},
            {AdaptiveCardSchemaKey::Title, "title"},
            {AdaptiveCardSchemaKey::ToggleInput, "toggleInput"},
            {AdaptiveCardSchemaKey::Top, "top"},
            {AdaptiveCardSchemaKey::Type, "type"},
            {AdaptiveCardSchemaKey::Url, "url"},
            {AdaptiveCardSchemaKey::Value, "value"},
            {AdaptiveCardSchemaKey::ValueOff, "valueOff"},
            {AdaptiveCardSchemaKey::ValueOn, "valueOn"},
            {AdaptiveCardSchemaKey::Version, "version"},
            {AdaptiveCardSchemaKey::VerticalContentAlignment, "verticalContentAlignment"},
            {AdaptiveCardSchemaKey::Warning, "warning"},
            {AdaptiveCardSchemaKey::Weight, "weight"},
            {AdaptiveCardSchemaKey::Width, "width"},
            {AdaptiveCardSchemaKey::Wrap, "wrap"}});

    DEFINE_ADAPTIVECARD_ENUM_DEFAULT(CardElementType, CardElementType::Unsupported, {
            {CardElementType::AdaptiveCard, "AdaptiveCard"},
            {CardElementType::Column, "Column"},
            {CardElementType::ColumnSet, "ColumnSet"},
            {CardElementType::Container, "Container"},
            {CardElementType::Fact, "Fact"},
            {CardElementType::FactSet, "FactSet"},
            {CardElementType::Image, "Image"},
            {CardElementType::ImageSet, "ImageSet"},
            {CardElementType::ChoiceSetInput, "Input.ChoiceSet"},
            {CardElementType::DateInput, "Input.Date"},
            {CardElementType::NumberInput, "Input.Number"},
            {CardElementType::TextInput, "Input.Text"},
            {CardElementType::TimeInput, "Input.Time"},
            {CardElementType::ToggleInput, "Input.Toggle"},
            {CardElementType::TextBlock, "TextBlock"},
            {CardElementType::Custom, "Custom"},
            {CardElementType::Unknown, "Unknown"},
<<<<<<< HEAD
            {CardElementType::Media, "Media"},
        { CardElementType::ActionSet, "ActionSet" },
        };
        static std::unordered_map<std::string, CardElementType, CaseInsensitiveHash, CaseInsensitiveEqualTo> cardElementTypeNameToEnum =
            GenerateStringToEnumMap<CardElementType>(cardElementTypeEnumToName);

        if (cardElementTypeEnumToNameOut != nullptr)
        {
            *cardElementTypeEnumToNameOut = cardElementTypeEnumToName;
        }

        if (cardElementTypeNameToEnumOut != nullptr)
        {
            *cardElementTypeNameToEnumOut = cardElementTypeNameToEnum;
        }
    }

    void GetActionTypeEnumMappings(std::unordered_map<ActionType, std::string, EnumHash>* actionTypeEnumToNameOut,
                                   std::unordered_map<std::string, ActionType, CaseInsensitiveHash, CaseInsensitiveEqualTo>* actionTypeNameToEnumOut)
    {
        static std::unordered_map<ActionType, std::string, EnumHash> actionTypeEnumToName = {{ActionType::OpenUrl, "Action.OpenUrl"},
                                                                                             {ActionType::ShowCard, "Action.ShowCard"},
                                                                                             {ActionType::Submit, "Action.Submit"},
                                                                                             {ActionType::Custom, "Custom"}};
        static std::unordered_map<std::string, ActionType, CaseInsensitiveHash, CaseInsensitiveEqualTo> actionTypeNameToEnum =
            GenerateStringToEnumMap<ActionType>(actionTypeEnumToName);

        if (actionTypeEnumToNameOut != nullptr)
        {
            *actionTypeEnumToNameOut = actionTypeEnumToName;
        }

        if (actionTypeNameToEnumOut != nullptr)
        {
            *actionTypeNameToEnumOut = actionTypeNameToEnum;
        }
    }

    void GetHeightTypeEnumMappings(std::unordered_map<HeightType, std::string, EnumHash>* heightTypeEnumToNameOut,
                                   std::unordered_map<std::string, HeightType, CaseInsensitiveHash, CaseInsensitiveEqualTo>* heightTypeNameToEnumOut)
    {
        static std::unordered_map<HeightType, std::string, EnumHash> heightTypeEnumToName = {{HeightType::Auto, "Auto"},
                                                                                             {HeightType::Stretch, "Stretch"}};
=======
            {CardElementType::Media, "Media"}});
>>>>>>> b1db666b

    DEFINE_ADAPTIVECARD_ENUM_DEFAULT(ActionType, ActionType::Unsupported, {
            {ActionType::Unsupported, "Unsupported"},
            {ActionType::OpenUrl, "Action.OpenUrl"},
            {ActionType::ShowCard, "Action.ShowCard"},
            {ActionType::Submit, "Action.Submit"},
            {ActionType::Custom, "Custom"}});

    DEFINE_ADAPTIVECARD_ENUM_DEFAULT(HeightType, HeightType::Stretch, {
            {HeightType::Auto, "Auto"},
            {HeightType::Stretch, "Stretch"}});

    DEFINE_ADAPTIVECARD_ENUM(Spacing, {
            {Spacing::Default, "default"},
            {Spacing::None, "none"},
            {Spacing::Small, "small"},
            {Spacing::Medium, "medium"},
            {Spacing::Large, "large"},
            {Spacing::ExtraLarge, "extraLarge"},
            {Spacing::Padding, "padding"}});

    DEFINE_ADAPTIVECARD_ENUM(SeparatorThickness, {
            {SeparatorThickness::Default, "default"},
            {SeparatorThickness::Thick, "thick"}});

    DEFINE_ADAPTIVECARD_ENUM(ImageStyle, {
            {
                {ImageStyle::Default, "default"},
                {ImageStyle::Person, "person"}
            },
            {
                {"normal", ImageStyle::Default} // Back compat to support "Normal" for "Default" for pre V1.0 payloads
            }});

    DEFINE_ADAPTIVECARD_ENUM_DEFAULT(ImageSize, ImageSize::Auto, {
            {ImageSize::Auto, "Auto"},
            {ImageSize::Large, "Large"},
            {ImageSize::Medium, "Medium"},
            {ImageSize::Small, "Small"},
            {ImageSize::Stretch, "Stretch"}});

    DEFINE_ADAPTIVECARD_ENUM_DEFAULT(HorizontalAlignment, HorizontalAlignment::Left, {
            {HorizontalAlignment::Center, "Center"},
            {HorizontalAlignment::Left, "Left"},
            {HorizontalAlignment::Right, "Right"}});

    DEFINE_ADAPTIVECARD_ENUM(ForegroundColor, {
            {ForegroundColor::Accent, "Accent"},
            {ForegroundColor::Attention, "Attention"},
            {ForegroundColor::Dark, "Dark"},
            {ForegroundColor::Default, "Default"},
            {ForegroundColor::Good, "Good"},
            {ForegroundColor::Light, "Light"},
            {ForegroundColor::Warning, "Warning"}});

    DEFINE_ADAPTIVECARD_ENUM(TextWeight, {
            {
                {TextWeight::Bolder, "Bolder"},
                {TextWeight::Lighter, "Lighter"},
                {TextWeight::Default, "Default"}
            },
            {
                {"Normal", TextWeight::Default} // Back compat to support "Normal" for "Default" for pre V1.0 payloads
            }});

    DEFINE_ADAPTIVECARD_ENUM(TextSize, {
            {
                {TextSize::ExtraLarge, "ExtraLarge"},
                {TextSize::Large, "Large"},
                {TextSize::Medium, "Medium"},
                {TextSize::Default, "Default"},
                {TextSize::Small, "Small"}
            },
            {
                {"Normal", TextSize::Default} // Back compat to support "Normal" for "Default" for pre V1.0 payloads
            }});

    DEFINE_ADAPTIVECARD_ENUM(FontStyle, {
            {FontStyle::Default, "Default"},
            {FontStyle::Display, "Display"},
            {FontStyle::Monospace, "Monospace"}});

    DEFINE_ADAPTIVECARD_ENUM_DEFAULT(ActionsOrientation, ActionsOrientation::Horizontal, {
            {ActionsOrientation::Horizontal, "Horizontal"},
            {ActionsOrientation::Vertical, "Vertical"}});

    DEFINE_ADAPTIVECARD_ENUM_DEFAULT(ActionMode, ActionMode::Inline, {
            {ActionMode::Inline, "Inline"},
            {ActionMode::Popup, "Popup"}});

    DEFINE_ADAPTIVECARD_ENUM_DEFAULT(ChoiceSetStyle, ChoiceSetStyle::Compact, {
            {ChoiceSetStyle::Compact, "Compact"},
            {ChoiceSetStyle::Expanded, "Expanded"}});

    DEFINE_ADAPTIVECARD_ENUM_DEFAULT(TextInputStyle, TextInputStyle::Text, {
            {TextInputStyle::Email, "Email"},
            {TextInputStyle::Tel, "Tel"},
            {TextInputStyle::Text, "Text"},
            {TextInputStyle::Url, "Url"}});

    DEFINE_ADAPTIVECARD_ENUM(ContainerStyle, {
            {ContainerStyle::Default, "Default"},
            {ContainerStyle::Emphasis, "Emphasis"}});

    DEFINE_ADAPTIVECARD_ENUM_DEFAULT(ActionAlignment, ActionAlignment::Left, {
            {ActionAlignment::Left, "Left"},
            {ActionAlignment::Center, "Center"},
            {ActionAlignment::Right, "Right"},
            {ActionAlignment::Stretch, "Stretch"}});

    DEFINE_ADAPTIVECARD_ENUM_DEFAULT(IconPlacement, IconPlacement::AboveTitle, {
            {IconPlacement::AboveTitle, "AboveTitle"},
            {IconPlacement::LeftOfTitle, "LeftOfTitle"}});

    DEFINE_ADAPTIVECARD_ENUM_DEFAULT(VerticalContentAlignment, VerticalContentAlignment::Top, {
            {VerticalContentAlignment::Top, "Top"},
            {VerticalContentAlignment::Center, "Center"},
            {VerticalContentAlignment::Bottom, "Bottom"}});

    DEFINE_ADAPTIVECARD_ENUM(Sentiment, {
            {Sentiment::Default, "Default"},
            {Sentiment::Positive, "Positive"},
            {Sentiment::Destructive, "Destructive"}});
}<|MERGE_RESOLUTION|>--- conflicted
+++ resolved
@@ -160,53 +160,8 @@
             {CardElementType::TextBlock, "TextBlock"},
             {CardElementType::Custom, "Custom"},
             {CardElementType::Unknown, "Unknown"},
-<<<<<<< HEAD
             {CardElementType::Media, "Media"},
-        { CardElementType::ActionSet, "ActionSet" },
-        };
-        static std::unordered_map<std::string, CardElementType, CaseInsensitiveHash, CaseInsensitiveEqualTo> cardElementTypeNameToEnum =
-            GenerateStringToEnumMap<CardElementType>(cardElementTypeEnumToName);
-
-        if (cardElementTypeEnumToNameOut != nullptr)
-        {
-            *cardElementTypeEnumToNameOut = cardElementTypeEnumToName;
-        }
-
-        if (cardElementTypeNameToEnumOut != nullptr)
-        {
-            *cardElementTypeNameToEnumOut = cardElementTypeNameToEnum;
-        }
-    }
-
-    void GetActionTypeEnumMappings(std::unordered_map<ActionType, std::string, EnumHash>* actionTypeEnumToNameOut,
-                                   std::unordered_map<std::string, ActionType, CaseInsensitiveHash, CaseInsensitiveEqualTo>* actionTypeNameToEnumOut)
-    {
-        static std::unordered_map<ActionType, std::string, EnumHash> actionTypeEnumToName = {{ActionType::OpenUrl, "Action.OpenUrl"},
-                                                                                             {ActionType::ShowCard, "Action.ShowCard"},
-                                                                                             {ActionType::Submit, "Action.Submit"},
-                                                                                             {ActionType::Custom, "Custom"}};
-        static std::unordered_map<std::string, ActionType, CaseInsensitiveHash, CaseInsensitiveEqualTo> actionTypeNameToEnum =
-            GenerateStringToEnumMap<ActionType>(actionTypeEnumToName);
-
-        if (actionTypeEnumToNameOut != nullptr)
-        {
-            *actionTypeEnumToNameOut = actionTypeEnumToName;
-        }
-
-        if (actionTypeNameToEnumOut != nullptr)
-        {
-            *actionTypeNameToEnumOut = actionTypeNameToEnum;
-        }
-    }
-
-    void GetHeightTypeEnumMappings(std::unordered_map<HeightType, std::string, EnumHash>* heightTypeEnumToNameOut,
-                                   std::unordered_map<std::string, HeightType, CaseInsensitiveHash, CaseInsensitiveEqualTo>* heightTypeNameToEnumOut)
-    {
-        static std::unordered_map<HeightType, std::string, EnumHash> heightTypeEnumToName = {{HeightType::Auto, "Auto"},
-                                                                                             {HeightType::Stretch, "Stretch"}};
-=======
-            {CardElementType::Media, "Media"}});
->>>>>>> b1db666b
+            {CardElementType::ActionSet, "ActionSet"}});
 
     DEFINE_ADAPTIVECARD_ENUM_DEFAULT(ActionType, ActionType::Unsupported, {
             {ActionType::Unsupported, "Unsupported"},
