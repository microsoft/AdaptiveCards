--- conflicted
+++ resolved
@@ -13,146 +13,6 @@
 
 namespace AdaptiveSharedNamespace
 {
-<<<<<<< HEAD
-    static std::unordered_map<AdaptiveCardSchemaKey, std::string, EnumHash> adaptiveCardSchemaKeyEnumToName =
-    {
-        { AdaptiveCardSchemaKey::Accent, "accent" },
-        { AdaptiveCardSchemaKey::ActionAlignment, "actionAlignment" },
-        { AdaptiveCardSchemaKey::ActionMode, "actionMode" },
-        { AdaptiveCardSchemaKey::Actions, "actions" },
-        { AdaptiveCardSchemaKey::ActionSetConfig, "actionSetConfig" },
-        { AdaptiveCardSchemaKey::ActionsOrientation, "actionsOrientation" },
-        { AdaptiveCardSchemaKey::AdaptiveCard, "adaptiveCard" },
-        { AdaptiveCardSchemaKey::AllowCustomStyle, "allowCustomStyle" },
-        { AdaptiveCardSchemaKey::AllowInlinePlayback, "allowInlinePlayback" },
-        { AdaptiveCardSchemaKey::AltText, "altText" },
-        { AdaptiveCardSchemaKey::Attention, "attention" },
-        { AdaptiveCardSchemaKey::BackgroundColor, "backgroundColor" },
-        { AdaptiveCardSchemaKey::BackgroundImage, "backgroundImage" },
-        { AdaptiveCardSchemaKey::BackgroundImageUrl, "backgroundImageUrl" },
-        { AdaptiveCardSchemaKey::BaseCardElement, "baseCardElement" },
-        { AdaptiveCardSchemaKey::Body, "body" },
-        { AdaptiveCardSchemaKey::Bolder, "bolder" },
-        { AdaptiveCardSchemaKey::BorderColor, "borderColor" },
-        { AdaptiveCardSchemaKey::BorderThickness, "borderThickness" },
-        { AdaptiveCardSchemaKey::Bottom, "bottom" },
-        { AdaptiveCardSchemaKey::ButtonSpacing, "buttonSpacing" },
-        { AdaptiveCardSchemaKey::Card, "card" },
-        { AdaptiveCardSchemaKey::Center, "center" },
-        { AdaptiveCardSchemaKey::Choices, "choices" },
-        { AdaptiveCardSchemaKey::ChoiceSet, "choiceSet" },
-        { AdaptiveCardSchemaKey::Color, "color" },
-        { AdaptiveCardSchemaKey::ColorConfig, "colorConfig" },
-        { AdaptiveCardSchemaKey::ForegroundColors, "foregroundColors" },
-        { AdaptiveCardSchemaKey::Column, "column" },
-        { AdaptiveCardSchemaKey::Columns, "columns" },
-        { AdaptiveCardSchemaKey::ColumnSet, "columnSet" },
-        { AdaptiveCardSchemaKey::Container, "container" },
-        { AdaptiveCardSchemaKey::ContainerStyles, "containerStyles" },
-        { AdaptiveCardSchemaKey::Dark, "dark" },
-        { AdaptiveCardSchemaKey::Data, "data" },
-        { AdaptiveCardSchemaKey::DateInput, "dateInput" },
-        { AdaptiveCardSchemaKey::Default, "default" },
-        { AdaptiveCardSchemaKey::DefaultPoster, "defaultPoster" },
-        { AdaptiveCardSchemaKey::Emphasis, "emphasis" },
-        { AdaptiveCardSchemaKey::ExtraLarge, "extraLarge" },
-        { AdaptiveCardSchemaKey::Facts, "facts" },
-        { AdaptiveCardSchemaKey::FactSet, "factSet" },
-        { AdaptiveCardSchemaKey::FallbackText, "fallbackText" },
-        { AdaptiveCardSchemaKey::FontFamily, "fontFamily" },
-        { AdaptiveCardSchemaKey::FontSizes, "fontSizes" },
-        { AdaptiveCardSchemaKey::FontWeights, "fontWeights" },
-        { AdaptiveCardSchemaKey::Good, "good" },
-        { AdaptiveCardSchemaKey::Height, "height" },
-        { AdaptiveCardSchemaKey::HorizontalAlignment, "horizontalAlignment" },
-        { AdaptiveCardSchemaKey::IconPlacement, "iconPlacement" },
-        { AdaptiveCardSchemaKey::IconSize, "iconSize" },
-        { AdaptiveCardSchemaKey::IconUrl, "iconUrl" },
-        { AdaptiveCardSchemaKey::Id, "id" },
-        { AdaptiveCardSchemaKey::Image, "image" },
-        { AdaptiveCardSchemaKey::ImageBaseUrl, "imageBaseUrl" },
-        { AdaptiveCardSchemaKey::Images, "images" },
-        { AdaptiveCardSchemaKey::ImageSet, "imageSet" },
-        { AdaptiveCardSchemaKey::ImageSize, "imageSize" },
-        { AdaptiveCardSchemaKey::ImageSizes, "imageSizes" },
-        { AdaptiveCardSchemaKey::InlineTopMargin, "inlineTopMargin" },
-        { AdaptiveCardSchemaKey::IsMultiline, "isMultiline" },
-        { AdaptiveCardSchemaKey::IsMultiSelect, "isMultiSelect" },
-        { AdaptiveCardSchemaKey::IsRequired, "isRequired" },
-        { AdaptiveCardSchemaKey::IsSelected, "isSelected" },
-        { AdaptiveCardSchemaKey::IsSubtle, "isSubtle" },
-        { AdaptiveCardSchemaKey::Items, "items" },
-        { AdaptiveCardSchemaKey::Language, "lang" },
-        { AdaptiveCardSchemaKey::Large, "large" },
-        { AdaptiveCardSchemaKey::Left, "left" },
-        { AdaptiveCardSchemaKey::Light, "light" },
-        { AdaptiveCardSchemaKey::Lighter, "lighter" },
-        { AdaptiveCardSchemaKey::LineColor, "lineColor" },
-        { AdaptiveCardSchemaKey::LineThickness, "lineThickness" },
-        { AdaptiveCardSchemaKey::Max, "max" },
-        { AdaptiveCardSchemaKey::MaxActions, "maxActions" },
-        { AdaptiveCardSchemaKey::MaxImageHeight, "maxImageHeight" },
-        { AdaptiveCardSchemaKey::MaxLength, "maxLength" },
-        { AdaptiveCardSchemaKey::MaxLines, "maxLines" },
-        { AdaptiveCardSchemaKey::MaxWidth, "maxWidth" },
-        { AdaptiveCardSchemaKey::Media, "media" },
-        { AdaptiveCardSchemaKey::Medium, "medium" },
-        { AdaptiveCardSchemaKey::Method, "method" },
-        { AdaptiveCardSchemaKey::MimeType, "mimeType" },
-        { AdaptiveCardSchemaKey::Min, "min" },
-        { AdaptiveCardSchemaKey::NumberInput, "numberInput" },
-        { AdaptiveCardSchemaKey::Padding, "padding" },
-        { AdaptiveCardSchemaKey::Placeholder, "placeholder" },
-        { AdaptiveCardSchemaKey::PlayButton, "playButton" },
-        { AdaptiveCardSchemaKey::Poster, "poster" },
-        { AdaptiveCardSchemaKey::Right, "right" },
-        { AdaptiveCardSchemaKey::Sentiment, "sentiment" },
-        { AdaptiveCardSchemaKey::SelectAction, "selectAction" },
-        { AdaptiveCardSchemaKey::Separator, "separator" },
-        { AdaptiveCardSchemaKey::Thickness, "thickness" },
-        { AdaptiveCardSchemaKey::ShowActionMode, "showActionMode" },
-        { AdaptiveCardSchemaKey::ShowCard, "showCard" },
-        { AdaptiveCardSchemaKey::ShowCardActionConfig, "showCardActionConfig" },
-        { AdaptiveCardSchemaKey::Size, "size" },
-        { AdaptiveCardSchemaKey::Small, "small" },
-        { AdaptiveCardSchemaKey::Sources, "sources" },
-        { AdaptiveCardSchemaKey::Spacing, "spacing" },
-        { AdaptiveCardSchemaKey::SpacingDefinition, "spacingDefinition" },
-        { AdaptiveCardSchemaKey::Speak, "speak" },
-        { AdaptiveCardSchemaKey::Stretch, "stretch" },
-        { AdaptiveCardSchemaKey::Style, "style" },
-        { AdaptiveCardSchemaKey::Subtle, "subtle" },
-        { AdaptiveCardSchemaKey::SupportsInteractivity, "supportsInteractivity" },
-        { AdaptiveCardSchemaKey::Text, "text" },
-        { AdaptiveCardSchemaKey::TextBlock, "textBlock" },
-        { AdaptiveCardSchemaKey::TextConfig, "textConfig" },
-        { AdaptiveCardSchemaKey::TextInput, "textInput" },
-        { AdaptiveCardSchemaKey::TextWeight, "weight" },
-        { AdaptiveCardSchemaKey::Thick, "thick" },
-        { AdaptiveCardSchemaKey::Thickness, "thickness" },
-        { AdaptiveCardSchemaKey::TimeInput, "timeInput" },
-        { AdaptiveCardSchemaKey::Title, "title" },
-        { AdaptiveCardSchemaKey::ToggleInput, "toggleInput" },
-        { AdaptiveCardSchemaKey::Top, "top" },
-        { AdaptiveCardSchemaKey::Type, "type" },
-        { AdaptiveCardSchemaKey::Url, "url" },
-        { AdaptiveCardSchemaKey::Value, "value" },
-        { AdaptiveCardSchemaKey::ValueOff, "valueOff" },
-        { AdaptiveCardSchemaKey::ValueOn, "valueOn" },
-        { AdaptiveCardSchemaKey::Version, "version" },
-        { AdaptiveCardSchemaKey::VerticalContentAlignment, "verticalContentAlignment" },
-        { AdaptiveCardSchemaKey::Warning, "warning" },
-        { AdaptiveCardSchemaKey::Weight, "weight" },
-        { AdaptiveCardSchemaKey::Width, "width" },
-        { AdaptiveCardSchemaKey::Wrap, "wrap" }
-    };
-    static std::unordered_map<std::string, AdaptiveCardSchemaKey, CaseInsensitiveHash, CaseInsensitiveEqualTo> adaptiveCardSchemaKeyNameToEnum = GenerateStringToEnumMap<AdaptiveCardSchemaKey>(adaptiveCardSchemaKeyEnumToName);
-
-    if (adaptiveCardSchemaKeyEnumToNameOut != nullptr)
-    {
-        *adaptiveCardSchemaKeyEnumToNameOut = adaptiveCardSchemaKeyEnumToName;
-    }
-=======
     void GetAdaptiveCardSchemaKeyEnumMappings(
         std::unordered_map<AdaptiveCardSchemaKey, std::string, EnumHash>* adaptiveCardSchemaKeyEnumToNameOut,
         std::unordered_map<std::string, AdaptiveCardSchemaKey, CaseInsensitiveHash, CaseInsensitiveEqualTo>* adaptiveCardSchemaKeyNameToEnumOut)
@@ -250,6 +110,7 @@
             {AdaptiveCardSchemaKey::Poster, "poster"},
             {AdaptiveCardSchemaKey::Right, "right"},
             {AdaptiveCardSchemaKey::SelectAction, "selectAction"},
+            {AdaptiveCardSchemaKey::Sentiment, "sentiment"},
             {AdaptiveCardSchemaKey::Separator, "separator"},
             {AdaptiveCardSchemaKey::Thickness, "thickness"},
             {AdaptiveCardSchemaKey::ShowActionMode, "showActionMode"},
@@ -294,7 +155,6 @@
         {
             *adaptiveCardSchemaKeyEnumToNameOut = adaptiveCardSchemaKeyEnumToName;
         }
->>>>>>> 2fbe4c4a
 
         if (adaptiveCardSchemaKeyNameToEnumOut != nullptr)
         {
@@ -736,45 +596,38 @@
         static std::unordered_map<std::string, VerticalContentAlignment, CaseInsensitiveHash, CaseInsensitiveEqualTo> verticalContentAlignmentNameToEnum =
             GenerateStringToEnumMap<VerticalContentAlignment>(verticalContentAlignmentEnumToName);
 
-<<<<<<< HEAD
-void GetSentimentEnumMappings(
-    std::unordered_map<Sentiment, std::string, EnumHash> * sentimentEnumToNameOut,
-    std::unordered_map<std::string, Sentiment, CaseInsensitiveHash, CaseInsensitiveEqualTo> * sentimentNameToEnumOut)
-{
-    static std::unordered_map<Sentiment, std::string, EnumHash> sentimentEnumToName =
-    {
-        { Sentiment::Default, "Default" },
-        { Sentiment::Positive, "Positive" },
-        { Sentiment::Destructive, "Destructive" }
-    };
-    static std::unordered_map<std::string, Sentiment, CaseInsensitiveHash, CaseInsensitiveEqualTo> sentimentNameToEnum =
-        GenerateStringToEnumMap<Sentiment>(sentimentEnumToName);
-
-    if (sentimentEnumToNameOut != nullptr)
-    {
-        *sentimentEnumToNameOut = sentimentEnumToName;
-    }
-
-    if (sentimentNameToEnumOut != nullptr)
-    {
-        *sentimentNameToEnumOut = sentimentNameToEnum;
-    }
-}
-
-const std::string AdaptiveCardSchemaKeyToString(AdaptiveCardSchemaKey type)
-{
-    std::unordered_map<AdaptiveCardSchemaKey, std::string, EnumHash> adaptiveCardSchemaKeyEnumToName;
-    GetAdaptiveCardSchemaKeyEnumMappings(&adaptiveCardSchemaKeyEnumToName, nullptr);
-=======
         if (verticalContentAlignmentEnumToNameOut != nullptr)
         {
             *verticalContentAlignmentEnumToNameOut = verticalContentAlignmentEnumToName;
         }
->>>>>>> 2fbe4c4a
 
         if (verticalContentAlignmentNameToEnumOut != nullptr)
         {
             *verticalContentAlignmentNameToEnumOut = verticalContentAlignmentNameToEnum;
+        }
+    }
+
+    void GetSentimentEnumMappings(
+        std::unordered_map<Sentiment, std::string, EnumHash> * sentimentEnumToNameOut,
+        std::unordered_map<std::string, Sentiment, CaseInsensitiveHash, CaseInsensitiveEqualTo> * sentimentNameToEnumOut)
+    {
+        static std::unordered_map<Sentiment, std::string, EnumHash> sentimentEnumToName =
+        {
+            {Sentiment::Default, "Default"},
+            {Sentiment::Positive, "Positive"},
+            {Sentiment::Destructive, "Destructive"}
+        };
+        static std::unordered_map<std::string, Sentiment, CaseInsensitiveHash, CaseInsensitiveEqualTo> sentimentNameToEnum =
+            GenerateStringToEnumMap<Sentiment>(sentimentEnumToName);
+
+        if (sentimentEnumToNameOut != nullptr)
+        {
+            *sentimentEnumToNameOut = sentimentEnumToName;
+        }
+
+        if (sentimentNameToEnumOut != nullptr)
+        {
+            *sentimentNameToEnumOut = sentimentNameToEnum;
         }
     }
 
@@ -1273,29 +1126,29 @@
         return verticalContentAlignmentNameToEnum[verticalContentAlignment];
     }
 
-const std::string SentimentToString(Sentiment sentiment)
-{
-    std::unordered_map<Sentiment, std::string, EnumHash> sentimentEnumToName;
-    GetSentimentEnumMappings(&sentimentEnumToName, nullptr);
-
-    if (sentimentEnumToName.find(sentiment) == sentimentEnumToName.end())
-    {
-        throw std::out_of_range("Invalid VerticalContentAlignment");
-    }
-    return sentimentEnumToName[sentiment];
-}
-
-Sentiment SentimentFromString(const std::string& sentiment)
-{
-    std::unordered_map<std::string, Sentiment, CaseInsensitiveHash, CaseInsensitiveEqualTo> sentimentNameToEnum;
-    GetSentimentEnumMappings(nullptr, &sentimentNameToEnum);
-
-    if (sentimentNameToEnum.find(sentiment) == sentimentNameToEnum.end())
-    {
-        return Sentiment::Default;
-    }
-    return sentimentNameToEnum[sentiment];
-}
+    const std::string SentimentToString(Sentiment sentiment)
+    {
+        std::unordered_map<Sentiment, std::string, EnumHash> sentimentEnumToName;
+        GetSentimentEnumMappings(&sentimentEnumToName, nullptr);
+
+        if (sentimentEnumToName.find(sentiment) == sentimentEnumToName.end())
+        {
+            throw std::out_of_range("Invalid VerticalContentAlignment");
+        }
+        return sentimentEnumToName[sentiment];
+    }
+
+    Sentiment SentimentFromString(const std::string& sentiment)
+    {
+        std::unordered_map<std::string, Sentiment, CaseInsensitiveHash, CaseInsensitiveEqualTo> sentimentNameToEnum;
+        GetSentimentEnumMappings(nullptr, &sentimentNameToEnum);
+
+        if (sentimentNameToEnum.find(sentiment) == sentimentNameToEnum.end())
+        {
+            return Sentiment::Default;
+        }
+        return sentimentNameToEnum[sentiment];
+    }
 
 }
 
