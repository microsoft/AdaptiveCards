#pragma once

#include "BaseCardElement.h"
#include "BaseActionElement.h"
#include "Enums.h"
#include "pch.h"
#include "ParseResult.h"

AdaptiveSharedNamespaceStart
class Container;

class AdaptiveCard
{
public:
    AdaptiveCard();
    AdaptiveCard(
        std::string const &version,
        std::string const &fallbackText,
        std::string const &backgroundImage,
        ContainerStyle style,
<<<<<<< HEAD
        std::string speak,
        std::string language,
        HeightType height);
=======
        std::string const &speak,
        std::string const &language);
>>>>>>> 1fc12bbc
    AdaptiveCard(
        std::string const &version,
        std::string const &fallbackText,
        std::string const &backgroundImage,
        ContainerStyle style,
<<<<<<< HEAD
        std::string speak,
        std::string language,
        HeightType height,
=======
        std::string const &speak,
        std::string const &language,
>>>>>>> 1fc12bbc
        std::vector<std::shared_ptr<BaseCardElement>>& body,
        std::vector<std::shared_ptr<BaseActionElement>>& actions);

    std::string GetVersion() const;
    void SetVersion(const std::string &value);
    std::string GetFallbackText() const;
    void SetFallbackText(const std::string &value);
    std::string GetBackgroundImage() const;
    void SetBackgroundImage(const std::string &value);
    std::string GetSpeak() const;
    void SetSpeak(const std::string &value);
    ContainerStyle GetStyle() const;
    void SetStyle(const ContainerStyle value);
    std::string GetLanguage() const;
    void SetLanguage(const std::string& value);
    HeightType GetHeight() const;
    void SetHeight(const HeightType value);

    std::shared_ptr<BaseActionElement> GetSelectAction() const;
    void SetSelectAction(const std::shared_ptr<BaseActionElement> action);

    std::vector<std::shared_ptr<BaseCardElement>>& GetBody();
    const std::vector<std::shared_ptr<BaseCardElement>>& GetBody() const;
    std::vector<std::shared_ptr<BaseActionElement>>& GetActions();
    const std::vector<std::shared_ptr<BaseActionElement>>& GetActions() const;

    std::vector<std::string> GetResourceUris();

    const CardElementType GetElementType() const;
#ifdef __ANDROID__
    static std::shared_ptr<ParseResult> DeserializeFromFile(const std::string& jsonFile,
        double rendererVersion,
        std::shared_ptr<ElementParserRegistration> elementParserRegistration = nullptr,
        std::shared_ptr<ActionParserRegistration> actionParserRegistration = nullptr) throw(AdaptiveSharedNamespace::AdaptiveCardParseException);
    static std::shared_ptr<ParseResult> Deserialize(const Json::Value& json,
        double rendererVersion,
        std::shared_ptr<ElementParserRegistration> elementParserRegistration = nullptr,
        std::shared_ptr<ActionParserRegistration> actionParserRegistration = nullptr) throw(AdaptiveSharedNamespace::AdaptiveCardParseException);
    static std::shared_ptr<ParseResult> DeserializeFromString(const std::string& jsonString,
        double rendererVersion,
        std::shared_ptr<ElementParserRegistration> elementParserRegistration = nullptr,
        std::shared_ptr<ActionParserRegistration> actionParserRegistration = nullptr) throw(AdaptiveSharedNamespace::AdaptiveCardParseException);
    static std::shared_ptr<AdaptiveCard> MakeFallbackTextCard(
        const std::string& fallbackText,
        const std::string& language) throw(AdaptiveSharedNamespace::AdaptiveCardParseException);
#else
    static std::shared_ptr<ParseResult> DeserializeFromFile(
        const std::string& jsonFile,
        double rendererVersion,
        std::shared_ptr<ElementParserRegistration> elementParserRegistration = nullptr,
        std::shared_ptr<ActionParserRegistration> actionParserRegistration = nullptr);

    static std::shared_ptr<ParseResult> Deserialize(const Json::Value& json,
        double rendererVersion,
        std::shared_ptr<ElementParserRegistration> elementParserRegistration = nullptr,
        std::shared_ptr<ActionParserRegistration> actionParserRegistration = nullptr);

    static std::shared_ptr<ParseResult> DeserializeFromString(const std::string& jsonString,
        double rendererVersion,
        std::shared_ptr<ElementParserRegistration> elementParserRegistration = nullptr,
        std::shared_ptr<ActionParserRegistration> actionParserRegistration = nullptr);

    static std::shared_ptr<AdaptiveCard> MakeFallbackTextCard(
        const std::string& fallbackText,
        const std::string& language);

#endif // __ANDROID__
    Json::Value SerializeToJsonValue() const;
    std::string Serialize() const;

private:
    std::string m_version;
    std::string m_fallbackText;
    std::string m_backgroundImage;
    std::string m_speak;
    ContainerStyle m_style;
    std::string m_language;
    HeightType m_height;

    std::vector<std::shared_ptr<BaseCardElement>> m_body;
    std::vector<std::shared_ptr<BaseActionElement>> m_actions;

    std::shared_ptr<BaseActionElement> m_selectAction;
};
AdaptiveSharedNamespaceEnd<|MERGE_RESOLUTION|>--- conflicted
+++ resolved
@@ -18,27 +18,17 @@
         std::string const &fallbackText,
         std::string const &backgroundImage,
         ContainerStyle style,
-<<<<<<< HEAD
-        std::string speak,
-        std::string language,
+        std::string const &speak,
+        std::string const &language,
         HeightType height);
-=======
-        std::string const &speak,
-        std::string const &language);
->>>>>>> 1fc12bbc
     AdaptiveCard(
         std::string const &version,
         std::string const &fallbackText,
         std::string const &backgroundImage,
         ContainerStyle style,
-<<<<<<< HEAD
-        std::string speak,
-        std::string language,
-        HeightType height,
-=======
         std::string const &speak,
         std::string const &language,
->>>>>>> 1fc12bbc
+        HeightType height,
         std::vector<std::shared_ptr<BaseCardElement>>& body,
         std::vector<std::shared_ptr<BaseActionElement>>& actions);
 
