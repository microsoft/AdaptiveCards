--- conflicted
+++ resolved
@@ -22,43 +22,6 @@
     return m_items;
 }
 
-<<<<<<< HEAD
-=======
-ContainerStyle Container::GetStyle() const
-{
-    return m_style;
-}
-
-void Container::SetStyle(const ContainerStyle value)
-{
-    m_style = value;
-}
-
-std::shared_ptr<BaseActionElement> Container::GetSelectAction() const
-{
-    return m_selectAction;
-}
-
-void Container::SetSelectAction(const std::shared_ptr<BaseActionElement> action)
-{
-    m_selectAction = action;
-}
-
-void Container::SetLanguage(const std::string& value)
-{
-    PropagateLanguage(value, m_items);
-}
-
-VerticalContentAlignment Container::GetVerticalContentAlignment() const
-{
-    return m_verticalContentAlignment;
-}
-
-void Container::SetVerticalContentAlignment(const VerticalContentAlignment value)
-{
-    m_verticalContentAlignment = value;
-}
-
 std::shared_ptr<BackgroundImage> Container::GetBackgroundImage() const
 {
     return m_backgroundImage;
@@ -69,16 +32,15 @@
     m_backgroundImage = value;
 }
 
->>>>>>> 7c83fb2b
 Json::Value Container::SerializeToJsonValue() const
 {
     Json::Value root = CollectionTypeElement::SerializeToJsonValue();
 
+    }
+
     if (m_backgroundImage != nullptr && !m_backgroundImage->GetUrl().empty())
     {
         root[AdaptiveCardSchemaKeyToString(AdaptiveCardSchemaKey::BackgroundImage)] = m_backgroundImage->SerializeToJsonValue();
-    }
-
     std::string const& itemsPropertyName = AdaptiveCardSchemaKeyToString(AdaptiveCardSchemaKey::Items);
     root[itemsPropertyName] = Json::Value(Json::arrayValue);
     for (const auto& cardElement : m_items)
@@ -98,16 +60,12 @@
     return container;
 }
 
-<<<<<<< HEAD
 void Container::DeserializeChildren(ParseContext& context, const Json::Value& value)
 {
-    // Parse items
-=======
     auto backgroundImage = ParseUtil::GetBackgroundImage(value);
     container->SetBackgroundImage(backgroundImage);
 
-    // Parse Items
->>>>>>> 7c83fb2b
+    // Parse items
     auto cardElements = ParseUtil::GetElementCollection(context, value, AdaptiveCardSchemaKey::Items, false);
     m_items = std::move(cardElements);
 }
