#include "ChoiceSetInput.h"
#include "ColumnSet.h"
#include "Container.h"
#include "FactSet.h"
#include "Image.h"
#include "ImageSet.h"
#include "DateInput.h"
#include "NumberInput.h"
#include "ParseUtil.h"
#include "TextBlock.h"
#include "TextInput.h"
#include "TimeInput.h"
#include "ToggleInput.h"

using namespace AdaptiveCards;

const std::unordered_map<CardElementType, std::function<std::shared_ptr<BaseCardElement>(const Json::Value&)>, EnumHash> Container::CardElementParsers =
{
    { CardElementType::ChoiceSetInput, ChoiceSetInput::Deserialize },
    { CardElementType::Container, Container::Deserialize },
    { CardElementType::ColumnSet, ColumnSet::Deserialize },
    { CardElementType::FactSet, FactSet::Deserialize },
    { CardElementType::Image, Image::Deserialize },
    { CardElementType::ImageSet, ImageSet::Deserialize },
    { CardElementType::TextBlock, TextBlock::Deserialize },
    { CardElementType::DateInput, DateInput::Deserialize },
    { CardElementType::NumberInput, NumberInput::Deserialize },
    { CardElementType::TextInput, TextInput::Deserialize },
    { CardElementType::TimeInput, TimeInput::Deserialize },
    { CardElementType::ToggleInput, ToggleInput::Deserialize },
};

Container::Container() : BaseCardElement(CardElementType::Container), m_style(ContainerStyle::Normal)
{
}

Container::Container(
    Spacing spacing,
<<<<<<< HEAD
    std::shared_ptr<Separator> separator,
=======
    bool separator,
>>>>>>> 128a7f77
    std::string speak,
    ContainerStyle style,
    std::vector<std::shared_ptr<BaseCardElement>>& items) :
    BaseCardElement(CardElementType::Container, spacing, separator, speak),
    m_style(style),
    m_items(items)
{
}

Container::Container(
    Spacing spacing,
<<<<<<< HEAD
    std::shared_ptr<Separator> separator,
=======
    bool separator,
>>>>>>> 128a7f77
    std::string speak,
    ContainerStyle style) :
    BaseCardElement(CardElementType::Container, spacing, separator, speak),
    m_style(style)
{
}

const std::vector<std::shared_ptr<BaseCardElement>>& Container::GetItems() const
{
    return m_items;
}

std::vector<std::shared_ptr<BaseCardElement>>& Container::GetItems()
{
    return m_items;
}

ContainerStyle Container::GetContainerStyle() const
{
    return m_style;
}

void Container::SetContainerStyle(const ContainerStyle value)
{
    m_style = value;
}

std::shared_ptr<BaseActionElement> Container::GetSelectAction() const
{
    return m_selectAction;
}

void Container::SetSelectAction(const std::shared_ptr<BaseActionElement> action)
{
    m_selectAction = action;
}

std::string Container::Serialize()
{
    Json::FastWriter writer;
    return writer.write(SerializeToJsonValue());
}

Json::Value Container::SerializeToJsonValue()
{
    Json::Value root = BaseCardElement::SerializeToJsonValue();

    root[AdaptiveCardSchemaKeyToString(AdaptiveCardSchemaKey::Style)] = ContainerStyleToString(GetContainerStyle());

    std::string itemsPropertyName = AdaptiveCardSchemaKeyToString(AdaptiveCardSchemaKey::Items);
    root[itemsPropertyName] = Json::Value(Json::arrayValue);
    for (const auto& cardElement : GetItems())
    {
        root[itemsPropertyName].append(cardElement->SerializeToJsonValue());
    }

    root[AdaptiveCardSchemaKeyToString(AdaptiveCardSchemaKey::SelectAction)] = BaseCardElement::SerializeSelectAction(GetSelectAction());

    return root;
}

std::shared_ptr<Container> Container::Deserialize(const Json::Value& value)
{
    ParseUtil::ExpectTypeString(value, CardElementType::Container);

    auto container = BaseCardElement::Deserialize<Container>(value);

    container->SetContainerStyle(
        ParseUtil::GetEnumValue<ContainerStyle>(value, AdaptiveCardSchemaKey::Style, ContainerStyle::Normal, ContainerStyleFromString));

    // Parse Items
    auto cardElements = ParseUtil::GetElementCollection<BaseCardElement>(value, AdaptiveCardSchemaKey::Items, Container::CardElementParsers, true);
    container->m_items = std::move(cardElements);

    container->SetSelectAction(BaseCardElement::DeserializeSelectAction(value, AdaptiveCardSchemaKey::SelectAction));

    return container;
}

std::shared_ptr<Container> Container::DeserializeFromString(const std::string& jsonString)
{
    return Container::Deserialize(ParseUtil::GetJsonValueFromString(jsonString));
}<|MERGE_RESOLUTION|>--- conflicted
+++ resolved
@@ -36,11 +36,7 @@
 
 Container::Container(
     Spacing spacing,
-<<<<<<< HEAD
-    std::shared_ptr<Separator> separator,
-=======
     bool separator,
->>>>>>> 128a7f77
     std::string speak,
     ContainerStyle style,
     std::vector<std::shared_ptr<BaseCardElement>>& items) :
@@ -52,11 +48,7 @@
 
 Container::Container(
     Spacing spacing,
-<<<<<<< HEAD
-    std::shared_ptr<Separator> separator,
-=======
     bool separator,
->>>>>>> 128a7f77
     std::string speak,
     ContainerStyle style) :
     BaseCardElement(CardElementType::Container, spacing, separator, speak),
