--- conflicted
+++ resolved
@@ -36,12 +36,7 @@
 
 Container::Container(
     Spacing spacing,
-<<<<<<< HEAD
-    std::shared_ptr<Separator> separator,
-=======
     bool separator,
-    std::string speak,
->>>>>>> 128a7f77
     ContainerStyle style,
     std::vector<std::shared_ptr<BaseCardElement>>& items) :
     BaseCardElement(CardElementType::Container, spacing, separator),
@@ -52,13 +47,7 @@
 
 Container::Container(
     Spacing spacing,
-<<<<<<< HEAD
-    std::shared_ptr<Separator> separator,
-    
-=======
     bool separator,
-    std::string speak,
->>>>>>> 128a7f77
     ContainerStyle style) :
     BaseCardElement(CardElementType::Container, spacing, separator),
     m_style(style)
