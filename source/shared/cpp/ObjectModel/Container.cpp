#include "pch.h"
#include "Container.h"
#include "TextBlock.h"
#include "ColumnSet.h"
#include "Util.h"

using namespace AdaptiveSharedNamespace;

Container::Container() : BaseCardElement(CardElementType::Container), m_style(ContainerStyle::None), m_verticalContentAlignment(VerticalContentAlignment::Stretch)
{
    PopulateKnownPropertiesSet();
}

const std::vector<std::shared_ptr<BaseCardElement>>& Container::GetItems() const
{
    return m_items;
}

std::vector<std::shared_ptr<BaseCardElement>>& Container::GetItems()
{
    return m_items;
}

ContainerStyle Container::GetStyle() const
{
    return m_style;
}

void Container::SetStyle(const ContainerStyle value)
{
    m_style = value;
}

std::shared_ptr<BaseActionElement> Container::GetSelectAction() const
{
    return m_selectAction;
}

void Container::SetSelectAction(const std::shared_ptr<BaseActionElement> action)
{
    m_selectAction = action;
}

void Container::SetLanguage(const std::string& value)
{
    PropagateLanguage(value, m_items);
}

<<<<<<< HEAD
VerticalContentAlignment Container::GetVerticalContentAlignment() const
{
    return m_verticalContentAlignment;
}

void Container::SetVerticalContentAlignment(const VerticalContentAlignment value)
{
    m_verticalContentAlignment = value;
}

Json::Value Container::SerializeToJsonValue()
=======
Json::Value Container::SerializeToJsonValue() const
>>>>>>> 282ed925
{
    Json::Value root = BaseCardElement::SerializeToJsonValue();

    if (m_style != ContainerStyle::None)
    {
        root[AdaptiveCardSchemaKeyToString(AdaptiveCardSchemaKey::Style)] = ContainerStyleToString(m_style);
    }

<<<<<<< HEAD
    if (m_verticalContentAlignment != VerticalContentAlignment::Stretch)
    {
        root[AdaptiveCardSchemaKeyToString(AdaptiveCardSchemaKey::VerticalContentAlignment)] = VerticalContentAlignmentToString(m_verticalContentAlignment);
    }

    std::string itemsPropertyName = AdaptiveCardSchemaKeyToString(AdaptiveCardSchemaKey::Items);
=======
    std::string const &itemsPropertyName = AdaptiveCardSchemaKeyToString(AdaptiveCardSchemaKey::Items);
>>>>>>> 282ed925
    root[itemsPropertyName] = Json::Value(Json::arrayValue);
    for (const auto& cardElement : m_items)
    {
        root[itemsPropertyName].append(cardElement->SerializeToJsonValue());
    }

    if (m_selectAction != nullptr)
    {
        root[AdaptiveCardSchemaKeyToString(AdaptiveCardSchemaKey::SelectAction)] = BaseCardElement::SerializeSelectAction(m_selectAction);
    }

    return root;
}

std::shared_ptr<BaseCardElement> ContainerParser::Deserialize(
    std::shared_ptr<ElementParserRegistration> elementParserRegistration,
    std::shared_ptr<ActionParserRegistration> actionParserRegistration,
    const Json::Value& value)
{
    ParseUtil::ExpectTypeString(value, CardElementType::Container);

    auto container = BaseCardElement::Deserialize<Container>(value);

    container->SetStyle(
        ParseUtil::GetEnumValue<ContainerStyle>(value, AdaptiveCardSchemaKey::Style, ContainerStyle::None, ContainerStyleFromString));

    container->SetVerticalContentAlignment(ParseUtil::GetEnumValue<VerticalContentAlignment>(value, AdaptiveCardSchemaKey::VerticalContentAlignment, 
        VerticalContentAlignment::Stretch, VerticalContentAlignmentFromString));

    // Parse Items
    auto cardElements = ParseUtil::GetElementCollection(elementParserRegistration, actionParserRegistration, value, AdaptiveCardSchemaKey::Items, false);
    container->m_items = std::move(cardElements);

    // Parse optional selectAction
    container->SetSelectAction(ParseUtil::GetSelectAction(elementParserRegistration, actionParserRegistration, value, AdaptiveCardSchemaKey::SelectAction, false));

    return container;
}

std::shared_ptr<BaseCardElement> ContainerParser::DeserializeFromString(
    std::shared_ptr<ElementParserRegistration> elementParserRegistration,
    std::shared_ptr<ActionParserRegistration> actionParserRegistration,
    const std::string& jsonString)
{
    return ContainerParser::Deserialize(elementParserRegistration, actionParserRegistration, ParseUtil::GetJsonValueFromString(jsonString));
}

void Container::PopulateKnownPropertiesSet() 
{
    m_knownProperties.insert(AdaptiveCardSchemaKeyToString(AdaptiveCardSchemaKey::Style));
    m_knownProperties.insert(AdaptiveCardSchemaKeyToString(AdaptiveCardSchemaKey::VerticalContentAlignment));
    m_knownProperties.insert(AdaptiveCardSchemaKeyToString(AdaptiveCardSchemaKey::SelectAction));
    m_knownProperties.insert(AdaptiveCardSchemaKeyToString(AdaptiveCardSchemaKey::Items));
}

void Container::GetResourceUris(std::vector<std::string>& resourceUris)
{
    auto items = GetItems();
    for (auto item : items)
    {
        item->GetResourceUris(resourceUris);
    }
    return;
}<|MERGE_RESOLUTION|>--- conflicted
+++ resolved
@@ -46,7 +46,6 @@
     PropagateLanguage(value, m_items);
 }
 
-<<<<<<< HEAD
 VerticalContentAlignment Container::GetVerticalContentAlignment() const
 {
     return m_verticalContentAlignment;
@@ -57,10 +56,7 @@
     m_verticalContentAlignment = value;
 }
 
-Json::Value Container::SerializeToJsonValue()
-=======
 Json::Value Container::SerializeToJsonValue() const
->>>>>>> 282ed925
 {
     Json::Value root = BaseCardElement::SerializeToJsonValue();
 
@@ -69,16 +65,12 @@
         root[AdaptiveCardSchemaKeyToString(AdaptiveCardSchemaKey::Style)] = ContainerStyleToString(m_style);
     }
 
-<<<<<<< HEAD
     if (m_verticalContentAlignment != VerticalContentAlignment::Stretch)
     {
         root[AdaptiveCardSchemaKeyToString(AdaptiveCardSchemaKey::VerticalContentAlignment)] = VerticalContentAlignmentToString(m_verticalContentAlignment);
     }
 
-    std::string itemsPropertyName = AdaptiveCardSchemaKeyToString(AdaptiveCardSchemaKey::Items);
-=======
     std::string const &itemsPropertyName = AdaptiveCardSchemaKeyToString(AdaptiveCardSchemaKey::Items);
->>>>>>> 282ed925
     root[itemsPropertyName] = Json::Value(Json::arrayValue);
     for (const auto& cardElement : m_items)
     {
