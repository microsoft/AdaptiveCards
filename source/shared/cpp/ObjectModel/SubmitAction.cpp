--- conflicted
+++ resolved
@@ -19,11 +19,7 @@
     return m_dataJson;
 }
 
-<<<<<<< HEAD
 void SubmitAction::SetDataJson(const Json::Value &value)
-=======
-void SubmitAction::SetDataJson(const std::string &value)
->>>>>>> cf541eff
 {
     m_dataJson = value;
 }
