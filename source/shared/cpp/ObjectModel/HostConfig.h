// Copyright (c) Microsoft Corporation. All rights reserved.
// Licensed under the MIT License.
#pragma once

#include "pch.h"

namespace AdaptiveSharedNamespace
{
    class FontSizesConfig
    {
    public:
        FontSizesConfig() = default;
        FontSizesConfig(unsigned int s, unsigned int d, unsigned int m, unsigned int l, unsigned int xl) :
            _small(s), _default(d), _medium(m), _large(l), _extraLarge(xl)
        {
        }

        static FontSizesConfig Deserialize(const Json::Value& json, const FontSizesConfig& defaultValue);
        static unsigned int GetDefaultFontSize(TextSize size);
        unsigned int GetFontSize(TextSize size) const;
        void SetFontSize(TextSize size, unsigned int value);

    private:
        // UINT_MAX used to check if value was defined
        unsigned int _small = UINT_MAX;
        unsigned int _default = UINT_MAX;
        unsigned int _medium = UINT_MAX;
        unsigned int _large = UINT_MAX;
        unsigned int _extraLarge = UINT_MAX;
    };

    class FontWeightsConfig
    {
    public:
        FontWeightsConfig() = default;
        FontWeightsConfig(unsigned int lighterWeight, unsigned int defaultWeight, unsigned int bolderWeight) :
            _lighter(lighterWeight), _default(defaultWeight), _bolder(bolderWeight)
        {
        }
        static FontWeightsConfig Deserialize(const Json::Value& json, const FontWeightsConfig& defaultValue);
        static unsigned int GetDefaultFontWeight(TextWeight weight);
        unsigned int GetFontWeight(TextWeight weight) const;
        void SetFontWeight(TextWeight weight, unsigned int value);

    private:
        // UINT_MAX used to check if value was defined
        unsigned int _lighter = UINT_MAX;
        unsigned int _default = UINT_MAX;
        unsigned int _bolder = UINT_MAX;
    };

    struct FontTypeDefinition
    {
        std::string fontFamily;
        FontSizesConfig fontSizes;
        FontWeightsConfig fontWeights;

        static FontTypeDefinition Deserialize(const Json::Value& json, const FontTypeDefinition& defaultValue);
    };

    struct FontTypesDefinition
    {
        FontTypeDefinition defaultFontType;
        FontTypeDefinition monospaceFontType;

        static FontTypesDefinition Deserialize(const Json::Value& json, const FontTypesDefinition& defaultValue);
    };

    struct HighlightColorConfig
    {
        std::string defaultColor;
        std::string subtleColor;

        static HighlightColorConfig Deserialize(const Json::Value& json, const HighlightColorConfig& defaultValue);
    };

    struct ColorConfig
    {
        std::string defaultColor;
        std::string subtleColor;

        HighlightColorConfig highlightColors;

        static ColorConfig Deserialize(const Json::Value& json, const ColorConfig& defaultValue);
    };

    // TODO: microsoft/AdaptiveCards#3460 each ColorConfig below needs a HighlightColorConfig initializer
#ifdef __clang__
    #pragma clang diagnostic push
    #pragma clang diagnostic ignored "-Wmissing-field-initializers"
#endif
    struct ColorsConfig
    {
        ColorConfig defaultColor = {"#FF000000", "#B2000000"};
        ColorConfig accent = {"#FF0000FF", "#B20000FF"};
        ColorConfig dark = {"#FF101010", "#B2101010"};
        ColorConfig light = {"#FFFFFFFF", "#B2FFFFFF"};
        ColorConfig good = {"#FF008000", "#B2008000"};
        ColorConfig warning = {"#FFFFD700", "#B2FFD700"};
        ColorConfig attention = {"#FF8B0000", "#B28B0000"};

        static ColorsConfig Deserialize(const Json::Value& json, const ColorsConfig& defaultValue);
    };
#ifdef __clang__
    #pragma clang diagnostic pop
#endif

    struct TextConfig
    {
        TextWeight weight = TextWeight::Default;
        TextSize size = TextSize::Default;
        FontType fontType = FontType::Default;
        ForegroundColor color = ForegroundColor::Default;
        bool isSubtle = false;
        bool wrap = true;
        unsigned int maxWidth = ~0U;

        static TextConfig Deserialize(const Json::Value& json, const TextConfig& defaultValue);
    };

    struct SpacingConfig
    {
        unsigned int smallSpacing = 3;
        unsigned int defaultSpacing = 8;
        unsigned int mediumSpacing = 20;
        unsigned int largeSpacing = 30;
        unsigned int extraLargeSpacing = 40;
        unsigned int paddingSpacing = 20;

        static SpacingConfig Deserialize(const Json::Value& json, const SpacingConfig& defaultValue);
    };

    struct SeparatorConfig
    {
        unsigned int lineThickness = 1;
        std::string lineColor = "#B2000000";

        static SeparatorConfig Deserialize(const Json::Value& json, const SeparatorConfig& defaultValue);
    };

    struct ImageSizesConfig
    {
        unsigned int smallSize = 80;
        unsigned int mediumSize = 120;
        unsigned int largeSize = 180;

        static ImageSizesConfig Deserialize(const Json::Value& json, const ImageSizesConfig& defaultValue);
    };

    struct ImageSetConfig
    {
        ImageSize imageSize = ImageSize::Auto;
        unsigned int maxImageHeight = 100;

        static ImageSetConfig Deserialize(const Json::Value& json, const ImageSetConfig& defaultValue);
    };

    struct ImageConfig
    {
        ImageSize imageSize = ImageSize::Auto;

        static ImageConfig Deserialize(const Json::Value& json, const ImageConfig& defaultValue);
    };

    struct AdaptiveCardConfig
    {
        bool allowCustomStyle = true;

        static AdaptiveCardConfig Deserialize(const Json::Value& json, const AdaptiveCardConfig& defaultValue);
    };

    struct FactSetConfig
    {
        TextConfig title{TextWeight::Bolder, TextSize::Default, FontType::Default, ForegroundColor::Default, false, true, 150};
        TextConfig value{TextWeight::Default, TextSize::Default, FontType::Default, ForegroundColor::Default, false, true, ~0U};
        unsigned int spacing = 10;

        static FactSetConfig Deserialize(const Json::Value& json, const FactSetConfig& defaultValue);
    };

    struct ContainerStyleDefinition
    {
        std::string backgroundColor = "#FFFFFFFF";
        std::string borderColor = "#FF7F7F7F7F"; // CAUTION: Experimental feature for iOS. Not in v1 schema, subject to change.
        unsigned int borderThickness = 0; // CAUTION: Experimental feature for iOS. Not in v1 schema, subject to change.
        ColorsConfig foregroundColors;

        static ContainerStyleDefinition Deserialize(const Json::Value& json, const ContainerStyleDefinition& defaultValue);
    };

    struct ContainerStylesDefinition
    {
        ContainerStyleDefinition defaultPalette = {"#FFFFFFFF",
                                                   "#FF7F7F7F7F",
                                                   0,
                                                   {
                                                       // Foreground Colors
                                                       {"#FF000000", "#B2000000", {"#FFFFFF00", "#FFFFFFE0"}}, // defaultColor
                                                       {"#FF0000FF", "#B20000FF", {"#FFFFFF00", "#FFFFFFE0"}}, // accent
                                                       {"#FF101010", "#B2101010", {"#FFFFFF00", "#FFFFFFE0"}}, // dark
                                                       {"#FFFFFFFF", "#B2FFFFFF", {"#FFFFFF00", "#FFFFFFE0"}}, // light
                                                       {"#FF008000", "#B2008000", {"#FFFFFF00", "#FFFFFFE0"}}, // good
                                                       {"#FFFFD700", "#B2FFD700", {"#FFFFFF00", "#FFFFFFE0"}}, // warning
                                                       {"#FF8B0000", "#B28B0000", {"#FFFFFF00", "#FFFFFFE0"}} // attention
                                                   }};
        ContainerStyleDefinition emphasisPalette = {"#08000000",
                                                    "#08000000",
                                                    0,
                                                    {
                                                        // Foreground Colors
                                                        {"#FF000000", "#B2000000", {"#FFFFFF00", "#FFFFFFE0"}}, // defaultColor
                                                        {"#FF0000FF", "#B20000FF", {"#FFFFFF00", "#FFFFFFE0"}}, // accent
                                                        {"#FF101010", "#B2101010", {"#FFFFFF00", "#FFFFFFE0"}}, // dark
                                                        {"#FFFFFFFF", "#B2FFFFFF", {"#FFFFFF00", "#FFFFFFE0"}}, // light
                                                        {"#FF008000", "#B2008000", {"#FFFFFF00", "#FFFFFFE0"}}, // good
                                                        {"#FFFFD700", "#B2FFD700", {"#FFFFFF00", "#FFFFFFE0"}}, // warning
                                                        {"#FF8B0000", "#B28B0000", {"#FFFFFF00", "#FFFFFFE0"}} // attention
                                                    }};
        ContainerStyleDefinition goodPalette = {"#FFD5F0DD",
                                                "#FF7F7F7F7F",
                                                0,
                                                {
                                                    // Foreground Colors
                                                    {"#FF000000", "#B2000000", {"#FFFFFF00", "#FFFFFFE0"}}, // defaultColor
                                                    {"#FF0000FF", "#B20000FF", {"#FFFFFF00", "#FFFFFFE0"}}, // accent
                                                    {"#FF101010", "#B2101010", {"#FFFFFF00", "#FFFFFFE0"}}, // dark
                                                    {"#FFFFFFFF", "#B2FFFFFF", {"#FFFFFF00", "#FFFFFFE0"}}, // light
                                                    {"#FF008000", "#B2008000", {"#FFFFFF00", "#FFFFFFE0"}}, // good
                                                    {"#FFA60000", "#B2FFA600", {"#FFFFFF00", "#FFFFFFE0"}}, // warning
                                                    {"#FF8B0000", "#B28B0000", {"#FFFFFF00", "#FFFFFFE0"}}  // attention
                                                }};
        ContainerStyleDefinition attentionPalette = {
            "#F7E9E9",
            "#FF7F7F7F7F",
            0,
            {
                // Foreground Colors
                {"#FF000000", "#B2000000", {"#FFFFFF00", "#FFFFFFE0"}}, // defaultColor
                {"#FF0000FF", "#B20000FF", {"#FFFFFF00", "#FFFFFFE0"}}, // accent
                {"#FF101010", "#B2101010", {"#FFFFFF00", "#FFFFFFE0"}}, // dark
                {"#FFFFFFFF", "#B2FFFFFF", {"#FFFFFF00", "#FFFFFFE0"}}, // light
                {"#FF008000", "#B2008000", {"#FFFFFF00", "#FFFFFFE0"}}, // good
                {"#FFA60000", "#B2FFA600", {"#FFFFFF00", "#FFFFFFE0"}}, // warning
                {"#FF8B0000", "#B28B0000", {"#FFFFFF00", "#FFFFFFE0"}}  // attention
            },
        };
        ContainerStyleDefinition warningPalette = {"#F7F7DF",
                                                   "#FF7F7F7F7F",
                                                   0,
                                                   {
                                                       // Foreground Colors
                                                       {"#FF000000", "#B2000000", {"#FFFFFF00", "#FFFFFFE0"}}, // defaultColor
                                                       {"#FF0000FF", "#B20000FF", {"#FFFFFF00", "#FFFFFFE0"}}, // accent
                                                       {"#FF101010", "#B2101010", {"#FFFFFF00", "#FFFFFFE0"}}, // dark
                                                       {"#FFFFFFFF", "#B2FFFFFF", {"#FFFFFF00", "#FFFFFFE0"}}, // light
                                                       {"#FF008000", "#B2008000", {"#FFFFFF00", "#FFFFFFE0"}}, // good
                                                       {"#FFA60000", "#B2FFA600", {"#FFFFFF00", "#FFFFFFE0"}}, // warning
                                                       {"#FF8B0000", "#B28B0000", {"#FFFFFF00", "#FFFFFFE0"}} // attention
                                                   }};
        ContainerStyleDefinition accentPalette = {"#DCE5F7",
                                                  "#FF7F7F7F7F",
                                                  0,
                                                  {
                                                      // Foreground Colors
                                                      {"#FF000000", "#B2000000", {"#FFFFFF00", "#FFFFFFE0"}}, // defaultColor
                                                      {"#FF0000FF", "#B20000FF", {"#FFFFFF00", "#FFFFFFE0"}}, // accent
                                                      {"#FF101010", "#B2101010", {"#FFFFFF00", "#FFFFFFE0"}}, // dark
                                                      {"#FFFFFFFF", "#B2FFFFFF", {"#FFFFFF00", "#FFFFFFE0"}}, // light
                                                      {"#FF008000", "#B2008000", {"#FFFFFF00", "#FFFFFFE0"}}, // good
                                                      {"#FFA60000", "#B2FFA600", {"#FFFFFF00", "#FFFFFFE0"}}, // warning
                                                      {"#FF8B0000", "#B28B0000", {"#FFFFFF00", "#FFFFFFE0"}} // attention
                                                  }};

        static ContainerStylesDefinition Deserialize(const Json::Value& json, const ContainerStylesDefinition& defaultValue);
    };

    struct ShowCardActionConfig
    {
        ActionMode actionMode = ActionMode::Inline;
        ContainerStyle style = ContainerStyle::Emphasis;
        unsigned int inlineTopMargin = 16;

        static ShowCardActionConfig Deserialize(const Json::Value& json, const ShowCardActionConfig& defaultValue);
    };

    struct ActionsConfig
    {
        ShowCardActionConfig showCard;
        ActionsOrientation actionsOrientation = ActionsOrientation::Horizontal;
        ActionAlignment actionAlignment = ActionAlignment::Stretch;
        unsigned int buttonSpacing = 10;
        unsigned int maxActions = 5;
        Spacing spacing = Spacing::Default;
        IconPlacement iconPlacement = IconPlacement::AboveTitle;
        unsigned int iconSize = 30;

        static ActionsConfig Deserialize(const Json::Value& json, const ActionsConfig& defaultValue);
    };

    struct InputLabelConfig
    {
        ForegroundColor color = ForegroundColor::Default;
        bool isSubtle = false; 
        TextSize size = TextSize::Default;
        std::string suffix = std::string();
        TextWeight weight = TextWeight::Default;

        static InputLabelConfig Deserialize(const Json::Value& json, const InputLabelConfig& defaultValue);
    };

    struct LabelConfig
    {
        Spacing inputSpacing = Spacing::Default;
        InputLabelConfig requiredInputs;
        InputLabelConfig optionalInputs;

        static LabelConfig Deserialize(const Json::Value& json, const LabelConfig& defaultValue);
    };

    struct ErrorMessageConfig
    {
        TextSize size = TextSize::Default;
        Spacing spacing = Spacing::Default;
        TextWeight weight = TextWeight::Default;

        static ErrorMessageConfig Deserialize(const Json::Value& json, const ErrorMessageConfig& defaultValue);
    };

    struct InputsConfig
    {
<<<<<<< HEAD
        InputLabelsConfig inputLabels;
=======
        LabelConfig label;
>>>>>>> 2334aef6
        ErrorMessageConfig errorMessage;

        static InputsConfig Deserialize(const Json::Value& json, const InputsConfig& defaultValue);
    };

    struct MediaConfig
    {
        std::string defaultPoster;
        std::string playButton;
        bool allowInlinePlayback = true;

        static MediaConfig Deserialize(const Json::Value& json, const MediaConfig& defaultValue);
    };

    class HostConfig
    {
    public:
        HostConfig() = default;
        static HostConfig Deserialize(const Json::Value& json);
        static HostConfig DeserializeFromString(const std::string& jsonString);

        FontTypeDefinition GetFontType(FontType fontType) const;
        std::string GetFontFamily(FontType fontType) const;
        unsigned int GetFontSize(FontType fontType, TextSize size) const;
        unsigned int GetFontWeight(FontType fontType, TextWeight weight) const;

        std::string GetBackgroundColor(ContainerStyle style) const;
        std::string GetForegroundColor(ContainerStyle style, ForegroundColor color, bool isSubtle) const;
        std::string GetHighlightColor(ContainerStyle style, ForegroundColor color, bool isSubtle) const;
        std::string GetBorderColor(ContainerStyle style) const;
        unsigned int GetBorderThickness(ContainerStyle style) const;

        std::string GetFontFamily() const;
        void SetFontFamily(const std::string& value);

        FontSizesConfig GetFontSizes() const;
        void SetFontSizes(const FontSizesConfig value);

        FontWeightsConfig GetFontWeights() const;
        void SetFontWeights(const FontWeightsConfig value);

        FontTypesDefinition GetFontTypes() const;
        void SetFontTypes(const FontTypesDefinition value);

        bool GetSupportsInteractivity() const;
        void SetSupportsInteractivity(const bool value);

        std::string GetImageBaseUrl() const;
        void SetImageBaseUrl(const std::string& value);

        ImageSizesConfig GetImageSizes() const;
        void SetImageSizes(const ImageSizesConfig value);

        ImageConfig GetImage() const;
        void SetImage(const ImageConfig value);

        SeparatorConfig GetSeparator() const;
        void SetSeparator(const SeparatorConfig value);

        SpacingConfig GetSpacing() const;
        void SetSpacing(const SpacingConfig value);

        AdaptiveCardConfig GetAdaptiveCard() const;
        void SetAdaptiveCard(const AdaptiveCardConfig value);

        ImageSetConfig GetImageSet() const;
        void SetImageSet(const ImageSetConfig value);

        FactSetConfig GetFactSet() const;
        void SetFactSet(const FactSetConfig value);

        ActionsConfig GetActions() const;
        void SetActions(const ActionsConfig value);

        ContainerStylesDefinition GetContainerStyles() const;
        void SetContainerStyles(const ContainerStylesDefinition value);

        MediaConfig GetMedia() const;
        void SetMedia(const MediaConfig value);

        InputsConfig GetInputs() const;
        void SetInputs(const InputsConfig value);

    private:
        const ContainerStyleDefinition& GetContainerStyle(ContainerStyle style) const;
        const ColorConfig& GetContainerColorConfig(const ColorsConfig& colors, ForegroundColor color) const;

        std::string _fontFamily;
        FontSizesConfig _fontSizes;
        FontWeightsConfig _fontWeights;
        FontTypesDefinition _fontTypes;
        bool _supportsInteractivity = true;
        std::string _imageBaseUrl;
        ImageSizesConfig _imageSizes;
        ImageConfig _image;
        SeparatorConfig _separator;
        SpacingConfig _spacing;
        AdaptiveCardConfig _adaptiveCard;
        ImageSetConfig _imageSet;
        FactSetConfig _factSet;
        ActionsConfig _actions;
        ContainerStylesDefinition _containerStyles;
        MediaConfig _media;
        InputsConfig _inputs;
    };
}<|MERGE_RESOLUTION|>--- conflicted
+++ resolved
@@ -328,11 +328,7 @@
 
     struct InputsConfig
     {
-<<<<<<< HEAD
-        InputLabelsConfig inputLabels;
-=======
         LabelConfig label;
->>>>>>> 2334aef6
         ErrorMessageConfig errorMessage;
 
         static InputsConfig Deserialize(const Json::Value& json, const InputsConfig& defaultValue);
