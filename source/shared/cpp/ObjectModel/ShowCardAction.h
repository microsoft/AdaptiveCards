#pragma once

#include "pch.h"
#include "SharedAdaptiveCard.h"
#include "BaseActionElement.h"
#include "Enums.h"
#include "ActionParserRegistration.h"

namespace AdaptiveSharedNamespace {
class ShowCardAction : public BaseActionElement
{
public:
    ShowCardAction();

    Json::Value SerializeToJsonValue() const override;

    std::shared_ptr<AdaptiveSharedNamespace::AdaptiveCard> GetCard() const;
    void SetCard(const std::shared_ptr<AdaptiveSharedNamespace::AdaptiveCard>);

    void SetLanguage(const std::string& value);

<<<<<<< HEAD
    virtual void GetResourceInformation(std::vector<RemoteResourceInformation>& resourceInfo) override;
=======
    void GetResourceUris(std::vector<std::string>& resourceUris) override;
>>>>>>> f22788d5

private:
    void PopulateKnownPropertiesSet() override;

    std::shared_ptr<AdaptiveCard> m_card;
};

class ShowCardActionParser : public ActionElementParser
{
public:
    ShowCardActionParser() = default;
    ShowCardActionParser(const ShowCardActionParser&) = default;
    ShowCardActionParser(ShowCardActionParser&&) = default;
    ShowCardActionParser& operator=(const ShowCardActionParser&) = default;
    ShowCardActionParser& operator=(ShowCardActionParser&&) = default;
    virtual ~ShowCardActionParser() = default;

    std::shared_ptr<BaseActionElement> Deserialize(
        std::shared_ptr<ElementParserRegistration> elementParserRegistration,
        std::shared_ptr<ActionParserRegistration> actionParserRegistration,
        std::vector<std::shared_ptr<AdaptiveCardParseWarning>>& warnings,
        const Json::Value& value) override;

    std::shared_ptr<BaseActionElement> DeserializeFromString(
        std::shared_ptr<ElementParserRegistration> elementParserRegistration,
        std::shared_ptr<ActionParserRegistration> actionParserRegistration,
        std::vector<std::shared_ptr<AdaptiveCardParseWarning>>& warnings,
        const std::string& jsonString);
};
}<|MERGE_RESOLUTION|>--- conflicted
+++ resolved
@@ -19,11 +19,7 @@
 
     void SetLanguage(const std::string& value);
 
-<<<<<<< HEAD
-    virtual void GetResourceInformation(std::vector<RemoteResourceInformation>& resourceInfo) override;
-=======
-    void GetResourceUris(std::vector<std::string>& resourceUris) override;
->>>>>>> f22788d5
+    void GetResourceInformation(std::vector<RemoteResourceInformation>& resourceInfo) override;
 
 private:
     void PopulateKnownPropertiesSet() override;
