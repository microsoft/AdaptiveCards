// Copyright (c) Microsoft Corporation. All rights reserved.
// Licensed under the MIT License.
#pragma once

#include "pch.h"
#include "ParseUtil.h"
#include "BaseCardElement.h"
#include "TextBlock.h"

namespace AdaptiveSharedNamespace
{
    class BaseInputElement : public BaseCardElement
    {
    public:
        BaseInputElement(CardElementType elementType);
        BaseInputElement(CardElementType type, Spacing spacing, bool separator, HeightType height);

        template<typename T> static std::shared_ptr<T> Deserialize(ParseContext& context, const Json::Value& json);

        std::string GetLabel() const;
        void SetLabel(const std::string label);

        bool GetIsRequired() const;
        void SetIsRequired(const bool isRequired);

        std::string GetErrorMessage() const;
        void SetErrorMessage(const std::string errorMessage);

        Json::Value SerializeToJsonValue() const override;

    private:
        void PopulateKnownPropertiesSet();

<<<<<<< HEAD
    private:

=======
>>>>>>> 314146e0
        bool m_isRequired;
        std::string m_errorMessage;
        std::string m_label;
    };

    template<typename T>
    std::shared_ptr<T> BaseInputElement::Deserialize(ParseContext& context, const Json::Value& json)
    {
        std::shared_ptr<T> baseInputElement = BaseCardElement::Deserialize<T>(context, json);

        ParseUtil::ThrowIfNotJsonObject(json);

        baseInputElement->SetId(ParseUtil::GetString(json, AdaptiveCardSchemaKey::Id, true));
        baseInputElement->SetIsRequired(ParseUtil::GetBool(json, AdaptiveCardSchemaKey::IsRequired, false));
        baseInputElement->SetErrorMessage(ParseUtil::GetString(json, AdaptiveCardSchemaKey::ErrorMessage));
        baseInputElement->SetLabel(ParseUtil::GetString(json, AdaptiveCardSchemaKey::Label));

        return baseInputElement;
    }
}<|MERGE_RESOLUTION|>--- conflicted
+++ resolved
@@ -31,11 +31,6 @@
     private:
         void PopulateKnownPropertiesSet();
 
-<<<<<<< HEAD
-    private:
-
-=======
->>>>>>> 314146e0
         bool m_isRequired;
         std::string m_errorMessage;
         std::string m_label;
