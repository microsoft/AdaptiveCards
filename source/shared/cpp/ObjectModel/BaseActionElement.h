#pragma once

#include "pch.h"
#include "Enums.h"
#include "json/json.h"
#include "ParseUtil.h"
#include "RemoteResourceInformation.h"

namespace AdaptiveSharedNamespace
{
    class BaseActionElement
    {
    public:
        BaseActionElement(ActionType type);

        BaseActionElement(const BaseActionElement&) = default;
        BaseActionElement(BaseActionElement&&) = default;
        BaseActionElement& operator=(const BaseActionElement&) = default;
        BaseActionElement& operator=(BaseActionElement&&) = default;
        virtual ~BaseActionElement() = default;

        virtual std::string GetElementTypeString() const;
        virtual void SetElementTypeString(const std::string& value);

        virtual std::string GetTitle() const;
        virtual void SetTitle(const std::string& value);

        virtual std::string GetId() const;
        virtual void SetId(const std::string& value);

        virtual std::string GetIconUrl() const;
        virtual void SetIconUrl(const std::string& value);

<<<<<<< HEAD
    virtual Sentiment GetSentiment() const;
    virtual void SetSentiment(const Sentiment& value);

    virtual const ActionType GetElementType() const;
=======
        virtual const ActionType GetElementType() const;
>>>>>>> 2fbe4c4a

        std::string Serialize() const;
        virtual Json::Value SerializeToJsonValue() const;

        template<typename T> static std::shared_ptr<T> Deserialize(const Json::Value& json);

        Json::Value GetAdditionalProperties() const;
        void SetAdditionalProperties(Json::Value const& additionalProperties);

        virtual void GetResourceInformation(std::vector<RemoteResourceInformation>& resourceUris);

    private:
        virtual void PopulateKnownPropertiesSet();

<<<<<<< HEAD
    ActionType m_type;
    std::string m_typeString;
    std::string m_title;
    std::string m_id;
    std::string m_iconUrl;
    Sentiment m_sentiment;
    Json::Value m_additionalProperties;
=======
        ActionType m_type;
        std::string m_typeString;
        std::string m_title;
        std::string m_id;
        std::string m_iconUrl;
        Json::Value m_additionalProperties;
>>>>>>> 2fbe4c4a

    protected:
        std::unordered_set<std::string> m_knownProperties;
    };

    template<typename T> std::shared_ptr<T> BaseActionElement::Deserialize(const Json::Value& json)
    {
        std::shared_ptr<T> cardElement = std::make_shared<T>();
        std::shared_ptr<BaseActionElement> baseActionElement = cardElement;

        ParseUtil::ThrowIfNotJsonObject(json);

<<<<<<< HEAD
    baseActionElement->SetTitle(ParseUtil::GetString(json, AdaptiveCardSchemaKey::Title));
    baseActionElement->SetId(ParseUtil::GetString(json, AdaptiveCardSchemaKey::Id));
    baseActionElement->SetIconUrl(ParseUtil::GetString(json, AdaptiveCardSchemaKey::IconUrl));
    baseActionElement->SetSentiment(ParseUtil::GetEnumValue<Sentiment>(json, AdaptiveCardSchemaKey::Sentiment, Sentiment::Default, SentimentFromString));
=======
        baseActionElement->SetTitle(ParseUtil::GetString(json, AdaptiveCardSchemaKey::Title));
        baseActionElement->SetId(ParseUtil::GetString(json, AdaptiveCardSchemaKey::Id));
        baseActionElement->SetIconUrl(ParseUtil::GetString(json, AdaptiveCardSchemaKey::IconUrl));
>>>>>>> 2fbe4c4a

        // Walk all properties and put any unknown ones in the additional properties json
        for (auto it = json.begin(); it != json.end(); ++it)
        {
            std::string key = it.key().asCString();
            if (baseActionElement->m_knownProperties.find(key) == baseActionElement->m_knownProperties.end())
            {
                baseActionElement->m_additionalProperties[key] = *it;
            }
        }
        return cardElement;
    }
}<|MERGE_RESOLUTION|>--- conflicted
+++ resolved
@@ -31,14 +31,10 @@
         virtual std::string GetIconUrl() const;
         virtual void SetIconUrl(const std::string& value);
 
-<<<<<<< HEAD
-    virtual Sentiment GetSentiment() const;
-    virtual void SetSentiment(const Sentiment& value);
+        virtual Sentiment GetSentiment() const;
+        virtual void SetSentiment(const Sentiment& value);
 
-    virtual const ActionType GetElementType() const;
-=======
         virtual const ActionType GetElementType() const;
->>>>>>> 2fbe4c4a
 
         std::string Serialize() const;
         virtual Json::Value SerializeToJsonValue() const;
@@ -53,22 +49,13 @@
     private:
         virtual void PopulateKnownPropertiesSet();
 
-<<<<<<< HEAD
-    ActionType m_type;
-    std::string m_typeString;
-    std::string m_title;
-    std::string m_id;
-    std::string m_iconUrl;
-    Sentiment m_sentiment;
-    Json::Value m_additionalProperties;
-=======
         ActionType m_type;
         std::string m_typeString;
         std::string m_title;
         std::string m_id;
         std::string m_iconUrl;
+        Sentiment m_sentiment;
         Json::Value m_additionalProperties;
->>>>>>> 2fbe4c4a
 
     protected:
         std::unordered_set<std::string> m_knownProperties;
@@ -81,16 +68,10 @@
 
         ParseUtil::ThrowIfNotJsonObject(json);
 
-<<<<<<< HEAD
-    baseActionElement->SetTitle(ParseUtil::GetString(json, AdaptiveCardSchemaKey::Title));
-    baseActionElement->SetId(ParseUtil::GetString(json, AdaptiveCardSchemaKey::Id));
-    baseActionElement->SetIconUrl(ParseUtil::GetString(json, AdaptiveCardSchemaKey::IconUrl));
-    baseActionElement->SetSentiment(ParseUtil::GetEnumValue<Sentiment>(json, AdaptiveCardSchemaKey::Sentiment, Sentiment::Default, SentimentFromString));
-=======
         baseActionElement->SetTitle(ParseUtil::GetString(json, AdaptiveCardSchemaKey::Title));
         baseActionElement->SetId(ParseUtil::GetString(json, AdaptiveCardSchemaKey::Id));
         baseActionElement->SetIconUrl(ParseUtil::GetString(json, AdaptiveCardSchemaKey::IconUrl));
->>>>>>> 2fbe4c4a
+        baseActionElement->SetSentiment(ParseUtil::GetEnumValue<Sentiment>(json, AdaptiveCardSchemaKey::Sentiment, Sentiment::Default, SentimentFromString));
 
         // Walk all properties and put any unknown ones in the additional properties json
         for (auto it = json.begin(); it != json.end(); ++it)
