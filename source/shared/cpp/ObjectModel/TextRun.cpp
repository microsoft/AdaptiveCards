#include "pch.h"
#include "TextRun.h"

using namespace AdaptiveSharedNamespace;

TextRun::TextRun() :
    Inline(InlineElementType::TextRun), m_textElementProperties(std::make_shared<TextElementProperties>())
{
    PopulateKnownPropertiesSet();
}

void TextRun::PopulateKnownPropertiesSet()
{
    m_textElementProperties->PopulateKnownPropertiesSet(m_knownProperties);
}

Json::Value TextRun::SerializeToJsonValue() const
{
    Json::Value root = Json::Value();

    root[AdaptiveCardSchemaKeyToString(AdaptiveCardSchemaKey::Type)] = GetInlineTypeString();
    m_textElementProperties->SerializeToJsonValue(root);

    if (m_selectAction != nullptr)
    {
        root[AdaptiveCardSchemaKeyToString(AdaptiveCardSchemaKey::SelectAction)] = m_selectAction->SerializeToJsonValue();
    }

    return root;
}

std::string TextRun::GetText() const
{
    return m_textElementProperties->GetText();
}

void TextRun::SetText(const std::string& value)
{
    m_textElementProperties->SetText(value);
}

DateTimePreparser TextRun::GetTextForDateParsing() const
{
    return m_textElementProperties->GetTextForDateParsing();
}

TextSize TextRun::GetTextSize() const
{
    return m_textElementProperties->GetTextSize();
}

void TextRun::SetTextSize(const TextSize value)
{
    m_textElementProperties->SetTextSize(value);
}

TextWeight TextRun::GetTextWeight() const
{
    return m_textElementProperties->GetTextWeight();
}

void TextRun::SetTextWeight(const TextWeight value)
{
    m_textElementProperties->SetTextWeight(value);
}

FontStyle TextRun::GetFontStyle() const
{
    return m_textElementProperties->GetFontStyle();
}

void TextRun::SetFontStyle(const FontStyle value)
{
    m_textElementProperties->SetFontStyle(value);
}

ForegroundColor TextRun::GetTextColor() const
{
    return m_textElementProperties->GetTextColor();
}

void TextRun::SetTextColor(const ForegroundColor value)
{
    m_textElementProperties->SetTextColor(value);
}

bool TextRun::GetIsSubtle() const
{
    return m_textElementProperties->GetIsSubtle();
}

void TextRun::SetIsSubtle(const bool value)
{
    m_textElementProperties->SetIsSubtle(value);
}

std::string TextRun::GetLanguage() const
{
    return m_textElementProperties->GetLanguage();
}

std::shared_ptr<BaseActionElement> TextRun::GetSelectAction() const
{
    return m_selectAction;
}

void TextRun::SetSelectAction(const std::shared_ptr<BaseActionElement> action)
{
    m_selectAction = action;
}

void TextRun::SetLanguage(const std::string& value)
{
    m_textElementProperties->SetLanguage(value);
}

<<<<<<< HEAD
=======
std::shared_ptr<BaseActionElement> TextRun::GetSelectAction() const
{
    return m_selectAction;
}

void TextRun::SetSelectAction(const std::shared_ptr<BaseActionElement> action)
{
    m_selectAction = action;
}

>>>>>>> 0ab81e9e
std::shared_ptr<Inline> TextRun::Deserialize(ParseContext& context, const Json::Value& json)
{
    std::shared_ptr<TextRun> inlineTextRun = std::make_shared<TextRun>();

    ParseUtil::ExpectTypeString(json, InlineElementTypeToString(InlineElementType::TextRun));
    inlineTextRun->m_textElementProperties->Deserialize(context, json);

    inlineTextRun->SetSelectAction(ParseUtil::GetAction(context, json, AdaptiveCardSchemaKey::SelectAction, false));

    HandleUnknownProperties(json, inlineTextRun->m_knownProperties, inlineTextRun->m_additionalProperties);

    return inlineTextRun;
}<|MERGE_RESOLUTION|>--- conflicted
+++ resolved
@@ -99,6 +99,11 @@
     return m_textElementProperties->GetLanguage();
 }
 
+void TextRun::SetLanguage(const std::string& value)
+{
+    m_textElementProperties->SetLanguage(value);
+}
+
 std::shared_ptr<BaseActionElement> TextRun::GetSelectAction() const
 {
     return m_selectAction;
@@ -109,24 +114,6 @@
     m_selectAction = action;
 }
 
-void TextRun::SetLanguage(const std::string& value)
-{
-    m_textElementProperties->SetLanguage(value);
-}
-
-<<<<<<< HEAD
-=======
-std::shared_ptr<BaseActionElement> TextRun::GetSelectAction() const
-{
-    return m_selectAction;
-}
-
-void TextRun::SetSelectAction(const std::shared_ptr<BaseActionElement> action)
-{
-    m_selectAction = action;
-}
-
->>>>>>> 0ab81e9e
 std::shared_ptr<Inline> TextRun::Deserialize(ParseContext& context, const Json::Value& json)
 {
     std::shared_ptr<TextRun> inlineTextRun = std::make_shared<TextRun>();
