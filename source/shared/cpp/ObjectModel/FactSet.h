#pragma once

#include "pch.h"
#include "Enums.h"
#include "Fact.h"
#include "BaseCardElement.h"

namespace AdaptiveCards
{
class BaseCardElement;
class FactSet : public BaseCardElement
{
public:
    FactSet();
<<<<<<< HEAD
    FactSet(Spacing spacing, std::shared_ptr<Separator> separation, std::string speak);
    FactSet(Spacing spacing, std::shared_ptr<Separator> separation, std::string speak, std::vector<std::shared_ptr<Fact>>& facts);
=======
    FactSet(Spacing spacing, bool separation, std::string speak);
    FactSet(Spacing spacing, bool separation, std::string speak, std::vector<std::shared_ptr<Fact>>& facts);
>>>>>>> 128a7f77

    virtual std::string Serialize();
    virtual Json::Value SerializeToJsonValue();

    std::vector<std::shared_ptr<Fact>>& GetFacts();
    const std::vector<std::shared_ptr<Fact>>& GetFacts() const;
    static std::shared_ptr<FactSet> Deserialize(const Json::Value& root);
    static std::shared_ptr<FactSet> DeserializeFromString(const std::string& jsonString);

private:
    std::vector<std::shared_ptr<Fact>> m_facts; 
};
}<|MERGE_RESOLUTION|>--- conflicted
+++ resolved
@@ -12,13 +12,8 @@
 {
 public:
     FactSet();
-<<<<<<< HEAD
-    FactSet(Spacing spacing, std::shared_ptr<Separator> separation, std::string speak);
-    FactSet(Spacing spacing, std::shared_ptr<Separator> separation, std::string speak, std::vector<std::shared_ptr<Fact>>& facts);
-=======
     FactSet(Spacing spacing, bool separation, std::string speak);
     FactSet(Spacing spacing, bool separation, std::string speak, std::vector<std::shared_ptr<Fact>>& facts);
->>>>>>> 128a7f77
 
     virtual std::string Serialize();
     virtual Json::Value SerializeToJsonValue();
