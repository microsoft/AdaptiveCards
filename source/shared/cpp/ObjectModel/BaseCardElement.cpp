--- conflicted
+++ resolved
@@ -80,12 +80,7 @@
 
 Json::Value BaseCardElement::SerializeToJsonValue() const
 {
-<<<<<<< HEAD
-    Json::Value root = GetAdditionalProperties();
-    root[AdaptiveCardSchemaKeyToString(AdaptiveCardSchemaKey::Type)] = CardElementTypeToString(GetElementType());
-=======
     Json::Value root = BaseElement::SerializeToJsonValue();
->>>>>>> eeab854d
 
     if (m_height != HeightType::Auto)
     {
