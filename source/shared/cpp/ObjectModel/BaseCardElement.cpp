#include "pch.h"
#include "BaseCardElement.h"
#include "ShowCardAction.h"
#include "OpenUrlAction.h"
#include "ParseUtil.h"
#include "SubmitAction.h"

using namespace AdaptiveSharedNamespace;

BaseCardElement::BaseCardElement(
    CardElementType type,
    Spacing spacing,
    bool separator) :
    m_type(type),
    m_spacing(spacing),
    m_separator(separator),
    m_typeString(CardElementTypeToString(type))
{
    PopulateKnownPropertiesSet();
}

BaseCardElement::BaseCardElement(CardElementType type) :
    m_separator(false), m_type(type), m_spacing(Spacing::Default), m_typeString(CardElementTypeToString(type))
{
    PopulateKnownPropertiesSet();
}

void BaseCardElement::PopulateKnownPropertiesSet()
{
    m_knownProperties.insert(AdaptiveCardSchemaKeyToString(AdaptiveCardSchemaKey::Type));
    m_knownProperties.insert(AdaptiveCardSchemaKeyToString(AdaptiveCardSchemaKey::Spacing));
    m_knownProperties.insert(AdaptiveCardSchemaKeyToString(AdaptiveCardSchemaKey::Separator));
}

BaseCardElement::~BaseCardElement()
{
}

std::string BaseCardElement::GetElementTypeString() const
{
    return m_typeString;
}

void BaseCardElement::SetElementTypeString(const std::string value)
{
    m_typeString = value;
}

bool BaseCardElement::GetSeparator() const
{
    return m_separator;
}

void BaseCardElement::SetSeparator(const bool value)
{
    m_separator = value;
}

Spacing BaseCardElement::GetSpacing() const
{
    return m_spacing;
}

void BaseCardElement::SetSpacing(const Spacing value)
{
    m_spacing = value;
}

HeightType BaseCardElement::GetHeight() const
{
    return m_height;
}

void BaseCardElement::SetHeight(const HeightType value)
{
    m_height = value;
}

std::string BaseCardElement::GetId() const
{
    return m_id;
}

void BaseCardElement::SetId(const std::string value)
{
    m_id = value;
}

const CardElementType BaseCardElement::GetElementType() const
{
    return m_type;
}

std::string BaseCardElement::Serialize()
{
    Json::FastWriter writer;
    return writer.write(SerializeToJsonValue());
}

Json::Value BaseCardElement::SerializeToJsonValue()
 {
    Json::Value root = GetAdditionalProperties();
    root[AdaptiveCardSchemaKeyToString(AdaptiveCardSchemaKey::Type)] = CardElementTypeToString(GetElementType());
<<<<<<< HEAD
    root[AdaptiveCardSchemaKeyToString(AdaptiveCardSchemaKey::Spacing)] = SpacingToString(GetSpacing());
    root[AdaptiveCardSchemaKeyToString(AdaptiveCardSchemaKey::Separator)] = GetSeparator();
    root[AdaptiveCardSchemaKeyToString(AdaptiveCardSchemaKey::Id)] = GetId();
    root[AdaptiveCardSchemaKeyToString(AdaptiveCardSchemaKey::Height)] = HeightTypeToString(GetHeight());
=======

    if (m_spacing != Spacing::Default)
    {
        root[AdaptiveCardSchemaKeyToString(AdaptiveCardSchemaKey::Spacing)] = SpacingToString(m_spacing);
    }

    if (m_separator)
    {
        root[AdaptiveCardSchemaKeyToString(AdaptiveCardSchemaKey::Separator)] = true;
    }

    if (!m_id.empty())
    {
        root[AdaptiveCardSchemaKeyToString(AdaptiveCardSchemaKey::Id)] = m_id;
    }

>>>>>>> 0d6955fb
    return root;
}

Json::Value BaseCardElement::SerializeSelectAction(const std::shared_ptr<BaseActionElement> selectAction)
{
    if (selectAction != nullptr)
    {
        return selectAction->SerializeToJsonValue();
    }
    return Json::Value();
}

Json::Value BaseCardElement::GetAdditionalProperties()
{
    return m_additionalProperties;
}

void BaseCardElement::SetAdditionalProperties(Json::Value value)
{
    m_additionalProperties = value;
}

void BaseCardElement::GetResourceUris(std::vector<std::string>&)
{
    return;
}<|MERGE_RESOLUTION|>--- conflicted
+++ resolved
@@ -101,12 +101,7 @@
  {
     Json::Value root = GetAdditionalProperties();
     root[AdaptiveCardSchemaKeyToString(AdaptiveCardSchemaKey::Type)] = CardElementTypeToString(GetElementType());
-<<<<<<< HEAD
-    root[AdaptiveCardSchemaKeyToString(AdaptiveCardSchemaKey::Spacing)] = SpacingToString(GetSpacing());
-    root[AdaptiveCardSchemaKeyToString(AdaptiveCardSchemaKey::Separator)] = GetSeparator();
-    root[AdaptiveCardSchemaKeyToString(AdaptiveCardSchemaKey::Id)] = GetId();
     root[AdaptiveCardSchemaKeyToString(AdaptiveCardSchemaKey::Height)] = HeightTypeToString(GetHeight());
-=======
 
     if (m_spacing != Spacing::Default)
     {
@@ -123,7 +118,6 @@
         root[AdaptiveCardSchemaKeyToString(AdaptiveCardSchemaKey::Id)] = m_id;
     }
 
->>>>>>> 0d6955fb
     return root;
 }
 
