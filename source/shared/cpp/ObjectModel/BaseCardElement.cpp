--- conflicted
+++ resolved
@@ -16,12 +16,7 @@
 BaseCardElement::BaseCardElement(
     CardElementType type,
     Spacing spacing,
-<<<<<<< HEAD
-    std::shared_ptr<Separator> separator) :
-=======
-    bool separator,
-    std::string speak) :
->>>>>>> 128a7f77
+    bool separator) :
     m_type(type),
     m_spacing(spacing),
     m_separator(separator)
