// Copyright (c) Microsoft Corporation. All rights reserved.
// Licensed under the MIT License.
#include "pch.h"
#include <iomanip>
#include <regex>
#include <iostream>
#include <codecvt>
#include "ParseContext.h"
#include "TextBlock.h"
#include "DateTimePreparser.h"
#include "ParseUtil.h"
#include "Util.h"

using namespace AdaptiveCards;

TextBlock::TextBlock() :
    BaseCardElement(CardElementType::TextBlock), m_wrap(false), m_maxLines(0), m_hAlignment(HorizontalAlignment::Left),
    m_textElementProperties(std::make_shared<TextElementProperties>())
{
    PopulateKnownPropertiesSet();
}

Json::Value TextBlock::SerializeToJsonValue() const
{
    Json::Value root = BaseCardElement::SerializeToJsonValue();

    // ignore return -- properties are added directly to root
    (void)m_textElementProperties->SerializeToJsonValue(root);

    if (m_hAlignment != HorizontalAlignment::Left)
    {
        root[AdaptiveCardSchemaKeyToString(AdaptiveCardSchemaKey::HorizontalAlignment)] = HorizontalAlignmentToString(m_hAlignment);
    }

    if (m_maxLines != 0)
    {
        root[AdaptiveCardSchemaKeyToString(AdaptiveCardSchemaKey::MaxLines)] = m_maxLines;
    }

    if (m_wrap)
    {
        root[AdaptiveCardSchemaKeyToString(AdaptiveCardSchemaKey::Wrap)] = m_wrap;
    }

    if (m_textStyle.has_value())
    {
        root[AdaptiveCardSchemaKeyToString(AdaptiveCardSchemaKey::Style)] = TextStyleToString(m_textStyle.value_or(TextStyle::Default));
    }

    return root;
}

std::string TextBlock::GetText() const
{
    return m_textElementProperties->GetText();
}

void TextBlock::SetText(const std::string& value)
{
    m_textElementProperties->SetText(value);
}

DateTimePreparser TextBlock::GetTextForDateParsing() const
{
    return m_textElementProperties->GetTextForDateParsing();
}

<<<<<<< HEAD
std::optional<TextStyle> TextBlock::GetStyle() const
=======
TextStyle AdaptiveCards::TextBlock::GetStyle() const
>>>>>>> 61aa500b
{
    return m_textStyle;
}

<<<<<<< HEAD
void TextBlock::SetStyle(const std::optional<TextStyle> value)
=======
void AdaptiveCards::TextBlock::SetStyle(const TextStyle value)
>>>>>>> 61aa500b
{
    m_textStyle = value;
}

std::optional<TextSize> TextBlock::GetTextSize() const
{
    return m_textElementProperties->GetTextSize();
}

void TextBlock::SetTextSize(const std::optional<TextSize> value)
{
    m_textElementProperties->SetTextSize(value);
}

std::optional<TextWeight> TextBlock::GetTextWeight() const
{
    return m_textElementProperties->GetTextWeight();
}

void TextBlock::SetTextWeight(const std::optional<TextWeight> value)
{
    m_textElementProperties->SetTextWeight(value);
}

std::optional<FontType> TextBlock::GetFontType() const
{
    return m_textElementProperties->GetFontType();
}

void TextBlock::SetFontType(const std::optional<FontType> value)
{
    m_textElementProperties->SetFontType(value);
}

std::optional<ForegroundColor> TextBlock::GetTextColor() const
{
    return m_textElementProperties->GetTextColor();
}

void TextBlock::SetTextColor(const std::optional<ForegroundColor> value)
{
    m_textElementProperties->SetTextColor(value);
}

bool TextBlock::GetWrap() const
{
    return m_wrap;
}

void TextBlock::SetWrap(const bool value)
{
    m_wrap = value;
}

std::optional<bool> TextBlock::GetIsSubtle() const
{
    return m_textElementProperties->GetIsSubtle();
}

void TextBlock::SetIsSubtle(const std::optional<bool> value)
{
    m_textElementProperties->SetIsSubtle(value);
}

unsigned int TextBlock::GetMaxLines() const
{
    return m_maxLines;
}

void TextBlock::SetMaxLines(const unsigned int value)
{
    m_maxLines = value;
}

HorizontalAlignment TextBlock::GetHorizontalAlignment() const
{
    return m_hAlignment;
}

void TextBlock::SetHorizontalAlignment(const HorizontalAlignment value)
{
    m_hAlignment = value;
}

const std::string& TextBlock::GetLanguage() const
{
    return m_textElementProperties->GetLanguage();
}

void TextBlock::SetLanguage(const std::string& value)
{
    m_textElementProperties->SetLanguage(value);
}

std::shared_ptr<BaseCardElement> TextBlockParser::Deserialize(ParseContext& context, const Json::Value& json)
{
    ParseUtil::ExpectTypeString(json, CardElementType::TextBlock);

    std::shared_ptr<TextBlock> textBlock = BaseCardElement::Deserialize<TextBlock>(context, json);
    textBlock->m_textElementProperties->Deserialize(context, json);

    textBlock->SetWrap(ParseUtil::GetBool(json, AdaptiveCardSchemaKey::Wrap, false));
    textBlock->SetStyle(ParseUtil::GetOptionalEnumValue<TextStyle>(json, AdaptiveCardSchemaKey::Style, TextStyleFromString));
    textBlock->SetMaxLines(ParseUtil::GetUInt(json, AdaptiveCardSchemaKey::MaxLines, 0));
    textBlock->SetHorizontalAlignment(ParseUtil::GetEnumValue<HorizontalAlignment>(
        json, AdaptiveCardSchemaKey::HorizontalAlignment, HorizontalAlignment::Left, HorizontalAlignmentFromString));

    return textBlock;
}

std::shared_ptr<BaseCardElement> TextBlockParser::DeserializeFromString(ParseContext& context, const std::string& jsonString)
{
    return TextBlockParser::Deserialize(context, ParseUtil::GetJsonValueFromString(jsonString));
}

void TextBlock::PopulateKnownPropertiesSet()
{
    m_textElementProperties->PopulateKnownPropertiesSet(m_knownProperties);

    m_knownProperties.insert({AdaptiveCardSchemaKeyToString(AdaptiveCardSchemaKey::Wrap),
                              AdaptiveCardSchemaKeyToString(AdaptiveCardSchemaKey::Style),
                              AdaptiveCardSchemaKeyToString(AdaptiveCardSchemaKey::MaxLines),
                              AdaptiveCardSchemaKeyToString(AdaptiveCardSchemaKey::HorizontalAlignment)});
}<|MERGE_RESOLUTION|>--- conflicted
+++ resolved
@@ -44,7 +44,8 @@
 
     if (m_textStyle.has_value())
     {
-        root[AdaptiveCardSchemaKeyToString(AdaptiveCardSchemaKey::Style)] = TextStyleToString(m_textStyle.value_or(TextStyle::Default));
+        root[AdaptiveCardSchemaKeyToString(AdaptiveCardSchemaKey::Style)] =
+            TextStyleToString(m_textStyle.value_or(TextStyle::Default));
     }
 
     return root;
@@ -65,20 +66,12 @@
     return m_textElementProperties->GetTextForDateParsing();
 }
 
-<<<<<<< HEAD
 std::optional<TextStyle> TextBlock::GetStyle() const
-=======
-TextStyle AdaptiveCards::TextBlock::GetStyle() const
->>>>>>> 61aa500b
 {
     return m_textStyle;
 }
 
-<<<<<<< HEAD
 void TextBlock::SetStyle(const std::optional<TextStyle> value)
-=======
-void AdaptiveCards::TextBlock::SetStyle(const TextStyle value)
->>>>>>> 61aa500b
 {
     m_textStyle = value;
 }
