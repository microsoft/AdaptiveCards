// Copyright (C) Microsoft Corporation. All rights reserved.
// Licensed under the MIT License.

#include "pch.h"
#include "TableColumnDefinition.h"
#include "Util.h"

namespace AdaptiveCards
{
    TableColumnDefinition::TableColumnDefinition() :
        m_horizontalCellContentAlignment(HorizontalAlignment::Left),
        m_verticalCellContentAlignment(VerticalContentAlignment::Top), m_pixelWidth{}, m_width{}
    {
    }

    std::string TableColumnDefinition::Serialize() { return ParseUtil::JsonToString(SerializeToJsonValue()); }

    Json::Value TableColumnDefinition::SerializeToJsonValue()
    {
        Json::Value root;

        if (m_horizontalCellContentAlignment.has_value())
        {
            root[AdaptiveCardSchemaKeyToString(AdaptiveCardSchemaKey::HorizontalCellContentAlignment)] =
                HorizontalAlignmentToString(m_horizontalCellContentAlignment.value());
        }

<<<<<<< HEAD
        if (m_verticalCellContentAlignment != VerticalContentAlignment::Top)
        {
            root[AdaptiveCardSchemaKeyToString(AdaptiveCardSchemaKey::VerticalCellContentAlignment)] =
                VerticalContentAlignmentToString(m_verticalCellContentAlignment);
=======
        if (m_verticalCellContentAlignment.has_value())
        {
            root[AdaptiveCardSchemaKeyToString(AdaptiveCardSchemaKey::VerticalCellContentAlignment)] =
                VerticalContentAlignmentToString(m_verticalCellContentAlignment.value());
>>>>>>> b9db4657
        }

        if (m_width.has_value())
        {
            root[AdaptiveCardSchemaKeyToString(AdaptiveCardSchemaKey::Width)] = *m_width;
        }

        if (m_pixelWidth.has_value())
        {
            std::ostringstream pixelStr;
            pixelStr << *m_pixelWidth << "px";
            root[AdaptiveCardSchemaKeyToString(AdaptiveCardSchemaKey::Width)] = pixelStr.str();
        }

        return root;
    }

    std::optional<HorizontalAlignment> TableColumnDefinition::GetHorizontalCellContentAlignment() const
    {
        return m_horizontalCellContentAlignment;
    }

    void TableColumnDefinition::SetHorizontalCellContentAlignment(std::optional<HorizontalAlignment> value)
    {
        m_horizontalCellContentAlignment = value;
    }

<<<<<<< HEAD
    VerticalContentAlignment TableColumnDefinition::GetVerticalCellContentAlignment() const
=======
    std::optional<VerticalContentAlignment> TableColumnDefinition::GetVerticalCellContentAlignment() const
>>>>>>> b9db4657
    {
        return m_verticalCellContentAlignment;
    }

<<<<<<< HEAD
    void TableColumnDefinition::SetVerticalCellContentAlignment(VerticalContentAlignment value)
=======
    void TableColumnDefinition::SetVerticalCellContentAlignment(std::optional<VerticalContentAlignment> value)
>>>>>>> b9db4657
    {
        m_verticalCellContentAlignment = value;
    }

    std::optional<unsigned int> TableColumnDefinition::GetWidth() const { return m_width; }

    void TableColumnDefinition::SetWidth(const std::optional<unsigned int>& value)
    {
        m_pixelWidth = {};
        m_width = value;
    }

    std::optional<unsigned int> TableColumnDefinition::GetPixelWidth() const { return m_pixelWidth; }

    void TableColumnDefinition::SetPixelWidth(const std::optional<unsigned int>& value)
    {
        m_width = {};
        m_pixelWidth = value;
    }

    std::shared_ptr<TableColumnDefinition> TableColumnDefinition::Deserialize(ParseContext& context, const Json::Value& json)
    {
        auto tableColumnDefinition = std::make_shared<TableColumnDefinition>();

<<<<<<< HEAD
        tableColumnDefinition->SetHorizontalCellContentAlignment(ParseUtil::GetEnumValue<HorizontalAlignment>(
            json, AdaptiveCardSchemaKey::HorizontalCellContentAlignment, HorizontalAlignment::Left, HorizontalAlignmentFromString));
        tableColumnDefinition->SetVerticalCellContentAlignment(ParseUtil::GetEnumValue<VerticalContentAlignment>(
            json, AdaptiveCardSchemaKey::VerticalCellContentAlignment, VerticalContentAlignment::Top, VerticalContentAlignmentFromString));
=======
        tableColumnDefinition->SetHorizontalCellContentAlignment(ParseUtil::GetOptionalEnumValue<HorizontalAlignment>(
            json, AdaptiveCardSchemaKey::HorizontalCellContentAlignment, HorizontalAlignmentFromString));
        tableColumnDefinition->SetVerticalCellContentAlignment(ParseUtil::GetOptionalEnumValue<VerticalContentAlignment>(
            json, AdaptiveCardSchemaKey::VerticalCellContentAlignment, VerticalContentAlignmentFromString));
>>>>>>> b9db4657

        if (const auto& widthValue = ParseUtil::ExtractJsonValue(json, AdaptiveCardSchemaKey::Width, false); !widthValue.empty())
        {
            if (widthValue.isInt())
            {
                tableColumnDefinition->SetWidth(widthValue.asInt());
            }
            else if (widthValue.isString())
            {
                if (const auto& pixelWidth = ParseSizeForPixelSize(widthValue.asString(), &(context.warnings));
                    pixelWidth.has_value())
                {
                    tableColumnDefinition->SetPixelWidth(*pixelWidth);
                }
                else if (!pixelWidth.has_value())
                {
                    context.warnings.emplace_back(
                        std::make_shared<AdaptiveCardParseWarning>(WarningStatusCode::InvalidDimensionSpecified,
                                                                   "Supplied value for \"width\" could not be parsed"));
                }
            }
            else
            {
                context.warnings.emplace_back(std::make_shared<AdaptiveCardParseWarning>(WarningStatusCode::InvalidValue,
                                                                                         "Invalid type for \"width\""));
            }
        }

        return tableColumnDefinition;
    }

    std::shared_ptr<TableColumnDefinition> TableColumnDefinition::DeserializeFromString(ParseContext& context,
                                                                                        const std::string& jsonString)
    {
        return Deserialize(context, ParseUtil::GetJsonValueFromString(jsonString));
    }
}<|MERGE_RESOLUTION|>--- conflicted
+++ resolved
@@ -25,17 +25,10 @@
                 HorizontalAlignmentToString(m_horizontalCellContentAlignment.value());
         }
 
-<<<<<<< HEAD
-        if (m_verticalCellContentAlignment != VerticalContentAlignment::Top)
-        {
-            root[AdaptiveCardSchemaKeyToString(AdaptiveCardSchemaKey::VerticalCellContentAlignment)] =
-                VerticalContentAlignmentToString(m_verticalCellContentAlignment);
-=======
         if (m_verticalCellContentAlignment.has_value())
         {
             root[AdaptiveCardSchemaKeyToString(AdaptiveCardSchemaKey::VerticalCellContentAlignment)] =
                 VerticalContentAlignmentToString(m_verticalCellContentAlignment.value());
->>>>>>> b9db4657
         }
 
         if (m_width.has_value())
@@ -63,20 +56,12 @@
         m_horizontalCellContentAlignment = value;
     }
 
-<<<<<<< HEAD
-    VerticalContentAlignment TableColumnDefinition::GetVerticalCellContentAlignment() const
-=======
     std::optional<VerticalContentAlignment> TableColumnDefinition::GetVerticalCellContentAlignment() const
->>>>>>> b9db4657
     {
         return m_verticalCellContentAlignment;
     }
 
-<<<<<<< HEAD
-    void TableColumnDefinition::SetVerticalCellContentAlignment(VerticalContentAlignment value)
-=======
     void TableColumnDefinition::SetVerticalCellContentAlignment(std::optional<VerticalContentAlignment> value)
->>>>>>> b9db4657
     {
         m_verticalCellContentAlignment = value;
     }
@@ -101,17 +86,10 @@
     {
         auto tableColumnDefinition = std::make_shared<TableColumnDefinition>();
 
-<<<<<<< HEAD
-        tableColumnDefinition->SetHorizontalCellContentAlignment(ParseUtil::GetEnumValue<HorizontalAlignment>(
-            json, AdaptiveCardSchemaKey::HorizontalCellContentAlignment, HorizontalAlignment::Left, HorizontalAlignmentFromString));
-        tableColumnDefinition->SetVerticalCellContentAlignment(ParseUtil::GetEnumValue<VerticalContentAlignment>(
-            json, AdaptiveCardSchemaKey::VerticalCellContentAlignment, VerticalContentAlignment::Top, VerticalContentAlignmentFromString));
-=======
         tableColumnDefinition->SetHorizontalCellContentAlignment(ParseUtil::GetOptionalEnumValue<HorizontalAlignment>(
             json, AdaptiveCardSchemaKey::HorizontalCellContentAlignment, HorizontalAlignmentFromString));
         tableColumnDefinition->SetVerticalCellContentAlignment(ParseUtil::GetOptionalEnumValue<VerticalContentAlignment>(
             json, AdaptiveCardSchemaKey::VerticalCellContentAlignment, VerticalContentAlignmentFromString));
->>>>>>> b9db4657
 
         if (const auto& widthValue = ParseUtil::ExtractJsonValue(json, AdaptiveCardSchemaKey::Width, false); !widthValue.empty())
         {
