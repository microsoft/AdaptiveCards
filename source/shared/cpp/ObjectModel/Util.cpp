--- conflicted
+++ resolved
@@ -150,8 +150,6 @@
     return false;
 }
 
-<<<<<<< HEAD
-=======
 int ParseSizeForPixelSize(const std::string& sizeString, std::vector<std::shared_ptr<AdaptiveCardParseWarning>>* warnings)
 {
     int parsedDimension = 0;
@@ -163,7 +161,6 @@
     return parsedDimension;
 }
 
->>>>>>> eeab854d
 void EnsureShowCardVersions(const std::vector<std::shared_ptr<BaseActionElement>>& actions, const std::string& version)
 {
     for (auto& action : actions)
