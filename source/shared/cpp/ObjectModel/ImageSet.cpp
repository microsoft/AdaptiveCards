--- conflicted
+++ resolved
@@ -12,12 +12,7 @@
 
 ImageSet::ImageSet(
     Spacing spacing, 
-<<<<<<< HEAD
-    std::shared_ptr<Separator> separation,
-=======
     bool separation,
-    std::string speak,
->>>>>>> 128a7f77
     std::vector<std::shared_ptr<Image>>& images) :
     BaseCardElement(CardElementType::ImageSet, spacing, separation),
     m_images(images),
@@ -27,14 +22,8 @@
 
 ImageSet::ImageSet(
     Spacing spacing, 
-<<<<<<< HEAD
-    std::shared_ptr<Separator> separation) :
+    bool separation) :
     BaseCardElement(CardElementType::ImageSet, spacing, separation),
-=======
-    bool separation,
-    std::string speak) :
-    BaseCardElement(CardElementType::ImageSet, spacing, separation, speak),
->>>>>>> 128a7f77
     m_imageSize(ImageSize::Auto)
 {
 }
