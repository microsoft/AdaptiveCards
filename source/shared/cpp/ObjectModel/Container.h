#pragma once

#include "Enums.h"
#include "pch.h"
#include "BaseActionElement.h"
#include "BaseCardElement.h"

namespace AdaptiveCards
{
class Container : public BaseCardElement
{
public:
    Container();
<<<<<<< HEAD
    Container(Spacing spacing, std::shared_ptr<Separator> separator, ContainerStyle style);
    Container(Spacing spacing, std::shared_ptr<Separator> separator, ContainerStyle style, std::vector<std::shared_ptr<BaseCardElement>>& items);
=======
    Container(Spacing spacing, bool separator, std::string speak, ContainerStyle style);
    Container(Spacing spacing, bool separator, std::string speak, ContainerStyle style, std::vector<std::shared_ptr<BaseCardElement>>& items);
>>>>>>> 128a7f77

    virtual std::string Serialize();
    Json::Value SerializeToJsonValue();

    std::vector<std::shared_ptr<BaseCardElement>>& GetItems();
    const std::vector<std::shared_ptr<BaseCardElement>>& GetItems() const;

    ContainerStyle GetContainerStyle() const;
    void SetContainerStyle(const ContainerStyle value);

    static std::shared_ptr<Container> Deserialize(const Json::Value& root);
    static std::shared_ptr<Container> DeserializeFromString(const std::string& jsonString);

    std::shared_ptr<BaseActionElement> GetSelectAction() const;
    void SetSelectAction(const std::shared_ptr<BaseActionElement> action);

private:
    static const std::unordered_map<CardElementType, std::function<std::shared_ptr<BaseCardElement>(const Json::Value&)>, EnumHash> CardElementParsers;

    ContainerStyle m_style;
    std::vector<std::shared_ptr<AdaptiveCards::BaseCardElement>> m_items;
    std::shared_ptr<BaseActionElement> m_selectAction;
};
}<|MERGE_RESOLUTION|>--- conflicted
+++ resolved
@@ -11,13 +11,8 @@
 {
 public:
     Container();
-<<<<<<< HEAD
-    Container(Spacing spacing, std::shared_ptr<Separator> separator, ContainerStyle style);
-    Container(Spacing spacing, std::shared_ptr<Separator> separator, ContainerStyle style, std::vector<std::shared_ptr<BaseCardElement>>& items);
-=======
-    Container(Spacing spacing, bool separator, std::string speak, ContainerStyle style);
-    Container(Spacing spacing, bool separator, std::string speak, ContainerStyle style, std::vector<std::shared_ptr<BaseCardElement>>& items);
->>>>>>> 128a7f77
+    Container(Spacing spacing, bool separator, ContainerStyle style);
+    Container(Spacing spacing, bool separator, ContainerStyle style, std::vector<std::shared_ptr<BaseCardElement>>& items);
 
     virtual std::string Serialize();
     Json::Value SerializeToJsonValue();
