// Copyright (c) Microsoft Corporation. All rights reserved.
// Licensed under the MIT License.
#include "pch.h"
#include "HostConfig.h"
#include "ParseUtil.h"

using namespace AdaptiveCards;

HostConfig HostConfig::DeserializeFromString(const std::string& jsonString)
{
    return HostConfig::Deserialize(ParseUtil::GetJsonValueFromString(jsonString));
}

HostConfig HostConfig::Deserialize(const Json::Value& json)
{
    HostConfig result;
    std::string fontFamily = ParseUtil::TryGetString(json, AdaptiveCardSchemaKey::FontFamily);
    result._fontFamily = fontFamily != "" ? fontFamily : result._fontFamily;

    result._supportsInteractivity =
        ParseUtil::GetOptionalBool(json, AdaptiveCardSchemaKey::SupportsInteractivity, false).value_or(result._supportsInteractivity);

    result._imageBaseUrl = ParseUtil::TryGetString(json, AdaptiveCardSchemaKey::ImageBaseUrl);

    result._factSet = ParseUtil::ExtractJsonValueAndMergeWithDefault<FactSetConfig>(json,
                                                                                    AdaptiveCardSchemaKey::FactSet,
                                                                                    result._factSet,
                                                                                    FactSetConfig::Deserialize);

    result._fontSizes = ParseUtil::ExtractJsonValueAndMergeWithDefault<FontSizesConfig>(json,
                                                                                        AdaptiveCardSchemaKey::FontSizes,
                                                                                        result._fontSizes,
                                                                                        FontSizesConfig::Deserialize);

    result._fontWeights = ParseUtil::ExtractJsonValueAndMergeWithDefault<FontWeightsConfig>(
        json, AdaptiveCardSchemaKey::FontWeights, result._fontWeights, FontWeightsConfig::Deserialize);

    result._fontTypes = ParseUtil::ExtractJsonValueAndMergeWithDefault<FontTypesDefinition>(
        json, AdaptiveCardSchemaKey::FontTypes, result._fontTypes, FontTypesDefinition::Deserialize);

    result._containerStyles = ParseUtil::ExtractJsonValueAndMergeWithDefault<ContainerStylesDefinition>(
        json, AdaptiveCardSchemaKey::ContainerStyles, result._containerStyles, ContainerStylesDefinition::Deserialize);

    result._image =
        ParseUtil::ExtractJsonValueAndMergeWithDefault<ImageConfig>(json, AdaptiveCardSchemaKey::Image, result._image, ImageConfig::Deserialize);

    result._imageSet = ParseUtil::ExtractJsonValueAndMergeWithDefault<ImageSetConfig>(json,
                                                                                      AdaptiveCardSchemaKey::ImageSet,
                                                                                      result._imageSet,
                                                                                      ImageSetConfig::Deserialize);

    result._imageSizes = ParseUtil::ExtractJsonValueAndMergeWithDefault<ImageSizesConfig>(json,
                                                                                          AdaptiveCardSchemaKey::ImageSizes,
                                                                                          result._imageSizes,
                                                                                          ImageSizesConfig::Deserialize);

    result._separator = ParseUtil::ExtractJsonValueAndMergeWithDefault<SeparatorConfig>(json,
                                                                                        AdaptiveCardSchemaKey::Separator,
                                                                                        result._separator,
                                                                                        SeparatorConfig::Deserialize);

    result._spacing = ParseUtil::ExtractJsonValueAndMergeWithDefault<SpacingConfig>(json,
                                                                                    AdaptiveCardSchemaKey::Spacing,
                                                                                    result._spacing,
                                                                                    SpacingConfig::Deserialize);

    result._adaptiveCard = ParseUtil::ExtractJsonValueAndMergeWithDefault<AdaptiveCardConfig>(
        json, AdaptiveCardSchemaKey::AdaptiveCard, result._adaptiveCard, AdaptiveCardConfig::Deserialize);

    result._actions = ParseUtil::ExtractJsonValueAndMergeWithDefault<ActionsConfig>(json,
                                                                                    AdaptiveCardSchemaKey::Actions,
                                                                                    result._actions,
                                                                                    ActionsConfig::Deserialize);

    result._media =
        ParseUtil::ExtractJsonValueAndMergeWithDefault<MediaConfig>(json, AdaptiveCardSchemaKey::Media, result._media, MediaConfig::Deserialize);

    result._inputs = ParseUtil::ExtractJsonValueAndMergeWithDefault<InputsConfig>(json,
                                                                                  AdaptiveCardSchemaKey::Inputs,
                                                                                  result._inputs,
                                                                                  InputsConfig::Deserialize);

    result._textBlock = ParseUtil::ExtractJsonValueAndMergeWithDefault<TextBlockConfig>(json,
                                                                                        AdaptiveCardSchemaKey::TextBlock,
                                                                                        result._textBlock,
                                                                                        TextBlockConfig::Deserialize);

    result._textStyles = ParseUtil::ExtractJsonValueAndMergeWithDefault<TextStylesConfig>(json,
                                                                                          AdaptiveCardSchemaKey::TextStyles,
                                                                                          result._textStyles,
                                                                                          TextStylesConfig::Deserialize);

    result._table =
        ParseUtil::ExtractJsonValueAndMergeWithDefault<TableConfig>(json, AdaptiveCardSchemaKey::Table, result._table, TableConfig::Deserialize);

    return result;
}

FontSizesConfig FontSizesConfig::Deserialize(const Json::Value& json, const FontSizesConfig& defaultValue)
{
    FontSizesConfig result;
    result._small = ParseUtil::GetUInt(json, AdaptiveCardSchemaKey::Small, defaultValue._small);
    result._default = ParseUtil::GetUInt(json, AdaptiveCardSchemaKey::Default, defaultValue._default);
    result._medium = ParseUtil::GetUInt(json, AdaptiveCardSchemaKey::Medium, defaultValue._medium);
    result._large = ParseUtil::GetUInt(json, AdaptiveCardSchemaKey::Large, defaultValue._large);
    result._extraLarge = ParseUtil::GetUInt(json, AdaptiveCardSchemaKey::ExtraLarge, defaultValue._extraLarge);
    return result;
}

FontTypeDefinition FontTypeDefinition::Deserialize(const Json::Value& json, const FontTypeDefinition& defaultValue)
{
    FontTypeDefinition result;

    const std::string fontFamily = ParseUtil::GetString(json, AdaptiveCardSchemaKey::FontFamily);
    result.fontFamily = (fontFamily == "") ? defaultValue.fontFamily : fontFamily;

    result.fontSizes = ParseUtil::ExtractJsonValueAndMergeWithDefault<FontSizesConfig>(json,
                                                                                       AdaptiveCardSchemaKey::FontSizes,
                                                                                       defaultValue.fontSizes,
                                                                                       FontSizesConfig::Deserialize);

    result.fontWeights = ParseUtil::ExtractJsonValueAndMergeWithDefault<FontWeightsConfig>(json,
                                                                                           AdaptiveCardSchemaKey::FontWeights,
                                                                                           defaultValue.fontWeights,
                                                                                           FontWeightsConfig::Deserialize);

    return result;
}

FontTypesDefinition FontTypesDefinition::Deserialize(const Json::Value& json, const FontTypesDefinition& defaultValue)
{
    FontTypesDefinition result;

    result.defaultFontType = ParseUtil::ExtractJsonValueAndMergeWithDefault<FontTypeDefinition>(
        json, AdaptiveCardSchemaKey::Default, defaultValue.defaultFontType, FontTypeDefinition::Deserialize);
    result.monospaceFontType = ParseUtil::ExtractJsonValueAndMergeWithDefault<FontTypeDefinition>(
        json, AdaptiveCardSchemaKey::Monospace, defaultValue.monospaceFontType, FontTypeDefinition::Deserialize);
    return result;
}

HighlightColorConfig HighlightColorConfig::Deserialize(const Json::Value& json, const HighlightColorConfig& defaultValue)
{
    HighlightColorConfig result;
    std::string defaultColor = ParseUtil::GetString(json, AdaptiveCardSchemaKey::Default);
    result.defaultColor = defaultColor == "" ? defaultValue.defaultColor : defaultColor;

    std::string subtleColor = ParseUtil::GetString(json, AdaptiveCardSchemaKey::Subtle);
    result.subtleColor = subtleColor == "" ? defaultValue.subtleColor : subtleColor;

    return result;
}

ColorConfig ColorConfig::Deserialize(const Json::Value& json, const ColorConfig& defaultValue)
{
    ColorConfig result;
    std::string defaultColor = ParseUtil::GetString(json, AdaptiveCardSchemaKey::Default);
    result.defaultColor = defaultColor == "" ? defaultValue.defaultColor : defaultColor;

    std::string subtleColor = ParseUtil::GetString(json, AdaptiveCardSchemaKey::Subtle);
    result.subtleColor = subtleColor == "" ? defaultValue.subtleColor : subtleColor;

    result.highlightColors = ParseUtil::ExtractJsonValueAndMergeWithDefault<HighlightColorConfig>(
        json, AdaptiveCardSchemaKey::HighlightColors, defaultValue.highlightColors, HighlightColorConfig::Deserialize);

    return result;
}

ColorsConfig ColorsConfig::Deserialize(const Json::Value& json, const ColorsConfig& defaultValue)
{
    ColorsConfig result;

    result.defaultColor = ParseUtil::ExtractJsonValueAndMergeWithDefault<ColorConfig>(json,
                                                                                      AdaptiveCardSchemaKey::Default,
                                                                                      defaultValue.defaultColor,
                                                                                      &ColorConfig::Deserialize);

    result.accent = ParseUtil::ExtractJsonValueAndMergeWithDefault<ColorConfig>(json,
                                                                                AdaptiveCardSchemaKey::Accent,
                                                                                defaultValue.accent,
                                                                                &ColorConfig::Deserialize);

    result.dark = ParseUtil::ExtractJsonValueAndMergeWithDefault<ColorConfig>(json,
                                                                              AdaptiveCardSchemaKey::Dark,
                                                                              defaultValue.dark,
                                                                              &ColorConfig::Deserialize);

    result.light = ParseUtil::ExtractJsonValueAndMergeWithDefault<ColorConfig>(json,
                                                                               AdaptiveCardSchemaKey::Light,
                                                                               defaultValue.light,
                                                                               &ColorConfig::Deserialize);

    result.good = ParseUtil::ExtractJsonValueAndMergeWithDefault<ColorConfig>(json,
                                                                              AdaptiveCardSchemaKey::Good,
                                                                              defaultValue.good,
                                                                              &ColorConfig::Deserialize);

    result.warning = ParseUtil::ExtractJsonValueAndMergeWithDefault<ColorConfig>(json,
                                                                                 AdaptiveCardSchemaKey::Warning,
                                                                                 defaultValue.warning,
                                                                                 &ColorConfig::Deserialize);

    result.attention = ParseUtil::ExtractJsonValueAndMergeWithDefault<ColorConfig>(json,
                                                                                   AdaptiveCardSchemaKey::Attention,
                                                                                   defaultValue.attention,
                                                                                   &ColorConfig::Deserialize);
    return result;
}

void TextStyleConfigDeserializeHelper(TextStyleConfig& result, const Json::Value& json, const TextStyleConfig& defaultValue)
{
    result.color = ParseUtil::GetEnumValue<ForegroundColor>(json, AdaptiveCardSchemaKey::Color, defaultValue.color, ForegroundColorFromString);
    result.fontType =
        ParseUtil::GetEnumValue<FontType>(json, AdaptiveCardSchemaKey::FontType, defaultValue.fontType, FontTypeFromString);
    result.isSubtle = ParseUtil::GetBool(json, AdaptiveCardSchemaKey::IsSubtle, defaultValue.isSubtle);
    result.size = ParseUtil::GetEnumValue<TextSize>(json, AdaptiveCardSchemaKey::Size, defaultValue.size, TextSizeFromString);
    result.weight = ParseUtil::GetEnumValue<TextWeight>(json, AdaptiveCardSchemaKey::Weight, defaultValue.weight, TextWeightFromString);
}

TextStyleConfig TextStyleConfig::Deserialize(const Json::Value& json, const TextStyleConfig& defaultValue)
{
    TextStyleConfig result;
    TextStyleConfigDeserializeHelper(result, json, defaultValue);
    return result;
}

FactSetTextConfig FactSetTextConfig::Deserialize(const Json::Value& json, const FactSetTextConfig& defaultValue)
{
    FactSetTextConfig result;
    TextStyleConfigDeserializeHelper(result, json, defaultValue);
    result.wrap = ParseUtil::GetBool(json, AdaptiveCardSchemaKey::Wrap, defaultValue.wrap);
    result.maxWidth = ParseUtil::GetUInt(json, AdaptiveCardSchemaKey::MaxWidth, defaultValue.maxWidth);

    return result;
}

TextStylesConfig TextStylesConfig::Deserialize(const Json::Value& json, const TextStylesConfig& defaultValue)
{
    TextStylesConfig result;
    result.heading = ParseUtil::ExtractJsonValueAndMergeWithDefault<TextStyleConfig>(json,
                                                                                     AdaptiveCardSchemaKey::Heading,
                                                                                     defaultValue.heading,
                                                                                     TextStyleConfig::Deserialize);
    return result;
}

ImageSizesConfig ImageSizesConfig::Deserialize(const Json::Value& json, const ImageSizesConfig& defaultValue)
{
    ImageSizesConfig result;
    result.smallSize = ParseUtil::GetUInt(json, AdaptiveCardSchemaKey::Small, defaultValue.smallSize);
    result.mediumSize = ParseUtil::GetUInt(json, AdaptiveCardSchemaKey::Medium, defaultValue.mediumSize);
    result.largeSize = ParseUtil::GetUInt(json, AdaptiveCardSchemaKey::Large, defaultValue.largeSize);

    return result;
}

AdaptiveCardConfig AdaptiveCardConfig::Deserialize(const Json::Value& json, const AdaptiveCardConfig& defaultValue)
{
    AdaptiveCardConfig result;
    result.allowCustomStyle = ParseUtil::GetBool(json, AdaptiveCardSchemaKey::AllowCustomStyle, defaultValue.allowCustomStyle);

    return result;
}

ImageSetConfig ImageSetConfig::Deserialize(const Json::Value& json, const ImageSetConfig& defaultValue)
{
    ImageSetConfig result;
    result.imageSize =
        ParseUtil::GetEnumValue<ImageSize>(json, AdaptiveCardSchemaKey::ImageSize, defaultValue.imageSize, ImageSizeFromString);

    result.maxImageHeight = ParseUtil::GetUInt(json, AdaptiveCardSchemaKey::MaxImageHeight, defaultValue.maxImageHeight);

    return result;
}

FactSetConfig FactSetConfig::Deserialize(const Json::Value& json, const FactSetConfig& defaultValue)
{
    FactSetConfig result;

    result.spacing = ParseUtil::GetUInt(json, AdaptiveCardSchemaKey::Spacing, defaultValue.spacing);
    result.title = ParseUtil::ExtractJsonValueAndMergeWithDefault<FactSetTextConfig>(json,
                                                                                     AdaptiveCardSchemaKey::Title,
                                                                                     defaultValue.title,
                                                                                     FactSetTextConfig::Deserialize);

    result.value = ParseUtil::ExtractJsonValueAndMergeWithDefault<FactSetTextConfig>(json,
                                                                                     AdaptiveCardSchemaKey::Value,
                                                                                     defaultValue.value,
                                                                                     FactSetTextConfig::Deserialize);

    // Value doesn't support maxWidth, so reset to the default value.
    result.value.maxWidth = defaultValue.value.maxWidth;

    return result;
}

ShowCardActionConfig ShowCardActionConfig::Deserialize(const Json::Value& json, const ShowCardActionConfig& defaultValue)
{
    ShowCardActionConfig result;
    result.actionMode =
        ParseUtil::GetEnumValue<ActionMode>(json, AdaptiveCardSchemaKey::ActionMode, defaultValue.actionMode, ActionModeFromString);
    result.inlineTopMargin = ParseUtil::GetUInt(json, AdaptiveCardSchemaKey::InlineTopMargin, defaultValue.inlineTopMargin);
    result.style = ParseUtil::GetEnumValue<ContainerStyle>(json, AdaptiveCardSchemaKey::Style, defaultValue.style, ContainerStyleFromString);

    return result;
}

ActionsConfig ActionsConfig::Deserialize(const Json::Value& json, const ActionsConfig& defaultValue)
{
    ActionsConfig result;

    result.actionsOrientation = ParseUtil::GetEnumValue<ActionsOrientation>(json,
                                                                            AdaptiveCardSchemaKey::ActionsOrientation,
                                                                            defaultValue.actionsOrientation,
                                                                            ActionsOrientationFromString);

    result.actionAlignment =
        ParseUtil::GetEnumValue<ActionAlignment>(json, AdaptiveCardSchemaKey::ActionAlignment, defaultValue.actionAlignment, ActionAlignmentFromString);

    result.buttonSpacing = ParseUtil::GetUInt(json, AdaptiveCardSchemaKey::ButtonSpacing, defaultValue.buttonSpacing);

    result.maxActions = ParseUtil::GetUInt(json, AdaptiveCardSchemaKey::MaxActions, defaultValue.maxActions);

    result.showCard = ParseUtil::ExtractJsonValueAndMergeWithDefault<ShowCardActionConfig>(
        json, AdaptiveCardSchemaKey::ShowCard, defaultValue.showCard, ShowCardActionConfig::Deserialize);

    result.spacing = ParseUtil::GetEnumValue<Spacing>(json, AdaptiveCardSchemaKey::Spacing, defaultValue.spacing, SpacingFromString);

    result.iconPlacement =
        ParseUtil::GetEnumValue<IconPlacement>(json, AdaptiveCardSchemaKey::IconPlacement, defaultValue.iconPlacement, IconPlacementFromString);

    result.iconSize = ParseUtil::GetUInt(json, AdaptiveCardSchemaKey::IconSize, defaultValue.iconSize);

    return result;
}

InputLabelConfig InputLabelConfig::Deserialize(const Json::Value& json, const InputLabelConfig& defaultValue)
{
    InputLabelConfig result;

    result.color = ParseUtil::GetEnumValue<ForegroundColor>(json, AdaptiveCardSchemaKey::Color, defaultValue.color, ForegroundColorFromString);

    result.isSubtle = ParseUtil::GetBool(json, AdaptiveCardSchemaKey::IsSubtle, defaultValue.isSubtle);

    result.size = ParseUtil::GetEnumValue<TextSize>(json, AdaptiveCardSchemaKey::Size, defaultValue.size, TextSizeFromString);

    result.suffix = ParseUtil::GetString(json, AdaptiveCardSchemaKey::Suffix, defaultValue.suffix);

    result.weight = ParseUtil::GetEnumValue<TextWeight>(json, AdaptiveCardSchemaKey::Weight, defaultValue.weight, TextWeightFromString);

    return result;
}

LabelConfig LabelConfig::Deserialize(const Json::Value& json, const LabelConfig& defaultValue)
{
    LabelConfig result;

    result.inputSpacing =
        ParseUtil::GetEnumValue<Spacing>(json, AdaptiveCardSchemaKey::InputSpacing, defaultValue.inputSpacing, SpacingFromString);

    result.requiredInputs = ParseUtil::ExtractJsonValueAndMergeWithDefault<InputLabelConfig>(
        json, AdaptiveCardSchemaKey::RequiredInputs, defaultValue.requiredInputs, InputLabelConfig::Deserialize);

    result.optionalInputs = ParseUtil::ExtractJsonValueAndMergeWithDefault<InputLabelConfig>(
        json, AdaptiveCardSchemaKey::OptionalInputs, defaultValue.optionalInputs, InputLabelConfig::Deserialize);

    return result;
}

ErrorMessageConfig ErrorMessageConfig::Deserialize(const Json::Value& json, const ErrorMessageConfig& defaultValue)
{
    ErrorMessageConfig result;

    result.size = ParseUtil::GetEnumValue<TextSize>(json, AdaptiveCardSchemaKey::Size, defaultValue.size, TextSizeFromString);

    result.spacing = ParseUtil::GetEnumValue<Spacing>(json, AdaptiveCardSchemaKey::Spacing, defaultValue.spacing, SpacingFromString);

    result.weight = ParseUtil::GetEnumValue<TextWeight>(json, AdaptiveCardSchemaKey::Weight, defaultValue.weight, TextWeightFromString);

    return result;
}

InputsConfig InputsConfig::Deserialize(const Json::Value& json, const InputsConfig& defaultValue)
{
    InputsConfig result;

    result.errorMessage = ParseUtil::ExtractJsonValueAndMergeWithDefault<ErrorMessageConfig>(
        json, AdaptiveCardSchemaKey::ErrorMessage, defaultValue.errorMessage, ErrorMessageConfig::Deserialize);

    result.label = ParseUtil::ExtractJsonValueAndMergeWithDefault<LabelConfig>(json,
                                                                               AdaptiveCardSchemaKey::Label,
                                                                               defaultValue.label,
                                                                               LabelConfig::Deserialize);

    return result;
}

SpacingConfig SpacingConfig::Deserialize(const Json::Value& json, const SpacingConfig& defaultValue)
{
    SpacingConfig result;

    result.smallSpacing = ParseUtil::GetUInt(json, AdaptiveCardSchemaKey::Small, defaultValue.smallSpacing);

    result.defaultSpacing = ParseUtil::GetUInt(json, AdaptiveCardSchemaKey::Default, defaultValue.defaultSpacing);

    result.mediumSpacing = ParseUtil::GetUInt(json, AdaptiveCardSchemaKey::Medium, defaultValue.mediumSpacing);

    result.largeSpacing = ParseUtil::GetUInt(json, AdaptiveCardSchemaKey::Large, defaultValue.largeSpacing);

    result.extraLargeSpacing = ParseUtil::GetUInt(json, AdaptiveCardSchemaKey::ExtraLarge, defaultValue.extraLargeSpacing);

    result.paddingSpacing = ParseUtil::GetUInt(json, AdaptiveCardSchemaKey::Padding, defaultValue.paddingSpacing);

    return result;
}

SeparatorConfig SeparatorConfig::Deserialize(const Json::Value& json, const SeparatorConfig& defaultValue)
{
    SeparatorConfig result;

    result.lineThickness = ParseUtil::GetUInt(json, AdaptiveCardSchemaKey::LineThickness, defaultValue.lineThickness);

    std::string lineColor = ParseUtil::GetString(json, AdaptiveCardSchemaKey::LineColor);
    result.lineColor = lineColor == "" ? defaultValue.lineColor : lineColor;

    return result;
}

ContainerStyleDefinition ContainerStyleDefinition::Deserialize(const Json::Value& json, const ContainerStyleDefinition& defaultValue)
{
    ContainerStyleDefinition result;

    const std::string backgroundColor = ParseUtil::GetString(json, AdaptiveCardSchemaKey::BackgroundColor);
    result.backgroundColor = backgroundColor == "" ? defaultValue.backgroundColor : backgroundColor;

    const std::string borderColor = ParseUtil::GetString(json, AdaptiveCardSchemaKey::BorderColor);
    result.borderColor = borderColor == "" ? defaultValue.borderColor : borderColor;

    result.borderThickness = ParseUtil::GetInt(json, AdaptiveCardSchemaKey::BorderThickness, defaultValue.borderThickness);

    result.foregroundColors = ParseUtil::ExtractJsonValueAndMergeWithDefault<ColorsConfig>(
        json, AdaptiveCardSchemaKey::ForegroundColors, defaultValue.foregroundColors, ColorsConfig::Deserialize);

    return result;
}

ContainerStylesDefinition ContainerStylesDefinition::Deserialize(const Json::Value& json, const ContainerStylesDefinition& defaultValue)
{
    ContainerStylesDefinition result;

    result.defaultPalette = ParseUtil::ExtractJsonValueAndMergeWithDefault<ContainerStyleDefinition>(
        json, AdaptiveCardSchemaKey::Default, defaultValue.defaultPalette, ContainerStyleDefinition::Deserialize);

    result.emphasisPalette = ParseUtil::ExtractJsonValueAndMergeWithDefault<ContainerStyleDefinition>(
        json, AdaptiveCardSchemaKey::Emphasis, defaultValue.emphasisPalette, ContainerStyleDefinition::Deserialize);

    result.goodPalette = ParseUtil::ExtractJsonValueAndMergeWithDefault<ContainerStyleDefinition>(
        json, AdaptiveCardSchemaKey::Good, defaultValue.goodPalette, ContainerStyleDefinition::Deserialize);

    result.attentionPalette = ParseUtil::ExtractJsonValueAndMergeWithDefault<ContainerStyleDefinition>(
        json, AdaptiveCardSchemaKey::Attention, defaultValue.attentionPalette, ContainerStyleDefinition::Deserialize);

    result.warningPalette = ParseUtil::ExtractJsonValueAndMergeWithDefault<ContainerStyleDefinition>(
        json, AdaptiveCardSchemaKey::Warning, defaultValue.warningPalette, ContainerStyleDefinition::Deserialize);

    result.accentPalette = ParseUtil::ExtractJsonValueAndMergeWithDefault<ContainerStyleDefinition>(
        json, AdaptiveCardSchemaKey::Accent, defaultValue.accentPalette, ContainerStyleDefinition::Deserialize);

    return result;
}

FontWeightsConfig FontWeightsConfig::Deserialize(const Json::Value& json, const FontWeightsConfig& defaultValue)
{
    FontWeightsConfig result;

    result._lighter = ParseUtil::GetUInt(json, AdaptiveCardSchemaKey::Lighter, defaultValue._lighter);

    result._default = ParseUtil::GetUInt(json, AdaptiveCardSchemaKey::Default, defaultValue._default);

    result._bolder = ParseUtil::GetUInt(json, AdaptiveCardSchemaKey::Bolder, defaultValue._bolder);

    return result;
}

ImageConfig ImageConfig::Deserialize(const Json::Value& json, const ImageConfig& defaultValue)
{
    ImageConfig result;

    result.imageSize =
        ParseUtil::GetEnumValue<ImageSize>(json, AdaptiveCardSchemaKey::Size, defaultValue.imageSize, ImageSizeFromString);

    return result;
}

MediaConfig MediaConfig::Deserialize(const Json::Value& json, const MediaConfig& defaultValue)
{
    MediaConfig result;

    std::string defaultPoster = ParseUtil::GetString(json, AdaptiveCardSchemaKey::DefaultPoster);
    result.defaultPoster = defaultPoster == "" ? defaultValue.defaultPoster : defaultPoster;

    std::string playButton = ParseUtil::GetString(json, AdaptiveCardSchemaKey::PlayButton);
    result.playButton = playButton == "" ? defaultValue.playButton : playButton;

    result.allowInlinePlayback =
        ParseUtil::GetBool(json, AdaptiveCardSchemaKey::AllowInlinePlayback, defaultValue.allowInlinePlayback);

    return result;
}

TextBlockConfig TextBlockConfig::Deserialize(const Json::Value& json, const TextBlockConfig& defaultValue)
{
    TextBlockConfig result;

    result.headingLevel = ParseUtil::GetInt(json, AdaptiveCardSchemaKey::HeadingLevel, defaultValue.headingLevel);

    return result;
}

TableConfig TableConfig::Deserialize(const Json::Value& json, const TableConfig& defaultValue)
{
    TableConfig result;

    result.cellSpacing = ParseUtil::GetUInt(json, AdaptiveCardSchemaKey::CellSpacing, defaultValue.cellSpacing);

    return result;
}

FontTypeDefinition HostConfig::GetFontType(FontType type) const
{
    switch (type)
    {
    case FontType::Monospace:
        return _fontTypes.monospaceFontType;
    case FontType::Default:
    default:
        return _fontTypes.defaultFontType;
    }
}

unsigned int FontSizesConfig::GetFontSize(TextSize size) const
{
    switch (size)
    {
    case TextSize::Small:
        return _small;
    case TextSize::Medium:
        return _medium;
    case TextSize::Large:
        return _large;
    case TextSize::ExtraLarge:
        return _extraLarge;
    case TextSize::Default:
    default:
        return _default;
    }
}

void FontSizesConfig::SetFontSize(TextSize size, unsigned int value)
{
    switch (size)
    {
    case TextSize::Small:
        _small = value;
    case TextSize::Medium:
        _medium = value;
    case TextSize::Large:
        _large = value;
    case TextSize::ExtraLarge:
        _extraLarge = value;
    case TextSize::Default:
    default:
        _default = value;
    }
}

unsigned int FontSizesConfig::GetDefaultFontSize(TextSize size)
{
    switch (size)
    {
    case TextSize::Small:
        return 10;
    case TextSize::Medium:
        return 14;
    case TextSize::Large:
        return 17;
    case TextSize::ExtraLarge:
        return 20;
    case TextSize::Default:
    default:
        return 12;
    }
}

unsigned int FontWeightsConfig::GetFontWeight(TextWeight weight) const
{
    switch (weight)
    {
    case TextWeight::Lighter:
        return _lighter;
    case TextWeight::Bolder:
        return _bolder;
    case TextWeight::Default:
    default:
        return _default;
    }
}

void FontWeightsConfig::SetFontWeight(TextWeight weight, unsigned int value)
{
    switch (weight)
    {
    case TextWeight::Lighter:
        _lighter = value;
    case TextWeight::Bolder:
        _bolder = value;
    case TextWeight::Default:
    default:
        _default = value;
    }
}

unsigned int FontWeightsConfig::GetDefaultFontWeight(TextWeight weight)
{
    switch (weight)
    {
    case AdaptiveCards::TextWeight::Lighter:
        return 200;
    case AdaptiveCards::TextWeight::Bolder:
        return 800;
    case AdaptiveCards::TextWeight::Default:
    default:
        return 400;
    }
}

std::string HostConfig::GetFontFamily(FontType fontType) const
{
    // desired font family
    auto fontFamilyValue = GetFontType(fontType).fontFamily;

    if (fontFamilyValue.empty())
    {
        if (fontType == FontType::Monospace)
        {
            // pass empty string for renderer to handle appropriate const default font family for Monospace
            fontFamilyValue = "";
        }
        else
        {
            // deprecated font family
            fontFamilyValue = _fontFamily;
            if (fontFamilyValue.empty())
            {
                // pass empty string for renderer to handle appropriate const default font family
                fontFamilyValue = "";
            }
        }
    }
    return fontFamilyValue;
}

unsigned int HostConfig::GetFontSize(FontType fontType, TextSize size) const
{
    // desired font size
    auto result = GetFontType(fontType).fontSizes.GetFontSize(size);

    // std::numeric_limits<unsigned int>::max() used to check if value was defined
    if (result == std::numeric_limits<unsigned int>::max())
    {
        // default font size
        result = _fontTypes.defaultFontType.fontSizes.GetFontSize(size);
        if (result == std::numeric_limits<unsigned int>::max())
        {
            // deprecated font size
            result = _fontSizes.GetFontSize(size);
            if (result == std::numeric_limits<unsigned int>::max())
            {
                // constant default font size
                result = FontSizesConfig::GetDefaultFontSize(size);
            }
        }
    }
    return result;
}

unsigned int HostConfig::GetFontWeight(FontType fontType, TextWeight weight) const
{
    // desired font weight
    auto result = GetFontType(fontType).fontWeights.GetFontWeight(weight);

    // std::numeric_limits<unsigned int>::max() used to check if value was defined
    if (result == std::numeric_limits<unsigned int>::max())
    {
        // default font weight
        result = _fontTypes.defaultFontType.fontWeights.GetFontWeight(weight);
        if (result == std::numeric_limits<unsigned int>::max())
        {
            // deprecated font weight
            result = _fontWeights.GetFontWeight(weight);
            if (result == std::numeric_limits<unsigned int>::max())
            {
                // constant default font weight
                result = FontWeightsConfig::GetDefaultFontWeight(weight);
            }
        }
    }
    return result;
}

const ContainerStyleDefinition& HostConfig::GetContainerStyle(ContainerStyle style) const
{
    switch (style)
    {
    case ContainerStyle::Accent:
        return _containerStyles.accentPalette;
    case ContainerStyle::Attention:
        return _containerStyles.attentionPalette;
    case ContainerStyle::Emphasis:
        return _containerStyles.emphasisPalette;
    case ContainerStyle::Good:
        return _containerStyles.goodPalette;
    case ContainerStyle::Warning:
        return _containerStyles.warningPalette;
    case ContainerStyle::Default:
    default:
        return _containerStyles.defaultPalette;
    }
}

std::string HostConfig::GetBackgroundColor(ContainerStyle style) const
{
    return GetContainerStyle(style).backgroundColor;
}

template<typename T> std::string GetColorFromColorConfig(T colorConfig, bool isSubtle)
{
    return (isSubtle) ? (colorConfig.subtleColor) : (colorConfig.defaultColor);
}

const ColorConfig& HostConfig::GetContainerColorConfig(const ColorsConfig& colors, ForegroundColor color) const
{
    switch (color)
    {
    case ForegroundColor::Accent:
        return colors.accent;
    case ForegroundColor::Attention:
        return colors.attention;
    case ForegroundColor::Dark:
        return colors.dark;
    case ForegroundColor::Good:
        return colors.good;
    case ForegroundColor::Light:
        return colors.light;
    case ForegroundColor::Warning:
        return colors.warning;
    case ForegroundColor::Default:
    default:
        return colors.defaultColor;
    }
}

std::string HostConfig::GetForegroundColor(ContainerStyle style, ForegroundColor color, bool isSubtle) const
{
    auto colorConfig = GetContainerColorConfig(GetContainerStyle(style).foregroundColors, color);
    return GetColorFromColorConfig(colorConfig, isSubtle);
}

std::string HostConfig::GetHighlightColor(ContainerStyle style, ForegroundColor color, bool isSubtle) const
{
    auto colorConfig = GetContainerColorConfig(GetContainerStyle(style).foregroundColors, color).highlightColors;
    return GetColorFromColorConfig(colorConfig, isSubtle);
}

std::string HostConfig::GetBorderColor(ContainerStyle style) const
{
    return GetContainerStyle(style).borderColor;
}

unsigned int HostConfig::GetBorderThickness(ContainerStyle style) const
{
    return GetContainerStyle(style).borderThickness;
}

std::string HostConfig::GetFontFamily() const
{
    return _fontFamily;
}

void HostConfig::SetFontFamily(const std::string& value)
{
    _fontFamily = value;
}

FontSizesConfig HostConfig::GetFontSizes() const
{
    return _fontSizes;
}

void HostConfig::SetFontSizes(const FontSizesConfig value)
{
    _fontSizes = value;
}

FontWeightsConfig HostConfig::GetFontWeights() const
{
    return _fontWeights;
}

void HostConfig::SetFontWeights(const FontWeightsConfig value)
{
    _fontWeights = value;
}

FontTypesDefinition HostConfig::GetFontTypes() const
{
    return _fontTypes;
}

void HostConfig::SetFontTypes(const FontTypesDefinition value)
{
    _fontTypes = value;
}

bool HostConfig::GetSupportsInteractivity() const
{
    return _supportsInteractivity;
}

void HostConfig::SetSupportsInteractivity(const bool value)
{
    _supportsInteractivity = value;
}

std::string HostConfig::GetImageBaseUrl() const
{
    return _imageBaseUrl;
}

void HostConfig::SetImageBaseUrl(const std::string& value)
{
    _imageBaseUrl = value;
}

ImageSizesConfig HostConfig::GetImageSizes() const
{
    return _imageSizes;
}

void HostConfig::SetImageSizes(const ImageSizesConfig value)
{
    _imageSizes = value;
}

ImageConfig HostConfig::GetImage() const
{
    return _image;
}

void HostConfig::SetImage(const ImageConfig value)
{
    _image = value;
}

SeparatorConfig HostConfig::GetSeparator() const
{
    return _separator;
}

void HostConfig::SetSeparator(const SeparatorConfig value)
{
    _separator = value;
}

SpacingConfig HostConfig::GetSpacing() const
{
    return _spacing;
}

void HostConfig::SetSpacing(const SpacingConfig value)
{
    _spacing = value;
}

AdaptiveCardConfig HostConfig::GetAdaptiveCard() const
{
    return _adaptiveCard;
}

void HostConfig::SetAdaptiveCard(const AdaptiveCardConfig value)
{
    _adaptiveCard = value;
}

ImageSetConfig HostConfig::GetImageSet() const
{
    return _imageSet;
}

void HostConfig::SetImageSet(const ImageSetConfig value)
{
    _imageSet = value;
}

FactSetConfig HostConfig::GetFactSet() const
{
    return _factSet;
}

void HostConfig::SetFactSet(const FactSetConfig value)
{
    _factSet = value;
}

ActionsConfig HostConfig::GetActions() const
{
    return _actions;
}

void HostConfig::SetActions(const ActionsConfig value)
{
    _actions = value;
}

ContainerStylesDefinition HostConfig::GetContainerStyles() const
{
    return _containerStyles;
}

void HostConfig::SetContainerStyles(const ContainerStylesDefinition value)
{
    _containerStyles = value;
}

MediaConfig HostConfig::GetMedia() const
{
    return _media;
}

void HostConfig::SetMedia(const MediaConfig value)
{
    _media = value;
}

InputsConfig HostConfig::GetInputs() const
{
    return _inputs;
}

void HostConfig::SetInputs(const InputsConfig value)
{
    _inputs = value;
}

TextBlockConfig HostConfig::GetTextBlock() const
{
    return _textBlock;
}

void HostConfig::SetTextBlock(const TextBlockConfig value)
{
    _textBlock = value;
}

TextStylesConfig HostConfig::GetTextStyles() const
{
    return _textStyles;
}

void HostConfig::SetTextStyles(const TextStylesConfig value)
{
<<<<<<< HEAD
    _textStyles = value;
=======
    _headings = value;
}

TableConfig HostConfig::GetTable() const
{
    return _table;
}

void HostConfig::SetTable(const TableConfig value)
{
    _table = value;
>>>>>>> c5186b7c
}<|MERGE_RESOLUTION|>--- conflicted
+++ resolved
@@ -968,10 +968,7 @@
 
 void HostConfig::SetTextStyles(const TextStylesConfig value)
 {
-<<<<<<< HEAD
     _textStyles = value;
-=======
-    _headings = value;
 }
 
 TableConfig HostConfig::GetTable() const
@@ -982,5 +979,4 @@
 void HostConfig::SetTable(const TableConfig value)
 {
     _table = value;
->>>>>>> c5186b7c
 }