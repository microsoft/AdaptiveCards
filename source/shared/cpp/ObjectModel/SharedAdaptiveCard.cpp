--- conflicted
+++ resolved
@@ -16,25 +16,16 @@
     std::string const &fallbackText,
     std::string const &backgroundImage,
     ContainerStyle style,
-<<<<<<< HEAD
-    std::string speak,
-    std::string language,
+    std::string const &speak,
+    std::string const &language,
     VerticalContentAlignment verticalContentAlignment) :
-=======
-    std::string const &speak,
-    std::string const &language) :
->>>>>>> 282ed925
     m_version(version),
     m_fallbackText(fallbackText),
     m_backgroundImage(backgroundImage),
     m_speak(speak),
-<<<<<<< HEAD
+    m_style(style),
     m_language(language),
     m_verticalContentAlignment(verticalContentAlignment)
-=======
-    m_style(style),
-    m_language(language)
->>>>>>> 282ed925
 {
 }
 
@@ -42,14 +33,9 @@
     std::string const &fallbackText,
     std::string const &backgroundImage,
     ContainerStyle style,
-<<<<<<< HEAD
-    std::string speak,
-    std::string language,
-    VerticalContentAlignment verticalContentAlignment,
-=======
     std::string const &speak,
     std::string const &language,
->>>>>>> 282ed925
+    VerticalContentAlignment verticalContentAlignment,
     std::vector<std::shared_ptr<BaseCardElement>>& body, std::vector<std::shared_ptr<BaseActionElement>>& actions) :
     m_version(version),
     m_fallbackText(fallbackText),
