#include "pch.h"
#include "SharedAdaptiveCard.h"
#include "ParseUtil.h"
#include "Util.h"
#include "ShowCardAction.h"
#include "TextBlock.h"
#include "AdaptiveCardParseWarning.h"

using namespace AdaptiveSharedNamespace;

AdaptiveCard::AdaptiveCard()
{
}

AdaptiveCard::AdaptiveCard(std::string version,
    std::string fallbackText,
    std::string backgroundImage,
    ContainerStyle style,
    std::string speak,
    std::string language,
<<<<<<< HEAD
    VerticalContentAlignment verticalContentAlignment) :
=======
    HeightType height) :
>>>>>>> 9c0d1bfc
    m_version(version),
    m_fallbackText(fallbackText),
    m_backgroundImage(backgroundImage),
    m_style(style),
    m_speak(speak),
    m_language(language),
<<<<<<< HEAD
    m_verticalContentAlignment(verticalContentAlignment)
=======
    m_height(height)
>>>>>>> 9c0d1bfc
{
}

AdaptiveCard::AdaptiveCard(std::string version,
    std::string fallbackText,
    std::string backgroundImage,
    ContainerStyle style,
    std::string speak,
    std::string language,
<<<<<<< HEAD
    VerticalContentAlignment verticalContentAlignment,
=======
    HeightType height,
>>>>>>> 9c0d1bfc
    std::vector<std::shared_ptr<BaseCardElement>>& body, std::vector<std::shared_ptr<BaseActionElement>>& actions) :
    m_version(version),
    m_fallbackText(fallbackText),
    m_backgroundImage(backgroundImage),
    m_style(style),
    m_speak(speak),
    m_language(language),
<<<<<<< HEAD
    m_verticalContentAlignment(verticalContentAlignment),
=======
    m_height(height),
>>>>>>> 9c0d1bfc
    m_body(body),
    m_actions(actions)
{
}

#ifdef __ANDROID__
std::shared_ptr<ParseResult> AdaptiveCard::DeserializeFromFile(
    const std::string& jsonFile,
    double rendererVersion,
    std::shared_ptr<ElementParserRegistration> elementParserRegistration,
    std::shared_ptr<ActionParserRegistration> actionParserRegistration) throw(AdaptiveSharedNamespace::AdaptiveCardParseException)
#else
std::shared_ptr<ParseResult> AdaptiveCard::DeserializeFromFile(
    const std::string& jsonFile,
    double rendererVersion,
    std::shared_ptr<ElementParserRegistration> elementParserRegistration,
    std::shared_ptr<ActionParserRegistration> actionParserRegistration)
#endif // __ANDROID__
{
    std::ifstream jsonFileStream(jsonFile);

    Json::Value root;
    jsonFileStream >> root;

    return AdaptiveCard::Deserialize(root, rendererVersion, elementParserRegistration, actionParserRegistration);
}

#ifdef __ANDROID__
std::shared_ptr<ParseResult> AdaptiveCard::Deserialize(
    const Json::Value& json,
    double rendererVersion,
    std::shared_ptr<ElementParserRegistration> elementParserRegistration,
    std::shared_ptr<ActionParserRegistration> actionParserRegistration) throw(AdaptiveSharedNamespace::AdaptiveCardParseException)
#else
std::shared_ptr<ParseResult> AdaptiveCard::Deserialize(
    const Json::Value& json,
    double rendererVersion,
    std::shared_ptr<ElementParserRegistration> elementParserRegistration,
    std::shared_ptr<ActionParserRegistration> actionParserRegistration)
#endif // __ANDROID__
{
    ParseUtil::ThrowIfNotJsonObject(json);

    // Verify this is an adaptive card
    ParseUtil::ExpectTypeString(json, CardElementType::AdaptiveCard);

    std::vector<std::shared_ptr<AdaptiveCardParseWarning>> warnings;

    std::string version = ParseUtil::GetString(json, AdaptiveCardSchemaKey::Version);
    std::string fallbackText = ParseUtil::GetString(json, AdaptiveCardSchemaKey::FallbackText);
    std::string language = ParseUtil::GetString(json, AdaptiveCardSchemaKey::Language);

    if (rendererVersion != std::numeric_limits<double>::max())
    {
        double versionAsDouble;
        try
        {
            versionAsDouble = std::stod(version.c_str());
        }
        catch (...)
        {
            throw AdaptiveCardParseException(ErrorStatusCode::InvalidPropertyValue, "Card version not valid");
        }

        if (rendererVersion < versionAsDouble)
        {
            if (fallbackText.empty())
            {
                fallbackText = "We're sorry, this card couldn't be displayed";
            }

            warnings.push_back(std::make_shared<AdaptiveCardParseWarning>(AdaptiveSharedNamespace::WarningStatusCode::UnsupportedSchemaVersion, "Schema version not supported"));
            return std::make_shared<ParseResult>(MakeFallbackTextCard(fallbackText, language), warnings);
        }
    }

    std::string backgroundImageUrl = ParseUtil::GetString(json, AdaptiveCardSchemaKey::BackgroundImageUrl);
    std::string backgroundImage = backgroundImageUrl != "" ? backgroundImageUrl :
        ParseUtil::GetString(json, AdaptiveCardSchemaKey::BackgroundImage);
    std::string speak = ParseUtil::GetString(json, AdaptiveCardSchemaKey::Speak);
    ContainerStyle style = ParseUtil::GetEnumValue<ContainerStyle>(json, AdaptiveCardSchemaKey::Style, ContainerStyle::None, ContainerStyleFromString);
<<<<<<< HEAD
    VerticalContentAlignment verticalContentAlignment = ParseUtil::GetEnumValue<VerticalContentAlignment>(json, AdaptiveCardSchemaKey::VerticalContentAlignment, 
        VerticalContentAlignment::Stretch, VerticalContentAlignmentFromString);
=======
    HeightType height = ParseUtil::GetEnumValue<HeightType>(json, AdaptiveCardSchemaKey::Height, HeightType::Auto, HeightTypeFromString);
>>>>>>> 9c0d1bfc

    if (elementParserRegistration == nullptr)
    {
        elementParserRegistration.reset(new ElementParserRegistration());
    }
    if (actionParserRegistration == nullptr)
    {
        actionParserRegistration.reset(new ActionParserRegistration());
    }

    // Parse body
    auto body = ParseUtil::GetElementCollection(elementParserRegistration, actionParserRegistration, json, AdaptiveCardSchemaKey::Body, false);
    // Parse actions if present
    auto actions = ParseUtil::GetActionCollection(elementParserRegistration, actionParserRegistration, json, AdaptiveCardSchemaKey::Actions, false);

<<<<<<< HEAD
    auto result = std::make_shared<AdaptiveCard>(version, fallbackText, backgroundImage, style, speak, language, verticalContentAlignment, body, actions);
=======
    auto result = std::make_shared<AdaptiveCard>(version, fallbackText, backgroundImage, style, speak, language, height, body, actions);
>>>>>>> 9c0d1bfc
    result->SetLanguage(language);

    // Parse optional selectAction
    result->SetSelectAction(ParseUtil::GetSelectAction(elementParserRegistration, actionParserRegistration, json, AdaptiveCardSchemaKey::SelectAction, false));

    return std::make_shared<ParseResult>(result, warnings);
}

#ifdef __ANDROID__
std::shared_ptr<ParseResult> AdaptiveCard::DeserializeFromString(
    const std::string& jsonString,
    double rendererVersion,
    std::shared_ptr<ElementParserRegistration> elementParserRegistration,
    std::shared_ptr<ActionParserRegistration> actionParserRegistration) throw(AdaptiveSharedNamespace::AdaptiveCardParseException)
#else
std::shared_ptr<ParseResult> AdaptiveCard::DeserializeFromString(
    const std::string& jsonString,
    double rendererVersion,
    std::shared_ptr<ElementParserRegistration> elementParserRegistration,
    std::shared_ptr<ActionParserRegistration> actionParserRegistration)
#endif // __ANDROID__
{
    return AdaptiveCard::Deserialize(ParseUtil::GetJsonValueFromString(jsonString), rendererVersion, elementParserRegistration, actionParserRegistration);
}

Json::Value AdaptiveCard::SerializeToJsonValue()
{
    Json::Value root;
    root[AdaptiveCardSchemaKeyToString(AdaptiveCardSchemaKey::Type)] = CardElementTypeToString(CardElementType::AdaptiveCard);
    root[AdaptiveCardSchemaKeyToString(AdaptiveCardSchemaKey::Version)] = GetVersion();

    if (!m_fallbackText.empty())
    {
        root[AdaptiveCardSchemaKeyToString(AdaptiveCardSchemaKey::FallbackText)] = m_fallbackText;
    }
    if (!m_backgroundImage.empty())
    {
        root[AdaptiveCardSchemaKeyToString(AdaptiveCardSchemaKey::BackgroundImage)] = m_backgroundImage;
    }
    if (!m_speak.empty())
    {
        root[AdaptiveCardSchemaKeyToString(AdaptiveCardSchemaKey::Speak)] = m_speak;
    }
    if (!m_language.empty())
    {
        root[AdaptiveCardSchemaKeyToString(AdaptiveCardSchemaKey::Language)] = m_language;
    }
    if (m_style != ContainerStyle::None)
    {
        root[AdaptiveCardSchemaKeyToString(AdaptiveCardSchemaKey::Style)] = ContainerStyleToString(m_style);
    }
    if (m_verticalContentAlignment != VerticalContentAlignment::Stretch)
    {
        root[AdaptiveCardSchemaKeyToString(AdaptiveCardSchemaKey::VerticalContentAlignment)] = VerticalContentAlignmentToString(m_verticalContentAlignment);
    }

    HeightType height = GetHeight();
    if (height != HeightType::Auto)
    {
        root[AdaptiveCardSchemaKeyToString(AdaptiveCardSchemaKey::Height)] = HeightTypeToString(GetHeight());
    }

    std::string bodyPropertyName = AdaptiveCardSchemaKeyToString(AdaptiveCardSchemaKey::Body);
    root[bodyPropertyName] = Json::Value(Json::arrayValue);
    for (const auto& cardElement : GetBody())
    {
        root[bodyPropertyName].append(cardElement->SerializeToJsonValue());
    }

    std::string actionsPropertyName = AdaptiveCardSchemaKeyToString(AdaptiveCardSchemaKey::Actions);
    root[actionsPropertyName] = Json::Value(Json::arrayValue);
    for (const auto& action : GetActions())
    {
        root[actionsPropertyName].append(action->SerializeToJsonValue());
    }

    return root;
}

#ifdef __ANDROID__
std::shared_ptr<AdaptiveCard> AdaptiveCard::MakeFallbackTextCard(
    const std::string& fallbackText,
    const std::string& language) throw(AdaptiveSharedNamespace::AdaptiveCardParseException)
#else
std::shared_ptr<AdaptiveCard> AdaptiveCard::MakeFallbackTextCard(
    const std::string& fallbackText,
    const std::string& language)
#endif // __ANDROID__
{
<<<<<<< HEAD
    std::shared_ptr<AdaptiveCard> fallbackCard = std::make_shared<AdaptiveCard>("1.0", fallbackText, "", ContainerStyle::Default, "", language, VerticalContentAlignment::Stretch);
=======
    std::shared_ptr<AdaptiveCard> fallbackCard = std::make_shared<AdaptiveCard>("1.0", fallbackText, "", ContainerStyle::Default, "", language, HeightType::Auto);
>>>>>>> 9c0d1bfc

    std::shared_ptr<TextBlock> textBlock = std::make_shared<TextBlock>();
    textBlock->SetText(fallbackText);
    textBlock->SetLanguage(language);

    fallbackCard->GetBody().push_back(textBlock);

    return fallbackCard;
}

std::string AdaptiveCard::Serialize()
{
    Json::FastWriter writer;
    return writer.write(SerializeToJsonValue());
}

std::string AdaptiveCard::GetVersion() const
{
    return m_version;
}

void AdaptiveCard::SetVersion(const std::string value)
{
    m_version = value;
}

std::string AdaptiveCard::GetFallbackText() const
{
    return m_fallbackText;
}

void AdaptiveCard::SetFallbackText(const std::string value)
{
    m_fallbackText = value;
}

std::string AdaptiveCard::GetBackgroundImage() const
{
    return m_backgroundImage;
}

void AdaptiveCard::SetBackgroundImage(const std::string value)
{
    m_backgroundImage = value;
}

std::string AdaptiveCard::GetSpeak() const
{
    return m_speak;
}

void AdaptiveCard::SetSpeak(const std::string value)
{
    m_speak = value;
}

ContainerStyle AdaptiveCard::GetStyle() const
{
    return m_style;
}

void AdaptiveCard::SetStyle(const ContainerStyle value)
{
    m_style = value;
}

std::string AdaptiveCard::GetLanguage() const
{
    return m_language;
}

void AdaptiveCard::SetLanguage(const std::string& value)
{
    m_language = value;
    // Propagate language to ColumnSet, Containers, TextBlocks and showCardActions
    PropagateLanguage(value, m_body);

    for (auto& actionElement : m_actions)
    {
        if (actionElement->GetElementType() == ActionType::ShowCard)
        {
            auto showCard = std::static_pointer_cast<ShowCardAction>(actionElement);
            if (showCard != nullptr)
            {
                showCard->SetLanguage(value);
            }
        }
    }
}

HeightType AdaptiveCard::GetHeight() const
{
    return m_height;
}

void AdaptiveCard::SetHeight(const HeightType value)
{
    m_height = value;
}

const CardElementType AdaptiveCard::GetElementType() const
{
    return CardElementType::AdaptiveCard;
}

std::vector<std::shared_ptr<BaseCardElement>>& AdaptiveCard::GetBody()
{
    return m_body;
}

std::vector<std::shared_ptr<BaseActionElement>>& AdaptiveCard::GetActions()
{
    return m_actions;
}

std::shared_ptr<BaseActionElement> AdaptiveCard::GetSelectAction() const
{
    return m_selectAction;
}

void AdaptiveCard::SetSelectAction(const std::shared_ptr<BaseActionElement> action)
{
    m_selectAction = action;
}

VerticalContentAlignment AdaptiveCard::GetVerticalContentAlignment() const
{
    return m_verticalContentAlignment;
}

void AdaptiveCard::SetVerticalContentAlignment(const VerticalContentAlignment value)
{
    m_verticalContentAlignment = value;
}

std::vector<std::string> AdaptiveCards::AdaptiveCard::GetResourceUris()
{
    auto uriVector = std::vector<std::string>();

    auto backgroundImage = GetBackgroundImage();
    if (!backgroundImage.empty())
    {
        uriVector.push_back(backgroundImage);
    }

    for (auto item : m_body)
    {
        item->GetResourceUris(uriVector);
    }

    for (auto item : m_actions)
    {
        item->GetResourceUris(uriVector);
    }

    return uriVector;
}<|MERGE_RESOLUTION|>--- conflicted
+++ resolved
@@ -18,22 +18,16 @@
     ContainerStyle style,
     std::string speak,
     std::string language,
-<<<<<<< HEAD
-    VerticalContentAlignment verticalContentAlignment) :
-=======
+    VerticalContentAlignment verticalContentAlignment,
     HeightType height) :
->>>>>>> 9c0d1bfc
     m_version(version),
     m_fallbackText(fallbackText),
     m_backgroundImage(backgroundImage),
     m_style(style),
     m_speak(speak),
     m_language(language),
-<<<<<<< HEAD
-    m_verticalContentAlignment(verticalContentAlignment)
-=======
+    m_verticalContentAlignment(verticalContentAlignment),
     m_height(height)
->>>>>>> 9c0d1bfc
 {
 }
 
@@ -43,11 +37,8 @@
     ContainerStyle style,
     std::string speak,
     std::string language,
-<<<<<<< HEAD
     VerticalContentAlignment verticalContentAlignment,
-=======
     HeightType height,
->>>>>>> 9c0d1bfc
     std::vector<std::shared_ptr<BaseCardElement>>& body, std::vector<std::shared_ptr<BaseActionElement>>& actions) :
     m_version(version),
     m_fallbackText(fallbackText),
@@ -55,11 +46,8 @@
     m_style(style),
     m_speak(speak),
     m_language(language),
-<<<<<<< HEAD
     m_verticalContentAlignment(verticalContentAlignment),
-=======
     m_height(height),
->>>>>>> 9c0d1bfc
     m_body(body),
     m_actions(actions)
 {
@@ -141,12 +129,9 @@
         ParseUtil::GetString(json, AdaptiveCardSchemaKey::BackgroundImage);
     std::string speak = ParseUtil::GetString(json, AdaptiveCardSchemaKey::Speak);
     ContainerStyle style = ParseUtil::GetEnumValue<ContainerStyle>(json, AdaptiveCardSchemaKey::Style, ContainerStyle::None, ContainerStyleFromString);
-<<<<<<< HEAD
     VerticalContentAlignment verticalContentAlignment = ParseUtil::GetEnumValue<VerticalContentAlignment>(json, AdaptiveCardSchemaKey::VerticalContentAlignment, 
         VerticalContentAlignment::Stretch, VerticalContentAlignmentFromString);
-=======
     HeightType height = ParseUtil::GetEnumValue<HeightType>(json, AdaptiveCardSchemaKey::Height, HeightType::Auto, HeightTypeFromString);
->>>>>>> 9c0d1bfc
 
     if (elementParserRegistration == nullptr)
     {
@@ -162,11 +147,7 @@
     // Parse actions if present
     auto actions = ParseUtil::GetActionCollection(elementParserRegistration, actionParserRegistration, json, AdaptiveCardSchemaKey::Actions, false);
 
-<<<<<<< HEAD
-    auto result = std::make_shared<AdaptiveCard>(version, fallbackText, backgroundImage, style, speak, language, verticalContentAlignment, body, actions);
-=======
-    auto result = std::make_shared<AdaptiveCard>(version, fallbackText, backgroundImage, style, speak, language, height, body, actions);
->>>>>>> 9c0d1bfc
+    auto result = std::make_shared<AdaptiveCard>(version, fallbackText, backgroundImage, style, speak, language, verticalContentAlignment, height, body, actions);
     result->SetLanguage(language);
 
     // Parse optional selectAction
@@ -256,11 +237,7 @@
     const std::string& language)
 #endif // __ANDROID__
 {
-<<<<<<< HEAD
-    std::shared_ptr<AdaptiveCard> fallbackCard = std::make_shared<AdaptiveCard>("1.0", fallbackText, "", ContainerStyle::Default, "", language, VerticalContentAlignment::Stretch);
-=======
-    std::shared_ptr<AdaptiveCard> fallbackCard = std::make_shared<AdaptiveCard>("1.0", fallbackText, "", ContainerStyle::Default, "", language, HeightType::Auto);
->>>>>>> 9c0d1bfc
+    std::shared_ptr<AdaptiveCard> fallbackCard = std::make_shared<AdaptiveCard>("1.0", fallbackText, "", ContainerStyle::Default, "", language, VerticalContentAlignment::Stretch, HeightType::Auto);
 
     std::shared_ptr<TextBlock> textBlock = std::make_shared<TextBlock>();
     textBlock->SetText(fallbackText);
