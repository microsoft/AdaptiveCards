--- conflicted
+++ resolved
@@ -16,16 +16,10 @@
     std::string const &fallbackText,
     std::string const &backgroundImage,
     ContainerStyle style,
-<<<<<<< HEAD
     std::string const &speak,
     std::string const &language,
-    VerticalContentAlignment verticalContentAlignment) :
-=======
-    std::string speak,
-    std::string language,
     VerticalContentAlignment verticalContentAlignment,
     HeightType height) :
->>>>>>> 99b4990f
     m_version(version),
     m_fallbackText(fallbackText),
     m_backgroundImage(backgroundImage),
