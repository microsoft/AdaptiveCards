--- conflicted
+++ resolved
@@ -311,7 +311,6 @@
     return m_actions;
 }
 
-<<<<<<< HEAD
 std::shared_ptr<BaseActionElement> AdaptiveCard::GetSelectAction() const
 {
     return m_selectAction;
@@ -320,7 +319,8 @@
 void AdaptiveCard::SetSelectAction(const std::shared_ptr<BaseActionElement> action)
 {
     m_selectAction = action;
-=======
+}
+
 std::vector<std::string> AdaptiveCards::AdaptiveCard::GetResourceUris()
 {
     auto uriVector = std::vector<std::string>();
@@ -342,5 +342,4 @@
     }
 
     return uriVector;
->>>>>>> 44f0d6a3
 }