--- conflicted
+++ resolved
@@ -47,11 +47,7 @@
     VerticalContentAlignment GetVerticalContentAlignment() const;
     void SetVerticalContentAlignment(const VerticalContentAlignment value);
 
-<<<<<<< HEAD
-    virtual void GetResourceInformation(std::vector<RemoteResourceInformation>& resourceInfo) override;
-=======
-    void GetResourceUris(std::vector<std::string>& resourceUris) override;
->>>>>>> f22788d5
+    void GetResourceInformation(std::vector<RemoteResourceInformation>& resourceInfo) override;
 
 private:
     void PopulateKnownPropertiesSet() override;
