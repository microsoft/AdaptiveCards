#pragma once

#include "pch.h"
#include "Enums.h"
#include "BaseActionElement.h"
#include "BaseCardElement.h"

namespace AdaptiveCards
{
class Column : public BaseCardElement
{
public:
    Column();
<<<<<<< HEAD
    Column(Spacing spacing, std::shared_ptr<Separator> separation, std::string speak, std::string size);
    Column(Spacing spacing, std::shared_ptr<Separator> separation, std::string speak, std::string size, std::vector<std::shared_ptr<BaseCardElement>>& items);
=======
    Column(Spacing spacing, bool separator, std::string speak, std::string size);
    Column(Spacing spacing, bool separator, std::string speak, std::string size, std::vector<std::shared_ptr<BaseCardElement>>& items);
>>>>>>> 128a7f77

    virtual std::string Serialize();
    virtual Json::Value SerializeToJsonValue();

    static std::shared_ptr<Column> Deserialize(const Json::Value& root);
    static std::shared_ptr<Column> DeserializeFromString(const std::string& jsonString);

    std::string GetSize() const;
    void SetSize(const std::string value);

    std::vector<std::shared_ptr<BaseCardElement>>& GetItems();
    const std::vector<std::shared_ptr<BaseCardElement>>& GetItems() const;

    std::shared_ptr<BaseActionElement> GetSelectAction() const;
    void SetSelectAction(const std::shared_ptr<BaseActionElement> action);

private:
    static const std::unordered_map<CardElementType, std::function<std::shared_ptr<BaseCardElement>(const Json::Value&)>, EnumHash> CardElementParsers;
    std::string m_size;
    std::vector<std::shared_ptr<AdaptiveCards::BaseCardElement>> m_items;
    std::shared_ptr<BaseActionElement> m_selectAction;
};
}<|MERGE_RESOLUTION|>--- conflicted
+++ resolved
@@ -11,13 +11,8 @@
 {
 public:
     Column();
-<<<<<<< HEAD
-    Column(Spacing spacing, std::shared_ptr<Separator> separation, std::string speak, std::string size);
-    Column(Spacing spacing, std::shared_ptr<Separator> separation, std::string speak, std::string size, std::vector<std::shared_ptr<BaseCardElement>>& items);
-=======
     Column(Spacing spacing, bool separator, std::string speak, std::string size);
     Column(Spacing spacing, bool separator, std::string speak, std::string size, std::vector<std::shared_ptr<BaseCardElement>>& items);
->>>>>>> 128a7f77
 
     virtual std::string Serialize();
     virtual Json::Value SerializeToJsonValue();
