#include "pch.h"
#include "CollectionTypeElement.h"
#include "Util.h"

using namespace AdaptiveSharedNamespace;

CollectionTypeElement::CollectionTypeElement(CardElementType type, ContainerStyle style, VerticalContentAlignment alignment) :
    BaseCardElement(type), m_style(style), m_verticalContentAlignment(alignment), m_hasPadding(false), m_hasBleed(false),
    m_parentalId(), m_canBleed(false), m_bleedDirection(ContainerBleedDirection::BleedToBothEdges)
{
}

ContainerStyle CollectionTypeElement::GetStyle() const
{
    return m_style;
}

void CollectionTypeElement::SetStyle(const ContainerStyle value)
{
    m_style = value;
}

VerticalContentAlignment CollectionTypeElement::GetVerticalContentAlignment() const
{
    return m_verticalContentAlignment;
}

void CollectionTypeElement::SetVerticalContentAlignment(const VerticalContentAlignment value)
{
    m_verticalContentAlignment = value;
}

bool CollectionTypeElement::GetPadding() const
{
    return m_hasPadding;
}

void CollectionTypeElement::SetPadding(const bool value)
{
    m_hasPadding = value;
}

// Applies Padding Flag When appropriate
void CollectionTypeElement::ConfigPadding(const ParseContext& context)
{
    // we set padding when parental style is different from child's, and its style should not be None
    if ((GetStyle() != ContainerStyle::None) && (context.GetParentalContainerStyle() != GetStyle()) &&
        (context.GetParentalContainerStyle() != ContainerStyle::NotSet))
    {
        SetPadding(!(context.GetParentalContainerStyle() == ContainerStyle::None &&
            GetStyle() == ContainerStyle::Default));
    } 
    else 
    {
        SetPadding(false);
    }
}

bool CollectionTypeElement::GetBleed() const
{
    return m_hasBleed;
}

void CollectionTypeElement::SetBleed(const bool value)
{
    m_hasBleed = value;
}

// Applies Bleed Flag When appropriate
void CollectionTypeElement::ConfigBleed(const AdaptiveCards::ParseContext& context)
{
    // we allows bleed when self has padding and at least one parent has padding
    const AdaptiveSharedNamespace::InternalId id = context.PaddingParentInternalId();
<<<<<<< HEAD
    bool valid = (id != AdaptiveSharedNamespace::InternalId::Invalid);
    const bool canBleed = GetPadding() && valid && GetBleed(); 
=======
    const bool canBleed = GetPadding() && GetBleed();
>>>>>>> 5975f95b
    if (canBleed && context.GetBleedDirection() != ContainerBleedDirection::BleedRestricted)
    {
        SetParentalId(id);
        SetCanBleed(true);
    }
    else
    { 
        SetCanBleed(false);
    }
    SetBleedDirection(context.GetBleedDirection());
}

void CollectionTypeElement::SetParentalId(const AdaptiveSharedNamespace::InternalId &id)
{
    m_parentalId = id;
}

AdaptiveSharedNamespace::InternalId CollectionTypeElement::GetParentalId(void) const
{
    return m_parentalId;
}

// convinience method for configuring for container style
void CollectionTypeElement::ConfigForContainerStyle(const ParseContext& context)
{
    ConfigPadding(context);
    ConfigBleed(context);
}

std::shared_ptr<BackgroundImage> CollectionTypeElement::GetBackgroundImage() const
{
    return m_backgroundImage;
}

void CollectionTypeElement::SetBackgroundImage(const std::shared_ptr<BackgroundImage> value)
{
    m_backgroundImage = value;
}

std::shared_ptr<BaseActionElement> CollectionTypeElement::GetSelectAction() const
{
    return m_selectAction;
}

void CollectionTypeElement::SetSelectAction(const std::shared_ptr<BaseActionElement> action)
{
    m_selectAction = action;
}

Json::Value CollectionTypeElement::SerializeToJsonValue() const
{
    Json::Value root = BaseCardElement::SerializeToJsonValue();

    if (m_selectAction != nullptr)
    {
        root[AdaptiveCardSchemaKeyToString(AdaptiveCardSchemaKey::SelectAction)] =
            BaseCardElement::SerializeSelectAction(m_selectAction);
    }

    if (m_backgroundImage != nullptr && !m_backgroundImage->GetUrl().empty())
    {
        root[AdaptiveCardSchemaKeyToString(AdaptiveCardSchemaKey::BackgroundImage)] = m_backgroundImage->SerializeToJsonValue();
    }

    if (GetStyle() != ContainerStyle::None)
    {
        root[AdaptiveCardSchemaKeyToString(AdaptiveCardSchemaKey::Style)] = ContainerStyleToString(GetStyle());
    }

    if (GetVerticalContentAlignment() != VerticalContentAlignment::Top)
    {
        root[AdaptiveCardSchemaKeyToString(AdaptiveCardSchemaKey::VerticalContentAlignment)] =
            VerticalContentAlignmentToString(GetVerticalContentAlignment());
    }

    if (GetBleed())
    {
        root[AdaptiveCardSchemaKeyToString(AdaptiveCardSchemaKey::Bleed)] = true;
    }

    return root;
}<|MERGE_RESOLUTION|>--- conflicted
+++ resolved
@@ -71,12 +71,7 @@
 {
     // we allows bleed when self has padding and at least one parent has padding
     const AdaptiveSharedNamespace::InternalId id = context.PaddingParentInternalId();
-<<<<<<< HEAD
-    bool valid = (id != AdaptiveSharedNamespace::InternalId::Invalid);
-    const bool canBleed = GetPadding() && valid && GetBleed(); 
-=======
     const bool canBleed = GetPadding() && GetBleed();
->>>>>>> 5975f95b
     if (canBleed && context.GetBleedDirection() != ContainerBleedDirection::BleedRestricted)
     {
         SetParentalId(id);
