// Copyright (C) Microsoft Corporation. All rights reserved.
// Licensed under the MIT License.

#include "pch.h"
#include "TableRow.h"
#include "TableCell.h"
#include "ParseUtil.h"

namespace AdaptiveCards
{
    TableRow::TableRow() :
        BaseCardElement(CardElementType::TableRow), m_style(ContainerStyle::None),
        m_horizontalCellContentAlignment(HorizontalAlignment::Left),
        m_verticalCellContentAlignment(VerticalContentAlignment::Top), m_cells({}), m_rtl({})
    {
        PopulateKnownPropertiesSet();
    }

    void TableRow::PopulateKnownPropertiesSet()
    {
        m_knownProperties.insert({AdaptiveCardSchemaKeyToString(AdaptiveCardSchemaKey::Cells),
                                  AdaptiveCardSchemaKeyToString(AdaptiveCardSchemaKey::HorizontalCellContentAlignment),
                                  AdaptiveCardSchemaKeyToString(AdaptiveCardSchemaKey::Rtl),
                                  AdaptiveCardSchemaKeyToString(AdaptiveCardSchemaKey::Style),
                                  AdaptiveCardSchemaKeyToString(AdaptiveCardSchemaKey::VerticalCellContentAlignment)});
    }

    std::vector<std::shared_ptr<TableCell>>& TableRow::GetCells() { return m_cells; }
    const std::vector<std::shared_ptr<TableCell>>& TableRow::GetCells() const { return m_cells; }
    void TableRow::SetCells(const std::vector<std::shared_ptr<TableCell>>& value) { m_cells = value; }

<<<<<<< HEAD
    VerticalContentAlignment TableRow::GetVerticalCellContentAlignment() const { return m_verticalCellContentAlignment; }
    void TableRow::SetVerticalCellContentAlignment(VerticalContentAlignment value) { m_verticalCellContentAlignment = value; }
=======
    std::optional<VerticalContentAlignment> TableRow::GetVerticalCellContentAlignment() const { return m_verticalCellContentAlignment; }
    void TableRow::SetVerticalCellContentAlignment(std::optional<VerticalContentAlignment> value) { m_verticalCellContentAlignment = value; }
>>>>>>> b9db4657

    std::optional<HorizontalAlignment> TableRow::GetHorizontalCellContentAlignment() const { return m_horizontalCellContentAlignment; }
    void TableRow::SetHorizontalCellContentAlignment(std::optional<HorizontalAlignment> value)
    {
        m_horizontalCellContentAlignment = value;
    }

    ContainerStyle TableRow::GetStyle() const { return m_style; }
    void TableRow::SetStyle(const ContainerStyle value) { m_style = value; }

    Json::Value TableRow::SerializeToJsonValue() const
    {
        Json::Value root = BaseCardElement::SerializeToJsonValue();

        if (!m_cells.empty())
        {
            const std::string& cellsPropertyName = AdaptiveCardSchemaKeyToString(AdaptiveCardSchemaKey::Cells);
            root[cellsPropertyName] = Json::Value(Json::arrayValue);
            for (const auto& cardElement : m_cells)
            {
                root[cellsPropertyName].append(cardElement->SerializeToJsonValue());
            }
        }

        if (m_horizontalCellContentAlignment.has_value())
        {
            root[AdaptiveCardSchemaKeyToString(AdaptiveCardSchemaKey::HorizontalCellContentAlignment)] =
                HorizontalAlignmentToString(m_horizontalCellContentAlignment.value());
        }

<<<<<<< HEAD
        if (m_verticalCellContentAlignment != VerticalContentAlignment::Top)
        {
            root[AdaptiveCardSchemaKeyToString(AdaptiveCardSchemaKey::VerticalCellContentAlignment)] =
                VerticalContentAlignmentToString(m_verticalCellContentAlignment);
=======
        if (m_verticalCellContentAlignment.has_value())
        {
            root[AdaptiveCardSchemaKeyToString(AdaptiveCardSchemaKey::VerticalCellContentAlignment)] =
                VerticalContentAlignmentToString(m_verticalCellContentAlignment.value());
>>>>>>> b9db4657
        }

        if (m_style != ContainerStyle::None)
        {
            root[AdaptiveCardSchemaKeyToString(AdaptiveCardSchemaKey::Style)] = ContainerStyleToString(m_style);
        }

        return root;
    }

    std::shared_ptr<BaseCardElement> TableRowParser::Deserialize(ParseContext& context, const Json::Value& json)
    {
        ParseUtil::ExpectTypeString(json, CardElementType::TableRow);

        std::shared_ptr<TableRow> tableRow = BaseCardElement::Deserialize<TableRow>(context, json);

<<<<<<< HEAD
        tableRow->SetHorizontalCellContentAlignment(ParseUtil::GetEnumValue<HorizontalAlignment>(
            json, AdaptiveCardSchemaKey::HorizontalCellContentAlignment, HorizontalAlignment::Left, HorizontalAlignmentFromString));
        tableRow->SetVerticalCellContentAlignment(ParseUtil::GetEnumValue<VerticalContentAlignment>(
            json, AdaptiveCardSchemaKey::VerticalCellContentAlignment, VerticalContentAlignment::Top, VerticalContentAlignmentFromString));
=======
        tableRow->SetHorizontalCellContentAlignment(ParseUtil::GetOptionalEnumValue<HorizontalAlignment>(
            json, AdaptiveCardSchemaKey::HorizontalCellContentAlignment, HorizontalAlignmentFromString));
        tableRow->SetVerticalCellContentAlignment(ParseUtil::GetOptionalEnumValue<VerticalContentAlignment>(
            json, AdaptiveCardSchemaKey::VerticalCellContentAlignment, VerticalContentAlignmentFromString));
>>>>>>> b9db4657
        tableRow->SetStyle(ParseUtil::GetEnumValue<ContainerStyle>(json, AdaptiveCardSchemaKey::Style, ContainerStyle::None, ContainerStyleFromString));
        auto cells = ParseUtil::GetElementCollection<TableCell>(
            false, context, json, AdaptiveCardSchemaKey::Cells, false, CardElementTypeToString(CardElementType::TableCell));
        tableRow->SetCells(cells);

        return tableRow;
    }

    std::shared_ptr<BaseCardElement> TableRowParser::DeserializeFromString(ParseContext& context, const std::string& jsonString)
    {
        return TableRowParser::Deserialize(context, ParseUtil::GetJsonValueFromString(jsonString));
    }
}<|MERGE_RESOLUTION|>--- conflicted
+++ resolved
@@ -29,13 +29,8 @@
     const std::vector<std::shared_ptr<TableCell>>& TableRow::GetCells() const { return m_cells; }
     void TableRow::SetCells(const std::vector<std::shared_ptr<TableCell>>& value) { m_cells = value; }
 
-<<<<<<< HEAD
-    VerticalContentAlignment TableRow::GetVerticalCellContentAlignment() const { return m_verticalCellContentAlignment; }
-    void TableRow::SetVerticalCellContentAlignment(VerticalContentAlignment value) { m_verticalCellContentAlignment = value; }
-=======
     std::optional<VerticalContentAlignment> TableRow::GetVerticalCellContentAlignment() const { return m_verticalCellContentAlignment; }
     void TableRow::SetVerticalCellContentAlignment(std::optional<VerticalContentAlignment> value) { m_verticalCellContentAlignment = value; }
->>>>>>> b9db4657
 
     std::optional<HorizontalAlignment> TableRow::GetHorizontalCellContentAlignment() const { return m_horizontalCellContentAlignment; }
     void TableRow::SetHorizontalCellContentAlignment(std::optional<HorizontalAlignment> value)
@@ -66,17 +61,10 @@
                 HorizontalAlignmentToString(m_horizontalCellContentAlignment.value());
         }
 
-<<<<<<< HEAD
-        if (m_verticalCellContentAlignment != VerticalContentAlignment::Top)
-        {
-            root[AdaptiveCardSchemaKeyToString(AdaptiveCardSchemaKey::VerticalCellContentAlignment)] =
-                VerticalContentAlignmentToString(m_verticalCellContentAlignment);
-=======
         if (m_verticalCellContentAlignment.has_value())
         {
             root[AdaptiveCardSchemaKeyToString(AdaptiveCardSchemaKey::VerticalCellContentAlignment)] =
                 VerticalContentAlignmentToString(m_verticalCellContentAlignment.value());
->>>>>>> b9db4657
         }
 
         if (m_style != ContainerStyle::None)
@@ -93,17 +81,10 @@
 
         std::shared_ptr<TableRow> tableRow = BaseCardElement::Deserialize<TableRow>(context, json);
 
-<<<<<<< HEAD
-        tableRow->SetHorizontalCellContentAlignment(ParseUtil::GetEnumValue<HorizontalAlignment>(
-            json, AdaptiveCardSchemaKey::HorizontalCellContentAlignment, HorizontalAlignment::Left, HorizontalAlignmentFromString));
-        tableRow->SetVerticalCellContentAlignment(ParseUtil::GetEnumValue<VerticalContentAlignment>(
-            json, AdaptiveCardSchemaKey::VerticalCellContentAlignment, VerticalContentAlignment::Top, VerticalContentAlignmentFromString));
-=======
         tableRow->SetHorizontalCellContentAlignment(ParseUtil::GetOptionalEnumValue<HorizontalAlignment>(
             json, AdaptiveCardSchemaKey::HorizontalCellContentAlignment, HorizontalAlignmentFromString));
         tableRow->SetVerticalCellContentAlignment(ParseUtil::GetOptionalEnumValue<VerticalContentAlignment>(
             json, AdaptiveCardSchemaKey::VerticalCellContentAlignment, VerticalContentAlignmentFromString));
->>>>>>> b9db4657
         tableRow->SetStyle(ParseUtil::GetEnumValue<ContainerStyle>(json, AdaptiveCardSchemaKey::Style, ContainerStyle::None, ContainerStyleFromString));
         auto cells = ParseUtil::GetElementCollection<TableCell>(
             false, context, json, AdaptiveCardSchemaKey::Cells, false, CardElementTypeToString(CardElementType::TableCell));
