--- conflicted
+++ resolved
@@ -11,19 +11,6 @@
 {
 public:
     Image();
-<<<<<<< HEAD
-    Image(
-        Spacing spacing,
-        bool separator,
-        std::string uri,
-        ImageStyle imageStyle,
-        ImageSize imageSize,
-        unsigned int pixelWidth,
-        unsigned int pixelHeight,
-        std::string altText,
-        HorizontalAlignment hAlignment);
-=======
->>>>>>> 0d6955fb
 
     virtual Json::Value SerializeToJsonValue() override;
 
