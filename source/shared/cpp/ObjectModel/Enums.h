--- conflicted
+++ resolved
@@ -128,6 +128,7 @@
         Poster,
         Right,
         SelectAction,
+        Sentiment,
         Separator,
         ShowActionMode,
         ShowCard,
@@ -182,233 +183,6 @@
         Bolder
     };
 
-<<<<<<< HEAD
-enum class AdaptiveCardSchemaKey
-{
-    Accent = 0,
-    ActionAlignment,
-    ActionMode,
-    ActionOrientation,
-    Actions,
-    ActionSetConfig,
-    ActionsOrientation,
-    AdaptiveCard,
-    AllowCustomStyle,
-    AllowInlinePlayback,
-    AltText,
-    Attention,
-    BackgroundColor,
-    BackgroundImage,
-    BackgroundImageUrl,
-    BaseCardElement,
-    Body,
-    Bolder,
-    BorderColor,
-    BorderThickness,
-    Bottom,
-    ButtonSpacing,
-    Card,
-    Center,
-    Choices,
-    ChoiceSet,
-    Color,
-    ColorConfig,
-    ForegroundColors,
-    Column,
-    Columns,
-    ColumnSet,
-    Container,
-    ContainerStyles,
-    Dark,
-    Data,
-    DateInput,
-    Default,
-    DefaultPoster,
-    Emphasis,
-    ExtraLarge,
-    Facts,
-    FactSet,
-    FallbackText,
-    FontFamily,
-    FontSizes,
-    FontWeights,
-    Good,
-    Height,
-    HorizontalAlignment,
-    IconPlacement,
-    IconSize,
-    IconUrl,
-    Id,
-    Image,
-    ImageBaseUrl,
-    Images,
-    ImageSet,
-    ImageSize,
-    ImageSizes,
-    InlineTopMargin,
-    IsMultiline,
-    IsMultiSelect,
-    IsRequired,
-    IsSelected,
-    IsSubtle,
-    Items,
-    Language,
-    Large,
-    Left,
-    Light,
-    Lighter,
-    LineColor,
-    LineThickness,
-    Max,
-    MaxActions,
-    MaxImageHeight,
-    MaxLength,
-    MaxLines,
-    MaxWidth,
-    Media, 
-    Medium,
-    Method,
-    MimeType,
-    Min,
-    NumberInput,
-    Padding,
-    Placeholder,
-    PlayButton,
-    Poster,
-    Right,
-    Sentiment,
-    SelectAction,
-    Separator,
-    ShowActionMode,
-    ShowCard,
-    ShowCardActionConfig,
-    Size,
-    Small,
-    Sources,
-    Spacing,
-    SpacingDefinition,
-    Speak,
-    Stretch,
-    Style,
-    Subtle,
-    SupportsInteractivity,
-    Text,
-    TextBlock,
-    TextConfig,
-    TextInput,
-    TextWeight,
-    Thick,
-    Thickness,
-    TimeInput,
-    Title,
-    ToggleInput,
-    Top,
-    Type,
-    Url,
-    Value,
-    ValueOff,
-    ValueOn,
-    Version,
-    VerticalContentAlignment,
-    Warning,
-    Weight,
-    Width,
-    Wrap,
-};
-
-enum class TextSize
-{
-    Small = 0,
-    Default,
-    Medium,
-    Large,
-    ExtraLarge
-};
-
-enum class TextWeight {
-    Lighter = 0,
-    Default,
-    Bolder
-};
-
-enum class ForegroundColor {
-    Default = 0,
-    Dark,
-    Light,
-    Accent,
-    Good,
-    Warning,
-    Attention
-};
-
-enum class HorizontalAlignment {
-    Left = 0,
-    Center,
-    Right
-};
-
-enum class ImageStyle {
-    Default = 0,
-    Person
-};
-
-enum class ImageSize {
-    None = 0,
-    Auto,
-    Stretch,
-    Small,
-    Medium,
-    Large,
-};
-
-enum class TextInputStyle {
-    Text = 0,
-    Tel,
-    Url,
-    Email,
-};
-
-enum class CardElementType
-{
-    Unsupported = 0,
-    AdaptiveCard,
-    TextBlock,
-    Image,
-    Container,
-    Column,
-    ColumnSet,
-    FactSet,
-    Fact,
-    ImageSet,
-    ChoiceInput,
-    ChoiceSetInput,
-    DateInput,
-    NumberInput,
-    TextInput,
-    TimeInput,
-    ToggleInput,
-    Custom,
-    Unknown,
-    Media
-};
-
-enum class ActionType
-{
-    Unsupported = 0,
-    ShowCard,
-    Submit,
-    OpenUrl,
-    Custom
-};
-
-enum class ActionAlignment
-{
-    Left = 0,
-    Center,
-    Right,
-    Stretch,
-};
-=======
     enum class ForegroundColor
     {
         Default = 0,
@@ -426,7 +200,6 @@
         Center,
         Right
     };
->>>>>>> 2fbe4c4a
 
     enum class ImageStyle
     {
@@ -493,23 +266,11 @@
         Stretch,
     };
 
-<<<<<<< HEAD
-enum class Sentiment
-{
-    Default = 0,
-    Positive,
-    Destructive
-};
-
-const std::string AdaptiveCardSchemaKeyToString(AdaptiveCardSchemaKey type);
-AdaptiveCardSchemaKey AdaptiveCardSchemaKeyFromString(const std::string& type);
-=======
     enum class ChoiceSetStyle
     {
         Compact = 0,
         Expanded
     };
->>>>>>> 2fbe4c4a
 
     enum class SeparatorThickness
     {
@@ -588,6 +349,13 @@
         LeftOfTitle
     };
 
+    enum class Sentiment
+    {
+        Default = 0,
+        Positive,
+        Destructive
+    };
+
     enum class VerticalContentAlignment
     {
         Top = 0,
@@ -637,17 +405,6 @@
     const std::string ImageStyleToString(ImageStyle style);
     ImageStyle ImageStyleFromString(const std::string& style);
 
-<<<<<<< HEAD
-const std::string SentimentToString(Sentiment sentiment);
-Sentiment SentimentFromString(const std::string& sentiment);
-
-template <typename T>
-const std::unordered_map<std::string, T, CaseInsensitiveHash, CaseInsensitiveEqualTo>
-GenerateStringToEnumMap(const std::unordered_map<T, std::string, EnumHash>& keyToStringMap)
-{
-    std::unordered_map<std::string, T, CaseInsensitiveHash, CaseInsensitiveEqualTo> result;
-    for (auto& kv : keyToStringMap)
-=======
     const std::string ActionsOrientationToString(ActionsOrientation orientation);
     ActionsOrientation ActionsOrientationFromString(const std::string& orientation);
 
@@ -671,11 +428,13 @@
 
     const std::string VerticalContentAlignmentToString(VerticalContentAlignment verticalContentAlignment);
     VerticalContentAlignment VerticalContentAlignmentFromString(const std::string& verticalContentAlignment);
+
+    const std::string SentimentToString(Sentiment sentiment);
+    Sentiment SentimentFromString(const std::string& sentiment);
 
     template<typename T>
     const std::unordered_map<std::string, T, CaseInsensitiveHash, CaseInsensitiveEqualTo>
     GenerateStringToEnumMap(const std::unordered_map<T, std::string, EnumHash>& keyToStringMap)
->>>>>>> 2fbe4c4a
     {
         std::unordered_map<std::string, T, CaseInsensitiveHash, CaseInsensitiveEqualTo> result;
         for (auto& kv : keyToStringMap)
