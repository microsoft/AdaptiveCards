--- conflicted
+++ resolved
@@ -317,19 +317,19 @@
     LeftOfTitle
 };
 
-<<<<<<< HEAD
+
 enum class VerticalContentAlignment
 {
     Stretch = 0,
     Top,
     Center,
     Bottom
-=======
+};
+
 enum class HeightType
 {
     Auto = 0,
     Stretch
->>>>>>> 9c0d1bfc
 };
 
 const std::string AdaptiveCardSchemaKeyToString(AdaptiveCardSchemaKey type);
