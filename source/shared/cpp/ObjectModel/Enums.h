#pragma once
#include "pch.h"

#ifdef _WIN32
#define strncasecmp _strnicmp
#else
#include <climits>
#include <strings.h>
#endif // _WIN32

AdaptiveSharedNamespaceStart

struct EnumHash
{
    template <typename T>
    size_t operator()(T t) const
    {
        return static_cast<size_t>(t);
    }
};

struct CaseInsensitiveEqualTo {
    bool operator() (const std::string& lhs, const std::string& rhs) const {
        return strncasecmp(lhs.c_str(), rhs.c_str(), CHAR_MAX) == 0;
    }
};

struct CaseInsensitiveHash {
    size_t operator() (const std::string& keyval) const {
        return std::accumulate(keyval.begin(), keyval.end(), size_t{ 0 }, [](size_t acc, char c) { return acc + static_cast<size_t>(std::toupper(c)); });
    }
};

enum class AdaptiveCardSchemaKey
{
    Accent = 0,
    ActionAlignment,
    ActionMode,
    ActionOrientation,
    Actions,
    ActionSetConfig,
    ActionsOrientation,
    AdaptiveCard,
    AllowCustomStyle,
    AltText,
    Attention,
    BackgroundColor,
    BackgroundImage,
    BackgroundImageUrl,
    BaseCardElement,
    Body,
    Bolder,
    BorderColor,
    BorderThickness,
    Bottom,
    ButtonSpacing,
    Card,
    Center,
    Choices,
    ChoiceSet,
    Color,
    ColorConfig,
    ForegroundColors,
    Column,
    Columns,
    ColumnSet,
    Container,
    ContainerStyles,
    Dark,
    Data,
    DateInput,
    Default,
    Emphasis,
    ExtraLarge,
    Facts,
    FactSet,
    FallbackText,
    FontFamily,
    FontSizes,
    FontWeights,
    Good,
    Height,
    HorizontalAlignment,
    IconPlacement,
    IconUrl,
    Id,
    Image,
    ImageBaseUrl,
    Images,
    ImageSet,
    ImageSize,
    ImageSizes,
    InlineTopMargin,
    IsMultiline,
    IsMultiSelect,
    IsRequired,
    IsSelected,
    IsSubtle,
    Items,
    Language,
    Large,
    Left,
    Light,
    Lighter,
    LineColor,
    LineThickness,
    Max,
    MaxActions,
    MaxImageHeight,
    MaxLength,
    MaxLines,
    MaxWidth,
    Medium,
    Method,
    Min,
    NumberInput,
    Padding,
    Placeholder,
    Right,
    SelectAction,
    Separator,
    ShowActionMode,
    ShowCard,
    ShowCardActionConfig,
    Size,
    Small,
    Spacing,
    SpacingDefinition,
    Speak,
    Stretch,
    Style,
    Subtle,
    SupportsInteractivity,
    Text,
    TextBlock,
    TextConfig,
    TextInput,
    TextWeight,
    Thick,
    Thickness,
    TimeInput,
    Title,
    ToggleInput,
    Top,
    Type,
    Url,
    Value,
    ValueOff,
    ValueOn,
    Version,
    VerticalContentAlignment,
    Warning,
    Weight,
    Width,
    Wrap,
};

enum class TextSize
{
    Small = 0,
    Default,
    Medium,
    Large,
    ExtraLarge
};

enum class TextWeight {
    Lighter = 0,
    Default,
    Bolder
};

enum class ForegroundColor {
    Default = 0,
    Dark,
    Light,
    Accent,
    Good,
    Warning,
    Attention
};

enum class HorizontalAlignment {
    Left = 0,
    Center,
    Right
};

enum class ImageStyle {
    Default = 0,
    Person
};

enum class ImageSize {
    None = 0,
    Auto,
    Stretch,
    Small,
    Medium,
    Large,
};

enum class TextInputStyle {
    Text = 0,
    Tel,
    Url,
    Email,
};

enum class CardElementType
{
    Unsupported = 0,
    AdaptiveCard,
    TextBlock,
    Image,
    Container,
    Column,
    ColumnSet,
    FactSet,
    Fact,
    ImageSet,
    ChoiceInput,
    ChoiceSetInput,
    DateInput,
    NumberInput,
    TextInput,
    TimeInput,
    ToggleInput,
    Custom,
    Unknown,
};

enum class ActionType
{
    Unsupported = 0,
    ShowCard,
    Submit,
    OpenUrl,
    Custom
};

enum class ActionAlignment
{
    Left = 0,
    Center,
    Right,
    Stretch,
};

enum class ChoiceSetStyle
{
    Compact = 0,
    Expanded
};

enum class SeparatorThickness {
    Default = 0,
    Thick,
};

enum class Spacing {
    Default = 0,
    None,
    Small,
    Medium,
    Large,
    ExtraLarge,
    Padding
};

enum class ActionsOrientation {
    Vertical = 0,
    Horizontal
};

enum class ActionMode {
    Inline = 0,
    Popup
};

enum class ContainerStyle {
    None,
    Default,
    Emphasis
};

enum class ErrorStatusCode {
    InvalidJson = 0,
    RenderFailed,
    RequiredPropertyMissing,
    InvalidPropertyValue,
    UnsupportedParserOverride
};

enum class WarningStatusCode {
    UnknownElementType = 0,
    UnknownPropertyOnElement,
    UnknownEnumValue,
    NoRendererForType,
    InteractivityNotSupported,
    MaxActionsExceeded,
    AssetLoadFailed,
    UnsupportedSchemaVersion,
};

enum class DateTimePreparsedTokenFormat {
    RegularString = 0,
    Time,
    DateCompact,
    DateShort,
    DateLong
};

enum class IconPlacement
{
    AboveTitle = 0,
    LeftOfTitle
};

<<<<<<< HEAD

enum class VerticalContentAlignment
{
    Stretch = 0,
    Top,
    Center,
    Bottom
};

=======
>>>>>>> 5783c3b2
enum class HeightType
{
    Auto = 0,
    Stretch
};

const std::string AdaptiveCardSchemaKeyToString(AdaptiveCardSchemaKey type);
AdaptiveCardSchemaKey AdaptiveCardSchemaKeyFromString(const std::string& type);

const std::string CardElementTypeToString(CardElementType elementType);
CardElementType CardElementTypeFromString(const std::string& elementType);

const std::string ActionTypeToString(ActionType actionType);
ActionType ActionTypeFromString(const std::string& actionType);

const std::string HeightTypeToString(HeightType heightType);
HeightType HeightTypeFromString(const std::string& heightType);

const std::string HorizontalAlignmentToString(HorizontalAlignment alignment);
HorizontalAlignment HorizontalAlignmentFromString(const std::string& alignment);

const std::string ForegroundColorToString(ForegroundColor type);
ForegroundColor ForegroundColorFromString(const std::string& type);

const std::string TextWeightToString(TextWeight type);
TextWeight TextWeightFromString(const std::string& type);

const std::string TextSizeToString(TextSize size);
TextSize TextSizeFromString(const std::string& size);

const std::string ImageSizeToString(ImageSize size);
ImageSize ImageSizeFromString(const std::string& size);

const std::string SpacingToString(Spacing spacing);
Spacing SpacingFromString(const std::string& spacing);

const std::string SeparatorThicknessToString(SeparatorThickness separatorThickness);
SeparatorThickness SeparatorThicknessFromString(const std::string& separatorThickness);

const std::string ImageStyleToString(ImageStyle style);
ImageStyle ImageStyleFromString(const std::string& style);

const std::string ActionsOrientationToString(ActionsOrientation orientation);
ActionsOrientation ActionsOrientationFromString(const std::string& orientation);

const std::string ActionModeToString(ActionMode mode);
ActionMode ActionModeFromString(const std::string& mode);

const std::string ChoiceSetStyleToString(ChoiceSetStyle style);
ChoiceSetStyle ChoiceSetStyleFromString(const std::string& style);

const std::string TextInputStyleToString(TextInputStyle style);
TextInputStyle TextInputStyleFromString(const std::string& style);

const std::string ContainerStyleToString(ContainerStyle style);
ContainerStyle ContainerStyleFromString(const std::string& style);

const std::string ActionAlignmentToString(ActionAlignment alignment);
ActionAlignment ActionAlignmentFromString(const std::string& alignment);

const std::string IconPlacementToString(IconPlacement placement);
IconPlacement IconPlacementFromString(const std::string& placement);

const std::string VerticalContentAlignmentToString(VerticalContentAlignment verticalContentAlignment);
VerticalContentAlignment VerticalContentAlignmentFromString(const std::string& verticalContentAlignment);

template <typename T>
const std::unordered_map<std::string, T, CaseInsensitiveHash, CaseInsensitiveEqualTo>
GenerateStringToEnumMap(const std::unordered_map<T, std::string, EnumHash>& keyToStringMap)
{
    std::unordered_map<std::string, T, CaseInsensitiveHash, CaseInsensitiveEqualTo> result;
    for (auto& kv : keyToStringMap)
    {
        result[kv.second] = kv.first;
    }
    return result;
}
AdaptiveSharedNamespaceEnd<|MERGE_RESOLUTION|>--- conflicted
+++ resolved
@@ -317,8 +317,6 @@
     LeftOfTitle
 };
 
-<<<<<<< HEAD
-
 enum class VerticalContentAlignment
 {
     Stretch = 0,
@@ -327,8 +325,6 @@
     Bottom
 };
 
-=======
->>>>>>> 5783c3b2
 enum class HeightType
 {
     Auto = 0,
