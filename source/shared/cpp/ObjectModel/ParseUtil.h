--- conflicted
+++ resolved
@@ -46,22 +46,9 @@
 
         int GetInt(const Json::Value& json, AdaptiveCardSchemaKey key, int defaultValue, bool isRequired = false);
 
-        std::optional<int> GetOptionalInt(const Json::Value& json,
-<<<<<<< HEAD
-                                          AdaptiveCardSchemaKey key);
-
-        std::optional<double> GetOptionalDouble(const Json::Value& json,
-                                                AdaptiveCardSchemaKey key);
-=======
-                                          AdaptiveCardSchemaKey key,
-                                          std::optional<int> defaultValue,
-                                          bool isRequired = false);
-
-        std::optional<double> GetOptionalDouble(const Json::Value& json,
-                                                AdaptiveCardSchemaKey key,
-                                                std::optional<double> defaultValue,
-                                                bool isRequired = false);
->>>>>>> 61aa500b
+        std::optional<int> GetOptionalInt(const Json::Value& json, AdaptiveCardSchemaKey key);
+
+        std::optional<double> GetOptionalDouble(const Json::Value& json, AdaptiveCardSchemaKey key);
 
         CardElementType GetCardElementType(const Json::Value& json);
 
@@ -80,12 +67,9 @@
         Json::Value ExtractJsonValue(const Json::Value& jsonRoot, AdaptiveCardSchemaKey key, bool isRequired = false);
 
         template<typename T, typename Fn>
-<<<<<<< HEAD
         std::optional<T> GetOptionalEnumValue(const Json::Value& json, AdaptiveCardSchemaKey key, Fn enumConverter);
 
         template<typename T, typename Fn>
-=======
->>>>>>> 61aa500b
         T GetEnumValue(const Json::Value& json, AdaptiveCardSchemaKey key, T defaultEnumValue, Fn enumConverter, bool isRequired = false);
 
         template<typename T>
@@ -153,11 +137,7 @@
     };
 
     template<typename T, typename Fn>
-<<<<<<< HEAD
     std::optional<T> ParseUtil::GetOptionalEnumValue(const Json::Value& json, AdaptiveCardSchemaKey key, Fn enumConverter)
-=======
-    T ParseUtil::GetEnumValue(const Json::Value& json, AdaptiveCardSchemaKey key, T defaultEnumValue, Fn enumConverter, bool isRequired)
->>>>>>> 61aa500b
     {
         std::string propertyValueStr = "";
         try
@@ -199,7 +179,6 @@
         {
             return optionalEnum.value_or(defaultEnumValue);
         }
-
     }
 
     // Deserialize value at the given key
@@ -281,11 +260,7 @@
     // A little template jiu-jitsu here -- given the provided parameters, we need BaseElement::ParseJsonObject to
     // call either BaseCardElement::ParseJsonObject or BaseActionElement::ParseJsonObject.
     template<typename T>
-<<<<<<< HEAD
-    static void ParseJsonObject(AdaptiveSharedNamespace::ParseContext& context, const Json::Value& json, std::shared_ptr<BaseElement>& baseElement)
-=======
     static void ParseJsonObject(AdaptiveCards::ParseContext& context, const Json::Value& json, std::shared_ptr<BaseElement>& baseElement)
->>>>>>> 61aa500b
     {
         T::ParseJsonObject(context, json, baseElement);
     }
