<<<<<<< HEAD
﻿using AdaptiveCards.BotConnection;
using AdaptiveCards.Rendering.Xamarin.Android.ObjectModel;
using AdaptiveCards.Rendering.Xamarin.Android.Renderer;
using AdaptiveCards.Rendering.Xamarin.Android.Renderer.ActionHandler;
using Android.App;
=======
using Android.App;
using Android.Widget;
>>>>>>> 06071d6d
using Android.OS;
using Android.Support.V4.App;
using Android.Widget;
using System;

namespace AdaptiveCards.Rendering.Xamarin.Android.Sample
{
<<<<<<< HEAD
=======

>>>>>>> 06071d6d
    [Activity(Label = "AdaptiveCards", MainLauncher = true, Icon = "@mipmap/icon")]
    public class MainActivity : FragmentActivity, ICardActionHandler
    {
        private PayloadRetriever m_payloadRetriever = null;

        public MainActivity()
        {
            Java.Lang.Runtime.GetRuntime().LoadLibrary("adaptivecards-native-lib");
        }

<<<<<<< HEAD
=======

        string card = @"
{
    ""type"": ""AdaptiveCard"",
    ""version"": ""1.0"",
    ""body"": [
        {
            ""type"": ""TextBlock"",
            ""text"": ""Hello""
        }
    ]
}";

>>>>>>> 06071d6d
        protected override void OnCreate(Bundle savedInstanceState)
        {
            base.OnCreate(savedInstanceState);

            // Set our view from the "main" layout resource
            SetContentView(Resource.Layout.Main);

            m_payloadRetriever = new PayloadRetriever();

            Button localButton = FindViewById<Button>(Resource.Id.local);
            localButton.Click += OnLocalClick;

            Button remoteButton = FindViewById<Button>(Resource.Id.remote);
            remoteButton.Click += OnRemoteClickAsync;
        }

        private async void OnRemoteClickAsync(object sender, EventArgs e)
        {
            RenderAdaptiveCard(await m_payloadRetriever.RequestRemoteAdaptiveCard());
        }

        private void OnLocalClick(object sender, EventArgs e)
        {
            RenderAdaptiveCard(m_payloadRetriever.RequestLocalAdaptiveCard());
        }

        private void RenderAdaptiveCard(string jsonText)
        {
            try
            {
                ParseResult parseResult = AdaptiveCard.DeserializeFromString(jsonText, AdaptiveCardRenderer.Version);
                LinearLayout layout = (LinearLayout)FindViewById(Resource.Id.visualAdaptiveCardLayout);
                layout.RemoveAllViews();

                var renderedCard = AdaptiveCardRenderer.Instance.Render(Application.Context, SupportFragmentManager, parseResult.AdaptiveCard, this, new HostConfig());
                layout.AddView(renderedCard.View);
            }
            catch (Exception ex)
            {
                string s = ex.ToString();
            }
        }

        public void OnAction(BaseActionElement element, RenderedAdaptiveCard renderedCard)
        {
<<<<<<< HEAD
            ActionType actionType = element.ElementType;
            var inputs = renderedCard.Inputs;
            string inputValues = string.Empty;
            foreach (var inputString in inputs)
            {
                inputValues += $"{{{inputString.Key} : {inputString.Value}}}\n";
            }
            if (actionType == ActionType.Submit)
            {
                var submitAction = SubmitAction.Dynamic_cast(element);
                var data = submitAction.DataJson;
                Toast.MakeText(this, data + "\n" + inputValues, ToastLength.Short).Show();
            }
            else if (actionType == ActionType.ShowCard)
            {
                var showcardAction = ShowCardAction.Dynamic_cast(element);
                var card = showcardAction.Card;
                Toast.MakeText(this, card.ToString() + "\n" + inputValues, ToastLength.Short).Show();
            }
            else if (actionType == ActionType.OpenUrl)
            {
                var openUrlAction = OpenUrlAction.Dynamic_cast(element);
                var url = openUrlAction.Url;
                Toast.MakeText(this, url + "\n" + inputValues, ToastLength.Short).Show();
            }
=======
>>>>>>> 06071d6d
        }

        public void OnMediaPlay(BaseCardElement element, RenderedAdaptiveCard renderedCard)
        {
        }

        public void OnMediaStop(BaseCardElement element, RenderedAdaptiveCard renderedCard)
        {
        }
    }
}<|MERGE_RESOLUTION|>--- conflicted
+++ resolved
@@ -1,13 +1,8 @@
-<<<<<<< HEAD
 ﻿using AdaptiveCards.BotConnection;
 using AdaptiveCards.Rendering.Xamarin.Android.ObjectModel;
 using AdaptiveCards.Rendering.Xamarin.Android.Renderer;
 using AdaptiveCards.Rendering.Xamarin.Android.Renderer.ActionHandler;
 using Android.App;
-=======
-using Android.App;
-using Android.Widget;
->>>>>>> 06071d6d
 using Android.OS;
 using Android.Support.V4.App;
 using Android.Widget;
@@ -15,10 +10,6 @@
 
 namespace AdaptiveCards.Rendering.Xamarin.Android.Sample
 {
-<<<<<<< HEAD
-=======
-
->>>>>>> 06071d6d
     [Activity(Label = "AdaptiveCards", MainLauncher = true, Icon = "@mipmap/icon")]
     public class MainActivity : FragmentActivity, ICardActionHandler
     {
@@ -29,22 +20,6 @@
             Java.Lang.Runtime.GetRuntime().LoadLibrary("adaptivecards-native-lib");
         }
 
-<<<<<<< HEAD
-=======
-
-        string card = @"
-{
-    ""type"": ""AdaptiveCard"",
-    ""version"": ""1.0"",
-    ""body"": [
-        {
-            ""type"": ""TextBlock"",
-            ""text"": ""Hello""
-        }
-    ]
-}";
-
->>>>>>> 06071d6d
         protected override void OnCreate(Bundle savedInstanceState)
         {
             base.OnCreate(savedInstanceState);
@@ -90,7 +65,6 @@
 
         public void OnAction(BaseActionElement element, RenderedAdaptiveCard renderedCard)
         {
-<<<<<<< HEAD
             ActionType actionType = element.ElementType;
             var inputs = renderedCard.Inputs;
             string inputValues = string.Empty;
@@ -116,8 +90,6 @@
                 var url = openUrlAction.Url;
                 Toast.MakeText(this, url + "\n" + inputValues, ToastLength.Short).Show();
             }
-=======
->>>>>>> 06071d6d
         }
 
         public void OnMediaPlay(BaseCardElement element, RenderedAdaptiveCard renderedCard)
