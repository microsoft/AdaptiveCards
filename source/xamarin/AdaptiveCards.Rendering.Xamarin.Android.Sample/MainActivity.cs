--- conflicted
+++ resolved
@@ -1,12 +1,9 @@
 ﻿using Android.App;
 using Android.Widget;
 using Android.OS;
-<<<<<<< HEAD
-=======
 using IO.Adaptivecards.Objectmodel;
 using IO.Adaptivecards.Renderer.Actionhandler;
 using IO.Adaptivecards.Renderer;
->>>>>>> bf3f838f
 using Android.Support.V4.App;
 using System.Collections.Generic;
 using System.Net.Http;
@@ -62,13 +59,6 @@
         {
             try
             {
-<<<<<<< HEAD
-                AdaptiveCard adaptiveCard = AdaptiveCard.DeserializeFromString(jsonText);
-                LinearLayout layout = FindViewById<LinearLayout>(Resource.Id.visualAdaptiveCardLayout);
-                layout.RemoveAllViews();
-
-                layout.AddView(AdaptiveCardRenderer.Instance.Render(ApplicationContext, SupportFragmentManager, adaptiveCard, this, this, new HostConfig()));
-=======
                 ParseResult parseResult = AdaptiveCard.DeserializeFromString(jsonText, AdaptiveCardRenderer.Version);
                 Toast.MakeText(this, parseResult.AdaptiveCard.Body.Capacity().ToString(), ToastLength.Short).Show();
                 LinearLayout layout = (LinearLayout)FindViewById(Resource.Id.visualAdaptiveCardLayout);
@@ -76,7 +66,6 @@
 
                 var renderedCard = AdaptiveCardRenderer.Instance.Render(Application.Context, SupportFragmentManager, parseResult.AdaptiveCard, this, new HostConfig());
                 layout.AddView(renderedCard.View);
->>>>>>> bf3f838f
             }
             catch (Exception ex)
             {
@@ -84,18 +73,9 @@
             }
         }
 
-<<<<<<< HEAD
-        public void OnShowCard(ShowCardAction p0, AdaptiveCard p1)
-        {
-        }
-
-        public void OnSubmit(SubmitAction p0, IDictionary<string, string> p1)
-        {   
-=======
         public void OnAction(BaseActionElement element, RenderedAdaptiveCard renderedCard)
         {
             
->>>>>>> bf3f838f
         }
     }
 }
