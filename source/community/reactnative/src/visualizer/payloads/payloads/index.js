--- conflicted
+++ resolved
@@ -68,13 +68,12 @@
     "json": require('./Bleed.json')
   },
   {
-<<<<<<< HEAD
     "title": "Container.Style.json",
     "json": require('./Container.Style.json')
-=======
+  },
+  {
     "title": "Container.MinHeight.json",
     "json": require('./Container.MinHeight.json')
->>>>>>> 18ba8f05
   },
   {
     "title": "Container.BackgroundImageRepeatHorizontally.json",
