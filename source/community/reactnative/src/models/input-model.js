import { BaseModel } from './base-model'
import { ElementType } from '../utils/enums'

export class BaseInputModel extends BaseModel {
    constructor(payload, parent) {
        super(payload, parent);
        this.placeholder = payload.placeholder;
        this.value = payload.value;
        this.inlineAction = payload.inlineAction;
        this.validation = payload.validation;
<<<<<<< HEAD
=======
        this.label = payload.label;
>>>>>>> 13d0f89d
        this.altText = payload.altText;
    }
}

export class TextInputModel extends BaseInputModel {
    type = ElementType.TextInput;

    constructor(payload, parent) {
        super(payload, parent);
        this.isMultiline = payload.isMultiline || false;
        this.maxLength = payload.maxLength;
        this.style = payload.style;
    }

}

export class NumberInputModel extends BaseInputModel {
    type = ElementType.NumberInput;

    constructor(payload, parent) {
        super(payload, parent);
        this.max = payload.max;
        this.min = payload.min;
    }
}

export class DateInputModel extends BaseInputModel {
    type = ElementType.DateInput;

    constructor(payload, parent) {
        super(payload, parent);
        this.max = payload.max;
        this.min = payload.min;
    }
}

export class TimeInputModel extends BaseInputModel {
    type = ElementType.TimeInput;

    constructor(payload, parent) {
        super(payload, parent);
        this.max = payload.max;
        this.min = payload.min;
    }

}

export class ToggleInputModel extends BaseInputModel {
    type = ElementType.ToggleInput;

    constructor(payload, parent) {
        super(payload, parent);
        this.title = payload.title;
        this.valueOff = payload.valueOff;
        this.valueOn = payload.valueOn;
        this.value = payload.value === payload.valueOn;
        this.wrap = payload.wrap;
    }
}

export class ChoiceSetModel extends BaseInputModel {
    type = ElementType.ChoiceSetInput;

    constructor(payload, parent) {
        super(payload, parent);
        this.isMultiSelect = payload.isMultiSelect;
        this.style = payload.style;
        this.wrap = payload.wrap;
        if (payload.choices) {
            payload.choices.forEach((item, index) => {
                let choice = new ChoiceModel(item, this);
                if (choice) {
                    this.children.push(choice);
                }
            });
        }

        if (payload.value) {
            let selected = (payload.value).split(',');
            if (selected) {
                selected.forEach(current => {
                    let choice = this.choices.find(c => c.value === current);
                    if (choice) {
                        choice.selected = true;
                    }
                });
            }
        }
    }

    get choices() {
        return this.children;
    }


}

export class ChoiceModel extends BaseInputModel {
    parent;
    type = 'Input.Choice';
    title;
    value;
    selected;

    constructor(payload, parent) {
        super(payload, parent);

        this.title = payload.title;
        this.value = payload.value;
        this.selected = false;
    }
}








<|MERGE_RESOLUTION|>--- conflicted
+++ resolved
@@ -8,10 +8,7 @@
         this.value = payload.value;
         this.inlineAction = payload.inlineAction;
         this.validation = payload.validation;
-<<<<<<< HEAD
-=======
         this.label = payload.label;
->>>>>>> 13d0f89d
         this.altText = payload.altText;
     }
 }
