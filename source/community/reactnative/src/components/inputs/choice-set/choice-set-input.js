--- conflicted
+++ resolved
@@ -302,15 +302,11 @@
 			<InputContextConsumer>
 				{({ addInputItem, showErrors }) => (
 					<ElementWrapper json={this.payload} style={styles.containerView} isError={this.state.isError} isFirst={this.props.isFirst}>
-<<<<<<< HEAD
 						<InputLabel label={label} />
-						<View style={this.getComputedStyles(showErrors)}>
-=======
 						<View
 							accessible={true}
 							accessibilityLabel={this.payload.altText}
 							style={this.getComputedStyles(showErrors)}>
->>>>>>> deae52bb
 							{!isMultiSelect ?
 								((style == CompactStyle || style == undefined) ?
 									this.renderPickerComponent(addInputItem) :
