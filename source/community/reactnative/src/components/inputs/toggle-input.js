--- conflicted
+++ resolved
@@ -33,11 +33,8 @@
 		this.valueOff = props.json.valueOff || Constants.FalseString;
 		this.value = props.json.value || this.valueOff;
 		this.id = props.json.id || Constants.ToggleValueOn
-<<<<<<< HEAD
 		this.label = props.json.label;
-=======
 		this.altText = props.json.altText;
->>>>>>> deae52bb
 
 		this.isValidationRequired = !!props.json.validation &&
 			(Enums.ValidationNecessity.Required == props.json.validation.necessity ||
@@ -83,15 +80,11 @@
 						}
 						return (
 							<View>
-<<<<<<< HEAD
 								<InputLabel label={this.label}/>
-								<View style={this.getComputedStyles(showErrors)}>
-=======
 								<View
 									accessible={true}
 									accessibilityLabel={this.altText}
 									style={this.getComputedStyles(showErrors)}>
->>>>>>> deae52bb
 									<Label text={this.title} wrap={this.wrapText} style={styles.title} />
 									<Switch
 										style={styles.switch}
