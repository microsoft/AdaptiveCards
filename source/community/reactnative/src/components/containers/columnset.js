/**
 * ColumnSet Component.
 * 
 * Refer https://docs.microsoft.com/en-us/adaptive-cards/authoring-cards/card-schema#schema-columnset
 */

import React from 'react';
import {
	StyleSheet
} from 'react-native';

import { SelectAction } from '../actions';
import ElementWrapper from '../elements/element-wrapper';
import { Column } from "./column";
import * as Constants from '../../utils/constants';
import { HostConfigManager } from '../../utils/host-config';
import { ContainerWrapper } from './';

export class ColumnSet extends React.PureComponent {

	constructor(props) {
		super(props);
		this.payload = props.json;
	}

    /**
     * @description Parse the given payload and render the card accordingly
	 * @returns {object} Return the child elements of the columnset
     */
	parsePayload = () => {
		const payload = this.payload;
		const children = [];
		if (!this.payload)
			return children;

		// parse elements
		payload.columns.map((element, index) => {
			children.push(
				<Column json={element}
					columns={payload.columns}
					key={`ELEMENT-${index}`}
				/>);
		});
		return children.map(ChildElement => React.cloneElement(ChildElement, { containerStyle: this.payload.style }));
	}

	internalRenderer() {
		const payload = this.payload;

		var columnSetContent = (
<<<<<<< HEAD
			<ContainerWrapper json={payload} containerStyle={this.props.containerStyle}>
=======
			<ContainerWrapper style={{ flex: this.payload.columns.length}} json={payload} containerStyle={this.props.containerStyle}>
>>>>>>> bbeae12d
				<ElementWrapper json={payload} style={styles.defaultBGStyle} isFirst={this.props.isFirst}>
					{this.parsePayload()}
				</ElementWrapper>
			</ContainerWrapper>
		);

		if ((payload.selectAction === undefined) ||
			(HostConfigManager.supportsInteractivity() === false)) {
			return columnSetContent;
		} else {
			return <SelectAction selectActionData={payload.selectAction}>
				{columnSetContent}
			</SelectAction>;
		}
	}

	render() {
		let containerRender = this.internalRenderer();
		return containerRender;
	}
};

const styles = StyleSheet.create({
	defaultBGStyle: {
		backgroundColor: Constants.TransparentString,
		flexDirection: Constants.FlexRow,
	},
});<|MERGE_RESOLUTION|>--- conflicted
+++ resolved
@@ -48,11 +48,7 @@
 		const payload = this.payload;
 
 		var columnSetContent = (
-<<<<<<< HEAD
-			<ContainerWrapper json={payload} containerStyle={this.props.containerStyle}>
-=======
-			<ContainerWrapper style={{ flex: this.payload.columns.length}} json={payload} containerStyle={this.props.containerStyle}>
->>>>>>> bbeae12d
+			<ContainerWrapper style={{ flex: this.payload.columns.length }} json={payload} containerStyle={this.props.containerStyle}>
 				<ElementWrapper json={payload} style={styles.defaultBGStyle} isFirst={this.props.isFirst}>
 					{this.parsePayload()}
 				</ElementWrapper>
