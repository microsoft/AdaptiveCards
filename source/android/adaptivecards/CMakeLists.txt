--- conflicted
+++ resolved
@@ -60,12 +60,9 @@
              ../../shared/cpp/ObjectModel/UnknownElement.cpp
              ../../shared/cpp/ObjectModel/AdaptiveCardParseWarning.cpp
              ../../shared/cpp/ObjectModel/ParseResult.cpp
-<<<<<<< HEAD
+             ../../shared/cpp/ObjectModel/MediaSource.cpp
+             ../../shared/cpp/ObjectModel/Media.cpp	     
              ../../shared/cpp/ObjectModel/ActionSet.cpp
-=======
-             ../../shared/cpp/ObjectModel/MediaSource.cpp
-             ../../shared/cpp/ObjectModel/Media.cpp
->>>>>>> e625e542
              src/main/cpp/objectmodel_wrap.cpp
              )
 
