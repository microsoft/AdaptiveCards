# Sets the minimum version of CMake required to build the native
# library. You should either keep the default value or only pass a
# value of 3.4.0 or lower.

cmake_minimum_required(VERSION 3.4.1)

# Creates and names a library, sets it as either STATIC
# or SHARED, and provides the relative paths to its source code.
# You can define multiple libraries, and CMake builds it for you.
# Gradle automatically packages shared libraries with your APK.

include_directories(../../shared/cpp/ObjectModel
                    ../../shared/cpp/ObjectModel/json)

add_library( # Sets the name of the library.
             adaptivecards-native-lib

             # Sets the library as a shared library.
             SHARED

             # Provides a relative path to your source file(s).
             # Associated headers in the same location as their source
             # file are automatically included.
             ../../shared/cpp/ObjectModel/jsoncpp.cpp
             ../../shared/cpp/ObjectModel/ActionParserRegistration.cpp
<<<<<<< HEAD
             ../../shared/cpp/ObjectModel/ActionSet.cpp
=======
             ../../shared/cpp/ObjectModel/AdaptiveBase64Util.cpp
>>>>>>> b1db666b
             ../../shared/cpp/ObjectModel/AdaptiveCardParseException.cpp
             ../../shared/cpp/ObjectModel/AdaptiveCardParseWarning.cpp
             ../../shared/cpp/ObjectModel/BaseActionElement.cpp
             ../../shared/cpp/ObjectModel/BaseCardElement.cpp
             ../../shared/cpp/ObjectModel/BaseInputElement.cpp
             ../../shared/cpp/ObjectModel/ChoiceInput.cpp
             ../../shared/cpp/ObjectModel/ChoiceSetInput.cpp
             ../../shared/cpp/ObjectModel/Column.cpp
             ../../shared/cpp/ObjectModel/ColumnSet.cpp
             ../../shared/cpp/ObjectModel/Container.cpp
             ../../shared/cpp/ObjectModel/DateInput.cpp
             ../../shared/cpp/ObjectModel/DateTimePreparsedToken.cpp
             ../../shared/cpp/ObjectModel/DateTimePreparser.cpp
             ../../shared/cpp/ObjectModel/ElementParserRegistration.cpp
             ../../shared/cpp/ObjectModel/Enums.cpp
             ../../shared/cpp/ObjectModel/Fact.cpp
             ../../shared/cpp/ObjectModel/FactSet.cpp
             ../../shared/cpp/ObjectModel/HostConfig.cpp
             ../../shared/cpp/ObjectModel/Image.cpp
             ../../shared/cpp/ObjectModel/ImageSet.cpp
             ../../shared/cpp/ObjectModel/MarkDownBlockParser.cpp
             ../../shared/cpp/ObjectModel/MarkDownHtmlGenerator.cpp
             ../../shared/cpp/ObjectModel/MarkDownParsedResult.cpp
             ../../shared/cpp/ObjectModel/MarkDownParser.cpp
             ../../shared/cpp/ObjectModel/Media.cpp
             ../../shared/cpp/ObjectModel/MediaSource.cpp
             ../../shared/cpp/ObjectModel/NumberInput.cpp
             ../../shared/cpp/ObjectModel/OpenUrlAction.cpp
             ../../shared/cpp/ObjectModel/ParseContext.cpp
             ../../shared/cpp/ObjectModel/ParseResult.cpp
             ../../shared/cpp/ObjectModel/ParseUtil.cpp
             ../../shared/cpp/ObjectModel/SemanticVersion.cpp
             ../../shared/cpp/ObjectModel/SharedAdaptiveCard.cpp
             ../../shared/cpp/ObjectModel/ShowCardAction.cpp
             ../../shared/cpp/ObjectModel/SubmitAction.cpp
             ../../shared/cpp/ObjectModel/TextBlock.cpp
             ../../shared/cpp/ObjectModel/TextInput.cpp
             ../../shared/cpp/ObjectModel/TimeInput.cpp
             ../../shared/cpp/ObjectModel/ToggleInput.cpp
             ../../shared/cpp/ObjectModel/UnknownElement.cpp
             ../../shared/cpp/ObjectModel/Util.cpp
             src/main/cpp/objectmodel_wrap.cpp
             )

# Searches for a specified prebuilt library and stores the path as a
# variable. Because system libraries are included in the search path by
# default, you only need to specify the name of the public NDK library
# you want to add. CMake verifies that the library exists before
# completing its build.

find_library( # Sets the name of the path variable.
              log-lib

              # Specifies the name of the NDK library that
              # you want CMake to locate.
              log )

# Specifies libraries CMake should link to your target library. You
# can link multiple libraries, such as libraries you define in the
# build script, prebuilt third-party libraries, or system libraries.

target_link_libraries( # Specifies the target library.
                       adaptivecards-native-lib

                       # Links the target library to the log library
                       # included in the NDK.
                       ${log-lib} )<|MERGE_RESOLUTION|>--- conflicted
+++ resolved
@@ -23,11 +23,8 @@
              # file are automatically included.
              ../../shared/cpp/ObjectModel/jsoncpp.cpp
              ../../shared/cpp/ObjectModel/ActionParserRegistration.cpp
-<<<<<<< HEAD
+             ../../shared/cpp/ObjectModel/AdaptiveBase64Util.cpp
              ../../shared/cpp/ObjectModel/ActionSet.cpp
-=======
-             ../../shared/cpp/ObjectModel/AdaptiveBase64Util.cpp
->>>>>>> b1db666b
              ../../shared/cpp/ObjectModel/AdaptiveCardParseException.cpp
              ../../shared/cpp/ObjectModel/AdaptiveCardParseWarning.cpp
              ../../shared/cpp/ObjectModel/BaseActionElement.cpp
