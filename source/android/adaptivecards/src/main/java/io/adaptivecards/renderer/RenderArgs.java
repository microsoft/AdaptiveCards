--- conflicted
+++ resolved
@@ -23,12 +23,9 @@
         setAncestorHasFallback(renderArgs.getAncestorHasFallback());
         setContainerStyle(renderArgs.getContainerStyle());
         setContainerCardId(renderArgs.getContainerCardId());
-<<<<<<< HEAD
         setColumnHeader(renderArgs.isColumnHeader());
         setHorizontalAlignment(renderArgs.getHorizontalAlignment());
-=======
         setAncestorHasSelectAction(renderArgs.getAncestorHasSelectAction());
->>>>>>> ba777964
     }
 
     public boolean getAncestorHasFallback()
