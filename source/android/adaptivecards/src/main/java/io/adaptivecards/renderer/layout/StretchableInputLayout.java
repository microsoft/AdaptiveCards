--- conflicted
+++ resolved
@@ -11,6 +11,8 @@
 import io.adaptivecards.renderer.BaseCardElementRenderer;
 import io.adaptivecards.renderer.Util;
 import io.adaptivecards.renderer.input.customcontrols.IValidatedInputView;
+import io.adaptivecards.renderer.input.customcontrols.ValidatedCheckBoxLayout;
+import io.adaptivecards.renderer.input.customcontrols.ValidatedRadioGroup;
 import io.adaptivecards.renderer.input.customcontrols.ValidatedSpinnerLayout;
 
 /**
@@ -21,6 +23,7 @@
     private TextView m_label = null;
     private View m_inputView = null;
     private TextView m_errorMessage = null;
+    private View m_viewWithVisualCues = null;
 
     public StretchableInputLayout(Context context, boolean mustStretch)
     {
@@ -47,28 +50,29 @@
     {
         addView(input);
 
-<<<<<<< HEAD
-        if (input instanceof LinearLayout)
-        {
-            LinearLayout textInputWithActionLayout = (LinearLayout)input;
-            m_inputView = textInputWithActionLayout.getChildAt(0);
-        }
-        else
-        {
-            m_inputView = input;
-        }
-
-        if(m_inputView.getId() == View.NO_ID)
-=======
+        // If input is a compact ChoiceSet, the spinners render inside of a LinearLayout,
+        // the LinearLayout is the view styled to have a visual cue when validation fails
         if (input instanceof ValidatedSpinnerLayout)
         {
             ValidatedSpinnerLayout layout = (ValidatedSpinnerLayout)input;
             m_inputView = layout.getChildAt(0);
+            m_viewWithVisualCues = input;
         }
+        // Input.Text with an inline action render inside a regular LinearLayout, but in this case
+        // the view inside of the Layout has the visual cue. We have to verify that the expanded
+        // ChoiceSet are not considered in this step as in that case they both use LinearLayout but
+        // the visual cue is in the layout
+        else if (input instanceof LinearLayout && !(input instanceof ValidatedRadioGroup || input instanceof ValidatedCheckBoxLayout))
+        {
+            LinearLayout textInputWithActionLayout = (LinearLayout)input;
+            m_inputView = textInputWithActionLayout.getChildAt(0);
+            m_viewWithVisualCues = m_inputView;
+        }
+        // Any other views don't deal with the issues above
         else
->>>>>>> 3c148062
         {
             m_inputView = input;
+            m_viewWithVisualCues = input;
         }
 
         int viewId = (int)Util.getViewId(m_inputView);
@@ -93,9 +97,9 @@
     public void setValidationResult(boolean isValid)
     {
         BaseCardElementRenderer.setVisibility(!isValid, m_errorMessage);
-        if (m_inputView instanceof IValidatedInputView)
+        if (m_viewWithVisualCues instanceof IValidatedInputView)
         {
-            ((IValidatedInputView) m_inputView).setValidationResult(isValid);
+            ((IValidatedInputView) m_viewWithVisualCues).setValidationResult(isValid);
         }
 
         if (m_label != null)
