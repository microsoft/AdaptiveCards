--- conflicted
+++ resolved
@@ -52,49 +52,6 @@
                 }
             }
 
-<<<<<<< HEAD
-=======
-<<<<<<< HEAD
->>>>>>> 7aa3ea2a
-        try
-        {
-            // Let's try to see if we got the image in the card as a base64 encoded string
-            // The syntax of data URIs as in RFX 2397 is  data:[<media type>][;base64],<data>
-            path = path.trim();
-            if(path.startsWith("data:"))
-            {
-                if( m_dataUriImageLoader != null )
-                {
-                    return m_dataUriImageLoader.loadDataUriImage(path, this);
-                }
-                else
-                {
-                    return loadDataUriImage(path);
-                }
-            }
-
-<<<<<<< HEAD
-        try
-        {
-            // Let's try to see if we got the image in the card as a base64 encoded string
-            // The syntax of data URIs as in RFX 2397 is  data:[<media type>][;base64],<data>
-            path = path.trim();
-            if(path.startsWith("data:"))
-            {
-                if( m_dataUriImageLoader != null )
-                {
-                    return m_dataUriImageLoader.loadDataUriImage(path, this);
-                }
-                else
-                {
-                    return loadDataUriImage(path);
-                }
-            }
-
-=======
-=======
->>>>>>> 80678f768d48d86cf6c0ab70b01268c1c7c6b209
->>>>>>> 7aa3ea2a
             // Try loading online using only the path first
             try
             {
