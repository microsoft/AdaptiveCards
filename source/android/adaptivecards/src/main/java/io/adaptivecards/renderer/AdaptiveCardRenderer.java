// Copyright (c) Microsoft Corporation. All rights reserved.
// Licensed under the MIT License.
package io.adaptivecards.renderer;

import android.content.Context;
import android.graphics.Color;

import androidx.activity.result.ActivityResultRegistry;
import androidx.annotation.NonNull;
import androidx.annotation.Nullable;
import androidx.fragment.app.FragmentManager;
import android.util.Pair;
import android.view.View;
import android.view.ViewGroup;
import android.widget.LinearLayout;

import io.adaptivecards.objectmodel.AdaptiveCard;
import io.adaptivecards.objectmodel.BaseActionElementVector;
import io.adaptivecards.objectmodel.ContainerStyle;
import io.adaptivecards.objectmodel.HeightType;
import io.adaptivecards.objectmodel.HostConfig;
import io.adaptivecards.renderer.actionhandler.ICardActionHandler;
import io.adaptivecards.renderer.layout.StretchableElementLayout;
import io.adaptivecards.renderer.readonly.ContainerRenderer;
import io.adaptivecards.renderer.registration.CardRendererRegistration;

public class AdaptiveCardRenderer
{
    public static final String VERSION = "1.5";

    protected AdaptiveCardRenderer()
    {
    }

    public static AdaptiveCardRenderer getInstance()
    {
        if (s_instance == null)
        {
            s_instance = new AdaptiveCardRenderer();
        }

        return s_instance;
    }

    public RenderedAdaptiveCard render(Context context, FragmentManager fragmentManager, AdaptiveCard adaptiveCard, ICardActionHandler cardActionHandler)
    {
        return render(context, fragmentManager, adaptiveCard, cardActionHandler, defaultHostConfig);
    }
    public RenderedAdaptiveCard render(Context context, FragmentManager fragmentManager, AdaptiveCard adaptiveCard, ICardActionHandler cardActionHandler, @Nullable IOverflowActionRenderer overflowActionRenderer)
    {
        return render(context, fragmentManager, adaptiveCard, cardActionHandler, overflowActionRenderer, defaultHostConfig);
    }

    // AdaptiveCard ObjectModel is binded to the UI and Action
    public RenderedAdaptiveCard render(
            Context context,
            FragmentManager fragmentManager,
            AdaptiveCard adaptiveCard,
            ICardActionHandler cardActionHandler,
            HostConfig hostConfig)
    {
        return render(context, fragmentManager, adaptiveCard, cardActionHandler, null, hostConfig);
    }

<<<<<<< HEAD
    public RenderedAdaptiveCard render(Context context,
                                       FragmentManager fragmentManager,
                                       AdaptiveCard adaptiveCard,
                                       ICardActionHandler cardActionHandler,
                                       @Nullable IOverflowActionRenderer overflowActionRenderer,
                                       @Nullable IChoicesResolver choicesResolver,
                                       @Nullable ITypeAheadCustomParams typeAheadCustomParams,
                                       @Nullable ActivityResultRegistry activityResultRegistry)
    {
        return render(context, fragmentManager, adaptiveCard, cardActionHandler, overflowActionRenderer, choicesResolver, typeAheadCustomParams, activityResultRegistry, defaultHostConfig);
    }

=======
>>>>>>> 1bf0ac4a
    public RenderedAdaptiveCard render(
        Context context,
        FragmentManager fragmentManager,
        AdaptiveCard adaptiveCard,
        ICardActionHandler cardActionHandler,
        @Nullable IOverflowActionRenderer overflowActionRenderer,
        HostConfig hostConfig)
    {
<<<<<<< HEAD
        return render(context, fragmentManager, adaptiveCard, cardActionHandler, overflowActionRenderer, null, null, null, hostConfig);
=======
        ChannelAdaptor channelAdaptor = new ChannelAdaptor.Builder().actionHandler(cardActionHandler).build();
        return render(context, fragmentManager, adaptiveCard, channelAdaptor, overflowActionRenderer, null, hostConfig);
    }

    public RenderedAdaptiveCard render(Context context,
                                       FragmentManager fragmentManager,
                                       AdaptiveCard adaptiveCard,
                                       @NonNull ChannelAdaptor channelAdaptor,
                                       @Nullable IOverflowActionRenderer overflowActionRenderer,
                                       @Nullable ActivityResultRegistry activityResultRegistry)
    {
        return render(context, fragmentManager, adaptiveCard, channelAdaptor, overflowActionRenderer, activityResultRegistry, defaultHostConfig);
>>>>>>> 1bf0ac4a
    }

    public RenderedAdaptiveCard render(
        Context context,
        FragmentManager fragmentManager,
        AdaptiveCard adaptiveCard,
        @NonNull ChannelAdaptor channelAdaptor,
        @Nullable IOverflowActionRenderer overflowActionRenderer,
<<<<<<< HEAD
        @Nullable IChoicesResolver choicesResolver,
        @Nullable ITypeAheadCustomParams typeAheadCustomParams,
=======
>>>>>>> 1bf0ac4a
        @Nullable ActivityResultRegistry activityResultRegistry,
        HostConfig hostConfig)
    {
        RenderedAdaptiveCard result = new RenderedAdaptiveCard(adaptiveCard);
        CardRendererRegistration.getInstance().registerOverflowActionRenderer(overflowActionRenderer);
        CardRendererRegistration.getInstance().registerTypeAheadParams(typeAheadCustomParams);
        CardRendererRegistration.getInstance().registerActivityResultRegistry(activityResultRegistry);
        View cardView = internalRender(result, context, fragmentManager, adaptiveCard, channelAdaptor, hostConfig, false, View.NO_ID);
        result.setView(cardView);
        return result;
    }

    private void renderCardElements(RenderedAdaptiveCard renderedCard,
                                    Context context,
                                    FragmentManager fragmentManager,
                                    AdaptiveCard adaptiveCard,
                                    ChannelAdaptor channelAdaptor,
                                    HostConfig hostConfig,
                                    ViewGroup cardLayout,
                                    RenderArgs renderArgs)
    {
        try
        {
            CardRendererRegistration.getInstance().renderElements(renderedCard, context, fragmentManager, cardLayout, adaptiveCard.GetBody(), channelAdaptor, hostConfig, renderArgs);
        }
        // Catches the exception as the method throws it for performing fallback with elements inside the card,
        // no fallback should be performed here so we just catch the exception
        catch (AdaptiveFallbackException e){}
        catch (Exception e)
        {
            e.printStackTrace();
        }
    }

    public View internalRender(RenderedAdaptiveCard renderedCard,
                               Context context,
                               FragmentManager fragmentManager,
                               AdaptiveCard adaptiveCard,
                               ChannelAdaptor channelAdaptor,
                               HostConfig hostConfig,
                               boolean isInlineShowCard,
                               long containerCardId)
    {
        if (hostConfig == null)
        {
            throw new IllegalArgumentException("hostConfig is null");
        }

        if (renderedCard == null)
        {
            throw new IllegalArgumentException("renderedCard is null");
        }

        // rootLayout is the layout that contains the rendered card (elements + actions) and the show cards
        LinearLayout rootLayout = new LinearLayout(context);
        rootLayout.setLayoutParams(new LinearLayout.LayoutParams(ViewGroup.LayoutParams.MATCH_PARENT, ViewGroup.LayoutParams.MATCH_PARENT));
        rootLayout.setOrientation(LinearLayout.VERTICAL);

        // Add this two for allowing children to bleed
        rootLayout.setClipChildren(false);
        rootLayout.setClipToPadding(false);

        // cardLayout only contains the rendered card composed of elements and actions
        long cardMinHeight = adaptiveCard.GetMinHeight();
        LinearLayout cardLayout = new StretchableElementLayout(context, (adaptiveCard.GetHeight() == HeightType.Stretch) || (cardMinHeight != 0));
        cardLayout.setTag(adaptiveCard);

        // Add this two for allowing children to bleed
        cardLayout.setClipChildren(false);
        cardLayout.setClipToPadding(false);

        BaseCardElementRenderer.setMinHeight(cardMinHeight, rootLayout, context);
        BaseCardElementRenderer.applyRtl(adaptiveCard.GetRtl(), cardLayout);
        ContainerRenderer.applyVerticalContentAlignment(cardLayout, adaptiveCard.GetVerticalContentAlignment());

        cardLayout.setOrientation(LinearLayout.VERTICAL);
        int padding = Util.dpToPixels(context, hostConfig.GetSpacing().getPaddingSpacing());
        cardLayout.setPadding(padding, padding, padding, padding);

        rootLayout.addView(cardLayout);

        ContainerStyle style = ContainerStyle.Default;

        if (isInlineShowCard && hostConfig.GetActions().getShowCard().getStyle() != ContainerStyle.None)
        {
            style = hostConfig.GetActions().getShowCard().getStyle();
        }

        if (hostConfig.GetAdaptiveCard().getAllowCustomStyle() && adaptiveCard.GetStyle() != ContainerStyle.None)
        {
            style = adaptiveCard.GetStyle();
        }

        RenderArgs renderArgs = new RenderArgs();
        renderArgs.setContainerStyle(style);
        renderArgs.setAncestorHasSelectAction(adaptiveCard.GetSelectAction() != null);

        long cardId = Util.getViewId(rootLayout);
        renderArgs.setContainerCardId(cardId);
        renderedCard.setParentToCard(cardId, containerCardId);

        // Render the body section of the Adaptive Card
        String color = hostConfig.GetBackgroundColor(style);
        cardLayout.setBackgroundColor(Color.parseColor(color));
        renderCardElements(renderedCard, context, fragmentManager, adaptiveCard, channelAdaptor, hostConfig, cardLayout, renderArgs);

        if (hostConfig.GetSupportsInteractivity())
        {
            // Actions are optional
            BaseActionElementVector baseActionElementList = adaptiveCard.GetActions();
            if (baseActionElementList != null && baseActionElementList.size() > 0)
            {
                //Split Action Elements and render.
                Pair<BaseActionElementVector, BaseActionElementVector> actionElementVectorPair = Util.splitActionsByMode(baseActionElementList, hostConfig, renderedCard);
                BaseActionElementVector primaryElementVector = actionElementVectorPair.first;
                BaseActionElementVector secondaryElementVector = actionElementVectorPair.second;

                LinearLayout showCardsLayout = new LinearLayout(context);
                showCardsLayout.setBackgroundColor(Color.parseColor(color));
                showCardsLayout.setLayoutParams(new LinearLayout.LayoutParams(ViewGroup.LayoutParams.MATCH_PARENT, ViewGroup.LayoutParams.MATCH_PARENT));
                rootLayout.addView(showCardsLayout);

                IActionLayoutRenderer actionLayoutRenderer = CardRendererRegistration.getInstance().getActionLayoutRenderer();
                if(actionLayoutRenderer != null)
                {
                    try
                    {
                        renderArgs.setRootLevelActions(!isInlineShowCard);
                        View actionButtonsLayout = actionLayoutRenderer.renderActions(renderedCard, context, fragmentManager, cardLayout, primaryElementVector, channelAdaptor, hostConfig, renderArgs);

                        if (!secondaryElementVector.isEmpty())
                        {
                            IActionLayoutRenderer secondaryActionLayoutRenderer = CardRendererRegistration.getInstance().getOverflowActionLayoutRenderer();
                            //if the actionButtonsLayout is not a viewGroup, then use cardLayout as a root.
                            ViewGroup rootActionLayout = actionButtonsLayout instanceof ViewGroup ? (ViewGroup) actionButtonsLayout : cardLayout;
                            secondaryActionLayoutRenderer.renderActions(renderedCard, context, fragmentManager, rootActionLayout, secondaryElementVector, channelAdaptor, hostConfig, renderArgs);
                        }
                    }
                    // Catches the exception as the method throws it for performing fallback with elements inside the card,
                    // no fallback should be performed here so we just catch the exception
                    catch (AdaptiveFallbackException e) {
                        e.printStackTrace();
                    }
                }
            }
        }
        else
        {
            renderedCard.addWarning(new AdaptiveWarning(AdaptiveWarning.INTERACTIVITY_DISALLOWED, "Interactivity is not allowed. Actions not rendered."));
        }

        ContainerRenderer.setBackgroundImage(renderedCard, context, adaptiveCard.GetBackgroundImage(), hostConfig, cardLayout);
        ContainerRenderer.setSelectAction(renderedCard, renderedCard.getAdaptiveCard().GetSelectAction(), rootLayout, channelAdaptor.getCardActionHandler(), renderArgs);

        return rootLayout;
    }

    private static AdaptiveCardRenderer s_instance = null;
    private HostConfig defaultHostConfig = new HostConfig();
}<|MERGE_RESOLUTION|>--- conflicted
+++ resolved
@@ -62,21 +62,6 @@
         return render(context, fragmentManager, adaptiveCard, cardActionHandler, null, hostConfig);
     }
 
-<<<<<<< HEAD
-    public RenderedAdaptiveCard render(Context context,
-                                       FragmentManager fragmentManager,
-                                       AdaptiveCard adaptiveCard,
-                                       ICardActionHandler cardActionHandler,
-                                       @Nullable IOverflowActionRenderer overflowActionRenderer,
-                                       @Nullable IChoicesResolver choicesResolver,
-                                       @Nullable ITypeAheadCustomParams typeAheadCustomParams,
-                                       @Nullable ActivityResultRegistry activityResultRegistry)
-    {
-        return render(context, fragmentManager, adaptiveCard, cardActionHandler, overflowActionRenderer, choicesResolver, typeAheadCustomParams, activityResultRegistry, defaultHostConfig);
-    }
-
-=======
->>>>>>> 1bf0ac4a
     public RenderedAdaptiveCard render(
         Context context,
         FragmentManager fragmentManager,
@@ -85,9 +70,6 @@
         @Nullable IOverflowActionRenderer overflowActionRenderer,
         HostConfig hostConfig)
     {
-<<<<<<< HEAD
-        return render(context, fragmentManager, adaptiveCard, cardActionHandler, overflowActionRenderer, null, null, null, hostConfig);
-=======
         ChannelAdaptor channelAdaptor = new ChannelAdaptor.Builder().actionHandler(cardActionHandler).build();
         return render(context, fragmentManager, adaptiveCard, channelAdaptor, overflowActionRenderer, null, hostConfig);
     }
@@ -100,7 +82,6 @@
                                        @Nullable ActivityResultRegistry activityResultRegistry)
     {
         return render(context, fragmentManager, adaptiveCard, channelAdaptor, overflowActionRenderer, activityResultRegistry, defaultHostConfig);
->>>>>>> 1bf0ac4a
     }
 
     public RenderedAdaptiveCard render(
@@ -109,17 +90,11 @@
         AdaptiveCard adaptiveCard,
         @NonNull ChannelAdaptor channelAdaptor,
         @Nullable IOverflowActionRenderer overflowActionRenderer,
-<<<<<<< HEAD
-        @Nullable IChoicesResolver choicesResolver,
-        @Nullable ITypeAheadCustomParams typeAheadCustomParams,
-=======
->>>>>>> 1bf0ac4a
         @Nullable ActivityResultRegistry activityResultRegistry,
         HostConfig hostConfig)
     {
         RenderedAdaptiveCard result = new RenderedAdaptiveCard(adaptiveCard);
         CardRendererRegistration.getInstance().registerOverflowActionRenderer(overflowActionRenderer);
-        CardRendererRegistration.getInstance().registerTypeAheadParams(typeAheadCustomParams);
         CardRendererRegistration.getInstance().registerActivityResultRegistry(activityResultRegistry);
         View cardView = internalRender(result, context, fragmentManager, adaptiveCard, channelAdaptor, hostConfig, false, View.NO_ID);
         result.setView(cardView);
