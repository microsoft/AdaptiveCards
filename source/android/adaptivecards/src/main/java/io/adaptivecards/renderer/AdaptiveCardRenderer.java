package io.adaptivecards.renderer;

import android.content.Context;
import android.graphics.Color;
import android.support.v4.app.FragmentManager;
import android.view.Gravity;
import android.view.View;
import android.view.ViewGroup;
import android.widget.LinearLayout;

import io.adaptivecards.objectmodel.AdaptiveCard;
import io.adaptivecards.objectmodel.BackgroundImage;
import io.adaptivecards.objectmodel.BaseActionElement;
import io.adaptivecards.objectmodel.BaseActionElementVector;
import io.adaptivecards.objectmodel.BaseCardElementVector;
import io.adaptivecards.objectmodel.ContainerStyle;
import io.adaptivecards.objectmodel.HeightType;
import io.adaptivecards.objectmodel.HostConfig;
import io.adaptivecards.objectmodel.VerticalContentAlignment;
import io.adaptivecards.renderer.action.ActionElementRenderer;
import io.adaptivecards.renderer.actionhandler.ICardActionHandler;
import io.adaptivecards.renderer.registration.CardRendererRegistration;

public class AdaptiveCardRenderer
{
    public static final String VERSION = "1.2";

    protected AdaptiveCardRenderer()
    {
    }

    public static AdaptiveCardRenderer getInstance()
    {
        if (s_instance == null)
        {
            s_instance = new AdaptiveCardRenderer();
        }

        return s_instance;
    }

    public RenderedAdaptiveCard render(Context context, FragmentManager fragmentManager, AdaptiveCard adaptiveCard, ICardActionHandler cardActionHandler)
    {
        return render(context, fragmentManager, adaptiveCard, cardActionHandler, defaultHostConfig);
    }

    // AdaptiveCard ObjectModel is binded to the UI and Action
    public RenderedAdaptiveCard render(
            Context context,
            FragmentManager fragmentManager,
            AdaptiveCard adaptiveCard,
            ICardActionHandler cardActionHandler,
            HostConfig hostConfig)
    {
        RenderedAdaptiveCard result = new RenderedAdaptiveCard(adaptiveCard);
        View cardView = internalRender(result, context, fragmentManager, adaptiveCard, cardActionHandler, hostConfig, false);
        result.setView(cardView);
        return result;
    }

    public View internalRender(RenderedAdaptiveCard renderedCard,
                               Context context,
                               FragmentManager fragmentManager,
                               AdaptiveCard adaptiveCard,
                               ICardActionHandler cardActionHandler,
                               HostConfig hostConfig,
                               boolean isInlineShowCard)
    {
        if (hostConfig == null)
        {
            throw new IllegalArgumentException("hostConfig is null");
        }

        if (renderedCard == null)
        {
            throw new IllegalArgumentException("renderedCard is null");
        }

        LinearLayout rootLayout = new LinearLayout(context);
        rootLayout.setLayoutParams(new LinearLayout.LayoutParams(ViewGroup.LayoutParams.MATCH_PARENT, ViewGroup.LayoutParams.MATCH_PARENT));
        rootLayout.setOrientation(LinearLayout.VERTICAL);
        rootLayout.setFocusable(true);
        rootLayout.setFocusableInTouchMode(true);

        LinearLayout layout = new LinearLayout(context);
        layout.setTag(adaptiveCard);

        if( adaptiveCard.GetHeight() == HeightType.Stretch )
        {
            layout.setLayoutParams(new LinearLayout.LayoutParams(ViewGroup.LayoutParams.MATCH_PARENT, ViewGroup.LayoutParams.MATCH_PARENT, 1));
        }
        else
        {
            layout.setLayoutParams(new LinearLayout.LayoutParams(ViewGroup.LayoutParams.MATCH_PARENT, ViewGroup.LayoutParams.WRAP_CONTENT));
        }

        VerticalContentAlignment contentAlignment = adaptiveCard.GetVerticalContentAlignment();
        switch (contentAlignment)
        {
            case Center:
                layout.setGravity(Gravity.CENTER_VERTICAL);
                break;
            case Bottom:
                layout.setGravity(Gravity.BOTTOM);
                break;
            case Top:
            default:
                layout.setGravity(Gravity.TOP);
                break;
        }

        layout.setOrientation(LinearLayout.VERTICAL);
        int padding = Util.dpToPixels(context, hostConfig.GetSpacing().getPaddingSpacing());
        layout.setPadding(padding, padding, padding, padding);

        rootLayout.addView(layout);

        BaseCardElementVector baseCardElementList = adaptiveCard.GetBody();

        ContainerStyle style = ContainerStyle.Default;

        if (isInlineShowCard && hostConfig.GetActions().getShowCard().getStyle() != ContainerStyle.None)
        {
            style = hostConfig.GetActions().getShowCard().getStyle();
        }

        if (hostConfig.GetAdaptiveCard().getAllowCustomStyle() && adaptiveCard.GetStyle() != ContainerStyle.None)
        {
            style = adaptiveCard.GetStyle();
        }

        String color = hostConfig.GetBackgroundColor(style);

        layout.setBackgroundColor(Color.parseColor(color));

        CardRendererRegistration.getInstance().render(renderedCard, context, fragmentManager, layout, adaptiveCard, baseCardElementList, cardActionHandler, hostConfig, style);

        if (hostConfig.GetSupportsInteractivity())
        {
            // Actions are optional
            BaseActionElementVector baseActionElementList = adaptiveCard.GetActions();
            if (baseActionElementList != null && baseActionElementList.size() > 0)
            {
                LinearLayout showCardsLayout = new LinearLayout(context);
                showCardsLayout.setBackgroundColor(Color.parseColor(color));
                showCardsLayout.setLayoutParams(new LinearLayout.LayoutParams(ViewGroup.LayoutParams.MATCH_PARENT, ViewGroup.LayoutParams.MATCH_PARENT));
                rootLayout.addView(showCardsLayout);

                IActionLayoutRenderer actionLayoutRenderer = CardRendererRegistration.getInstance().getActionLayoutRenderer();
                if(actionLayoutRenderer != null) {
                    actionLayoutRenderer.renderActions(renderedCard, context, fragmentManager, layout, baseActionElementList, cardActionHandler, hostConfig);
                }
            }
        }
        else
        {
            renderedCard.addWarning(new AdaptiveWarning(AdaptiveWarning.INTERACTIVITY_DISALLOWED, "Interactivity is not allowed. Actions not rendered."));
        }

        BackgroundImage backgroundImageProperties = adaptiveCard.GetBackgroundImage();
        if (backgroundImageProperties != null && !backgroundImageProperties.GetUrl().isEmpty())
        {
            BackgroundImageLoaderAsync loaderAsync = new BackgroundImageLoaderAsync(
                    renderedCard,
                    context,
                    layout,
                    hostConfig.GetImageBaseUrl(),
                    context.getResources().getDisplayMetrics().widthPixels,
<<<<<<< HEAD
					          backgroundImageProperties);
=======
                    backgroundImageProperties);
>>>>>>> e2574bf0

            loaderAsync.execute(backgroundImageProperties.GetUrl());
        }

        BaseActionElement selectAction = renderedCard.getAdaptiveCard().GetSelectAction();
        if (selectAction != null)
        {
            rootLayout.setClickable(true);
            rootLayout.setOnClickListener(new ActionElementRenderer.ButtonOnClickListener(renderedCard, selectAction, cardActionHandler));
        }

        return rootLayout;
    }

    private static AdaptiveCardRenderer s_instance = null;
    private HostConfig defaultHostConfig = new HostConfig();
}<|MERGE_RESOLUTION|>--- conflicted
+++ resolved
@@ -166,11 +166,7 @@
                     layout,
                     hostConfig.GetImageBaseUrl(),
                     context.getResources().getDisplayMetrics().widthPixels,
-<<<<<<< HEAD
-					          backgroundImageProperties);
-=======
                     backgroundImageProperties);
->>>>>>> e2574bf0
 
             loaderAsync.execute(backgroundImageProperties.GetUrl());
         }
