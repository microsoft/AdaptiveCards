package io.adaptivecards.renderer.readonly;

import android.content.Context;
import android.graphics.Color;
import android.support.v4.app.FragmentManager;
import android.text.TextUtils;
import android.view.Gravity;
import android.view.View;
import android.view.ViewGroup;
import android.widget.LinearLayout;

import io.adaptivecards.objectmodel.BackgroundImage;
import io.adaptivecards.objectmodel.ContainerStyle;
import io.adaptivecards.objectmodel.VerticalContentAlignment;
import io.adaptivecards.renderer.BackgroundImageLoaderAsync;
import io.adaptivecards.renderer.RenderedAdaptiveCard;
import io.adaptivecards.renderer.TagContent;
import io.adaptivecards.renderer.Util;
import io.adaptivecards.renderer.action.ActionElementRenderer;
import io.adaptivecards.renderer.actionhandler.ICardActionHandler;
import io.adaptivecards.objectmodel.BaseCardElement;
import io.adaptivecards.objectmodel.HostConfig;
import io.adaptivecards.objectmodel.Column;
import io.adaptivecards.renderer.BaseCardElementRenderer;
import io.adaptivecards.renderer.registration.CardRendererRegistration;

import java.util.Locale;

public class ColumnRenderer extends BaseCardElementRenderer
{
    protected ColumnRenderer()
    {
    }

    public static ColumnRenderer getInstance()
    {
        if (s_instance == null)
        {
            s_instance = new ColumnRenderer();
        }

        return s_instance;
    }

    @Override
    public View render(
            RenderedAdaptiveCard renderedCard,
            Context context,
            FragmentManager fragmentManager,
            ViewGroup viewGroup,
            BaseCardElement baseCardElement,
            ICardActionHandler cardActionHandler,
            HostConfig hostConfig,
            ContainerStyle containerStyle)
    {
        Column column;
        if (baseCardElement instanceof Column)
        {
            column = (Column) baseCardElement;
        }
        else if ((column = Column.dynamic_cast(baseCardElement)) == null)
        {
            throw new InternalError("Unable to convert BaseCardElement to FactSet object model.");
        }

        LinearLayout.LayoutParams layoutParams;
        setSpacingAndSeparator(context, viewGroup, column.GetSpacing(), column.GetSeparator(), hostConfig, false);

        ContainerStyle styleForThis = column.GetStyle().swigValue() == ContainerStyle.None.swigValue() ? containerStyle : column.GetStyle();
        LinearLayout returnedView = new LinearLayout(context);
        returnedView.setOrientation(LinearLayout.VERTICAL);
        returnedView.setTag(new TagContent(column));
        if(!baseCardElement.GetIsVisible())
        {
            returnedView.setVisibility(View.GONE);
        }

        LinearLayout verticalContentAlignmentLayout = new LinearLayout(context);
        verticalContentAlignmentLayout.setOrientation(LinearLayout.HORIZONTAL);
        verticalContentAlignmentLayout.setLayoutParams(new LinearLayout.LayoutParams(ViewGroup.LayoutParams.MATCH_PARENT, ViewGroup.LayoutParams.MATCH_PARENT));

        VerticalContentAlignment contentAlignment = column.GetVerticalContentAlignment();
        switch (contentAlignment)
        {
            case Center:
                verticalContentAlignmentLayout.setGravity(Gravity.CENTER_VERTICAL);
                break;
            case Bottom:
                verticalContentAlignmentLayout.setGravity(Gravity.BOTTOM);
                break;
            case Top:
            default:
                verticalContentAlignmentLayout.setGravity(Gravity.TOP);
                break;
        }
        returnedView.addView(verticalContentAlignmentLayout);

        if (!column.GetItems().isEmpty())
        {
            CardRendererRegistration.getInstance().render(renderedCard, context, fragmentManager, verticalContentAlignmentLayout, column, column.GetItems(), cardActionHandler, hostConfig, styleForThis);
        }
        if (styleForThis != containerStyle)
        {
            int padding = Util.dpToPixels(context, hostConfig.GetSpacing().getPaddingSpacing());
            returnedView.setPadding(padding, padding, padding, padding);
            String color = hostConfig.GetBackgroundColor(styleForThis);
            returnedView.setBackgroundColor(Color.parseColor(color));
        }

        BackgroundImage backgroundImageProperties = column.GetBackgroundImage();
        if (backgroundImageProperties != null && !backgroundImageProperties.GetUrl().isEmpty())
        {
            BackgroundImageLoaderAsync loaderAsync = new BackgroundImageLoaderAsync(
                    renderedCard,
                    context,
                    returnedView,
                    hostConfig.GetImageBaseUrl(),
                    context.getResources().getDisplayMetrics().widthPixels,
<<<<<<< HEAD
					backgroundImageProperties);
=======
                    backgroundImageProperties);
>>>>>>> e2574bf0

            loaderAsync.execute(backgroundImageProperties.GetUrl());
        }

        String columnSize = column.GetWidth().toLowerCase(Locale.getDefault());
        long pixelWidth = column.GetPixelWidth();
        if (pixelWidth != 0)
        {
            layoutParams = new LinearLayout.LayoutParams(LinearLayout.LayoutParams.MATCH_PARENT, LinearLayout.LayoutParams.MATCH_PARENT);
            layoutParams.width = Util.dpToPixels(context, pixelWidth);
            returnedView.setLayoutParams(layoutParams);
        }
        else
        {
            if (TextUtils.isEmpty(columnSize) || columnSize.equals(g_columnSizeStretch))
            {
                layoutParams = new LinearLayout.LayoutParams(LinearLayout.LayoutParams.MATCH_PARENT, LinearLayout.LayoutParams.MATCH_PARENT);
                layoutParams.weight = 1;
                returnedView.setLayoutParams(layoutParams);
            }
            else if (columnSize.equals(g_columnSizeAuto))
            {
                layoutParams = new LinearLayout.LayoutParams(LinearLayout.LayoutParams.WRAP_CONTENT, LinearLayout.LayoutParams.MATCH_PARENT);
                returnedView.setLayoutParams(layoutParams);
            }
            else
            {
                try
                {
                    // I'm not sure what's going on here
                    float columnWeight = Float.parseFloat(columnSize);
                    layoutParams = new LinearLayout.LayoutParams(LinearLayout.LayoutParams.MATCH_PARENT, LinearLayout.LayoutParams.MATCH_PARENT);
                    layoutParams.width = 0;
                    layoutParams.weight = columnWeight;
                    returnedView.setLayoutParams(layoutParams);
                }
                catch (NumberFormatException numFormatExcep)
                {
                    throw new IllegalArgumentException("Column Width (" + column.GetWidth() + ") is not a valid weight ('auto', 'stretch', <integer>).");
                }
            }
        }

        if (column.GetSelectAction() != null)
        {
            returnedView.setClickable(true);
            returnedView.setOnClickListener(new ActionElementRenderer.ButtonOnClickListener(renderedCard, column.GetSelectAction(), cardActionHandler));
        }

        viewGroup.addView(returnedView);
        return returnedView;
    }

    private static ColumnRenderer s_instance = null;
    private final String g_columnSizeAuto = "auto";
    private final String g_columnSizeStretch = "stretch";
}<|MERGE_RESOLUTION|>--- conflicted
+++ resolved
@@ -116,12 +116,7 @@
                     returnedView,
                     hostConfig.GetImageBaseUrl(),
                     context.getResources().getDisplayMetrics().widthPixels,
-<<<<<<< HEAD
-					backgroundImageProperties);
-=======
                     backgroundImageProperties);
->>>>>>> e2574bf0
-
             loaderAsync.execute(backgroundImageProperties.GetUrl());
         }
 
