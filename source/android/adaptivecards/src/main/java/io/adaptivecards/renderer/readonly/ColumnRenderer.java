--- conflicted
+++ resolved
@@ -121,17 +121,7 @@
                                                           column.GetItems(),
                                                           cardActionHandler,
                                                           hostConfig,
-<<<<<<< HEAD
                                                           columnRenderArgs);
-
-            // This failed to render, so return null
-            if (v == null)
-            {
-                return null;
-            }
-=======
-                                                          renderArgs1);
->>>>>>> 05b1f505
         }
 
         BackgroundImage backgroundImageProperties = column.GetBackgroundImage();
