package io.adaptivecards.renderer.readonly;

import android.content.Context;
import android.graphics.Color;
import android.support.v4.app.FragmentManager;
import android.view.View;
import android.view.ViewGroup;
import android.widget.LinearLayout;

import io.adaptivecards.objectmodel.ContainerStyle;
import io.adaptivecards.objectmodel.HeightType;
import io.adaptivecards.renderer.AdaptiveFallbackException;
import io.adaptivecards.renderer.BaseActionElementRenderer;
import io.adaptivecards.renderer.RenderArgs;
import io.adaptivecards.renderer.RenderedAdaptiveCard;
import io.adaptivecards.renderer.TagContent;
import io.adaptivecards.renderer.Util;
import io.adaptivecards.renderer.actionhandler.ICardActionHandler;
import io.adaptivecards.objectmodel.BaseCardElement;
import io.adaptivecards.objectmodel.CardElementType;
import io.adaptivecards.objectmodel.Column;
import io.adaptivecards.objectmodel.ColumnSet;
import io.adaptivecards.objectmodel.ColumnVector;
import io.adaptivecards.objectmodel.HostConfig;
import io.adaptivecards.renderer.BaseCardElementRenderer;
import io.adaptivecards.renderer.registration.CardRendererRegistration;
import io.adaptivecards.renderer.IBaseCardElementRenderer;


public class ColumnSetRenderer extends BaseCardElementRenderer
{
    protected ColumnSetRenderer()
    {
    }

    public static ColumnSetRenderer getInstance()
    {
        if (s_instance == null)
        {
            s_instance = new ColumnSetRenderer();
        }

        return s_instance;
    }

    @Override
    public View render(
        RenderedAdaptiveCard renderedCard,
        Context context,
        FragmentManager fragmentManager,
        ViewGroup viewGroup,
        BaseCardElement baseCardElement,
        ICardActionHandler cardActionHandler,
        HostConfig hostConfig,
        RenderArgs renderArgs) throws AdaptiveFallbackException
    {
        ColumnSet columnSet = null;
        if (baseCardElement instanceof ColumnSet)
        {
            columnSet = (ColumnSet) baseCardElement;
        }
        else if ((columnSet = ColumnSet.dynamic_cast(baseCardElement)) == null)
        {
            throw new InternalError("Unable to convert BaseCardElement to ColumnSet object model.");
        }

        IBaseCardElementRenderer columnRenderer = CardRendererRegistration.getInstance().getRenderer(CardElementType.Column.toString());
        if (columnRenderer == null)
        {
            throw new UnknownError(CardElementType.Column.toString() + " is not a registered renderer.");
        }

        setSpacingAndSeparator(context, viewGroup, columnSet.GetSpacing(), columnSet.GetSeparator(), hostConfig, true);

        ColumnVector columnVector = columnSet.GetColumns();
        long columnVectorSize = columnVector.size();

        LinearLayout layout = new LinearLayout(context);
        layout.setTag(new TagContent(columnSet));

        // Add this two for allowing children to bleed
        layout.setClipChildren(false);
        layout.setClipToPadding(false);

        ContainerStyle parentContainerStyle = renderArgs.getContainerStyle();
        ContainerStyle styleForThis = ContainerRenderer.GetLocalContainerStyle(columnSet, parentContainerStyle);

        if (!baseCardElement.GetIsVisible())
        {
            layout.setVisibility(View.GONE);
        }

<<<<<<< HEAD
=======
        ContainerStyle containerStyle = renderArgs.getContainerStyle();
>>>>>>> 05b1f505
        for (int i = 0; i < columnVectorSize; i++)
        {
            Column column = columnVector.get(i);

<<<<<<< HEAD
            RenderArgs columnRenderArgs = new RenderArgs(renderArgs);
            columnRenderArgs.setContainerStyle(styleForThis);

            View v = columnRenderer.render(renderedCard, context, fragmentManager, layout, column, cardActionHandler, hostConfig, columnRenderArgs);
            if (v == null)
            {
                return null;
            }
=======
            ColumnRenderer rendererAsColumnRenderer = null;
            if (columnRenderer instanceof ColumnRenderer)
            {
                rendererAsColumnRenderer = (ColumnRenderer) columnRenderer;
                rendererAsColumnRenderer.setIsRenderingFirstColumn(i == 0);
                rendererAsColumnRenderer.setIsRenderingLastColumn(i == (columnVectorSize - 1));
            }

            columnRenderer.render(renderedCard, context, fragmentManager, layout, column, cardActionHandler, hostConfig, renderArgs);
>>>>>>> 05b1f505
        }

        if (columnSet.GetSelectAction() != null)
        {
            layout.setClickable(true);
            layout.setOnClickListener(new BaseActionElementRenderer.SelectActionOnClickListener(renderedCard, columnSet.GetSelectAction(), cardActionHandler));
        }

        if (columnSet.GetHeight() == HeightType.Stretch)
        {
            LinearLayout stretchLayout = new LinearLayout(context);
            stretchLayout.setLayoutParams(new LinearLayout.LayoutParams(LinearLayout.LayoutParams.MATCH_PARENT, LinearLayout.LayoutParams.MATCH_PARENT, 1));
            stretchLayout.setOrientation(LinearLayout.VERTICAL);

            layout.setLayoutParams(new LinearLayout.LayoutParams(LinearLayout.LayoutParams.MATCH_PARENT, LinearLayout.LayoutParams.MATCH_PARENT, 1));

            stretchLayout.addView(layout);
            viewGroup.addView(stretchLayout);
        }
        else
        {
            layout.setLayoutParams(new LinearLayout.LayoutParams(LinearLayout.LayoutParams.MATCH_PARENT, LinearLayout.LayoutParams.WRAP_CONTENT));
            viewGroup.addView(layout);
        }

        ContainerRenderer.ApplyPadding(styleForThis, parentContainerStyle, layout, context, hostConfig);
        ContainerRenderer.ApplyBleed(columnSet, layout, context, hostConfig);

        if (columnSet.GetMinHeight() != 0)
        {
            layout.setMinimumHeight(Util.dpToPixels(context, (int)columnSet.GetMinHeight()));
        }

        return layout;
    }

    private static ColumnSetRenderer s_instance = null;
}<|MERGE_RESOLUTION|>--- conflicted
+++ resolved
@@ -90,34 +90,14 @@
             layout.setVisibility(View.GONE);
         }
 
-<<<<<<< HEAD
-=======
-        ContainerStyle containerStyle = renderArgs.getContainerStyle();
->>>>>>> 05b1f505
         for (int i = 0; i < columnVectorSize; i++)
         {
             Column column = columnVector.get(i);
 
-<<<<<<< HEAD
             RenderArgs columnRenderArgs = new RenderArgs(renderArgs);
             columnRenderArgs.setContainerStyle(styleForThis);
 
-            View v = columnRenderer.render(renderedCard, context, fragmentManager, layout, column, cardActionHandler, hostConfig, columnRenderArgs);
-            if (v == null)
-            {
-                return null;
-            }
-=======
-            ColumnRenderer rendererAsColumnRenderer = null;
-            if (columnRenderer instanceof ColumnRenderer)
-            {
-                rendererAsColumnRenderer = (ColumnRenderer) columnRenderer;
-                rendererAsColumnRenderer.setIsRenderingFirstColumn(i == 0);
-                rendererAsColumnRenderer.setIsRenderingLastColumn(i == (columnVectorSize - 1));
-            }
-
-            columnRenderer.render(renderedCard, context, fragmentManager, layout, column, cardActionHandler, hostConfig, renderArgs);
->>>>>>> 05b1f505
+            columnRenderer.render(renderedCard, context, fragmentManager, layout, column, cardActionHandler, hostConfig, columnRenderArgs);
         }
 
         if (columnSet.GetSelectAction() != null)
