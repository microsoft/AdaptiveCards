// Copyright (c) Microsoft Corporation. All rights reserved.
// Licensed under the MIT License.
package io.adaptivecards.renderer.readonly;

import android.content.Context;
import android.support.v4.app.FragmentManager;
import android.view.View;
import android.view.ViewGroup;
import android.widget.LinearLayout;

import com.google.android.flexbox.FlexDirection;
import com.google.android.flexbox.FlexWrap;
import com.google.android.flexbox.FlexboxLayout;

import io.adaptivecards.objectmodel.ContainerStyle;
import io.adaptivecards.objectmodel.FeatureRegistration;
import io.adaptivecards.objectmodel.HeightType;
import io.adaptivecards.renderer.RenderArgs;
import io.adaptivecards.renderer.RenderedAdaptiveCard;
import io.adaptivecards.renderer.TagContent;
import io.adaptivecards.renderer.Util;
import io.adaptivecards.renderer.actionhandler.ICardActionHandler;
import io.adaptivecards.objectmodel.BaseCardElement;
import io.adaptivecards.objectmodel.CardElementType;
import io.adaptivecards.objectmodel.Column;
import io.adaptivecards.objectmodel.ColumnSet;
import io.adaptivecards.objectmodel.ColumnVector;
import io.adaptivecards.objectmodel.HostConfig;
import io.adaptivecards.renderer.BaseCardElementRenderer;
import io.adaptivecards.renderer.layout.SelectableFlexboxLayout;
import io.adaptivecards.renderer.registration.CardRendererRegistration;
import io.adaptivecards.renderer.IBaseCardElementRenderer;

public class ColumnSetRenderer extends BaseCardElementRenderer
{
    protected ColumnSetRenderer()
    {
    }

    public static ColumnSetRenderer getInstance()
    {
        if (s_instance == null)
        {
            s_instance = new ColumnSetRenderer();
        }

        return s_instance;
    }

    @Override
    public View render(
        RenderedAdaptiveCard renderedCard,
        Context context,
        FragmentManager fragmentManager,
        ViewGroup viewGroup,
        BaseCardElement baseCardElement,
        ICardActionHandler cardActionHandler,
        HostConfig hostConfig,
        RenderArgs renderArgs) throws Exception
    {
        ColumnSet columnSet = Util.castTo(baseCardElement, ColumnSet.class);

        IBaseCardElementRenderer columnRenderer = CardRendererRegistration.getInstance().getRenderer(CardElementType.Column.toString());
        if (columnRenderer == null)
        {
            throw new UnknownError(CardElementType.Column.toString() + " is not a registered renderer.");
        }

        ColumnVector columnVector = columnSet.GetColumns();
        long columnVectorSize = columnVector.size();

        SelectableFlexboxLayout columnSetLayout = new SelectableFlexboxLayout(context);
        columnSetLayout.setFlexWrap(FlexWrap.NOWRAP);
        columnSetLayout.setFlexDirection(FlexDirection.ROW);

<<<<<<< HEAD
        long minHeight = columnSet.GetMinHeight();
        if (minHeight != 0)
        {
            columnSetLayout.setMinimumHeight(Util.dpToPixels(context, (int)minHeight));
        }

        normalizeWeights(columnVector);

=======
>>>>>>> cb9f222e
        ContainerStyle parentContainerStyle = renderArgs.getContainerStyle();
        ContainerStyle styleForThis = ContainerRenderer.GetLocalContainerStyle(columnSet, parentContainerStyle);

        for (int i = 0; i < columnVectorSize; i++)
        {
            Column column = columnVector.get(i);

            if(columnSet.GetMinHeight() > column.GetMinHeight())
            {
                column.SetMinHeight(columnSet.GetMinHeight());
            }

            RenderArgs columnRenderArgs = new RenderArgs(renderArgs);
            columnRenderArgs.setContainerStyle(styleForThis);

            FeatureRegistration featureRegistration = CardRendererRegistration.getInstance().getFeatureRegistration();

            CardRendererRegistration.getInstance().renderElementAndPerformFallback(renderedCard,
                                                                                   context,
                                                                                   fragmentManager,
                                                                                   column,
                                                                                   columnSetLayout,
                                                                                   cardActionHandler,
                                                                                   hostConfig,
                                                                                   columnRenderArgs,
                                                                                   featureRegistration);
        }

        ContainerRenderer.setSelectAction(renderedCard, columnSet.GetSelectAction(), columnSetLayout, cardActionHandler, renderArgs);

        TagContent tagContent = new TagContent(columnSet);
        if (columnSet.GetHeight() == HeightType.Stretch)
        {
            LinearLayout stretchLayout = new LinearLayout(context);
            stretchLayout.setLayoutParams(new LinearLayout.LayoutParams(LinearLayout.LayoutParams.MATCH_PARENT, LinearLayout.LayoutParams.MATCH_PARENT, 1));
            stretchLayout.setOrientation(LinearLayout.VERTICAL);

            columnSetLayout.setLayoutParams(new LinearLayout.LayoutParams(LinearLayout.LayoutParams.MATCH_PARENT, LinearLayout.LayoutParams.MATCH_PARENT, 1));
            tagContent.SetStretchContainer(stretchLayout);

            stretchLayout.addView(columnSetLayout);
            viewGroup.addView(stretchLayout);
        }
        else
        {
            columnSetLayout.setLayoutParams(new FlexboxLayout.LayoutParams(FlexboxLayout.LayoutParams.MATCH_PARENT, FlexboxLayout.LayoutParams.WRAP_CONTENT));
            viewGroup.addView(columnSetLayout);
        }

        columnSetLayout.setTag(tagContent);

        ContainerRenderer.ApplyPadding(styleForThis, parentContainerStyle, columnSetLayout, context, hostConfig);
        ContainerRenderer.ApplyBleed(columnSet, columnSetLayout, context, hostConfig);

        return columnSetLayout;
    }

    /**
     * Normalize width of columns such that all relative weights, if any, sum to 1.
     * @param columns Columns to normalize
     */
    private static void normalizeWeights(ColumnVector columns) {
        float totalWeight = 0;
        for(Column c : columns)
        {
            Float relativeWidth = ColumnRenderer.getRelativeWidth(c);
            if(relativeWidth != null)
            {
                totalWeight += relativeWidth;
            }
        }
        for(Column c : columns)
        {
            Float relativeWidth = ColumnRenderer.getRelativeWidth(c);
            if(relativeWidth != null && totalWeight > 0)
            {
                c.SetWidth(String.valueOf(relativeWidth / totalWeight));
            }
        }
    }

    private static ColumnSetRenderer s_instance = null;
}<|MERGE_RESOLUTION|>--- conflicted
+++ resolved
@@ -73,17 +73,8 @@
         columnSetLayout.setFlexWrap(FlexWrap.NOWRAP);
         columnSetLayout.setFlexDirection(FlexDirection.ROW);
 
-<<<<<<< HEAD
-        long minHeight = columnSet.GetMinHeight();
-        if (minHeight != 0)
-        {
-            columnSetLayout.setMinimumHeight(Util.dpToPixels(context, (int)minHeight));
-        }
-
         normalizeWeights(columnVector);
 
-=======
->>>>>>> cb9f222e
         ContainerStyle parentContainerStyle = renderArgs.getContainerStyle();
         ContainerStyle styleForThis = ContainerRenderer.GetLocalContainerStyle(columnSet, parentContainerStyle);
 
