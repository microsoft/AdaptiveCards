--- conflicted
+++ resolved
@@ -92,11 +92,8 @@
 
             RenderArgs columnRenderArgs = new RenderArgs(renderArgs);
             columnRenderArgs.setContainerStyle(styleForThis);
-<<<<<<< HEAD
             columnRenderArgs.setHorizontalAlignment(HorizontalAlignment.Left);
-=======
             columnRenderArgs.setAncestorHasSelectAction(renderArgs.getAncestorHasSelectAction() || (columnSet.GetSelectAction() != null));
->>>>>>> ba777964
 
             FeatureRegistration featureRegistration = CardRendererRegistration.getInstance().getFeatureRegistration();
 
