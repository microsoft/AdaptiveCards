--- conflicted
+++ resolved
@@ -123,6 +123,11 @@
             }
         }
 
+        if (i >= maxActions && size != maxActions)
+        {
+            renderedCard.addWarning(new AdaptiveWarning(AdaptiveWarning.MAX_ACTIONS_EXCEEDED, "A maximum of " + maxActions + " actions are allowed"));
+        }
+
         FeatureRegistration featureRegistration = CardRendererRegistration.getInstance().getFeatureRegistration();
         for (i = 0; i < size && i < maxActions; i++)
         {
@@ -132,18 +137,15 @@
 
             try
             {
-<<<<<<< HEAD
-                if (actionElement.MeetsRequirements(featureRegistration))
-                {
-                    returnedView = actionRenderer.render(renderedCard, context, fragmentManager, actionButtonsLayout, actionElement, cardActionHandler, hostConfig, renderArgs);
-                }
-            }
-=======
                 if (actionRenderer == null)
                 {
                     throw new AdaptiveFallbackException(actionElement);
                 }
->>>>>>> 05b1f505
+
+                if (!actionElement.MeetsRequirements(featureRegistration))
+                {
+                    throw new AdaptiveFallbackException(actionElement, featureRegistration);
+                }
 
                 actionRenderer.render(renderedCard, context, fragmentManager, actionButtonsLayout, actionElement, cardActionHandler, hostConfig, renderArgs);
             }
@@ -178,18 +180,13 @@
                                     throw new AdaptiveFallbackException(fallbackElement);
                                 }
 
-<<<<<<< HEAD
-                            if (fallbackActionRenderer != null)
-                            {
-                                if (fallbackActionElement.MeetsRequirements(featureRegistration))
-                                {
-                                    fallbackActionRenderer.render(renderedCard, context, fragmentManager, actionButtonsLayout, fallbackActionElement, cardActionHandler, hostConfig, renderArgs);
-                                    break;
-                                }
-=======
+                                if (!fallbackElement.MeetsRequirements(featureRegistration))
+                                {
+                                    throw new AdaptiveFallbackException(fallbackElement, featureRegistration);
+                                }
+
                                 fallbackActionRenderer.render(renderedCard, context, fragmentManager, actionButtonsLayout, fallbackActionElement, cardActionHandler, hostConfig, renderArgs);
                                 break;
->>>>>>> 05b1f505
                             }
                             catch (AdaptiveFallbackException e2)
                             {
@@ -218,12 +215,6 @@
                     continue;
                 }
             }
-
-        }
-
-        if (i >= maxActions && size != maxActions)
-        {
-            renderedCard.addWarning(new AdaptiveWarning(AdaptiveWarning.MAX_ACTIONS_EXCEEDED, "A maximum of " + maxActions + " actions are allowed"));
         }
 
         return actionButtonsLayout;
