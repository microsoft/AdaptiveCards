--- conflicted
+++ resolved
@@ -11,12 +11,8 @@
 import android.text.SpannableString;
 import android.text.TextUtils;
 import android.text.method.LinkMovementMethod;
-import android.text.style.ClickableSpan;
 import android.text.style.URLSpan;
-<<<<<<< HEAD
 import android.view.KeyEvent;
-=======
->>>>>>> 26471d7e
 import android.view.MotionEvent;
 import android.view.View;
 import android.view.ViewGroup;
@@ -253,13 +249,9 @@
         }
 
         textView.setEllipsize(TextUtils.TruncateAt.END);
-<<<<<<< HEAD
 
         SpannableString spannableString = new SpannableString(textHandleResult.getHtmlString());
         textView.setOnTouchListener(new TouchTextView(spannableString));
-=======
-        textView.setOnTouchListener(new TouchTextView(new SpannableString(textHandleResult.getHtmlString())));
->>>>>>> 26471d7e
 
         textView.setHorizontallyScrolling(false);
         applyTextFormat(textView, hostConfig, textBlock.GetStyle(), textBlock.GetFontType(), textBlock.GetTextWeight(), renderArgs);
@@ -281,14 +273,11 @@
         if (textHandleResult.getHasLinks())
         {
             textView.setMovementMethod(LinkMovementMethod.getInstance());
-<<<<<<< HEAD
 
             if (textHandleResult.isALink())
             {
                 textView.setOnKeyListener(new SingleLinkOnKeyListener(spannableString));
             }
-=======
->>>>>>> 26471d7e
         }
 
         viewGroup.addView(textView);
