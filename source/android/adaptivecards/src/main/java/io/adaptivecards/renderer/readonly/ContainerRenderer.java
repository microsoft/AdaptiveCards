--- conflicted
+++ resolved
@@ -12,7 +12,6 @@
 import android.view.View;
 import android.view.ViewGroup;
 import android.widget.LinearLayout;
-import android.widget.TextView;
 
 import androidx.appcompat.widget.TooltipCompat;
 import androidx.fragment.app.FragmentManager;
@@ -311,13 +310,6 @@
 
             applyTitleAndTooltip(selectAction, view);
 
-<<<<<<< HEAD
-            if (view instanceof ViewGroup) {
-                ViewGroup group = (ViewGroup) view;
-
-                if (group.getChildCount() == 1 && group.getChildAt(0) instanceof TextView) {
-                    group.getChildAt(0).setFocusable(false);
-=======
             if (view instanceof ViewGroup)
             {
                 ViewGroup group = (ViewGroup) view;
@@ -336,7 +328,6 @@
                         }
                         childView.setImportantForAccessibility(View.IMPORTANT_FOR_ACCESSIBILITY_NO);
                     }
->>>>>>> 95a8645a
                 }
             }
         }
