--- conflicted
+++ resolved
@@ -114,32 +114,15 @@
         containerRenderArgs.setContainerStyle(styleForThis);
         if (!container.GetItems().isEmpty())
         {
-<<<<<<< HEAD
-            View v = CardRendererRegistration.getInstance().render(renderedCard,
-                                                                  context,
-                                                                  fragmentManager,
-                                                                  containerView,
-                                                                  container,
-                                                                  container.GetItems(),
-                                                                  cardActionHandler,
-                                                                  hostConfig,
-                                                                  containerRenderArgs);
-
-            if (v == null)
-            {
-                return null;
-            }
-=======
             CardRendererRegistration.getInstance().render(renderedCard,
-                    context,
-                    fragmentManager,
-                    containerView,
-                    container,
-                    container.GetItems(),
-                    cardActionHandler,
-                    hostConfig,
-                    renderArgs);
->>>>>>> 05b1f505
+                                                          context,
+                                                          fragmentManager,
+                                                          containerView,
+                                                          container,
+                                                          container.GetItems(),
+                                                          cardActionHandler,
+                                                          hostConfig,
+                                                          containerRenderArgs);
         }
 
         BackgroundImage backgroundImageProperties = container.GetBackgroundImage();
@@ -185,7 +168,7 @@
                 marginLeft = -padding;
             }
 
-            if(bleedDirection == ContainerBleedDirection.BleedToTrailing || bleedDirection == ContainerBleedDirection.BleedToBothEdges)
+            if (bleedDirection == ContainerBleedDirection.BleedToTrailing || bleedDirection == ContainerBleedDirection.BleedToBothEdges)
             {
                 marginRight = -padding;
             }
