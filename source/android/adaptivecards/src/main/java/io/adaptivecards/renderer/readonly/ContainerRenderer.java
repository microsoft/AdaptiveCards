--- conflicted
+++ resolved
@@ -92,11 +92,8 @@
 
         RenderArgs containerRenderArgs = new RenderArgs(renderArgs);
         containerRenderArgs.setContainerStyle(styleForThis);
-<<<<<<< HEAD
         containerRenderArgs.setHorizontalAlignment(HorizontalAlignment.Left);
-=======
         containerRenderArgs.setAncestorHasSelectAction(renderArgs.getAncestorHasSelectAction() || (container.GetSelectAction() != null));
->>>>>>> ba777964
         if (!container.GetItems().isEmpty())
         {
             try
