--- conflicted
+++ resolved
@@ -70,32 +70,10 @@
         // without labels or error messages will have no inputLayout
         if (m_inputLayout != null)
         {
-<<<<<<< HEAD
-            // Get error message and show it or hide it depending on isValid
-            View errorMessage = m_inputLayout.getErrorMessage();
-
-            if (errorMessage != null)
+            if (m_view instanceof IValidatedInputView)
             {
-                BaseCardElementRenderer.setVisibility(!isValid, errorMessage);
-
-                if (m_view instanceof EditText)
-                {
-                    CharSequence inputHint = "";
-                    if (!isValid)
-                    {
-                        inputHint = ((TextView)errorMessage).getText();
-                    }
-                    ((EditText) m_view).setContentDescription(inputHint);
-                }
+                ((IValidatedInputView) m_view).setValidationResult(isValid);
             }
-        }
-
-        if (m_view instanceof IValidatedInputView)
-        {
-            ((IValidatedInputView)m_view).setValidationResult(isValid);
-=======
-            m_inputLayout.setValidationResult(isValid);
->>>>>>> 4d9c625c
         }
     }
 
