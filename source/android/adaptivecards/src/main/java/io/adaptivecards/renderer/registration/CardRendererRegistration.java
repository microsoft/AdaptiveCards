--- conflicted
+++ resolved
@@ -256,6 +256,8 @@
             verticalContentAlignment = adaptiveCard.GetVerticalContentAlignment();
         }
 
+        FeatureRegistration featureRegistration = CardRendererRegistration.getInstance().getFeatureRegistration();
+
         for (int i = 0; i < size; i++)
         {
             BaseCardElement cardElement = baseCardElementList.get(i);
@@ -268,18 +270,15 @@
 
             try
             {
-<<<<<<< HEAD
-                if (cardElement.MeetsRequirements(m_featureRegistration))
-                {
-                    returnedView = renderer.render(renderedCard, context, fragmentManager, layout, cardElement, cardActionHandler, hostConfig, childRenderArgs);
-                }
-            }
-=======
                 if (renderer == null)
                 {
                     throw new AdaptiveFallbackException(cardElement);
                 }
->>>>>>> 05b1f505
+
+                if (!cardElement.MeetsRequirements(featureRegistration))
+                {
+                    throw new AdaptiveFallbackException(cardElement, featureRegistration);
+                }
 
                 renderer.render(renderedCard, context, fragmentManager, layout, cardElement, cardActionHandler, hostConfig, childRenderArgs);
             }
@@ -313,18 +312,13 @@
                                     throw new AdaptiveFallbackException(fallbackCardElement);
                                 }
 
-<<<<<<< HEAD
-                            if (fallbackRenderer != null)
-                            {
-                                if (fallbackElement.MeetsRequirements(m_featureRegistration))
-                                {
-                                    fallbackRenderer.render(renderedCard, context, fragmentManager, layout, fallbackCardElement, cardActionHandler, hostConfig, childRenderArgs);
-                                    break;
-                                }
-=======
+                                if (!cardElement.MeetsRequirements(featureRegistration))
+                                {
+                                    throw new AdaptiveFallbackException(fallbackCardElement, featureRegistration);
+                                }
+
                                 fallbackRenderer.render(renderedCard, context, fragmentManager, layout, fallbackCardElement, cardActionHandler, hostConfig, childRenderArgs);
                                 break;
->>>>>>> 05b1f505
                             }
                             catch (AdaptiveFallbackException e2)
                             {
@@ -358,7 +352,7 @@
         }
 
         // This is made as the last operation so we can assure the contents were rendered properly
-        if(verticalContentAlignment != VerticalContentAlignment.Top)
+        if (verticalContentAlignment != VerticalContentAlignment.Top)
         {
             LinearLayout verticalAlignmentLayout = new LinearLayout(context);
             verticalAlignmentLayout.setOrientation(LinearLayout.HORIZONTAL);
@@ -376,7 +370,7 @@
 
             verticalAlignmentLayout.addView(layout);
 
-            if(viewGroup != null)
+            if (viewGroup != null)
             {
                 viewGroup.addView(verticalAlignmentLayout);
             }
