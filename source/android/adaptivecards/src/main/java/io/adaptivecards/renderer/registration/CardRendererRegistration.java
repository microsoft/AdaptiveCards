package io.adaptivecards.renderer.registration;

import android.content.Context;
import android.support.v4.app.FragmentManager;
import android.text.TextUtils;
import android.view.Gravity;
import android.view.OrientationEventListener;
import android.view.View;
import android.view.ViewGroup;
import android.widget.LinearLayout;

import io.adaptivecards.objectmodel.AdaptiveCard;
import io.adaptivecards.objectmodel.AdaptiveCardObjectModel;
import io.adaptivecards.objectmodel.Column;
import io.adaptivecards.objectmodel.Container;
import io.adaptivecards.objectmodel.ContainerStyle;
import io.adaptivecards.objectmodel.VerticalContentAlignment;
import io.adaptivecards.renderer.AdaptiveWarning;
import io.adaptivecards.renderer.IDataUriImageLoader;
import io.adaptivecards.renderer.IOnlineImageLoader;
import io.adaptivecards.renderer.IActionLayoutRenderer;
import io.adaptivecards.renderer.IBaseActionElementRenderer;
import io.adaptivecards.renderer.IOnlineMediaLoader;
import io.adaptivecards.renderer.RenderedAdaptiveCard;
import io.adaptivecards.renderer.action.ActionElementRenderer;
import io.adaptivecards.renderer.ActionLayoutRenderer;
import io.adaptivecards.renderer.actionhandler.ICardActionHandler;
import io.adaptivecards.objectmodel.BaseCardElement;
import io.adaptivecards.objectmodel.BaseCardElementVector;
import io.adaptivecards.objectmodel.CardElementType;
import io.adaptivecards.objectmodel.HostConfig;
import io.adaptivecards.renderer.IBaseCardElementRenderer;
import io.adaptivecards.renderer.input.ChoiceSetInputRenderer;
import io.adaptivecards.renderer.input.DateInputRenderer;
import io.adaptivecards.renderer.input.NumberInputRenderer;
import io.adaptivecards.renderer.input.TextInputRenderer;
import io.adaptivecards.renderer.input.TimeInputRenderer;
import io.adaptivecards.renderer.input.ToggleInputRenderer;
import io.adaptivecards.renderer.inputhandler.IInputWatcher;
import io.adaptivecards.renderer.readonly.ColumnRenderer;
import io.adaptivecards.renderer.readonly.ColumnSetRenderer;
import io.adaptivecards.renderer.readonly.ContainerRenderer;
import io.adaptivecards.renderer.readonly.FactSetRenderer;
import io.adaptivecards.renderer.readonly.ImageRenderer;
import io.adaptivecards.renderer.readonly.ImageSetRenderer;
import io.adaptivecards.renderer.readonly.MediaRenderer;
import io.adaptivecards.renderer.readonly.TextBlockRenderer;

import java.util.HashMap;

public class CardRendererRegistration
{
    private CardRendererRegistration()
    {
        // Register Readonly Renderers
        registerRenderer(AdaptiveCardObjectModel.CardElementTypeToString(CardElementType.Column), ColumnRenderer.getInstance());
        registerRenderer(AdaptiveCardObjectModel.CardElementTypeToString(CardElementType.ColumnSet), ColumnSetRenderer.getInstance());
        registerRenderer(AdaptiveCardObjectModel.CardElementTypeToString(CardElementType.Container), ContainerRenderer.getInstance());
        registerRenderer(AdaptiveCardObjectModel.CardElementTypeToString(CardElementType.FactSet), FactSetRenderer.getInstance());
        registerRenderer(AdaptiveCardObjectModel.CardElementTypeToString(CardElementType.Image), ImageRenderer.getInstance());
        registerRenderer(AdaptiveCardObjectModel.CardElementTypeToString(CardElementType.ImageSet), ImageSetRenderer.getInstance());
        registerRenderer(AdaptiveCardObjectModel.CardElementTypeToString(CardElementType.Media), MediaRenderer.getInstance());
        registerRenderer(AdaptiveCardObjectModel.CardElementTypeToString(CardElementType.TextBlock), TextBlockRenderer.getInstance());

        // Register Input Renderers
        registerRenderer(AdaptiveCardObjectModel.CardElementTypeToString(CardElementType.TextInput), TextInputRenderer.getInstance());
        registerRenderer(AdaptiveCardObjectModel.CardElementTypeToString(CardElementType.NumberInput), NumberInputRenderer.getInstance());
        registerRenderer(AdaptiveCardObjectModel.CardElementTypeToString(CardElementType.DateInput), DateInputRenderer.getInstance());
        registerRenderer(AdaptiveCardObjectModel.CardElementTypeToString(CardElementType.TimeInput), TimeInputRenderer.getInstance());
        registerRenderer(AdaptiveCardObjectModel.CardElementTypeToString(CardElementType.ToggleInput), ToggleInputRenderer.getInstance());
        registerRenderer(AdaptiveCardObjectModel.CardElementTypeToString(CardElementType.ChoiceSetInput), ChoiceSetInputRenderer.getInstance());

        // Register Action Renderer
        m_actionRenderer = ActionElementRenderer.getInstance();
        m_actionLayoutRenderer = ActionLayoutRenderer.getInstance();
    }

    public static CardRendererRegistration getInstance()
    {
        if (s_instance == null)
        {
            s_instance = new CardRendererRegistration();
        }

        return s_instance;
    }

    public void registerRenderer(String cardElementType, IBaseCardElementRenderer renderer)
    {
<<<<<<< HEAD
        if (TextUtils.isEmpty(cardElementType) || CardElementType.Unsupported.toString().equals(cardElementType))
=======
        if (TextUtils.isEmpty(cardElementType))
>>>>>>> eeab854d
        {
            throw new IllegalArgumentException("cardElementType is null or unsupported");
        }
        if (renderer == null)
        {
            throw new IllegalArgumentException("renderer is null");
        }

        m_typeToRendererMap.put(cardElementType, renderer);
    }

    public IBaseCardElementRenderer getRenderer(String cardElementType)
    {
        return m_typeToRendererMap.get(cardElementType);
    }

    public void setInputWatcher(IInputWatcher inputWatcher) {
        m_InputWatcher = inputWatcher;
    }

    public IInputWatcher getInputWatcher() {
        return m_InputWatcher;
    }

    public void notifyInputChange(String id, String value)
    {
        if (m_InputWatcher != null)
        {
            m_InputWatcher.onInputChange(id, value);
        }
    }

    public void registerOnlineImageLoader(IOnlineImageLoader imageLoader)
    {
        m_onlineImageLoader = imageLoader;
    }

    public  IOnlineImageLoader getOnlineImageLoader()
    {
        return m_onlineImageLoader;
    }

    public void registerActionRenderer(IBaseActionElementRenderer actionRenderer)
    {
        m_actionRenderer = actionRenderer;
    }

    public IBaseActionElementRenderer getActionRenderer()
    {
        return m_actionRenderer;
    }

    public void registerActionLayoutRenderer(IActionLayoutRenderer actionLayoutRenderer)
    {
        m_actionLayoutRenderer = actionLayoutRenderer;
    }

    public IOnlineMediaLoader getOnlineMediaLoader()
    {
        return m_onlineMediaLoader;
    }

    public void registerOnlineMediaLoader(IOnlineMediaLoader onlineMediaLoader)
    {
        m_onlineMediaLoader = onlineMediaLoader;
    }

    public IDataUriImageLoader getDataUriImageLoader()
    {
        return m_dataUriImageLoader;
    }

    public void registerDataUriImageLoader(IDataUriImageLoader dataUriImageLoader)
    {
        m_dataUriImageLoader = dataUriImageLoader;
    }

    public IActionLayoutRenderer getActionLayoutRenderer()
    {
        return m_actionLayoutRenderer;
    }

    public View render(
            RenderedAdaptiveCard renderedCard,
            Context context,
            FragmentManager fragmentManager,
            ViewGroup viewGroup,
            Object tag,
            BaseCardElementVector baseCardElementList,
            ICardActionHandler cardActionHandler,
            HostConfig hostConfig,
            ContainerStyle containerStyle)
    {
        long size;
        if (baseCardElementList == null || (size = baseCardElementList.size()) <= 0)
        {
            return viewGroup;
        }

        LinearLayout layout = new LinearLayout(context);
        layout.setTag(tag);
        layout.setLayoutParams(new LinearLayout.LayoutParams(ViewGroup.LayoutParams.MATCH_PARENT, ViewGroup.LayoutParams.MATCH_PARENT, 1));
        layout.setOrientation(LinearLayout.VERTICAL);

        VerticalContentAlignment verticalContentAlignment = VerticalContentAlignment.Top;

        if(tag instanceof BaseCardElement)
        {
            if(tag instanceof Column)
            {
                Column column = (Column)tag;
                verticalContentAlignment = column.GetVerticalContentAlignment();
            }
            else if(tag instanceof Container)
            {
                Container container = (Container)tag;
                verticalContentAlignment = container.GetVerticalContentAlignment();
            }
        }
        else if(tag instanceof AdaptiveCard)
        {
            AdaptiveCard adaptiveCard = (AdaptiveCard)tag;
            verticalContentAlignment = adaptiveCard.GetVerticalContentAlignment();
        }

        if(verticalContentAlignment != VerticalContentAlignment.Top)
        {
            LinearLayout verticalAlignmentLayout = new LinearLayout(context);
            verticalAlignmentLayout.setOrientation(LinearLayout.HORIZONTAL);
            verticalAlignmentLayout.setLayoutParams(new LinearLayout.LayoutParams(ViewGroup.LayoutParams.MATCH_PARENT, ViewGroup.LayoutParams.MATCH_PARENT, 1));
            layout.setLayoutParams(new LinearLayout.LayoutParams(ViewGroup.LayoutParams.MATCH_PARENT, ViewGroup.LayoutParams.WRAP_CONTENT));

            if (verticalContentAlignment == VerticalContentAlignment.Center)
            {
                verticalAlignmentLayout.setGravity(Gravity.CENTER_VERTICAL);
            }
            else
            {
                verticalAlignmentLayout.setGravity(Gravity.BOTTOM);
            }

            verticalAlignmentLayout.addView(layout);

            if(viewGroup != null)
            {
                viewGroup.addView(verticalAlignmentLayout);
            }
        }
        else
        {
            if (viewGroup != null)
            {
                viewGroup.addView(layout);
            }
        }

        for (int i = 0; i < size; i++)
        {
            BaseCardElement cardElement = baseCardElementList.get(i);
            IBaseCardElementRenderer renderer = m_typeToRendererMap.get(cardElement.GetElementTypeString());
            if (renderer == null)
            {
                renderedCard.addWarning(new AdaptiveWarning(AdaptiveWarning.UNKNOWN_ELEMENT_TYPE,"Unsupported card element type: " + cardElement.GetElementTypeString()));
                continue;
            }

            renderer.render(renderedCard, context, fragmentManager, layout, cardElement, cardActionHandler, hostConfig, containerStyle);
        }

        return layout;
    }

    private static CardRendererRegistration s_instance = null;
    private IInputWatcher m_InputWatcher = null;
    private HashMap<String, IBaseCardElementRenderer> m_typeToRendererMap = new HashMap<String, IBaseCardElementRenderer>();
    private IBaseActionElementRenderer m_actionRenderer = null;
    private IActionLayoutRenderer m_actionLayoutRenderer = null;
    private IOnlineImageLoader m_onlineImageLoader = null;
    private IDataUriImageLoader m_dataUriImageLoader = null;
    private IOnlineMediaLoader m_onlineMediaLoader = null;
}<|MERGE_RESOLUTION|>--- conflicted
+++ resolved
@@ -87,11 +87,7 @@
 
     public void registerRenderer(String cardElementType, IBaseCardElementRenderer renderer)
     {
-<<<<<<< HEAD
-        if (TextUtils.isEmpty(cardElementType) || CardElementType.Unsupported.toString().equals(cardElementType))
-=======
         if (TextUtils.isEmpty(cardElementType))
->>>>>>> eeab854d
         {
             throw new IllegalArgumentException("cardElementType is null or unsupported");
         }
