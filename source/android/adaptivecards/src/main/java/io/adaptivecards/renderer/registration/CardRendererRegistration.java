package io.adaptivecards.renderer.registration;

import android.content.Context;
import android.support.v4.app.FragmentManager;
import android.text.TextUtils;
import android.view.Gravity;
import android.view.OrientationEventListener;
import android.view.View;
import android.view.ViewGroup;
import android.widget.LinearLayout;

import io.adaptivecards.objectmodel.AdaptiveCard;
import io.adaptivecards.objectmodel.Column;
import io.adaptivecards.objectmodel.Container;
import io.adaptivecards.objectmodel.ContainerStyle;
import io.adaptivecards.objectmodel.VerticalContentAlignment;
import io.adaptivecards.renderer.AdaptiveWarning;
import io.adaptivecards.renderer.IOnlineImageLoader;
import io.adaptivecards.renderer.IActionLayoutRenderer;
import io.adaptivecards.renderer.IBaseActionElementRenderer;
import io.adaptivecards.renderer.IOnlineMediaLoader;
import io.adaptivecards.renderer.RenderedAdaptiveCard;
import io.adaptivecards.renderer.action.ActionElementRenderer;
import io.adaptivecards.renderer.ActionLayoutRenderer;
import io.adaptivecards.renderer.actionhandler.ICardActionHandler;
import io.adaptivecards.objectmodel.BaseCardElement;
import io.adaptivecards.objectmodel.BaseCardElementVector;
import io.adaptivecards.objectmodel.CardElementType;
import io.adaptivecards.objectmodel.HostConfig;
import io.adaptivecards.renderer.IBaseCardElementRenderer;
import io.adaptivecards.renderer.input.ChoiceSetInputRenderer;
import io.adaptivecards.renderer.input.DateInputRenderer;
import io.adaptivecards.renderer.input.NumberInputRenderer;
import io.adaptivecards.renderer.input.TextInputRenderer;
import io.adaptivecards.renderer.input.TimeInputRenderer;
import io.adaptivecards.renderer.input.ToggleInputRenderer;
import io.adaptivecards.renderer.inputhandler.IInputWatcher;
import io.adaptivecards.renderer.readonly.ColumnRenderer;
import io.adaptivecards.renderer.readonly.ColumnSetRenderer;
import io.adaptivecards.renderer.readonly.ContainerRenderer;
import io.adaptivecards.renderer.readonly.FactSetRenderer;
import io.adaptivecards.renderer.readonly.ImageRenderer;
import io.adaptivecards.renderer.readonly.ImageSetRenderer;
import io.adaptivecards.renderer.readonly.MediaRenderer;
import io.adaptivecards.renderer.readonly.TextBlockRenderer;

import java.util.HashMap;

import static io.adaptivecards.objectmodel.AdaptiveCardObjectModel.CardElementTypeToString;

public class CardRendererRegistration
{
    private CardRendererRegistration()
    {
        // Register Readonly Renderers
        registerRenderer(CardElementTypeToString(CardElementType.Column), ColumnRenderer.getInstance());
        registerRenderer(CardElementTypeToString(CardElementType.ColumnSet), ColumnSetRenderer.getInstance());
        registerRenderer(CardElementTypeToString(CardElementType.Container), ContainerRenderer.getInstance());
        registerRenderer(CardElementTypeToString(CardElementType.FactSet), FactSetRenderer.getInstance());
        registerRenderer(CardElementTypeToString(CardElementType.Image), ImageRenderer.getInstance());
        registerRenderer(CardElementTypeToString(CardElementType.ImageSet), ImageSetRenderer.getInstance());
        registerRenderer(CardElementTypeToString(CardElementType.Media), MediaRenderer.getInstance());
        registerRenderer(CardElementTypeToString(CardElementType.TextBlock), TextBlockRenderer.getInstance());

        // Register Input Renderers
        registerRenderer(CardElementTypeToString(CardElementType.TextInput), TextInputRenderer.getInstance());
        registerRenderer(CardElementTypeToString(CardElementType.NumberInput), NumberInputRenderer.getInstance());
        registerRenderer(CardElementTypeToString(CardElementType.DateInput), DateInputRenderer.getInstance());
        registerRenderer(CardElementTypeToString(CardElementType.TimeInput), TimeInputRenderer.getInstance());
        registerRenderer(CardElementTypeToString(CardElementType.ToggleInput), ToggleInputRenderer.getInstance());
        registerRenderer(CardElementTypeToString(CardElementType.ChoiceSetInput), ChoiceSetInputRenderer.getInstance());

        // Register Action Renderer
        m_actionRenderer = ActionElementRenderer.getInstance();
        m_actionLayoutRenderer = ActionLayoutRenderer.getInstance();
    }

    public static CardRendererRegistration getInstance()
    {
        if (s_instance == null)
        {
            s_instance = new CardRendererRegistration();
        }

        return s_instance;
    }

    public void registerRenderer(String cardElementType, IBaseCardElementRenderer renderer)
    {
        if (TextUtils.isEmpty(cardElementType) || CardElementType.Unsupported.toString().equals(cardElementType))
        {
            throw new IllegalArgumentException("cardElementType is null or unsupported");
        }
        if (renderer == null)
        {
            throw new IllegalArgumentException("renderer is null");
        }

        m_typeToRendererMap.put(cardElementType, renderer);
    }

    public IBaseCardElementRenderer getRenderer(String cardElementType)
    {
        return m_typeToRendererMap.get(cardElementType);
    }

<<<<<<< HEAD
    public void setInputWatcher(IInputWatcher inputWatcher) {
        m_InputWatcher = inputWatcher;
    }

    public IInputWatcher getInputWatcher() {
        return m_InputWatcher;
    }

    public void notifyInputChange(String id, String value)
    {
        if (m_InputWatcher != null)
        {
            m_InputWatcher.onInputChange(id, value);
        }
=======
    public void registerOnlineImageLoader(IOnlineImageLoader imageLoader)
    {
        m_onlineImageLoader = imageLoader;
    }

    public  IOnlineImageLoader getOnlineImageLoader()
    {
        return m_onlineImageLoader;
    }

    public void registerActionRenderer(IBaseActionElementRenderer actionRenderer)
    {
        m_actionRenderer = actionRenderer;
    }

    public IBaseActionElementRenderer getActionRenderer()
    {
        return m_actionRenderer;
    }

    public void registerActionLayoutRenderer(IActionLayoutRenderer actionLayoutRenderer)
    {
        m_actionLayoutRenderer = actionLayoutRenderer;
    }

    public IOnlineMediaLoader getOnlineMediaLoader()
    {
        return m_onlineMediaLoader;
    }

    public void registerOnlineMediaLoader(IOnlineMediaLoader onlineMediaLoader)
    {
        m_onlineMediaLoader = onlineMediaLoader;
    }

    public IActionLayoutRenderer getActionLayoutRenderer()
    {
        return m_actionLayoutRenderer;
>>>>>>> 6a1e2df5
    }

    public View render(
            RenderedAdaptiveCard renderedCard,
            Context context,
            FragmentManager fragmentManager,
            ViewGroup viewGroup,
            Object tag,
            BaseCardElementVector baseCardElementList,
            ICardActionHandler cardActionHandler,
            HostConfig hostConfig,
            ContainerStyle containerStyle)
    {
        long size;
        if (baseCardElementList == null || (size = baseCardElementList.size()) <= 0)
        {
            return viewGroup;
        }

        LinearLayout layout = new LinearLayout(context);
        layout.setTag(tag);
        layout.setLayoutParams(new LinearLayout.LayoutParams(ViewGroup.LayoutParams.MATCH_PARENT, ViewGroup.LayoutParams.MATCH_PARENT, 1));
        layout.setOrientation(LinearLayout.VERTICAL);

        VerticalContentAlignment verticalContentAlignment = VerticalContentAlignment.Top;

        if(tag instanceof BaseCardElement)
        {
            if(tag instanceof Column)
            {
                Column column = (Column)tag;
                verticalContentAlignment = column.GetVerticalContentAlignment();
            }
            else if(tag instanceof Container)
            {
                Container container = (Container)tag;
                verticalContentAlignment = container.GetVerticalContentAlignment();
            }
        }
        else if(tag instanceof AdaptiveCard)
        {
            AdaptiveCard adaptiveCard = (AdaptiveCard)tag;
            verticalContentAlignment = adaptiveCard.GetVerticalContentAlignment();
        }

        if(verticalContentAlignment != VerticalContentAlignment.Top)
        {
            LinearLayout verticalAlignmentLayout = new LinearLayout(context);
            verticalAlignmentLayout.setOrientation(LinearLayout.HORIZONTAL);
            verticalAlignmentLayout.setLayoutParams(new LinearLayout.LayoutParams(ViewGroup.LayoutParams.MATCH_PARENT, ViewGroup.LayoutParams.MATCH_PARENT, 1));
            layout.setLayoutParams(new LinearLayout.LayoutParams(ViewGroup.LayoutParams.MATCH_PARENT, ViewGroup.LayoutParams.WRAP_CONTENT));

            if (verticalContentAlignment == VerticalContentAlignment.Center)
            {
                verticalAlignmentLayout.setGravity(Gravity.CENTER_VERTICAL);
            }
            else
            {
                verticalAlignmentLayout.setGravity(Gravity.BOTTOM);
            }

            verticalAlignmentLayout.addView(layout);

            if(viewGroup != null)
            {
                viewGroup.addView(verticalAlignmentLayout);
            }
        }
        else
        {
            if (viewGroup != null)
            {
                viewGroup.addView(layout);
            }
        }

        for (int i = 0; i < size; i++)
        {
            BaseCardElement cardElement = baseCardElementList.get(i);
            IBaseCardElementRenderer renderer = m_typeToRendererMap.get(cardElement.GetElementTypeString());
            if (renderer == null)
            {
                renderedCard.addWarning(new AdaptiveWarning(AdaptiveWarning.UNKNOWN_ELEMENT_TYPE,"Unsupported card element type: " + cardElement.GetElementTypeString()));
                continue;
            }

            renderer.render(renderedCard, context, fragmentManager, layout, cardElement, cardActionHandler, hostConfig, containerStyle);
        }

        return layout;
    }

    private static CardRendererRegistration s_instance = null;
    private static IInputWatcher m_InputWatcher = null;
    private HashMap<String, IBaseCardElementRenderer> m_typeToRendererMap = new HashMap<String, IBaseCardElementRenderer>();
    private IBaseActionElementRenderer m_actionRenderer = null;
    private IActionLayoutRenderer m_actionLayoutRenderer = null;
    private IOnlineImageLoader m_onlineImageLoader = null;
    private IOnlineMediaLoader m_onlineMediaLoader = null;
}<|MERGE_RESOLUTION|>--- conflicted
+++ resolved
@@ -104,7 +104,6 @@
         return m_typeToRendererMap.get(cardElementType);
     }
 
-<<<<<<< HEAD
     public void setInputWatcher(IInputWatcher inputWatcher) {
         m_InputWatcher = inputWatcher;
     }
@@ -119,7 +118,8 @@
         {
             m_InputWatcher.onInputChange(id, value);
         }
-=======
+    }
+
     public void registerOnlineImageLoader(IOnlineImageLoader imageLoader)
     {
         m_onlineImageLoader = imageLoader;
@@ -158,7 +158,6 @@
     public IActionLayoutRenderer getActionLayoutRenderer()
     {
         return m_actionLayoutRenderer;
->>>>>>> 6a1e2df5
     }
 
     public View render(
