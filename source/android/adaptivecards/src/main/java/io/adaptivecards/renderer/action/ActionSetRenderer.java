--- conflicted
+++ resolved
@@ -4,11 +4,7 @@
 
 import android.content.Context;
 import android.graphics.Color;
-<<<<<<< HEAD
-import android.support.v4.app.FragmentManager;
-=======
 import androidx.fragment.app.FragmentManager;
->>>>>>> a0c29501
 import android.util.Pair;
 import android.view.View;
 import android.view.ViewGroup;
@@ -91,17 +87,10 @@
             View actionButtonsLayout = ActionLayoutRenderer.getInstance().renderActions(renderedCard, context, fragmentManager, actionsLayout, primaryElementVector, cardActionHandler, hostConfig, renderArgs);
             if (!secondaryElementVector.isEmpty())
             {
-<<<<<<< HEAD
-                IActionLayoutRenderer overflowActionRenderer = CardRendererRegistration.getInstance().getOverflowActionLayoutRenderer();
-                //if the actionButtonsLayout is not a viewGroup, then use actionsLayout as a root.
-                ViewGroup rootActionLayout = actionButtonsLayout instanceof ViewGroup ? (ViewGroup) actionButtonsLayout : actionsLayout;
-                overflowActionRenderer.renderActions(renderedCard, context, fragmentManager, rootActionLayout, secondaryElementVector, cardActionHandler, hostConfig, renderArgs);
-=======
                 IActionLayoutRenderer secondaryActionLayoutRenderer = CardRendererRegistration.getInstance().getOverflowActionLayoutRenderer();
                 //if the actionButtonsLayout is not a viewGroup, then use actionsLayout as a root.
                 ViewGroup rootActionLayout = actionButtonsLayout instanceof ViewGroup ? (ViewGroup) actionButtonsLayout : actionsLayout;
                 secondaryActionLayoutRenderer.renderActions(renderedCard, context, fragmentManager, rootActionLayout, secondaryElementVector, cardActionHandler, hostConfig, renderArgs);
->>>>>>> a0c29501
             }
         }
         catch (Exception e) {}
