/* ----------------------------------------------------------------------------
 * This file was automatically generated by SWIG (http://www.swig.org).
 * Version 4.0.0
 *
 * Do not make changes to this file unless you know what you are doing--modify
 * the SWIG interface file instead.
 * ----------------------------------------------------------------------------- */

package io.adaptivecards.objectmodel;

public class Container extends CollectionTypeElement {
  private transient long swigCPtr;
  private transient boolean swigCMemOwnDerived;

  protected Container(long cPtr, boolean cMemoryOwn) {
    super(AdaptiveCardObjectModelJNI.Container_SWIGSmartPtrUpcast(cPtr), true);
    swigCMemOwnDerived = cMemoryOwn;
    swigCPtr = cPtr;
  }

  protected static long getCPtr(Container obj) {
    return (obj == null) ? 0 : obj.swigCPtr;
  }

  protected void swigSetCMemOwn(boolean own) {
    swigCMemOwnDerived = own;
    super.swigSetCMemOwn(own);
  }

  protected void finalize() {
    delete();
  }

  public synchronized void delete() {
    if (swigCPtr != 0) {
      if (swigCMemOwnDerived) {
        swigCMemOwnDerived = false;
        AdaptiveCardObjectModelJNI.delete_Container(swigCPtr);
      }
      swigCPtr = 0;
    }
    super.delete();
  }

  public Container() {
    this(AdaptiveCardObjectModelJNI.new_Container__SWIG_0(), true);
  }

  public Container(Container arg0) {
    this(AdaptiveCardObjectModelJNI.new_Container__SWIG_1(Container.getCPtr(arg0), arg0), true);
  }

  public JsonValue SerializeToJsonValue() {
    return new JsonValue(AdaptiveCardObjectModelJNI.Container_SerializeToJsonValue(swigCPtr, this), true);
  }

  public BaseCardElementVector GetItems() {
    return new BaseCardElementVector(AdaptiveCardObjectModelJNI.Container_GetItems__SWIG_0(swigCPtr, this), false);
  }

<<<<<<< HEAD
=======
  public ContainerStyle GetStyle() {
    return ContainerStyle.swigToEnum(AdaptiveCardObjectModelJNI.Container_GetStyle(swigCPtr, this));
  }

  public void SetStyle(ContainerStyle value) {
    AdaptiveCardObjectModelJNI.Container_SetStyle(swigCPtr, this, value.swigValue());
  }

  public BaseActionElement GetSelectAction() {
    long cPtr = AdaptiveCardObjectModelJNI.Container_GetSelectAction(swigCPtr, this);
    return (cPtr == 0) ? null : new BaseActionElement(cPtr, true);
  }

  public void SetSelectAction(BaseActionElement action) {
    AdaptiveCardObjectModelJNI.Container_SetSelectAction(swigCPtr, this, BaseActionElement.getCPtr(action), action);
  }

  public void SetLanguage(String value) {
    AdaptiveCardObjectModelJNI.Container_SetLanguage(swigCPtr, this, value);
  }

  public VerticalContentAlignment GetVerticalContentAlignment() {
    return VerticalContentAlignment.swigToEnum(AdaptiveCardObjectModelJNI.Container_GetVerticalContentAlignment(swigCPtr, this));
  }

  public void SetVerticalContentAlignment(VerticalContentAlignment value) {
    AdaptiveCardObjectModelJNI.Container_SetVerticalContentAlignment(swigCPtr, this, value.swigValue());
  }

  public BackgroundImage GetBackgroundImage() {
    long cPtr = AdaptiveCardObjectModelJNI.Container_GetBackgroundImage(swigCPtr, this);
    return (cPtr == 0) ? null : new BackgroundImage(cPtr, true);
  }

  public void SetBackgroundImage(BackgroundImage value) {
    AdaptiveCardObjectModelJNI.Container_SetBackgroundImage(swigCPtr, this, BackgroundImage.getCPtr(value), value);
  }

>>>>>>> 7c83fb2b
  public void GetResourceInformation(RemoteResourceInformationVector resourceInfo) {
    AdaptiveCardObjectModelJNI.Container_GetResourceInformation(swigCPtr, this, RemoteResourceInformationVector.getCPtr(resourceInfo), resourceInfo);
  }

  public static Container dynamic_cast(BaseCardElement baseCardElement) {
    long cPtr = AdaptiveCardObjectModelJNI.Container_dynamic_cast(BaseCardElement.getCPtr(baseCardElement), baseCardElement);
    return (cPtr == 0) ? null : new Container(cPtr, true);
  }

}<|MERGE_RESOLUTION|>--- conflicted
+++ resolved
@@ -58,37 +58,6 @@
     return new BaseCardElementVector(AdaptiveCardObjectModelJNI.Container_GetItems__SWIG_0(swigCPtr, this), false);
   }
 
-<<<<<<< HEAD
-=======
-  public ContainerStyle GetStyle() {
-    return ContainerStyle.swigToEnum(AdaptiveCardObjectModelJNI.Container_GetStyle(swigCPtr, this));
-  }
-
-  public void SetStyle(ContainerStyle value) {
-    AdaptiveCardObjectModelJNI.Container_SetStyle(swigCPtr, this, value.swigValue());
-  }
-
-  public BaseActionElement GetSelectAction() {
-    long cPtr = AdaptiveCardObjectModelJNI.Container_GetSelectAction(swigCPtr, this);
-    return (cPtr == 0) ? null : new BaseActionElement(cPtr, true);
-  }
-
-  public void SetSelectAction(BaseActionElement action) {
-    AdaptiveCardObjectModelJNI.Container_SetSelectAction(swigCPtr, this, BaseActionElement.getCPtr(action), action);
-  }
-
-  public void SetLanguage(String value) {
-    AdaptiveCardObjectModelJNI.Container_SetLanguage(swigCPtr, this, value);
-  }
-
-  public VerticalContentAlignment GetVerticalContentAlignment() {
-    return VerticalContentAlignment.swigToEnum(AdaptiveCardObjectModelJNI.Container_GetVerticalContentAlignment(swigCPtr, this));
-  }
-
-  public void SetVerticalContentAlignment(VerticalContentAlignment value) {
-    AdaptiveCardObjectModelJNI.Container_SetVerticalContentAlignment(swigCPtr, this, value.swigValue());
-  }
-
   public BackgroundImage GetBackgroundImage() {
     long cPtr = AdaptiveCardObjectModelJNI.Container_GetBackgroundImage(swigCPtr, this);
     return (cPtr == 0) ? null : new BackgroundImage(cPtr, true);
@@ -98,7 +67,6 @@
     AdaptiveCardObjectModelJNI.Container_SetBackgroundImage(swigCPtr, this, BackgroundImage.getCPtr(value), value);
   }
 
->>>>>>> 7c83fb2b
   public void GetResourceInformation(RemoteResourceInformationVector resourceInfo) {
     AdaptiveCardObjectModelJNI.Container_GetResourceInformation(swigCPtr, this, RemoteResourceInformationVector.getCPtr(resourceInfo), resourceInfo);
   }
