package io.adaptivecards.renderer.readonly;

import android.content.Context;
import android.support.v4.app.FragmentManager;
import android.text.TextUtils;
import android.view.Gravity;
import android.view.View;
import android.view.ViewGroup;
import android.widget.GridLayout;
import android.widget.LinearLayout;
import android.widget.TableLayout;
import android.widget.TableRow;
import android.widget.TextView;

import io.adaptivecards.objectmodel.ContainerStyle;
import io.adaptivecards.objectmodel.HeightType;
import io.adaptivecards.renderer.RenderedAdaptiveCard;
import io.adaptivecards.renderer.Util;
import io.adaptivecards.renderer.actionhandler.ICardActionHandler;
import io.adaptivecards.renderer.inputhandler.IInputHandler;
import io.adaptivecards.objectmodel.BaseCardElement;
import io.adaptivecards.objectmodel.Fact;
import io.adaptivecards.objectmodel.FactVector;
import io.adaptivecards.objectmodel.HostConfig;
import io.adaptivecards.objectmodel.FactSet;
import io.adaptivecards.objectmodel.TextConfig;
import io.adaptivecards.renderer.BaseCardElementRenderer;

import java.util.Vector;

public class FactSetRenderer extends BaseCardElementRenderer
{
    private FactSetRenderer()
    {
    }

    public static FactSetRenderer getInstance()
    {
        if (s_instance == null)
        {
            s_instance = new FactSetRenderer();
        }

        return s_instance;
    }

    static TextView createTextView(Context context, String text, TextConfig textConfig, HostConfig hostConfig, long spacing, ContainerStyle containerStyle)
    {
        TextView textView = new TextView(context);
        textView.setText(text);

        TextBlockRenderer.setTextColor(textView, textConfig.getColor(), hostConfig, textConfig.getIsSubtle(), containerStyle);
        TextBlockRenderer.setTextSize(context, textView, textConfig.getSize(), hostConfig);
        TextBlockRenderer.getInstance().setTextFormat(textView, hostConfig.getFontFamily(), textConfig.getWeight());
        textView.setSingleLine(!textConfig.getWrap());
        textView.setMaxWidth(Util.dpToPixels(context, textConfig.getMaxWidth()));
        textView.setEllipsize(TextUtils.TruncateAt.END);

        textView.setPaddingRelative(0, 0, (int)spacing,0);
        return textView;
    }

    @Override
    public View render(
            RenderedAdaptiveCard renderedCard,
            Context context,
            FragmentManager fragmentManager,
            ViewGroup viewGroup,
            BaseCardElement baseCardElement,
            ICardActionHandler cardActionHandler,
            HostConfig hostConfig,
            ContainerStyle containerStyle)
    {
        FactSet factSet = null;
        if (baseCardElement instanceof FactSet)
        {
            factSet = (FactSet) baseCardElement;
        }
        else if ((factSet = FactSet.dynamic_cast(baseCardElement)) == null)
        {
            throw new InternalError("Unable to convert BaseCardElement to FactSet object model.");
        }

        setSpacingAndSeparator(context, viewGroup, factSet.GetSpacing(), factSet.GetSeparator(), hostConfig, true);

<<<<<<< HEAD
        GridLayout gridLayout = new GridLayout(context);
        gridLayout.setTag(factSet);
        if( factSet.GetHeight() == HeightType.Stretch )
        {
            gridLayout.setLayoutParams(new LinearLayout.LayoutParams(LinearLayout.LayoutParams.MATCH_PARENT, LinearLayout.LayoutParams.MATCH_PARENT, 1));
        }
        else
        {
            gridLayout.setLayoutParams(new LinearLayout.LayoutParams(LinearLayout.LayoutParams.MATCH_PARENT, LinearLayout.LayoutParams.WRAP_CONTENT));
        }

        gridLayout.setColumnCount(2);
=======
        TableLayout tableLayout = new TableLayout(context);
        tableLayout.setTag(factSet);
        tableLayout.setColumnShrinkable(1, true);
        HeightType height = factSet.GetHeight();

        if(height == HeightType.Stretch)
        {
            tableLayout.setLayoutParams(new TableLayout.LayoutParams(TableLayout.LayoutParams.WRAP_CONTENT, TableLayout.LayoutParams.MATCH_PARENT, 1));
        }
        else
        {
            tableLayout.setLayoutParams(new TableLayout.LayoutParams(TableLayout.LayoutParams.WRAP_CONTENT, TableLayout.LayoutParams.WRAP_CONTENT));
        }
>>>>>>> 5ee6398b

        FactVector factVector = factSet.GetFacts();
        long factVectorSize = factVector.size();
        long spacing = hostConfig.getFactSet().getSpacing();

        for (int i = 0; i < factVectorSize; i++)
        {
            Fact fact = factVector.get(i);
            TableRow factRow = new TableRow(context);

            if( height == HeightType.Stretch )
            {
                factRow.setLayoutParams(new TableRow.LayoutParams(TableRow.LayoutParams.MATCH_PARENT, TableRow.LayoutParams.MATCH_PARENT, 1));
            }
            else
            {
                factRow.setLayoutParams(new TableRow.LayoutParams(TableRow.LayoutParams.MATCH_PARENT, TableRow.LayoutParams.WRAP_CONTENT));
            }

            factRow.addView(createTextView(context, fact.GetTitle(), hostConfig.getFactSet().getTitle(), hostConfig, spacing, containerStyle));
            factRow.addView(createTextView(context, fact.GetValue(), hostConfig.getFactSet().getValue(), hostConfig, 0, containerStyle));
            tableLayout.addView(factRow);
        }

        viewGroup.addView(tableLayout);
        return tableLayout;
    }

    private static FactSetRenderer s_instance = null;
}<|MERGE_RESOLUTION|>--- conflicted
+++ resolved
@@ -83,20 +83,6 @@
 
         setSpacingAndSeparator(context, viewGroup, factSet.GetSpacing(), factSet.GetSeparator(), hostConfig, true);
 
-<<<<<<< HEAD
-        GridLayout gridLayout = new GridLayout(context);
-        gridLayout.setTag(factSet);
-        if( factSet.GetHeight() == HeightType.Stretch )
-        {
-            gridLayout.setLayoutParams(new LinearLayout.LayoutParams(LinearLayout.LayoutParams.MATCH_PARENT, LinearLayout.LayoutParams.MATCH_PARENT, 1));
-        }
-        else
-        {
-            gridLayout.setLayoutParams(new LinearLayout.LayoutParams(LinearLayout.LayoutParams.MATCH_PARENT, LinearLayout.LayoutParams.WRAP_CONTENT));
-        }
-
-        gridLayout.setColumnCount(2);
-=======
         TableLayout tableLayout = new TableLayout(context);
         tableLayout.setTag(factSet);
         tableLayout.setColumnShrinkable(1, true);
@@ -110,7 +96,6 @@
         {
             tableLayout.setLayoutParams(new TableLayout.LayoutParams(TableLayout.LayoutParams.WRAP_CONTENT, TableLayout.LayoutParams.WRAP_CONTENT));
         }
->>>>>>> 5ee6398b
 
         FactVector factVector = factSet.GetFacts();
         long factVectorSize = factVector.size();
