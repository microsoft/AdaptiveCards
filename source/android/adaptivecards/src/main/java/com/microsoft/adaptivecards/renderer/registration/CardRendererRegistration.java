--- conflicted
+++ resolved
@@ -69,11 +69,7 @@
 
     public void registerRenderer(String cardElementType, IBaseCardElementRenderer renderer)
     {
-<<<<<<< HEAD
         if (TextUtils.isEmpty(cardElementType) || CardElementType.Unsupported.toString().equals(cardElementType))
-=======
-        if (cardElementType == null || cardElementType == CardElementType.Unsupported)
->>>>>>> 6ecc442d
         {
             throw new IllegalArgumentException("cardElementType is null or unsupported");
         }
@@ -121,7 +117,7 @@
             IBaseCardElementRenderer renderer = m_typeToRendererMap.get(cardElement.GetElementType().toString());
             if (renderer == null)
             {
-                Toast.makeText(context, "Unsupported card element type: " + cardElement.GetElementType().toString(), Toast.LENGTH_SHORT);
+                Toast.makeText(context, "Unsupported card element type: " + cardElement.GetElementType().toString(), Toast.LENGTH_SHORT).show();
                 continue;
             }
 
