<?xml version="1.0" encoding="utf-8"?>
<resources>
    <attr name="adaptiveActionPositive" format="reference" />
    <attr name="adaptiveActionDestructive" format="reference" />
    <attr name="adaptiveInlineAction" format="reference" />
    <attr name="adaptiveInlineActionImage" format="reference" />
    <attr name="adaptiveShowCardAction" format="reference" />
    <style name="adaptiveInlineAction" format="reference" />
    <style name="adaptiveInlineActionImage" format="reference" />

<<<<<<< HEAD
    <attr name="adaptiveUsingCustomInputs" format="boolean" />
=======
    <attr name="adaptiveUsingCustomTextInputs" format="boolean" />
    <attr name="adaptiveUsingCustomChoiceSetInputs" format="boolean" />
>>>>>>> 449fda0b
    <declare-styleable name="adaptiveCustomInputState">
        <attr name="adaptive_state_input_invalid" format="boolean" />
    </declare-styleable>
</resources><|MERGE_RESOLUTION|>--- conflicted
+++ resolved
@@ -7,13 +7,8 @@
     <attr name="adaptiveShowCardAction" format="reference" />
     <style name="adaptiveInlineAction" format="reference" />
     <style name="adaptiveInlineActionImage" format="reference" />
-
-<<<<<<< HEAD
-    <attr name="adaptiveUsingCustomInputs" format="boolean" />
-=======
     <attr name="adaptiveUsingCustomTextInputs" format="boolean" />
     <attr name="adaptiveUsingCustomChoiceSetInputs" format="boolean" />
->>>>>>> 449fda0b
     <declare-styleable name="adaptiveCustomInputState">
         <attr name="adaptive_state_input_invalid" format="boolean" />
     </declare-styleable>
