/* File : AdaptiveCardObjectModel.i */

namespace std {
    template <class T> class enable_shared_from_this {
    public:
        shared_ptr<T> shared_from_this();
    protected:
        enable_shared_from_this();
        enable_shared_from_this(const enable_shared_from_this &);
        ~enable_shared_from_this();
    };
}


%module(directors="1") AdaptiveCardObjectModel;

%rename (CTime) tm;
struct tm {
    %rename (Sec) tm_sec;
    %rename (Min) tm_min;
    %rename (Hour) tm_hour;
    %rename (MDay) tm_mday;
    %rename (Mon) tm_mon;
    %rename (Year) tm_year;
    %rename (WDay) tm_wday;
    %rename (YDay) tm_yday;
    %rename (IsDst) tm_isdst;
    int tm_sec;
    int tm_min;
    int tm_hour;
    int tm_mday;
    int tm_mon;
    int tm_year;
    int tm_wday;
    int tm_yday;
    int tm_isdst;
};

%include <std_string.i>
%include <std_shared_ptr.i>
%include <std_vector.i>
%include <std_wstring.i>
%include "enums.swg"
%javaconst(1);

%pragma(java) jniclasscode=%{
    static {
        try {
            System.loadLibrary("adaptivecards-native-lib");
        } catch (UnsatisfiedLinkError e) {
            System.err.println("Native code library failed to load. \n" + e);
            System.exit(1);
        }
    }
%}

#define __ANDROID__ 1

%{
#include "pch.h"
#include <memory>
#include <time.h>
#include "../../../shared/cpp/ObjectModel/EnumMagic.h"
#include "../../../shared/cpp/ObjectModel/Enums.h"
#include "../../../shared/cpp/ObjectModel/AdaptiveBase64Util.h"
#include "../../../shared/cpp/ObjectModel/RemoteResourceInformation.h"
#include "../../../shared/cpp/ObjectModel/BaseCardElement.h"
#include "../../../shared/cpp/ObjectModel/BaseActionElement.h"
#include "../../../shared/cpp/ObjectModel/BaseInputElement.h"
#include "../../../shared/cpp/ObjectModel/AdaptiveCardParseWarning.h"
#include "../../../shared/cpp/ObjectModel/ActionParserRegistration.h"
#include "../../../shared/cpp/ObjectModel/ElementParserRegistration.h"
#include "../../../shared/cpp/ObjectModel/Container.h"
#include "../../../shared/cpp/ObjectModel/Image.h"
#include "../../../shared/cpp/ObjectModel/ImageSet.h"
#include "../../../shared/cpp/ObjectModel/Column.h"
#include "../../../shared/cpp/ObjectModel/ColumnSet.h"
#include "../../../shared/cpp/ObjectModel/ChoiceInput.h"
#include "../../../shared/cpp/ObjectModel/ChoiceSetInput.h"
#include "../../../shared/cpp/ObjectModel/DateInput.h"
#include "../../../shared/cpp/ObjectModel/NumberInput.h"
#include "../../../shared/cpp/ObjectModel/TextInput.h"
#include "../../../shared/cpp/ObjectModel/TimeInput.h"
#include "../../../shared/cpp/ObjectModel/ToggleInput.h"
#include "../../../shared/cpp/ObjectModel/OpenUrlAction.h"
#include "../../../shared/cpp/ObjectModel/ShowCardAction.h"
#include "../../../shared/cpp/ObjectModel/SubmitAction.h"
#include "../../../shared/cpp/ObjectModel/ParseContext.h"
#include "../../../shared/cpp/ObjectModel/ParseResult.h"
#include "../../../shared/cpp/ObjectModel/SharedAdaptiveCard.h"
#include "../../../shared/cpp/ObjectModel/AdaptiveCardParseException.h"
#include "../../../shared/cpp/ObjectModel/HostConfig.h"
#include "../../../shared/cpp/ObjectModel/MarkDownParser.h"
#include "../../../shared/cpp/ObjectModel/DateTimePreparsedToken.h"
#include "../../../shared/cpp/ObjectModel/DateTimePreparser.h"
#include "../../../shared/cpp/ObjectModel/Fact.h"
#include "../../../shared/cpp/ObjectModel/FactSet.h"
#include "../../../shared/cpp/ObjectModel/TextBlock.h"
#include "../../../shared/cpp/ObjectModel/ActionSet.h"
#include "../../../shared/cpp/ObjectModel/MediaSource.h"
#include "../../../shared/cpp/ObjectModel/Media.h"
#include "../../../shared/cpp/ObjectModel/ToggleVisibilityAction.h"
#include "../../../shared/cpp/ObjectModel/ToggleVisibilityTarget.h"
%}

%shared_ptr(AdaptiveCards::BaseActionElement)
%shared_ptr(AdaptiveCards::BaseCardElement)
%shared_ptr(AdaptiveCards::BaseInputElement)
%shared_ptr(AdaptiveCards::ActionElementParser)
%shared_ptr(AdaptiveCards::BaseCardElementParser)
%shared_ptr(AdaptiveCards::ElementParserRegistration)
%shared_ptr(AdaptiveCards::ActionParserRegistration)
%shared_ptr(AdaptiveCards::Container)
%shared_ptr(AdaptiveCards::TextBlock)
%shared_ptr(AdaptiveCards::Image)
%shared_ptr(AdaptiveCards::ImageSet)
%shared_ptr(AdaptiveCards::Column)
%shared_ptr(AdaptiveCards::ColumnSet)
%shared_ptr(AdaptiveCards::Fact)
%shared_ptr(AdaptiveCards::FactSet)
%shared_ptr(AdaptiveCards::ChoiceInput)
%shared_ptr(AdaptiveCards::ChoiceSetInput)
%shared_ptr(AdaptiveCards::DateInput)
%shared_ptr(AdaptiveCards::NumberInput)
%shared_ptr(AdaptiveCards::TextInput)
%shared_ptr(AdaptiveCards::TimeInput)
%shared_ptr(AdaptiveCards::ToggleInput)
%shared_ptr(AdaptiveCards::OpenUrlAction)
%shared_ptr(AdaptiveCards::ShowCardAction)
%shared_ptr(AdaptiveCards::SubmitAction)
%shared_ptr(AdaptiveCards::AdaptiveCardParseWarning)
%shared_ptr(AdaptiveCards::ParseContext)
%shared_ptr(AdaptiveCards::ParseResult)
%shared_ptr(AdaptiveCards::RemoteResourceInformation)
%shared_ptr(AdaptiveCards::AdaptiveCard)
%shared_ptr(AdaptiveCards::ContainerParser)
%shared_ptr(AdaptiveCards::TextBlockParser)
%shared_ptr(AdaptiveCards::ImageParser)
%shared_ptr(AdaptiveCards::ColumnSetParser)
%shared_ptr(AdaptiveCards::FactSetParser)
%shared_ptr(AdaptiveCards::ChoiceSetInputParser)
%shared_ptr(AdaptiveCards::NumberInputParser)
%shared_ptr(AdaptiveCards::TextInputParser)
%shared_ptr(AdaptiveCards::TimeInputParser)
%shared_ptr(AdaptiveCards::ToggleInputParser)
%shared_ptr(AdaptiveCards::OpenUrlActionParser)
%shared_ptr(AdaptiveCards::ShowCardActionParser)
%shared_ptr(AdaptiveCards::SubmitActionParser)
%shared_ptr(AdaptiveCards::ImageSetParser)
%shared_ptr(AdaptiveCards::DateInputParser)
%shared_ptr(AdaptiveCards::DateTimePreparsedToken)
%shared_ptr(AdaptiveCards::MediaSource)
%shared_ptr(AdaptiveCards::Media)
%shared_ptr(AdaptiveCards::MediaParser)
%shared_ptr(AdaptiveCards::ToggleVisibilityTarget)
%shared_ptr(AdaptiveCards::ToggleVisibilityAction)
%shared_ptr(AdaptiveCards::ToggleVisibilityActionParser)
%shared_ptr(AdaptiveCards::ActionSet)
%shared_ptr(AdaptiveCards::ActionSetParser)

namespace Json {
    %rename(JsonValue) Value;
    class Value { };

    %extend Value {
        std::string getString() {
            Json::FastWriter fastWriter;
            std::string jsonString = fastWriter.write(*self);
            return jsonString;
        }
    }
}

%feature("director", assumeoverride=1) AdaptiveCards::BaseCardElementParser;
%feature("director", assumeoverride=1) AdaptiveCards::ActionElementParser;

%typemap(in,numinputs=0) JNIEnv *jenv "$1 = jenv;"
%extend AdaptiveCards::BaseCardElement {
    // return the underlying Java object if this is a Director, or null otherwise
    jobject swigOriginalObject(JNIEnv *jenv) {
        Swig::Director *dir = dynamic_cast<Swig::Director*>($self);
        if (dir) {
            return dir->swig_get_self(jenv);
        }
        return NULL;
    }
}

%typemap(javacode) AdaptiveCards::BaseCardElement %{
  // check if the C++ code finds an object and just return ourselves if it doesn't
  public BaseCardElement findImplObj() {
     Object o = swigOriginalObject();
     return o != null ? ($javaclassname)o : this;
  }
%}

%feature("director") AdaptiveCards::BaseCardElement;

%typemap(in,numinputs=0) JNIEnv *jenv "$1 = jenv;"
%extend AdaptiveCards::BaseActionElement {
    // return the underlying Java object if this is a Director, or null otherwise
    jobject swigOriginalObject(JNIEnv *jenv) {
        Swig::Director *dir = dynamic_cast<Swig::Director*>($self);
        if (dir) {
            return dir->swig_get_self(jenv);
        }
        return NULL;
    }
}

%typemap(javacode) AdaptiveCards::BaseActionElement %{
  // check if the C++ code finds an object and just return ourselves if it doesn't
  public BaseActionElement findImplObj() {
     Object o = swigOriginalObject();
     return o != null ? ($javaclassname)o : this;
  }
%}

%feature("director") AdaptiveCards::BaseActionElement;


%typemap(javadirectorin) std::shared_ptr<AdaptiveCards::ActionParserRegistration> "new $typemap(jstype, AdaptiveCards::ActionParserRegistration)($1,true)";
%typemap(directorin,descriptor="Lio/adaptivecards/objectmodel/ActionParserRegistration;") std::shared_ptr<AdaptiveCards::ActionParserRegistration> %{
  *($&1_type*)&j$1 = new $1_type($1);
%}

%typemap(javadirectorout) std::shared_ptr<AdaptiveCards::ActionParserRegistration> "$typemap(jstype, AdaptiveCards::ActionParserRegistration).getCPtr($javacall)";
%typemap(directorout) std::shared_ptr<AdaptiveCards::ActionParserRegistration> %{
  $&1_type tmp = NULL;
  *($&1_type*)&tmp = *($&1_type*)&$input;
  if (!tmp) {
    SWIG_JavaThrowException(jenv, SWIG_JavaNullPointerException, "Attempt to dereference null $1_type");
    return NULL;
  }
  $result = *tmp;
%}

%typemap(javadirectorin) std::shared_ptr<AdaptiveCards::BaseCardElement> "new $typemap(jstype, AdaptiveCards::BaseCardElement)($1,true)";
%typemap(directorin,descriptor="Lio/adaptivecards/objectmodel/BaseCardElement;") std::shared_ptr<AdaptiveCards::BaseCardElement> %{
  *($&1_type*)&j$1 = new $1_type($1);
%}

%typemap(javadirectorout) std::shared_ptr<AdaptiveCards::BaseCardElement> "$typemap(jstype, AdaptiveCards::BaseCardElement).getCPtr($javacall)";
%typemap(directorout) std::shared_ptr<AdaptiveCards::BaseCardElement> %{
  $&1_type tmp = NULL;
  *($&1_type*)&tmp = *($&1_type*)&$input;
  if (!tmp) {
    SWIG_JavaThrowException(jenv, SWIG_JavaNullPointerException, "Attempt to dereference null $1_type");
    return NULL;
  }
  $result = *tmp;
%}

%typemap(javadirectorin) std::shared_ptr<AdaptiveCards::BaseActionElement> "new $typemap(jstype, AdaptiveCards::BaseActionElement)($1,true)";
%typemap(directorin,descriptor="Lio/adaptivecards/objectmodel/BaseActionElement;") std::shared_ptr<AdaptiveCards::BaseActionElement> %{
  *($&1_type*)&j$1 = new $1_type($1);
%}

%typemap(javadirectorout) std::shared_ptr<AdaptiveCards::BaseActionElement> "$typemap(jstype, AdaptiveCards::BaseActionElement).getCPtr($javacall)";
%typemap(directorout) std::shared_ptr<AdaptiveCards::BaseActionElement> %{
  $&1_type tmp = NULL;
  *($&1_type*)&tmp = *($&1_type*)&$input;
  if (!tmp) {
    SWIG_JavaThrowException(jenv, SWIG_JavaNullPointerException, "Attempt to dereference null $1_type");
    return NULL;
  }
  $result = *tmp;
%}

%typemap(javadirectorin) std::shared_ptr<AdaptiveCards::ElementParserRegistration> "new $typemap(jstype, AdaptiveCards::ElementParserRegistration)($1,true)";
%typemap(directorin,descriptor="Lio/adaptivecards/objectmodel/ElementParserRegistration;") std::shared_ptr<AdaptiveCards::ElementParserRegistration> %{
  *($&1_type*)&j$1 = new $1_type($1);
%}

%typemap(javadirectorout) std::shared_ptr<AdaptiveCards::ElementParserRegistration> "$typemap(jstype, AdaptiveCards::ElementParserRegistration).getCPtr($javacall)";
%typemap(directorout) std::shared_ptr<AdaptiveCards::ElementParserRegistration> %{
  $&1_type tmp = NULL;
  *($&1_type*)&tmp = *($&1_type*)&$input;
  if (!tmp) {
    SWIG_JavaThrowException(jenv, SWIG_JavaNullPointerException, "Attempt to dereference null $1_type");
    return NULL;
  }
  $result = *tmp;
%}

// Allow C++ exceptions to be handled in Java
%typemap(throws, throws="java.io.IOException") AdaptiveCards::AdaptiveCardParseException {
  jclass excep = jenv->FindClass("java/io/IOException");
  if (excep)
    jenv->ThrowNew(excep, $1.what());
  return $null;
}

// Force the CustomException Java class to extend java.lang.Exception
%typemap(javabase) AdaptiveCards::AdaptiveCardParseException "java.lang.Exception";

// Override getMessage()
%typemap(javacode) AdaptiveCards::AdaptiveCardParseException %{
  public String getMessage() {
    return what();
  }
%}

%template(RemoteResourceInformationVector) std::vector<AdaptiveCards::RemoteResourceInformation>;
%template(AdaptiveCardParseWarningVector) std::vector<std::shared_ptr<AdaptiveCards::AdaptiveCardParseWarning> >;
%template(BaseCardElementVector) std::vector<std::shared_ptr<AdaptiveCards::BaseCardElement> >;
%template(ImageVector) std::vector<std::shared_ptr<AdaptiveCards::Image> >;
%template(FactVector) std::vector<std::shared_ptr<AdaptiveCards::Fact> >;
%template(ColumnVector) std::vector<std::shared_ptr<AdaptiveCards::Column> >;
%template(ChoiceInputVector) std::vector<std::shared_ptr<AdaptiveCards::ChoiceInput> >;
%template(MediaSourceVector) std::vector<std::shared_ptr<AdaptiveCards::MediaSource> >;
%template(BaseActionElementVector) std::vector<std::shared_ptr<AdaptiveCards::BaseActionElement> >;
%template(DateTimePreparsedTokenVector) std::vector<std::shared_ptr<AdaptiveCards::DateTimePreparsedToken> >;
%template(ToggleVisibilityTargetVector) std::vector<std::shared_ptr<AdaptiveCards::ToggleVisibilityTarget> >;
%template(StringVector) std::vector<std::string>;
%template(CharVector) std::vector<char>;

%template(EnableSharedFromThisContainer) std::enable_shared_from_this<AdaptiveCards::Container>;

%exception AdaptiveCards::Container::dynamic_cast(AdaptiveCards::BaseCardElement *baseCardElement) {
    $action
    if (!result) {
        jclass excep = jenv->FindClass("java/lang/ClassCastException");
        if (excep) {
            jenv->ThrowNew(excep, "dynamic_cast exception");
        }
    }
}
%extend AdaptiveCards::Container {
    static AdaptiveCards::Container *dynamic_cast(AdaptiveCards::BaseCardElement *baseCardElement) {
        return dynamic_cast<AdaptiveCards::Container *>(baseCardElement);
    }
};

%exception AdaptiveCards::TextBlock::dynamic_cast(AdaptiveCards::BaseCardElement *baseCardElement) {
    $action
    if (!result) {
        jclass excep = jenv->FindClass("java/lang/ClassCastException");
        if (excep) {
            jenv->ThrowNew(excep, "dynamic_cast exception");
        }
    }
}
%extend AdaptiveCards::TextBlock {
    static AdaptiveCards::TextBlock *dynamic_cast(AdaptiveCards::BaseCardElement *baseCardElement) {
        return dynamic_cast<AdaptiveCards::TextBlock *>(baseCardElement);
    }
};

%exception AdaptiveCards::Image::dynamic_cast(AdaptiveCards::BaseCardElement *baseCardElement) {
    $action
    if (!result) {
        jclass excep = jenv->FindClass("java/lang/ClassCastException");
        if (excep) {
            jenv->ThrowNew(excep, "dynamic_cast exception");
        }
    }
}
%extend AdaptiveCards::Image {
    static AdaptiveCards::Image *dynamic_cast(AdaptiveCards::BaseCardElement *baseCardElement) {
        return dynamic_cast<AdaptiveCards::Image *>(baseCardElement);
    }
};

%exception AdaptiveCards::ImageSet::dynamic_cast(AdaptiveCards::BaseCardElement *baseCardElement) {
    $action
    if (!result) {
        jclass excep = jenv->FindClass("java/lang/ClassCastException");
        if (excep) {
            jenv->ThrowNew(excep, "dynamic_cast exception");
        }
    }
}
%extend AdaptiveCards::ImageSet {
    static AdaptiveCards::ImageSet *dynamic_cast(AdaptiveCards::BaseCardElement *baseCardElement) {
        return dynamic_cast<AdaptiveCards::ImageSet *>(baseCardElement);
    }
};

%exception AdaptiveCards::Column::dynamic_cast(AdaptiveCards::BaseCardElement *baseCardElement) {
    $action
    if (!result) {
        jclass excep = jenv->FindClass("java/lang/ClassCastException");
        if (excep) {
            jenv->ThrowNew(excep, "dynamic_cast exception");
        }
    }
}
%extend AdaptiveCards::Column {
    static AdaptiveCards::Column *dynamic_cast(AdaptiveCards::BaseCardElement *baseCardElement) {
        return dynamic_cast<AdaptiveCards::Column *>(baseCardElement);
    }
};

%exception AdaptiveCards::ColumnSet::dynamic_cast(AdaptiveCards::BaseCardElement *baseCardElement) {
    $action
    if (!result) {
        jclass excep = jenv->FindClass("java/lang/ClassCastException");
        if (excep) {
            jenv->ThrowNew(excep, "dynamic_cast exception");
        }
    }
}
%extend AdaptiveCards::ColumnSet {
    static AdaptiveCards::ColumnSet *dynamic_cast(AdaptiveCards::BaseCardElement *baseCardElement) {
        return dynamic_cast<AdaptiveCards::ColumnSet *>(baseCardElement);
    }
};

%exception AdaptiveCards::FactSet::dynamic_cast(AdaptiveCards::BaseCardElement *baseCardElement) {
    $action
    if (!result) {
        jclass excep = jenv->FindClass("java/lang/ClassCastException");
        if (excep) {
            jenv->ThrowNew(excep, "dynamic_cast exception");
        }
    }
}
%extend AdaptiveCards::FactSet {
    static AdaptiveCards::FactSet *dynamic_cast(AdaptiveCards::BaseCardElement *baseCardElement) {
        return dynamic_cast<AdaptiveCards::FactSet *>(baseCardElement);
    }
};

%exception AdaptiveCards::ChoiceInput::dynamic_cast(AdaptiveCards::BaseCardElement *baseCardElement) {
    $action
    if (!result) {
        jclass excep = jenv->FindClass("java/lang/ClassCastException");
        if (excep) {
            jenv->ThrowNew(excep, "dynamic_cast exception");
        }
    }
}
%extend AdaptiveCards::ChoiceInput {
    static AdaptiveCards::ChoiceInput *dynamic_cast(AdaptiveCards::BaseCardElement *baseCardElement) {
        return dynamic_cast<AdaptiveCards::ChoiceInput *>(baseCardElement);
    }
};

%exception AdaptiveCards::ChoiceSetInput::dynamic_cast(AdaptiveCards::BaseCardElement *baseCardElement) {
    $action
    if (!result) {
        jclass excep = jenv->FindClass("java/lang/ClassCastException");
        if (excep) {
            jenv->ThrowNew(excep, "dynamic_cast exception");
        }
    }
}
%extend AdaptiveCards::ChoiceSetInput {
    static AdaptiveCards::ChoiceSetInput *dynamic_cast(AdaptiveCards::BaseCardElement *baseCardElement) {
        return dynamic_cast<AdaptiveCards::ChoiceSetInput *>(baseCardElement);
    }
};

%exception AdaptiveCards::DateInput::dynamic_cast(AdaptiveCards::BaseCardElement *baseCardElement) {
    $action
    if (!result) {
        jclass excep = jenv->FindClass("java/lang/ClassCastException");
        if (excep) {
            jenv->ThrowNew(excep, "dynamic_cast exception");
        }
    }
}
%extend AdaptiveCards::DateInput {
    static AdaptiveCards::DateInput *dynamic_cast(AdaptiveCards::BaseCardElement *baseCardElement) {
        return dynamic_cast<AdaptiveCards::DateInput *>(baseCardElement);
    }
};

%exception AdaptiveCards::NumberInput::dynamic_cast(AdaptiveCards::BaseCardElement *baseCardElement) {
    $action
    if (!result) {
        jclass excep = jenv->FindClass("java/lang/ClassCastException");
        if (excep) {
            jenv->ThrowNew(excep, "dynamic_cast exception");
        }
    }
}
%extend AdaptiveCards::NumberInput {
    static AdaptiveCards::NumberInput *dynamic_cast(AdaptiveCards::BaseCardElement *baseCardElement) {
        return dynamic_cast<AdaptiveCards::NumberInput *>(baseCardElement);
    }
};

%exception AdaptiveCards::TextInput::dynamic_cast(AdaptiveCards::BaseCardElement *baseCardElement) {
    $action
    if (!result) {
        jclass excep = jenv->FindClass("java/lang/ClassCastException");
        if (excep) {
            jenv->ThrowNew(excep, "dynamic_cast exception");
        }
    }
}
%extend AdaptiveCards::TextInput {
    static AdaptiveCards::TextInput *dynamic_cast(AdaptiveCards::BaseCardElement *baseCardElement) {
        return dynamic_cast<AdaptiveCards::TextInput *>(baseCardElement);
    }
};

%exception AdaptiveCards::TimeInput::dynamic_cast(AdaptiveCards::BaseCardElement *baseCardElement) {
    $action
    if (!result) {
        jclass excep = jenv->FindClass("java/lang/ClassCastException");
        if (excep) {
            jenv->ThrowNew(excep, "dynamic_cast exception");
        }
    }
}
%extend AdaptiveCards::TimeInput {
    static AdaptiveCards::TimeInput *dynamic_cast(AdaptiveCards::BaseCardElement *baseCardElement) {
        return dynamic_cast<AdaptiveCards::TimeInput *>(baseCardElement);
    }
};

%exception AdaptiveCards::ToggleInput::dynamic_cast(AdaptiveCards::BaseCardElement *baseCardElement) {
    $action
    if (!result) {
        jclass excep = jenv->FindClass("java/lang/ClassCastException");
        if (excep) {
            jenv->ThrowNew(excep, "dynamic_cast exception");
        }
    }
}
%extend AdaptiveCards::ToggleInput {
    static AdaptiveCards::ToggleInput *dynamic_cast(AdaptiveCards::BaseCardElement *baseCardElement) {
        return dynamic_cast<AdaptiveCards::ToggleInput *>(baseCardElement);
    }
};

%exception AdaptiveCards::OpenUrlAction::dynamic_cast(AdaptiveCards::BaseActionElement *baseActionElement) {
    $action
    if (!result) {
        jclass excep = jenv->FindClass("java/lang/ClassCastException");
        if (excep) {
            jenv->ThrowNew(excep, "dynamic_cast exception");
        }
    }
}
%extend AdaptiveCards::OpenUrlAction {
    static AdaptiveCards::OpenUrlAction *dynamic_cast(AdaptiveCards::BaseActionElement *baseActionElement) {
        return dynamic_cast<AdaptiveCards::OpenUrlAction *>(baseActionElement);
    }
};

%exception AdaptiveCards::ShowCardAction::dynamic_cast(AdaptiveCards::BaseActionElement *baseActionElement) {
    $action
    if (!result) {
        jclass excep = jenv->FindClass("java/lang/ClassCastException");
        if (excep) {
            jenv->ThrowNew(excep, "dynamic_cast exception");
        }
    }
}
%extend AdaptiveCards::ShowCardAction {
    static AdaptiveCards::ShowCardAction *dynamic_cast(AdaptiveCards::BaseActionElement *baseActionElement) {
        return dynamic_cast<AdaptiveCards::ShowCardAction *>(baseActionElement);
    }
};

%exception AdaptiveCards::SubmitAction::dynamic_cast(AdaptiveCards::BaseActionElement *baseActionElement) {
    $action
    if (!result) {
        jclass excep = jenv->FindClass("java/lang/ClassCastException");
        if (excep) {
            jenv->ThrowNew(excep, "dynamic_cast exception");
        }
    }
}
%extend AdaptiveCards::SubmitAction {
    static AdaptiveCards::SubmitAction *dynamic_cast(AdaptiveCards::BaseActionElement *baseActionElement) {
        return dynamic_cast<AdaptiveCards::SubmitAction *>(baseActionElement);
    }
};

%exception AdaptiveCards::Media::dynamic_cast(AdaptiveCards::BaseCardElement *baseCardElement) {
    $action
    if (!result) {
        jclass excep = jenv->FindClass("java/lang/ClassCastException");
        if (excep) {
            jenv->ThrowNew(excep, "dynamic_cast exception");
        }
    }
}
%extend AdaptiveCards::Media {
    static AdaptiveCards::Media *dynamic_cast(AdaptiveCards::BaseCardElement *baseCardElement) {
        return dynamic_cast<AdaptiveCards::Media *>(baseCardElement);
    }
};

%exception AdaptiveCards::ToggleVisibilityAction::dynamic_cast(AdaptiveCards::BaseActionElement *baseActionElement) {
    $action
    if (!result) {
        jclass excep = jenv->FindClass("java/lang/ClassCastException");
        if (excep) {
            jenv->ThrowNew(excep, "dynamic_cast exception");
        }
    }
}
%extend AdaptiveCards::ToggleVisibilityAction {
    static AdaptiveCards::ToggleVisibilityAction *dynamic_cast(AdaptiveCards::BaseActionElement *baseActionElement) {
        return dynamic_cast<AdaptiveCards::ToggleVisibilityAction *>(baseActionElement);
    }
};

<<<<<<< HEAD
=======
%exception AdaptiveCards::ActionSet::dynamic_cast(AdaptiveCards::BaseCardElement *baseCardElement) {
    $action
    if (!result) {
        jclass excep = jenv->FindClass("java/lang/ClassCastException");
        if (excep) {
            jenv->ThrowNew(excep, "dynamic_cast exception");
        }
    }
}
%extend AdaptiveCards::ActionSet {
    static AdaptiveCards::ActionSet *dynamic_cast(AdaptiveCards::BaseCardElement *baseCardElement) {
        return dynamic_cast<AdaptiveCards::ActionSet *>(baseCardElement);
    }
};

>>>>>>> be9e8ad4
%include "../../../shared/cpp/ObjectModel/pch.h"
%include "../../../shared/cpp/ObjectModel/EnumMagic.h"
%include "../../../shared/cpp/ObjectModel/Enums.h"
%include "../../../shared/cpp/ObjectModel/AdaptiveBase64Util.h"
%include "../../../shared/cpp/ObjectModel/RemoteResourceInformation.h"
%include "../../../shared/cpp/ObjectModel/BaseCardElement.h"
%include "../../../shared/cpp/ObjectModel/BaseActionElement.h"
%include "../../../shared/cpp/ObjectModel/BaseInputElement.h"
%include "../../../shared/cpp/ObjectModel/AdaptiveCardParseWarning.h"
%include "../../../shared/cpp/ObjectModel/ActionParserRegistration.h"
%include "../../../shared/cpp/ObjectModel/ElementParserRegistration.h"
%include "../../../shared/cpp/ObjectModel/Container.h"
%include "../../../shared/cpp/ObjectModel/Image.h"
%include "../../../shared/cpp/ObjectModel/ImageSet.h"
%include "../../../shared/cpp/ObjectModel/Column.h"
%include "../../../shared/cpp/ObjectModel/ColumnSet.h"
%include "../../../shared/cpp/ObjectModel/ChoiceInput.h"
%include "../../../shared/cpp/ObjectModel/ChoiceSetInput.h"
%include "../../../shared/cpp/ObjectModel/DateInput.h"
%include "../../../shared/cpp/ObjectModel/NumberInput.h"
%include "../../../shared/cpp/ObjectModel/TextInput.h"
%include "../../../shared/cpp/ObjectModel/TimeInput.h"
%include "../../../shared/cpp/ObjectModel/ToggleInput.h"
%include "../../../shared/cpp/ObjectModel/OpenUrlAction.h"
%include "../../../shared/cpp/ObjectModel/ShowCardAction.h"
%include "../../../shared/cpp/ObjectModel/SubmitAction.h"
%include "../../../shared/cpp/ObjectModel/ParseContext.h"
%include "../../../shared/cpp/ObjectModel/ParseResult.h"
%include "../../../shared/cpp/ObjectModel/SharedAdaptiveCard.h"
%include "../../../shared/cpp/ObjectModel/AdaptiveCardParseException.h"
%include "../../../shared/cpp/ObjectModel/HostConfig.h"
%include "../../../shared/cpp/ObjectModel/MarkDownParser.h"
%include "../../../shared/cpp/ObjectModel/DateTimePreparsedToken.h"
%include "../../../shared/cpp/ObjectModel/DateTimePreparser.h"
%include "../../../shared/cpp/ObjectModel/Fact.h"
%include "../../../shared/cpp/ObjectModel/FactSet.h"
%include "../../../shared/cpp/ObjectModel/TextBlock.h"
%include "../../../shared/cpp/ObjectModel/MediaSource.h"
%include "../../../shared/cpp/ObjectModel/Media.h"
%include "../../../shared/cpp/ObjectModel/ToggleVisibilityTarget.h"
%include "../../../shared/cpp/ObjectModel/ToggleVisibilityAction.h"
%include "../../../shared/cpp/ObjectModel/ActionSet.h"<|MERGE_RESOLUTION|>--- conflicted
+++ resolved
@@ -602,8 +602,6 @@
     }
 };
 
-<<<<<<< HEAD
-=======
 %exception AdaptiveCards::ActionSet::dynamic_cast(AdaptiveCards::BaseCardElement *baseCardElement) {
     $action
     if (!result) {
@@ -619,7 +617,6 @@
     }
 };
 
->>>>>>> be9e8ad4
 %include "../../../shared/cpp/ObjectModel/pch.h"
 %include "../../../shared/cpp/ObjectModel/EnumMagic.h"
 %include "../../../shared/cpp/ObjectModel/Enums.h"
