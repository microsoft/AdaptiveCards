/* File : AdaptiveCardObjectModel.i */

namespace std {
    template <class T> class enable_shared_from_this {
    public:
        shared_ptr<T> shared_from_this();
    protected:
        enable_shared_from_this();
        enable_shared_from_this(const enable_shared_from_this &);
        ~enable_shared_from_this();
    };
}


%module(directors="1") AdaptiveCardObjectModel;

%rename (CTime) tm;
struct tm {
    %rename (Sec) tm_sec;
    %rename (Min) tm_min;
    %rename (Hour) tm_hour;
    %rename (MDay) tm_mday;
    %rename (Mon) tm_mon;
    %rename (Year) tm_year;
    %rename (WDay) tm_wday;
    %rename (YDay) tm_yday;
    %rename (IsDst) tm_isdst;
    int tm_sec;
    int tm_min;
    int tm_hour;
    int tm_mday;
    int tm_mon;
    int tm_year;
    int tm_wday;
    int tm_yday;
    int tm_isdst;
};

%include <std_string.i>
%include <std_shared_ptr.i>
%include <std_vector.i>
%include <std_wstring.i>
%include "enums.swg"
%javaconst(1);

%pragma(java) jniclasscode=%{
    static {
        try {
            System.loadLibrary("adaptivecards-native-lib");
        } catch (UnsatisfiedLinkError e) {
            System.err.println("Native code library failed to load. \n" + e);
            System.exit(1);
        }
    }
%}

#define __ANDROID__ 1

%{
#include "pch.h"
#include <memory>
#include <time.h>
#include "../../../shared/cpp/ObjectModel/EnumMagic.h"
#include "../../../shared/cpp/ObjectModel/Enums.h"
#include "../../../shared/cpp/ObjectModel/AdaptiveBase64Util.h"
#include "../../../shared/cpp/ObjectModel/RemoteResourceInformation.h"
#include "../../../shared/cpp/ObjectModel/BaseCardElement.h"
#include "../../../shared/cpp/ObjectModel/BaseActionElement.h"
#include "../../../shared/cpp/ObjectModel/BaseInputElement.h"
#include "../../../shared/cpp/ObjectModel/AdaptiveCardParseWarning.h"
#include "../../../shared/cpp/ObjectModel/ActionParserRegistration.h"
#include "../../../shared/cpp/ObjectModel/ElementParserRegistration.h"
#include "../../../shared/cpp/ObjectModel/Container.h"
#include "../../../shared/cpp/ObjectModel/Image.h"
#include "../../../shared/cpp/ObjectModel/ImageSet.h"
#include "../../../shared/cpp/ObjectModel/Column.h"
#include "../../../shared/cpp/ObjectModel/ColumnSet.h"
#include "../../../shared/cpp/ObjectModel/ChoiceInput.h"
#include "../../../shared/cpp/ObjectModel/ChoiceSetInput.h"
#include "../../../shared/cpp/ObjectModel/DateInput.h"
#include "../../../shared/cpp/ObjectModel/NumberInput.h"
#include "../../../shared/cpp/ObjectModel/TextInput.h"
#include "../../../shared/cpp/ObjectModel/TimeInput.h"
#include "../../../shared/cpp/ObjectModel/ToggleInput.h"
#include "../../../shared/cpp/ObjectModel/OpenUrlAction.h"
#include "../../../shared/cpp/ObjectModel/ShowCardAction.h"
#include "../../../shared/cpp/ObjectModel/SubmitAction.h"
#include "../../../shared/cpp/ObjectModel/ParseContext.h"
#include "../../../shared/cpp/ObjectModel/ParseResult.h"
#include "../../../shared/cpp/ObjectModel/SharedAdaptiveCard.h"
#include "../../../shared/cpp/ObjectModel/AdaptiveCardParseException.h"
#include "../../../shared/cpp/ObjectModel/HostConfig.h"
#include "../../../shared/cpp/ObjectModel/MarkDownParser.h"
#include "../../../shared/cpp/ObjectModel/DateTimePreparsedToken.h"
#include "../../../shared/cpp/ObjectModel/DateTimePreparser.h"
#include "../../../shared/cpp/ObjectModel/Fact.h"
#include "../../../shared/cpp/ObjectModel/FactSet.h"
#include "../../../shared/cpp/ObjectModel/TextBlock.h"
#include "../../../shared/cpp/ObjectModel/ActionSet.h"
#include "../../../shared/cpp/ObjectModel/MediaSource.h"
#include "../../../shared/cpp/ObjectModel/Media.h"
#include "../../../shared/cpp/ObjectModel/ToggleVisibilityAction.h"
#include "../../../shared/cpp/ObjectModel/ToggleVisibilityTarget.h"
%}

%shared_ptr(AdaptiveCards::BaseActionElement)
%shared_ptr(AdaptiveCards::BaseCardElement)
%shared_ptr(AdaptiveCards::BaseInputElement)
%shared_ptr(AdaptiveCards::ActionElementParser)
%shared_ptr(AdaptiveCards::BaseCardElementParser)
%shared_ptr(AdaptiveCards::ElementParserRegistration)
%shared_ptr(AdaptiveCards::ActionParserRegistration)
%shared_ptr(AdaptiveCards::Container)
%shared_ptr(AdaptiveCards::TextBlock)
%shared_ptr(AdaptiveCards::Image)
%shared_ptr(AdaptiveCards::ImageSet)
%shared_ptr(AdaptiveCards::Column)
%shared_ptr(AdaptiveCards::ColumnSet)
%shared_ptr(AdaptiveCards::Fact)
%shared_ptr(AdaptiveCards::FactSet)
%shared_ptr(AdaptiveCards::ChoiceInput)
%shared_ptr(AdaptiveCards::ChoiceSetInput)
%shared_ptr(AdaptiveCards::DateInput)
%shared_ptr(AdaptiveCards::NumberInput)
%shared_ptr(AdaptiveCards::TextInput)
%shared_ptr(AdaptiveCards::TimeInput)
%shared_ptr(AdaptiveCards::ToggleInput)
%shared_ptr(AdaptiveCards::OpenUrlAction)
%shared_ptr(AdaptiveCards::ShowCardAction)
%shared_ptr(AdaptiveCards::SubmitAction)
%shared_ptr(AdaptiveCards::AdaptiveCardParseWarning)
%shared_ptr(AdaptiveCards::ParseContext)
%shared_ptr(AdaptiveCards::ParseResult)
%shared_ptr(AdaptiveCards::RemoteResourceInformation)
%shared_ptr(AdaptiveCards::AdaptiveCard)
%shared_ptr(AdaptiveCards::ContainerParser)
%shared_ptr(AdaptiveCards::TextBlockParser)
%shared_ptr(AdaptiveCards::ImageParser)
%shared_ptr(AdaptiveCards::ColumnSetParser)
%shared_ptr(AdaptiveCards::FactSetParser)
%shared_ptr(AdaptiveCards::ChoiceSetInputParser)
%shared_ptr(AdaptiveCards::NumberInputParser)
%shared_ptr(AdaptiveCards::TextInputParser)
%shared_ptr(AdaptiveCards::TimeInputParser)
%shared_ptr(AdaptiveCards::ToggleInputParser)
%shared_ptr(AdaptiveCards::OpenUrlActionParser)
%shared_ptr(AdaptiveCards::ShowCardActionParser)
%shared_ptr(AdaptiveCards::SubmitActionParser)
%shared_ptr(AdaptiveCards::ImageSetParser)
%shared_ptr(AdaptiveCards::DateInputParser)
%shared_ptr(AdaptiveCards::DateTimePreparsedToken)
%shared_ptr(AdaptiveCards::MediaSource)
%shared_ptr(AdaptiveCards::Media)
%shared_ptr(AdaptiveCards::MediaParser)
<<<<<<< HEAD
%shared_ptr(AdaptiveCards::ActionSet)
%shared_ptr(AdaptiveCards::ActionSetParser)
=======
%shared_ptr(AdaptiveCards::ToggleVisibilityTarget)
%shared_ptr(AdaptiveCards::ToggleVisibilityAction)
%shared_ptr(AdaptiveCards::ToggleVisibilityActionParser)
>>>>>>> a1ce9a63

namespace Json {
    %rename(JsonValue) Value;
    class Value { };

    %extend Value {
        std::string getString() {
            Json::FastWriter fastWriter;
            std::string jsonString = fastWriter.write(*self);
            return jsonString;
        }
    }
}

%feature("director", assumeoverride=1) AdaptiveCards::BaseCardElementParser;
%feature("director", assumeoverride=1) AdaptiveCards::ActionElementParser;

%typemap(in,numinputs=0) JNIEnv *jenv "$1 = jenv;"
%extend AdaptiveCards::BaseCardElement {
    // return the underlying Java object if this is a Director, or null otherwise
    jobject swigOriginalObject(JNIEnv *jenv) {
        Swig::Director *dir = dynamic_cast<Swig::Director*>($self);
        if (dir) {
            return dir->swig_get_self(jenv);
        }
        return NULL;
    }
}

%typemap(javacode) AdaptiveCards::BaseCardElement %{
  // check if the C++ code finds an object and just return ourselves if it doesn't
  public BaseCardElement findImplObj() {
     Object o = swigOriginalObject();
     return o != null ? ($javaclassname)o : this;
  }
%}

%feature("director") AdaptiveCards::BaseCardElement;

%typemap(in,numinputs=0) JNIEnv *jenv "$1 = jenv;"
%extend AdaptiveCards::BaseActionElement {
    // return the underlying Java object if this is a Director, or null otherwise
    jobject swigOriginalObject(JNIEnv *jenv) {
        Swig::Director *dir = dynamic_cast<Swig::Director*>($self);
        if (dir) {
            return dir->swig_get_self(jenv);
        }
        return NULL;
    }
}

%typemap(javacode) AdaptiveCards::BaseActionElement %{
  // check if the C++ code finds an object and just return ourselves if it doesn't
  public BaseActionElement findImplObj() {
     Object o = swigOriginalObject();
     return o != null ? ($javaclassname)o : this;
  }
%}

%feature("director") AdaptiveCards::BaseActionElement;


%typemap(javadirectorin) std::shared_ptr<AdaptiveCards::ActionParserRegistration> "new $typemap(jstype, AdaptiveCards::ActionParserRegistration)($1,true)";
%typemap(directorin,descriptor="Lio/adaptivecards/objectmodel/ActionParserRegistration;") std::shared_ptr<AdaptiveCards::ActionParserRegistration> %{
  *($&1_type*)&j$1 = new $1_type($1);
%}

%typemap(javadirectorout) std::shared_ptr<AdaptiveCards::ActionParserRegistration> "$typemap(jstype, AdaptiveCards::ActionParserRegistration).getCPtr($javacall)";
%typemap(directorout) std::shared_ptr<AdaptiveCards::ActionParserRegistration> %{
  $&1_type tmp = NULL;
  *($&1_type*)&tmp = *($&1_type*)&$input;
  if (!tmp) {
    SWIG_JavaThrowException(jenv, SWIG_JavaNullPointerException, "Attempt to dereference null $1_type");
    return NULL;
  }
  $result = *tmp;
%}

%typemap(javadirectorin) std::shared_ptr<AdaptiveCards::BaseCardElement> "new $typemap(jstype, AdaptiveCards::BaseCardElement)($1,true)";
%typemap(directorin,descriptor="Lio/adaptivecards/objectmodel/BaseCardElement;") std::shared_ptr<AdaptiveCards::BaseCardElement> %{
  *($&1_type*)&j$1 = new $1_type($1);
%}

%typemap(javadirectorout) std::shared_ptr<AdaptiveCards::BaseCardElement> "$typemap(jstype, AdaptiveCards::BaseCardElement).getCPtr($javacall)";
%typemap(directorout) std::shared_ptr<AdaptiveCards::BaseCardElement> %{
  $&1_type tmp = NULL;
  *($&1_type*)&tmp = *($&1_type*)&$input;
  if (!tmp) {
    SWIG_JavaThrowException(jenv, SWIG_JavaNullPointerException, "Attempt to dereference null $1_type");
    return NULL;
  }
  $result = *tmp;
%}

%typemap(javadirectorin) std::shared_ptr<AdaptiveCards::BaseActionElement> "new $typemap(jstype, AdaptiveCards::BaseActionElement)($1,true)";
%typemap(directorin,descriptor="Lio/adaptivecards/objectmodel/BaseActionElement;") std::shared_ptr<AdaptiveCards::BaseActionElement> %{
  *($&1_type*)&j$1 = new $1_type($1);
%}

%typemap(javadirectorout) std::shared_ptr<AdaptiveCards::BaseActionElement> "$typemap(jstype, AdaptiveCards::BaseActionElement).getCPtr($javacall)";
%typemap(directorout) std::shared_ptr<AdaptiveCards::BaseActionElement> %{
  $&1_type tmp = NULL;
  *($&1_type*)&tmp = *($&1_type*)&$input;
  if (!tmp) {
    SWIG_JavaThrowException(jenv, SWIG_JavaNullPointerException, "Attempt to dereference null $1_type");
    return NULL;
  }
  $result = *tmp;
%}

%typemap(javadirectorin) std::shared_ptr<AdaptiveCards::ElementParserRegistration> "new $typemap(jstype, AdaptiveCards::ElementParserRegistration)($1,true)";
%typemap(directorin,descriptor="Lio/adaptivecards/objectmodel/ElementParserRegistration;") std::shared_ptr<AdaptiveCards::ElementParserRegistration> %{
  *($&1_type*)&j$1 = new $1_type($1);
%}

%typemap(javadirectorout) std::shared_ptr<AdaptiveCards::ElementParserRegistration> "$typemap(jstype, AdaptiveCards::ElementParserRegistration).getCPtr($javacall)";
%typemap(directorout) std::shared_ptr<AdaptiveCards::ElementParserRegistration> %{
  $&1_type tmp = NULL;
  *($&1_type*)&tmp = *($&1_type*)&$input;
  if (!tmp) {
    SWIG_JavaThrowException(jenv, SWIG_JavaNullPointerException, "Attempt to dereference null $1_type");
    return NULL;
  }
  $result = *tmp;
%}

// Allow C++ exceptions to be handled in Java
%typemap(throws, throws="java.io.IOException") AdaptiveCards::AdaptiveCardParseException {
  jclass excep = jenv->FindClass("java/io/IOException");
  if (excep)
    jenv->ThrowNew(excep, $1.what());
  return $null;
}

// Force the CustomException Java class to extend java.lang.Exception
%typemap(javabase) AdaptiveCards::AdaptiveCardParseException "java.lang.Exception";

// Override getMessage()
%typemap(javacode) AdaptiveCards::AdaptiveCardParseException %{
  public String getMessage() {
    return what();
  }
%}

%template(RemoteResourceInformationVector) std::vector<AdaptiveCards::RemoteResourceInformation>;
%template(AdaptiveCardParseWarningVector) std::vector<std::shared_ptr<AdaptiveCards::AdaptiveCardParseWarning> >;
%template(BaseCardElementVector) std::vector<std::shared_ptr<AdaptiveCards::BaseCardElement> >;
%template(ImageVector) std::vector<std::shared_ptr<AdaptiveCards::Image> >;
%template(FactVector) std::vector<std::shared_ptr<AdaptiveCards::Fact> >;
%template(ColumnVector) std::vector<std::shared_ptr<AdaptiveCards::Column> >;
%template(ChoiceInputVector) std::vector<std::shared_ptr<AdaptiveCards::ChoiceInput> >;
%template(MediaSourceVector) std::vector<std::shared_ptr<AdaptiveCards::MediaSource> >;
%template(BaseActionElementVector) std::vector<std::shared_ptr<AdaptiveCards::BaseActionElement> >;
%template(DateTimePreparsedTokenVector) std::vector<std::shared_ptr<AdaptiveCards::DateTimePreparsedToken> >;
%template(ToggleVisibilityTargetVector) std::vector<std::shared_ptr<AdaptiveCards::ToggleVisibilityTarget> >;
%template(StringVector) std::vector<std::string>;
%template(CharVector) std::vector<char>;

%template(EnableSharedFromThisContainer) std::enable_shared_from_this<AdaptiveCards::Container>;

%exception AdaptiveCards::Container::dynamic_cast(AdaptiveCards::BaseCardElement *baseCardElement) {
    $action
    if (!result) {
        jclass excep = jenv->FindClass("java/lang/ClassCastException");
        if (excep) {
            jenv->ThrowNew(excep, "dynamic_cast exception");
        }
    }
}
%extend AdaptiveCards::Container {
    static AdaptiveCards::Container *dynamic_cast(AdaptiveCards::BaseCardElement *baseCardElement) {
        return dynamic_cast<AdaptiveCards::Container *>(baseCardElement);
    }
};

%exception AdaptiveCards::TextBlock::dynamic_cast(AdaptiveCards::BaseCardElement *baseCardElement) {
    $action
    if (!result) {
        jclass excep = jenv->FindClass("java/lang/ClassCastException");
        if (excep) {
            jenv->ThrowNew(excep, "dynamic_cast exception");
        }
    }
}
%extend AdaptiveCards::TextBlock {
    static AdaptiveCards::TextBlock *dynamic_cast(AdaptiveCards::BaseCardElement *baseCardElement) {
        return dynamic_cast<AdaptiveCards::TextBlock *>(baseCardElement);
    }
};

%exception AdaptiveCards::Image::dynamic_cast(AdaptiveCards::BaseCardElement *baseCardElement) {
    $action
    if (!result) {
        jclass excep = jenv->FindClass("java/lang/ClassCastException");
        if (excep) {
            jenv->ThrowNew(excep, "dynamic_cast exception");
        }
    }
}
%extend AdaptiveCards::Image {
    static AdaptiveCards::Image *dynamic_cast(AdaptiveCards::BaseCardElement *baseCardElement) {
        return dynamic_cast<AdaptiveCards::Image *>(baseCardElement);
    }
};

%exception AdaptiveCards::ImageSet::dynamic_cast(AdaptiveCards::BaseCardElement *baseCardElement) {
    $action
    if (!result) {
        jclass excep = jenv->FindClass("java/lang/ClassCastException");
        if (excep) {
            jenv->ThrowNew(excep, "dynamic_cast exception");
        }
    }
}
%extend AdaptiveCards::ImageSet {
    static AdaptiveCards::ImageSet *dynamic_cast(AdaptiveCards::BaseCardElement *baseCardElement) {
        return dynamic_cast<AdaptiveCards::ImageSet *>(baseCardElement);
    }
};

%exception AdaptiveCards::Column::dynamic_cast(AdaptiveCards::BaseCardElement *baseCardElement) {
    $action
    if (!result) {
        jclass excep = jenv->FindClass("java/lang/ClassCastException");
        if (excep) {
            jenv->ThrowNew(excep, "dynamic_cast exception");
        }
    }
}
%extend AdaptiveCards::Column {
    static AdaptiveCards::Column *dynamic_cast(AdaptiveCards::BaseCardElement *baseCardElement) {
        return dynamic_cast<AdaptiveCards::Column *>(baseCardElement);
    }
};

%exception AdaptiveCards::ColumnSet::dynamic_cast(AdaptiveCards::BaseCardElement *baseCardElement) {
    $action
    if (!result) {
        jclass excep = jenv->FindClass("java/lang/ClassCastException");
        if (excep) {
            jenv->ThrowNew(excep, "dynamic_cast exception");
        }
    }
}
%extend AdaptiveCards::ColumnSet {
    static AdaptiveCards::ColumnSet *dynamic_cast(AdaptiveCards::BaseCardElement *baseCardElement) {
        return dynamic_cast<AdaptiveCards::ColumnSet *>(baseCardElement);
    }
};

%exception AdaptiveCards::FactSet::dynamic_cast(AdaptiveCards::BaseCardElement *baseCardElement) {
    $action
    if (!result) {
        jclass excep = jenv->FindClass("java/lang/ClassCastException");
        if (excep) {
            jenv->ThrowNew(excep, "dynamic_cast exception");
        }
    }
}
%extend AdaptiveCards::FactSet {
    static AdaptiveCards::FactSet *dynamic_cast(AdaptiveCards::BaseCardElement *baseCardElement) {
        return dynamic_cast<AdaptiveCards::FactSet *>(baseCardElement);
    }
};

%exception AdaptiveCards::ChoiceInput::dynamic_cast(AdaptiveCards::BaseCardElement *baseCardElement) {
    $action
    if (!result) {
        jclass excep = jenv->FindClass("java/lang/ClassCastException");
        if (excep) {
            jenv->ThrowNew(excep, "dynamic_cast exception");
        }
    }
}
%extend AdaptiveCards::ChoiceInput {
    static AdaptiveCards::ChoiceInput *dynamic_cast(AdaptiveCards::BaseCardElement *baseCardElement) {
        return dynamic_cast<AdaptiveCards::ChoiceInput *>(baseCardElement);
    }
};

%exception AdaptiveCards::ChoiceSetInput::dynamic_cast(AdaptiveCards::BaseCardElement *baseCardElement) {
    $action
    if (!result) {
        jclass excep = jenv->FindClass("java/lang/ClassCastException");
        if (excep) {
            jenv->ThrowNew(excep, "dynamic_cast exception");
        }
    }
}
%extend AdaptiveCards::ChoiceSetInput {
    static AdaptiveCards::ChoiceSetInput *dynamic_cast(AdaptiveCards::BaseCardElement *baseCardElement) {
        return dynamic_cast<AdaptiveCards::ChoiceSetInput *>(baseCardElement);
    }
};

%exception AdaptiveCards::DateInput::dynamic_cast(AdaptiveCards::BaseCardElement *baseCardElement) {
    $action
    if (!result) {
        jclass excep = jenv->FindClass("java/lang/ClassCastException");
        if (excep) {
            jenv->ThrowNew(excep, "dynamic_cast exception");
        }
    }
}
%extend AdaptiveCards::DateInput {
    static AdaptiveCards::DateInput *dynamic_cast(AdaptiveCards::BaseCardElement *baseCardElement) {
        return dynamic_cast<AdaptiveCards::DateInput *>(baseCardElement);
    }
};

%exception AdaptiveCards::NumberInput::dynamic_cast(AdaptiveCards::BaseCardElement *baseCardElement) {
    $action
    if (!result) {
        jclass excep = jenv->FindClass("java/lang/ClassCastException");
        if (excep) {
            jenv->ThrowNew(excep, "dynamic_cast exception");
        }
    }
}
%extend AdaptiveCards::NumberInput {
    static AdaptiveCards::NumberInput *dynamic_cast(AdaptiveCards::BaseCardElement *baseCardElement) {
        return dynamic_cast<AdaptiveCards::NumberInput *>(baseCardElement);
    }
};

%exception AdaptiveCards::TextInput::dynamic_cast(AdaptiveCards::BaseCardElement *baseCardElement) {
    $action
    if (!result) {
        jclass excep = jenv->FindClass("java/lang/ClassCastException");
        if (excep) {
            jenv->ThrowNew(excep, "dynamic_cast exception");
        }
    }
}
%extend AdaptiveCards::TextInput {
    static AdaptiveCards::TextInput *dynamic_cast(AdaptiveCards::BaseCardElement *baseCardElement) {
        return dynamic_cast<AdaptiveCards::TextInput *>(baseCardElement);
    }
};

%exception AdaptiveCards::TimeInput::dynamic_cast(AdaptiveCards::BaseCardElement *baseCardElement) {
    $action
    if (!result) {
        jclass excep = jenv->FindClass("java/lang/ClassCastException");
        if (excep) {
            jenv->ThrowNew(excep, "dynamic_cast exception");
        }
    }
}
%extend AdaptiveCards::TimeInput {
    static AdaptiveCards::TimeInput *dynamic_cast(AdaptiveCards::BaseCardElement *baseCardElement) {
        return dynamic_cast<AdaptiveCards::TimeInput *>(baseCardElement);
    }
};

%exception AdaptiveCards::ToggleInput::dynamic_cast(AdaptiveCards::BaseCardElement *baseCardElement) {
    $action
    if (!result) {
        jclass excep = jenv->FindClass("java/lang/ClassCastException");
        if (excep) {
            jenv->ThrowNew(excep, "dynamic_cast exception");
        }
    }
}
%extend AdaptiveCards::ToggleInput {
    static AdaptiveCards::ToggleInput *dynamic_cast(AdaptiveCards::BaseCardElement *baseCardElement) {
        return dynamic_cast<AdaptiveCards::ToggleInput *>(baseCardElement);
    }
};

%exception AdaptiveCards::OpenUrlAction::dynamic_cast(AdaptiveCards::BaseActionElement *baseActionElement) {
    $action
    if (!result) {
        jclass excep = jenv->FindClass("java/lang/ClassCastException");
        if (excep) {
            jenv->ThrowNew(excep, "dynamic_cast exception");
        }
    }
}
%extend AdaptiveCards::OpenUrlAction {
    static AdaptiveCards::OpenUrlAction *dynamic_cast(AdaptiveCards::BaseActionElement *baseActionElement) {
        return dynamic_cast<AdaptiveCards::OpenUrlAction *>(baseActionElement);
    }
};

%exception AdaptiveCards::ShowCardAction::dynamic_cast(AdaptiveCards::BaseActionElement *baseActionElement) {
    $action
    if (!result) {
        jclass excep = jenv->FindClass("java/lang/ClassCastException");
        if (excep) {
            jenv->ThrowNew(excep, "dynamic_cast exception");
        }
    }
}
%extend AdaptiveCards::ShowCardAction {
    static AdaptiveCards::ShowCardAction *dynamic_cast(AdaptiveCards::BaseActionElement *baseActionElement) {
        return dynamic_cast<AdaptiveCards::ShowCardAction *>(baseActionElement);
    }
};

%exception AdaptiveCards::SubmitAction::dynamic_cast(AdaptiveCards::BaseActionElement *baseActionElement) {
    $action
    if (!result) {
        jclass excep = jenv->FindClass("java/lang/ClassCastException");
        if (excep) {
            jenv->ThrowNew(excep, "dynamic_cast exception");
        }
    }
}
%extend AdaptiveCards::SubmitAction {
    static AdaptiveCards::SubmitAction *dynamic_cast(AdaptiveCards::BaseActionElement *baseActionElement) {
        return dynamic_cast<AdaptiveCards::SubmitAction *>(baseActionElement);
    }
};

%exception AdaptiveCards::Media::dynamic_cast(AdaptiveCards::BaseCardElement *baseCardElement) {
    $action
    if (!result) {
        jclass excep = jenv->FindClass("java/lang/ClassCastException");
        if (excep) {
            jenv->ThrowNew(excep, "dynamic_cast exception");
        }
    }
}
%extend AdaptiveCards::Media {
    static AdaptiveCards::Media *dynamic_cast(AdaptiveCards::BaseCardElement *baseCardElement) {
        return dynamic_cast<AdaptiveCards::Media *>(baseCardElement);
    }
};

<<<<<<< HEAD
%exception AdaptiveCards::ActionSet::dynamic_cast(AdaptiveCards::BaseCardElement *baseCardElement) {
=======
%exception AdaptiveCards::ToggleVisibilityAction::dynamic_cast(AdaptiveCards::BaseCardElement *baseCardElement) {
>>>>>>> a1ce9a63
    $action
    if (!result) {
        jclass excep = jenv->FindClass("java/lang/ClassCastException");
        if (excep) {
            jenv->ThrowNew(excep, "dynamic_cast exception");
        }
    }
}
<<<<<<< HEAD
%extend AdaptiveCards::ActionSet {
    static AdaptiveCards::ActionSet *dynamic_cast(AdaptiveCards::BaseCardElement *baseCardElement) {
        return dynamic_cast<AdaptiveCards::ActionSet *>(baseCardElement);
    }
};

=======
%extend AdaptiveCards::ToggleVisibilityAction {
    static AdaptiveCards::ToggleVisibilityAction *dynamic_cast(AdaptiveCards::BaseCardElement *baseCardElement) {
        return dynamic_cast<AdaptiveCards::ToggleVisibilityAction *>(baseCardElement);
    }
};


>>>>>>> a1ce9a63
%include "../../../shared/cpp/ObjectModel/pch.h"
%include "../../../shared/cpp/ObjectModel/EnumMagic.h"
%include "../../../shared/cpp/ObjectModel/Enums.h"
%include "../../../shared/cpp/ObjectModel/AdaptiveBase64Util.h"
%include "../../../shared/cpp/ObjectModel/RemoteResourceInformation.h"
%include "../../../shared/cpp/ObjectModel/BaseCardElement.h"
%include "../../../shared/cpp/ObjectModel/BaseActionElement.h"
%include "../../../shared/cpp/ObjectModel/BaseInputElement.h"
%include "../../../shared/cpp/ObjectModel/AdaptiveCardParseWarning.h"
%include "../../../shared/cpp/ObjectModel/ActionParserRegistration.h"
%include "../../../shared/cpp/ObjectModel/ElementParserRegistration.h"
%include "../../../shared/cpp/ObjectModel/Container.h"
%include "../../../shared/cpp/ObjectModel/Image.h"
%include "../../../shared/cpp/ObjectModel/ImageSet.h"
%include "../../../shared/cpp/ObjectModel/Column.h"
%include "../../../shared/cpp/ObjectModel/ColumnSet.h"
%include "../../../shared/cpp/ObjectModel/ChoiceInput.h"
%include "../../../shared/cpp/ObjectModel/ChoiceSetInput.h"
%include "../../../shared/cpp/ObjectModel/DateInput.h"
%include "../../../shared/cpp/ObjectModel/NumberInput.h"
%include "../../../shared/cpp/ObjectModel/TextInput.h"
%include "../../../shared/cpp/ObjectModel/TimeInput.h"
%include "../../../shared/cpp/ObjectModel/ToggleInput.h"
%include "../../../shared/cpp/ObjectModel/OpenUrlAction.h"
%include "../../../shared/cpp/ObjectModel/ShowCardAction.h"
%include "../../../shared/cpp/ObjectModel/SubmitAction.h"
%include "../../../shared/cpp/ObjectModel/ParseContext.h"
%include "../../../shared/cpp/ObjectModel/ParseResult.h"
%include "../../../shared/cpp/ObjectModel/SharedAdaptiveCard.h"
%include "../../../shared/cpp/ObjectModel/AdaptiveCardParseException.h"
%include "../../../shared/cpp/ObjectModel/HostConfig.h"
%include "../../../shared/cpp/ObjectModel/MarkDownParser.h"
%include "../../../shared/cpp/ObjectModel/DateTimePreparsedToken.h"
%include "../../../shared/cpp/ObjectModel/DateTimePreparser.h"
%include "../../../shared/cpp/ObjectModel/Fact.h"
%include "../../../shared/cpp/ObjectModel/FactSet.h"
%include "../../../shared/cpp/ObjectModel/TextBlock.h"
%include "../../../shared/cpp/ObjectModel/MediaSource.h"
%include "../../../shared/cpp/ObjectModel/Media.h"
<<<<<<< HEAD
%include "../../../shared/cpp/ObjectModel/ActionSet.h"
=======
%include "../../../shared/cpp/ObjectModel/ToggleVisibilityTarget.h"
%include "../../../shared/cpp/ObjectModel/ToggleVisibilityAction.h"
>>>>>>> a1ce9a63
<|MERGE_RESOLUTION|>--- conflicted
+++ resolved
@@ -152,14 +152,11 @@
 %shared_ptr(AdaptiveCards::MediaSource)
 %shared_ptr(AdaptiveCards::Media)
 %shared_ptr(AdaptiveCards::MediaParser)
-<<<<<<< HEAD
-%shared_ptr(AdaptiveCards::ActionSet)
-%shared_ptr(AdaptiveCards::ActionSetParser)
-=======
 %shared_ptr(AdaptiveCards::ToggleVisibilityTarget)
 %shared_ptr(AdaptiveCards::ToggleVisibilityAction)
 %shared_ptr(AdaptiveCards::ToggleVisibilityActionParser)
->>>>>>> a1ce9a63
+%shared_ptr(AdaptiveCards::ActionSet)
+%shared_ptr(AdaptiveCards::ActionSetParser)
 
 namespace Json {
     %rename(JsonValue) Value;
@@ -590,35 +587,36 @@
     }
 };
 
-<<<<<<< HEAD
+%exception AdaptiveCards::ToggleVisibilityAction::dynamic_cast(AdaptiveCards::BaseCardElement *baseCardElement) {
+    $action
+    if (!result) {
+        jclass excep = jenv->FindClass("java/lang/ClassCastException");
+        if (excep) {
+            jenv->ThrowNew(excep, "dynamic_cast exception");
+        }
+    }
+}
+%extend AdaptiveCards::ToggleVisibilityAction {
+    static AdaptiveCards::ToggleVisibilityAction *dynamic_cast(AdaptiveCards::BaseCardElement *baseCardElement) {
+        return dynamic_cast<AdaptiveCards::ToggleVisibilityAction *>(baseCardElement);
+    }
+};
+
 %exception AdaptiveCards::ActionSet::dynamic_cast(AdaptiveCards::BaseCardElement *baseCardElement) {
-=======
-%exception AdaptiveCards::ToggleVisibilityAction::dynamic_cast(AdaptiveCards::BaseCardElement *baseCardElement) {
->>>>>>> a1ce9a63
-    $action
-    if (!result) {
-        jclass excep = jenv->FindClass("java/lang/ClassCastException");
-        if (excep) {
-            jenv->ThrowNew(excep, "dynamic_cast exception");
-        }
-    }
-}
-<<<<<<< HEAD
+    $action
+    if (!result) {
+        jclass excep = jenv->FindClass("java/lang/ClassCastException");
+        if (excep) {
+            jenv->ThrowNew(excep, "dynamic_cast exception");
+        }
+    }
+}
 %extend AdaptiveCards::ActionSet {
     static AdaptiveCards::ActionSet *dynamic_cast(AdaptiveCards::BaseCardElement *baseCardElement) {
         return dynamic_cast<AdaptiveCards::ActionSet *>(baseCardElement);
     }
 };
 
-=======
-%extend AdaptiveCards::ToggleVisibilityAction {
-    static AdaptiveCards::ToggleVisibilityAction *dynamic_cast(AdaptiveCards::BaseCardElement *baseCardElement) {
-        return dynamic_cast<AdaptiveCards::ToggleVisibilityAction *>(baseCardElement);
-    }
-};
-
-
->>>>>>> a1ce9a63
 %include "../../../shared/cpp/ObjectModel/pch.h"
 %include "../../../shared/cpp/ObjectModel/EnumMagic.h"
 %include "../../../shared/cpp/ObjectModel/Enums.h"
@@ -658,9 +656,6 @@
 %include "../../../shared/cpp/ObjectModel/TextBlock.h"
 %include "../../../shared/cpp/ObjectModel/MediaSource.h"
 %include "../../../shared/cpp/ObjectModel/Media.h"
-<<<<<<< HEAD
-%include "../../../shared/cpp/ObjectModel/ActionSet.h"
-=======
 %include "../../../shared/cpp/ObjectModel/ToggleVisibilityTarget.h"
 %include "../../../shared/cpp/ObjectModel/ToggleVisibilityAction.h"
->>>>>>> a1ce9a63
+%include "../../../shared/cpp/ObjectModel/ActionSet.h"