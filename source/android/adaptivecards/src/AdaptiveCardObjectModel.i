/* Copyright (c) Microsoft Corporation. All rights reserved. */
/* Licensed under the MIT License. */
/* File : AdaptiveCardObjectModel.i */

namespace std {
    template <class T> class enable_shared_from_this {
    public:
        shared_ptr<T> shared_from_this();
    protected:
        enable_shared_from_this();
        enable_shared_from_this(const enable_shared_from_this &);
        ~enable_shared_from_this();
    };
}


%module(directors="1") AdaptiveCardObjectModel;

%rename (CTime) tm;
struct tm {
    %rename (Sec) tm_sec;
    %rename (Min) tm_min;
    %rename (Hour) tm_hour;
    %rename (MDay) tm_mday;
    %rename (Mon) tm_mon;
    %rename (Year) tm_year;
    %rename (WDay) tm_wday;
    %rename (YDay) tm_yday;
    %rename (IsDst) tm_isdst;
    int tm_sec;
    int tm_min;
    int tm_hour;
    int tm_mday;
    int tm_mon;
    int tm_year;
    int tm_wday;
    int tm_yday;
    int tm_isdst;
};

namespace std {
    template<typename T> class optional {
    public:
        optional();
        optional(T);
        bool has_value() const;
        T value();
  };
}

#pragma region
<<<<<<< HEAD
// Map C++ "std::optional<unsigned int>" and "std::optional<unsigned int>&" types to Java "Long" objects

%typemap(jni) std::optional<unsigned int> "jobject"
%typemap(jtype) std::optional<unsigned int> "Long"
%typemap(jstype) std::optional<unsigned int> "Long"
%typemap(in, noblock=1) std::optional<unsigned int> {
  if ($input) {
    jclass sbufClass = JCALL1(GetObjectClass, jenv, $input);
    jmethodID mid = JCALL3(GetMethodID, jenv, sbufClass, "longValue", "()J");
    jlong val = (jlong)JCALL2(CallIntMethod, jenv, $input, mid);
    if (JCALL0(ExceptionCheck, jenv) || val < 0) return $null;
    $1 = (unsigned int)val;
  }
}
%typemap(out, noblock=1) std::optional<unsigned int> {
  jclass clazz = JCALL1(FindClass, jenv, "java/lang/Long");
  jmethodID mid = JCALL3(GetMethodID, jenv, clazz, "<init>", "(J)V");
  jobject obj = $1 ? JCALL3(NewObject, jenv, clazz, mid, (long *)*$1) : 0;
  $result = obj;
}
%typemap(javain) std::optional<unsigned int> "$javainput"
%typemap(javaout) std::optional<unsigned int> {
    return $jnicall;
  }
%template() std::optional<unsigned int>;

%typemap(jni) std::optional<unsigned int>& "jobject"
%typemap(jtype) std::optional<unsigned int>& "Long"
%typemap(jstype) std::optional<unsigned int>& "Long"
%typemap(in, noblock=1) std::optional<unsigned int>& {
  std::optional<unsigned int> optVal = std::nullopt;
  if ($input) {
    jclass sbufClass = JCALL1(GetObjectClass, jenv, $input);
    jmethodID mid = JCALL3(GetMethodID, jenv, sbufClass, "longValue", "()J");
    jlong val = (jlong)JCALL2(CallIntMethod, jenv, $input, mid);
    if (JCALL0(ExceptionCheck, jenv) || val < 0) return $null;
    optVal = std::optional<unsigned int>((unsigned int)val);
  }
  $1 = &optVal;
}
%typemap(out, noblock=1) std::optional<unsigned int>& {
  jclass clazz = JCALL1(FindClass, jenv, "java/lang/Long");
  jmethodID mid = JCALL3(GetMethodID, jenv, clazz, "<init>", "(J)V");
  jobject obj = $1 ? JCALL3(NewObject, jenv, clazz, mid, (long *)*$1) : 0;
  $result = obj;
}
%typemap(javain) std::optional<unsigned int>& "$javainput"
%typemap(javaout) std::optional<unsigned int>& {
    return $jnicall;
  }

#pragma region
// Map C++ "std::optional<double>" and "std::optional<double>&" types to Java "Double" objects

%template() std::optional<double>;

%typemap(jni) std::optional<double> "jobject"
%typemap(jtype) std::optional<double> "Double"
%typemap(jstype) std::optional<double> "Double"
%typemap(in, noblock=1) std::optional<double> {
  if ($input) {
    jclass sbufClass = JCALL1(GetObjectClass, jenv, $input);
    jmethodID mid = JCALL3(GetMethodID, jenv, sbufClass, "doubleValue", "()D");
    jdouble val = (jdouble)JCALL2(CallDoubleMethod, jenv, $input, mid);
    if (JCALL0(ExceptionCheck, jenv)) return $null;
    $1 = (double)val;
  }
}
%typemap(out, noblock=1) std::optional<double> {
  jclass clazz = JCALL1(FindClass, jenv, "java/lang/Double");
  jmethodID mid = JCALL3(GetMethodID, jenv, clazz, "<init>", "(D)V");
  jobject obj = $1 ? JCALL3(NewObject, jenv, clazz, mid, *$1) : 0;
  $result = obj;
}
%typemap(javain) std::optional<double> "$javainput"
%typemap(javaout) std::optional<double> {
  return $jnicall;
}

%typemap(jni) std::optional<double>& "jobject"
%typemap(jtype) std::optional<double>& "Double"
%typemap(jstype) std::optional<double>& "Double"
%typemap(in, noblock=1) std::optional<double>& {
  std::optional<double> optVal = std::nullopt;
  if ($input) {
    jclass sbufClass = JCALL1(GetObjectClass, jenv, $input);
    jmethodID mid = JCALL3(GetMethodID, jenv, sbufClass, "doubleValue", "()D");
    jdouble val = (jdouble)JCALL2(CallDoubleMethod, jenv, $input, mid);
    if (JCALL0(ExceptionCheck, jenv)) return $null;
    optVal = std::optional<double>(val);
  }
  $1 = &optVal;
}
%typemap(out, noblock=1) std::optional<double>& {
  jclass clazz = JCALL1(FindClass, jenv, "java/lang/Double");
  jmethodID mid = JCALL3(GetMethodID, jenv, clazz, "<init>", "(D)V");
  jobject obj = $1 ? JCALL3(NewObject, jenv, clazz, mid, *$1) : 0;
  $result = obj;
}
%typemap(javain) std::optional<double>& "$javainput"
%typemap(javaout) std::optional<double>& {
  return $jnicall;
}
=======
// Maps std::optional<T> to T

%define STD_OPTIONAL(T, IntermediateT)
%template(IntermediateT) std::optional<T>;
%typemap(javaclassmodifiers) IntermediateT "class"; //this should make the class package-access, but not currently working
%typemap(jstype) std::optional<T>, std::optional<T>& "@androidx.annotation.Nullable $typemap(jboxtype, T)";

%typemap(javain,
         pre="    IntermediateT opt$javainput = ($javainput == null) ? new IntermediateT() : new IntermediateT($javainput);",
         pgcppname="opt$javainput")
         std::optional<T>, std::optional<T>& "$javaclassname.getCPtr(opt$javainput)";
%typemap(javaout) std::optional<T>, std::optional<T>& {
  IntermediateT optvalue = new IntermediateT($jnicall, $owner);
  return optvalue.has_value() ? optvalue.value() : null;
}
%enddef
>>>>>>> 60ae7122
#pragma endregion

STD_OPTIONAL(bool, StdOptionalBool)
STD_OPTIONAL(double, StdOptionalDouble)
STD_OPTIONAL(AdaptiveCards::FontType, StdOptionalFontType)
STD_OPTIONAL(AdaptiveCards::TextWeight, StdOptionalTextWeight)
STD_OPTIONAL(AdaptiveCards::TextSize, StdOptionalTextSize)
STD_OPTIONAL(AdaptiveCards::ForegroundColor, StdOptionalForegroundColor)
STD_OPTIONAL(AdaptiveCards::TextStyle, StdOptionalTextStyle)

%include <typemaps.i>
%include <std_string.i>
%include <std_shared_ptr.i>
%include <std_vector.i>
%include <std_wstring.i>
%include "enums.swg"
%javaconst(1);

%pragma(java) jniclasscode=%{
    static {
        try {
            System.loadLibrary("adaptivecards-native-lib");
        } catch (UnsatisfiedLinkError e) {
            System.err.println("Native code library failed to load. \n" + e);
            System.exit(1);
        }
    }
%}

#define __ANDROID__ 1

%{
#include "pch.h"
#include <memory>
#include <time.h>
#include "../../../shared/cpp/ObjectModel/EnumMagic.h"
#include "../../../shared/cpp/ObjectModel/Enums.h"
#include "../../../shared/cpp/ObjectModel/AdaptiveBase64Util.h"
#include "../../../shared/cpp/ObjectModel/RemoteResourceInformation.h"
#include "../../../shared/cpp/ObjectModel/InternalId.h"
#include "../../../shared/cpp/ObjectModel/BaseElement.h"
#include "../../../shared/cpp/ObjectModel/BaseCardElement.h"
#include "../../../shared/cpp/ObjectModel/BaseActionElement.h"
#include "../../../shared/cpp/ObjectModel/BaseInputElement.h"
#include "../../../shared/cpp/ObjectModel/CollectionTypeElement.h"
#include "../../../shared/cpp/ObjectModel/AdaptiveCardParseWarning.h"
#include "../../../shared/cpp/ObjectModel/ActionParserRegistration.h"
#include "../../../shared/cpp/ObjectModel/ElementParserRegistration.h"
#include "../../../shared/cpp/ObjectModel/FeatureRegistration.h"
#include "../../../shared/cpp/ObjectModel/BackgroundImage.h"
#include "../../../shared/cpp/ObjectModel/Container.h"
#include "../../../shared/cpp/ObjectModel/Image.h"
#include "../../../shared/cpp/ObjectModel/ImageSet.h"
#include "../../../shared/cpp/ObjectModel/InternalId.h"
#include "../../../shared/cpp/ObjectModel/Column.h"
#include "../../../shared/cpp/ObjectModel/ColumnSet.h"
#include "../../../shared/cpp/ObjectModel/ChoiceInput.h"
#include "../../../shared/cpp/ObjectModel/ChoiceSetInput.h"
#include "../../../shared/cpp/ObjectModel/DateInput.h"
#include "../../../shared/cpp/ObjectModel/NumberInput.h"
#include "../../../shared/cpp/ObjectModel/TextInput.h"
#include "../../../shared/cpp/ObjectModel/TimeInput.h"
#include "../../../shared/cpp/ObjectModel/ToggleInput.h"
#include "../../../shared/cpp/ObjectModel/OpenUrlAction.h"
#include "../../../shared/cpp/ObjectModel/SemanticVersion.h"
#include "../../../shared/cpp/ObjectModel/ShowCardAction.h"
#include "../../../shared/cpp/ObjectModel/SubmitAction.h"
#include "../../../shared/cpp/ObjectModel/ParseContext.h"
#include "../../../shared/cpp/ObjectModel/ParseResult.h"
#include "../../../shared/cpp/ObjectModel/SharedAdaptiveCard.h"
#include "../../../shared/cpp/ObjectModel/AdaptiveCardParseException.h"
#include "../../../shared/cpp/ObjectModel/HostConfig.h"
#include "../../../shared/cpp/ObjectModel/MarkDownParser.h"
#include "../../../shared/cpp/ObjectModel/DateTimePreparsedToken.h"
#include "../../../shared/cpp/ObjectModel/DateTimePreparser.h"
#include "../../../shared/cpp/ObjectModel/Fact.h"
#include "../../../shared/cpp/ObjectModel/FactSet.h"
#include "../../../shared/cpp/ObjectModel/Table.h"
#include "../../../shared/cpp/ObjectModel/TableCell.h"
#include "../../../shared/cpp/ObjectModel/TableColumnDefinition.h"
#include "../../../shared/cpp/ObjectModel/TableRow.h"
#include "../../../shared/cpp/ObjectModel/TextBlock.h"
#include "../../../shared/cpp/ObjectModel/ActionSet.h"
#include "../../../shared/cpp/ObjectModel/MediaSource.h"
#include "../../../shared/cpp/ObjectModel/Media.h"
#include "../../../shared/cpp/ObjectModel/ToggleVisibilityAction.h"
#include "../../../shared/cpp/ObjectModel/ToggleVisibilityTarget.h"
#include "../../../shared/cpp/ObjectModel/UnknownElement.h"
#include "../../../shared/cpp/ObjectModel/UnknownAction.h"
#include "../../../shared/cpp/ObjectModel/TextElementProperties.h"
#include "../../../shared/cpp/ObjectModel/Inline.h"
#include "../../../shared/cpp/ObjectModel/RichTextBlock.h"
#include "../../../shared/cpp/ObjectModel/TextRun.h"
#include "../../../shared/cpp/ObjectModel/RichTextElementProperties.h"
#include "../../../shared/cpp/ObjectModel/ExecuteAction.h"
#include "../../../shared/cpp/ObjectModel/Refresh.h"
#include "../../../shared/cpp/ObjectModel/Authentication.h"
#include "../../../shared/cpp/ObjectModel/TokenExchangeResource.h"
#include "../../../shared/cpp/ObjectModel/AuthCardButton.h"
%}


%shared_ptr(AdaptiveCards::AdaptiveCardParseWarning)
%shared_ptr(AdaptiveCards::ElementParserRegistration)
%shared_ptr(AdaptiveCards::ActionParserRegistration)
%shared_ptr(AdaptiveCards::ParseContext)

%shared_ptr(AdaptiveCards::BaseElement)
%shared_ptr(AdaptiveCards::BaseActionElement)
%shared_ptr(AdaptiveCards::BaseCardElement)
%shared_ptr(AdaptiveCards::BaseInputElement)
%shared_ptr(AdaptiveCards::ActionElementParser)
%shared_ptr(AdaptiveCards::BaseCardElementParser)
%shared_ptr(AdaptiveCards::ActionElementParserWrapper)
%shared_ptr(AdaptiveCards::BaseCardElementParserWrapper)
%shared_ptr(AdaptiveCards::CollectionTypeElement)
%shared_ptr(AdaptiveCards::FeatureRegistration)
%shared_ptr(AdaptiveCards::BackgroundImage)
%shared_ptr(AdaptiveCards::Container)
%shared_ptr(AdaptiveCards::TextBlock)
%shared_ptr(AdaptiveCards::Image)
%shared_ptr(AdaptiveCards::ImageSet)
%shared_ptr(AdaptiveCards::Column)
%shared_ptr(AdaptiveCards::ColumnSet)
%shared_ptr(AdaptiveCards::Fact)
%shared_ptr(AdaptiveCards::FactSet)
%shared_ptr(AdaptiveCards::ChoiceInput)
%shared_ptr(AdaptiveCards::ChoiceSetInput)
%shared_ptr(AdaptiveCards::DateInput)
%shared_ptr(AdaptiveCards::NumberInput)
%shared_ptr(AdaptiveCards::TextInput)
%shared_ptr(AdaptiveCards::TimeInput)
%shared_ptr(AdaptiveCards::ToggleInput)
%shared_ptr(AdaptiveCards::ExecuteAction)
%shared_ptr(AdaptiveCards::OpenUrlAction)
%shared_ptr(AdaptiveCards::ShowCardAction)
%shared_ptr(AdaptiveCards::SubmitAction)
%shared_ptr(AdaptiveCards::ParseResult)
%shared_ptr(AdaptiveCards::RemoteResourceInformation)
%shared_ptr(AdaptiveCards::AdaptiveCard)
%shared_ptr(AdaptiveCards::ContainerParser)
%shared_ptr(AdaptiveCards::TextBlockParser)
%shared_ptr(AdaptiveCards::ImageParser)
%shared_ptr(AdaptiveCards::ColumnParser)
%shared_ptr(AdaptiveCards::ColumnSetParser)
%shared_ptr(AdaptiveCards::FactSetParser)
%shared_ptr(AdaptiveCards::ChoiceSetInputParser)
%shared_ptr(AdaptiveCards::NumberInputParser)
%shared_ptr(AdaptiveCards::TableParser)
%shared_ptr(AdaptiveCards::TableCellParser)
%shared_ptr(AdaptiveCards::TableRowParser)
%shared_ptr(AdaptiveCards::TextInputParser)
%shared_ptr(AdaptiveCards::TimeInputParser)
%shared_ptr(AdaptiveCards::ToggleInputParser)
%shared_ptr(AdaptiveCards::ExecuteActionParser)
%shared_ptr(AdaptiveCards::OpenUrlActionParser)
%shared_ptr(AdaptiveCards::ShowCardActionParser)
%shared_ptr(AdaptiveCards::SubmitActionParser)
%shared_ptr(AdaptiveCards::ImageSetParser)
%shared_ptr(AdaptiveCards::DateInputParser)
%shared_ptr(AdaptiveCards::DateTimePreparsedToken)
%shared_ptr(AdaptiveCards::MediaSource)
%shared_ptr(AdaptiveCards::Media)
%shared_ptr(AdaptiveCards::MediaParser)
%shared_ptr(AdaptiveCards::ToggleVisibilityTarget)
%shared_ptr(AdaptiveCards::ToggleVisibilityAction)
%shared_ptr(AdaptiveCards::ToggleVisibilityActionParser)
%shared_ptr(AdaptiveCards::ActionSet)
%shared_ptr(AdaptiveCards::ActionSetParser)
%shared_ptr(AdaptiveCards::UnknownElement)
%shared_ptr(AdaptiveCards::UnknownElementParser)
%shared_ptr(AdaptiveCards::UnknownAction)
%shared_ptr(AdaptiveCards::UnknownActionParser)
%shared_ptr(AdaptiveCards::Inline)
%shared_ptr(AdaptiveCards::RichTextBlock)
%shared_ptr(AdaptiveCards::RichTextBlockParser)
%shared_ptr(AdaptiveCards::TextRun)
%shared_ptr(AdaptiveCards::TextElementProperties)
%shared_ptr(AdaptiveCards::RichTextElementProperties)
%shared_ptr(AdaptiveCards::Refresh)
%shared_ptr(AdaptiveCards::Authentication)
%shared_ptr(AdaptiveCards::TokenExchangeResource)
%shared_ptr(AdaptiveCards::AuthCardButton)
%shared_ptr(AdaptiveCards::TableCell)
%shared_ptr(AdaptiveCards::TableColumnDefinition)
%shared_ptr(AdaptiveCards::TableRow)
%shared_ptr(AdaptiveCards::Table)


%apply unsigned int& INOUT { unsigned int& };

namespace Json {
    %rename(JsonValue) Value;
    class Value { };

    %extend Value {
        std::string getString() {
            Json::StreamWriterBuilder builder;
            builder["commentStyle"] = "None";
            builder["indentation"] = "";
            std::unique_ptr<Json::StreamWriter> writer(builder.newStreamWriter());

            std::ostringstream outStream;
            writer->write(*self, &outStream);
            outStream << std::endl;
            return outStream.str();
        }
    }
}

%feature("director", assumeoverride=1) AdaptiveCards::BaseCardElementParser;
%feature("director", assumeoverride=1) AdaptiveCards::ActionElementParser;

%feature("director", assumeoverride=1) AdaptiveCards::BaseElement;

%typemap(in,numinputs=0) JNIEnv *jenv "$1 = jenv;"
%extend AdaptiveCards::BaseCardElement {
    // return the underlying Java object if this is a Director, or null otherwise
    jobject swigOriginalObject(JNIEnv *jenv) {
        Swig::Director *dir = dynamic_cast<Swig::Director*>($self);
        if (dir) {
            return dir->swig_get_self(jenv);
        }
        return NULL;
    }
}

%typemap(javacode) AdaptiveCards::BaseCardElement %{
  // check if the C++ code finds an object and just return ourselves if it doesn't
  public BaseCardElement findImplObj() {
     Object o = swigOriginalObject();
     return o != null ? ($javaclassname)o : this;
  }
%}

%feature("director") AdaptiveCards::BaseCardElement;

%typemap(in,numinputs=0) JNIEnv *jenv "$1 = jenv;"
%extend AdaptiveCards::BaseActionElement {
    // return the underlying Java object if this is a Director, or null otherwise
    jobject swigOriginalObject(JNIEnv *jenv) {
        Swig::Director *dir = dynamic_cast<Swig::Director*>($self);
        if (dir) {
            return dir->swig_get_self(jenv);
        }
        return NULL;
    }
}

%typemap(javacode) AdaptiveCards::BaseActionElement %{
  // check if the C++ code finds an object and just return ourselves if it doesn't
  public BaseActionElement findImplObj() {
     Object o = swigOriginalObject();
     return o != null ? ($javaclassname)o : this;
  }
%}

%feature("director") AdaptiveCards::BaseActionElement;


%typemap(javadirectorin) std::shared_ptr<AdaptiveCards::ActionParserRegistration> "new $typemap(jstype, AdaptiveCards::ActionParserRegistration)($1,true)";
%typemap(directorin,descriptor="Lio/adaptivecards/objectmodel/ActionParserRegistration;") std::shared_ptr<AdaptiveCards::ActionParserRegistration> %{
  *($&1_type*)&j$1 = new $1_type($1);
%}

%typemap(javadirectorout) std::shared_ptr<AdaptiveCards::ActionParserRegistration> "$typemap(jstype, AdaptiveCards::ActionParserRegistration).getCPtr($javacall)";
%typemap(directorout) std::shared_ptr<AdaptiveCards::ActionParserRegistration> %{
  $&1_type tmp = NULL;
  *($&1_type*)&tmp = *($&1_type*)&$input;
  if (!tmp) {
    SWIG_JavaThrowException(jenv, SWIG_JavaNullPointerException, "Attempt to dereference null $1_type");
    return NULL;
  }
  $result = *tmp;
%}

%typemap(javadirectorin) std::shared_ptr<AdaptiveCards::BaseCardElement> "new $typemap(jstype, AdaptiveCards::BaseCardElement)($1,true)";
%typemap(directorin,descriptor="Lio/adaptivecards/objectmodel/BaseCardElement;") std::shared_ptr<AdaptiveCards::BaseCardElement> %{
  *($&1_type*)&j$1 = new $1_type($1);
%}

%typemap(javadirectorout) std::shared_ptr<AdaptiveCards::BaseCardElement> "$typemap(jstype, AdaptiveCards::BaseCardElement).getCPtr($javacall)";
%typemap(directorout) std::shared_ptr<AdaptiveCards::BaseCardElement> %{
  $&1_type tmp = NULL;
  *($&1_type*)&tmp = *($&1_type*)&$input;
  if (!tmp) {
    SWIG_JavaThrowException(jenv, SWIG_JavaNullPointerException, "Attempt to dereference null $1_type");
    return NULL;
  }
  $result = *tmp;
%}

%typemap(javadirectorin) std::shared_ptr<AdaptiveCards::BaseInputElement> "new $typemap(jstype, AdaptiveCards::BaseInputElement)($1,true)";
%typemap(directorin,descriptor="Lio/adaptivecards/objectmodel/BaseInputElement;") std::shared_ptr<AdaptiveCards::BaseInputElement> %{
  *($&1_type*)&j$1 = new $1_type($1);
%}

%typemap(javadirectorout) std::shared_ptr<AdaptiveCards::BaseInputElement> "$typemap(jstype, AdaptiveCards::BaseInputElement).getCPtr($javacall)";
%typemap(directorout) std::shared_ptr<AdaptiveCards::BaseInputElement> %{
  $&1_type tmp = NULL;
  *($&1_type*)&tmp = *($&1_type*)&$input;
  if (!tmp) {
    SWIG_JavaThrowException(jenv, SWIG_JavaNullPointerException, "Attempt to dereference null $1_type");
    return NULL;
  }
  $result = *tmp;
%}

%typemap(javadirectorin) std::shared_ptr<AdaptiveCards::BaseActionElement> "new $typemap(jstype, AdaptiveCards::BaseActionElement)($1,true)";
%typemap(directorin,descriptor="Lio/adaptivecards/objectmodel/BaseActionElement;") std::shared_ptr<AdaptiveCards::BaseActionElement> %{
  *($&1_type*)&j$1 = new $1_type($1);
%}

%typemap(javadirectorout) std::shared_ptr<AdaptiveCards::BaseActionElement> "$typemap(jstype, AdaptiveCards::BaseActionElement).getCPtr($javacall)";
%typemap(directorout) std::shared_ptr<AdaptiveCards::BaseActionElement> %{
  $&1_type tmp = NULL;
  *($&1_type*)&tmp = *($&1_type*)&$input;
  if (!tmp) {
    SWIG_JavaThrowException(jenv, SWIG_JavaNullPointerException, "Attempt to dereference null $1_type");
    return NULL;
  }
  $result = *tmp;
%}

%typemap(javadirectorin) std::shared_ptr<AdaptiveCards::ActionParserRegistration> "new $typemap(jstype, AdaptiveCards::ActionParserRegistration)($1,true)";
%typemap(directorin,descriptor="Lio/adaptivecards/objectmodel/ActionParserRegistration;") std::shared_ptr<AdaptiveCards::ActionParserRegistration> %{
  *($&1_type*)&j$1 = new $1_type($1);
%}

%typemap(javadirectorout) std::shared_ptr<AdaptiveCards::ActionParserRegistration> "$typemap(jstype, AdaptiveCards::ActionParserRegistration).getCPtr($javacall)";
%typemap(directorout) std::shared_ptr<AdaptiveCards::ActionParserRegistration> %{
  $&1_type tmp = NULL;
  *($&1_type*)&tmp = *($&1_type*)&$input;
  if (!tmp) {
    SWIG_JavaThrowException(jenv, SWIG_JavaNullPointerException, "Attempt to dereference null $1_type");
    return NULL;
  }
  $result = *tmp;
%}

%typemap(javadirectorin) std::shared_ptr<AdaptiveCards::ElementParserRegistration> "new $typemap(jstype, AdaptiveCards::ElementParserRegistration)($1,true)";
%typemap(directorin,descriptor="Lio/adaptivecards/objectmodel/ElementParserRegistration;") std::shared_ptr<AdaptiveCards::ElementParserRegistration> %{
  *($&1_type*)&j$1 = new $1_type($1);
%}

%typemap(javadirectorout) std::shared_ptr<AdaptiveCards::ElementParserRegistration> "$typemap(jstype, AdaptiveCards::ElementParserRegistration).getCPtr($javacall)";
%typemap(directorout) std::shared_ptr<AdaptiveCards::ElementParserRegistration> %{
  $&1_type tmp = NULL;
  *($&1_type*)&tmp = *($&1_type*)&$input;
  if (!tmp) {
    SWIG_JavaThrowException(jenv, SWIG_JavaNullPointerException, "Attempt to dereference null $1_type");
    return NULL;
  }
  $result = *tmp;
%}

%typemap(javadirectorin) std::shared_ptr<AdaptiveCards::FeatureRegistration> "new $typemap(jstype, AdaptiveCards::FeatureRegistration)($1,true)";
%typemap(directorin,descriptor="Lio/adaptivecards/objectmodel/FeatureRegistration;") std::shared_ptr<AdaptiveCards::FeatureRegistration> %{
  *($&1_type*)&j$1 = new $1_type($1);
%}

%typemap(javadirectorout) std::shared_ptr<AdaptiveCards::FeatureRegistration> "$typemap(jstype, AdaptiveCards::FeatureRegistration).getCPtr($javacall)";
%typemap(directorout) std::shared_ptr<AdaptiveCards::FeatureRegistration> %{
  $&1_type tmp = NULL;
  *($&1_type*)&tmp = *($&1_type*)&$input;
  if (!tmp) {
    SWIG_JavaThrowException(jenv, SWIG_JavaNullPointerException, "Attempt to dereference null $1_type");
    return NULL;
  }
  $result = *tmp;
%}

// Allow C++ exceptions to be handled in Java
%typemap(throws, throws="java.io.IOException") AdaptiveCards::AdaptiveCardParseException {
  jclass excep = jenv->FindClass("java/io/IOException");
  if (excep)
    jenv->ThrowNew(excep, $1.what());
  return $null;
}

// Force the CustomException Java class to extend java.lang.Exception
%typemap(javabase) AdaptiveCards::AdaptiveCardParseException "java.lang.Exception";

// Override getMessage()
%typemap(javacode) AdaptiveCards::AdaptiveCardParseException %{
  public String getMessage() {
    return what();
  }
%}

%template(RemoteResourceInformationVector) std::vector<AdaptiveCards::RemoteResourceInformation>;
%template(AdaptiveCardParseWarningVector) std::vector<std::shared_ptr<AdaptiveCards::AdaptiveCardParseWarning> >;
%template(BaseCardElementVector) std::vector<std::shared_ptr<AdaptiveCards::BaseCardElement> >;
%template(ImageVector) std::vector<std::shared_ptr<AdaptiveCards::Image> >;
%template(FactVector) std::vector<std::shared_ptr<AdaptiveCards::Fact> >;
%template(ColumnVector) std::vector<std::shared_ptr<AdaptiveCards::Column> >;
%template(ChoiceInputVector) std::vector<std::shared_ptr<AdaptiveCards::ChoiceInput> >;
%template(MediaSourceVector) std::vector<std::shared_ptr<AdaptiveCards::MediaSource> >;
%template(BaseActionElementVector) std::vector<std::shared_ptr<AdaptiveCards::BaseActionElement> >;
%template(DateTimePreparsedTokenVector) std::vector<std::shared_ptr<AdaptiveCards::DateTimePreparsedToken> >;
%template(TableCellVector) std::vector<std::shared_ptr<AdaptiveCards::TableCell> >;
%template(TableRowVector) std::vector<std::shared_ptr<AdaptiveCards::TableRow> >;
%template(TableColumnDefinitionVector) std::vector<std::shared_ptr<AdaptiveCards::TableColumnDefinition> >;
%template(ToggleVisibilityTargetVector) std::vector<std::shared_ptr<AdaptiveCards::ToggleVisibilityTarget> >;
%template(StringVector) std::vector<std::string>;
%template(CharVector) std::vector<char>;
%template(InlineVector) std::vector<std::shared_ptr<AdaptiveCards::Inline>>;
%template(AuthCardButtonVector) std::vector<std::shared_ptr<AdaptiveCards::AuthCardButton>>;

%template(EnableSharedFromThisContainer) std::enable_shared_from_this<AdaptiveCards::Container>;

%exception AdaptiveCards::BaseCardElement::dynamic_cast(AdaptiveCards::BaseElement *baseElement) {
    $action
    if (!result) {
        jclass excep = jenv->FindClass("java/lang/ClassCastException");
        if (excep) {
            jenv->ThrowNew(excep, "dynamic_cast exception");
        }
    }
}
%extend AdaptiveCards::BaseCardElement {
    static AdaptiveCards::BaseCardElement *dynamic_cast(AdaptiveCards::BaseElement *baseElement) {
        return dynamic_cast<AdaptiveCards::BaseCardElement *>(baseElement);
    }
};

%exception AdaptiveCards::BaseInputElement::dynamic_cast(AdaptiveCards::BaseCardElement *baseCardElement) {
    $action
    if (!result) {
        jclass excep = jenv->FindClass("java/lang/ClassCastException");
        if (excep) {
            jenv->ThrowNew(excep, "dynamic_cast exception");
        }
    }
}
%extend AdaptiveCards::BaseInputElement {
    static AdaptiveCards::BaseInputElement *dynamic_cast(AdaptiveCards::BaseCardElement *baseCardElement) {
        return dynamic_cast<AdaptiveCards::BaseInputElement *>(baseCardElement);
    }
};

%exception AdaptiveCards::BaseActionElement::dynamic_cast(AdaptiveCards::BaseElement *baseElement) {
    $action
    if (!result) {
        jclass excep = jenv->FindClass("java/lang/ClassCastException");
        if (excep) {
            jenv->ThrowNew(excep, "dynamic_cast exception");
        }
    }
}
%extend AdaptiveCards::BaseActionElement {
    static AdaptiveCards::BaseActionElement *dynamic_cast(AdaptiveCards::BaseElement *baseElement) {
        return dynamic_cast<AdaptiveCards::BaseActionElement *>(baseElement);
    }
};

%exception AdaptiveCards::Container::dynamic_cast(AdaptiveCards::BaseCardElement *baseCardElement) {
    $action
    if (!result) {
        jclass excep = jenv->FindClass("java/lang/ClassCastException");
        if (excep) {
            jenv->ThrowNew(excep, "dynamic_cast exception");
        }
    }
}
%extend AdaptiveCards::Container {
    static AdaptiveCards::Container *dynamic_cast(AdaptiveCards::BaseCardElement *baseCardElement) {
        return dynamic_cast<AdaptiveCards::Container *>(baseCardElement);
    }
};

%exception AdaptiveCards::TextBlock::dynamic_cast(AdaptiveCards::BaseCardElement *baseCardElement) {
    $action
    if (!result) {
        jclass excep = jenv->FindClass("java/lang/ClassCastException");
        if (excep) {
            jenv->ThrowNew(excep, "dynamic_cast exception");
        }
    }
}
%extend AdaptiveCards::TextBlock {
    static AdaptiveCards::TextBlock *dynamic_cast(AdaptiveCards::BaseCardElement *baseCardElement) {
        return dynamic_cast<AdaptiveCards::TextBlock *>(baseCardElement);
    }
};

%exception AdaptiveCards::Image::dynamic_cast(AdaptiveCards::BaseCardElement *baseCardElement) {
    $action
    if (!result) {
        jclass excep = jenv->FindClass("java/lang/ClassCastException");
        if (excep) {
            jenv->ThrowNew(excep, "dynamic_cast exception");
        }
    }
}
%extend AdaptiveCards::Image {
    static AdaptiveCards::Image *dynamic_cast(AdaptiveCards::BaseCardElement *baseCardElement) {
        return dynamic_cast<AdaptiveCards::Image *>(baseCardElement);
    }
};

%exception AdaptiveCards::ImageSet::dynamic_cast(AdaptiveCards::BaseCardElement *baseCardElement) {
    $action
    if (!result) {
        jclass excep = jenv->FindClass("java/lang/ClassCastException");
        if (excep) {
            jenv->ThrowNew(excep, "dynamic_cast exception");
        }
    }
}
%extend AdaptiveCards::ImageSet {
    static AdaptiveCards::ImageSet *dynamic_cast(AdaptiveCards::BaseCardElement *baseCardElement) {
        return dynamic_cast<AdaptiveCards::ImageSet *>(baseCardElement);
    }
};

%exception AdaptiveCards::Column::dynamic_cast(AdaptiveCards::BaseCardElement *baseCardElement) {
    $action
    if (!result) {
        jclass excep = jenv->FindClass("java/lang/ClassCastException");
        if (excep) {
            jenv->ThrowNew(excep, "dynamic_cast exception");
        }
    }
}
%extend AdaptiveCards::Column {
    static AdaptiveCards::Column *dynamic_cast(AdaptiveCards::BaseCardElement *baseCardElement) {
        return dynamic_cast<AdaptiveCards::Column *>(baseCardElement);
    }
};

%exception AdaptiveCards::ColumnSet::dynamic_cast(AdaptiveCards::BaseCardElement *baseCardElement) {
    $action
    if (!result) {
        jclass excep = jenv->FindClass("java/lang/ClassCastException");
        if (excep) {
            jenv->ThrowNew(excep, "dynamic_cast exception");
        }
    }
}
%extend AdaptiveCards::ColumnSet {
    static AdaptiveCards::ColumnSet *dynamic_cast(AdaptiveCards::BaseCardElement *baseCardElement) {
        return dynamic_cast<AdaptiveCards::ColumnSet *>(baseCardElement);
    }
};

%exception AdaptiveCards::Table::dynamic_cast(AdaptiveCards::BaseCardElement *baseCardElement) {
    $action
    if (!result) {
        jclass excep = jenv->FindClass("java/lang/ClassCastException");
        if (excep) {
            jenv->ThrowNew(excep, "dynamic_cast exception");
        }
    }
}
%extend AdaptiveCards::Table {
    static AdaptiveCards::Table *dynamic_cast(AdaptiveCards::BaseCardElement *baseCardElement) {
        return dynamic_cast<AdaptiveCards::Table *>(baseCardElement);
    }
};

%exception AdaptiveCards::FactSet::dynamic_cast(AdaptiveCards::BaseCardElement *baseCardElement) {
    $action
    if (!result) {
        jclass excep = jenv->FindClass("java/lang/ClassCastException");
        if (excep) {
            jenv->ThrowNew(excep, "dynamic_cast exception");
        }
    }
}
%extend AdaptiveCards::FactSet {
    static AdaptiveCards::FactSet *dynamic_cast(AdaptiveCards::BaseCardElement *baseCardElement) {
        return dynamic_cast<AdaptiveCards::FactSet *>(baseCardElement);
    }
};

%exception AdaptiveCards::ChoiceInput::dynamic_cast(AdaptiveCards::BaseCardElement *baseCardElement) {
    $action
    if (!result) {
        jclass excep = jenv->FindClass("java/lang/ClassCastException");
        if (excep) {
            jenv->ThrowNew(excep, "dynamic_cast exception");
        }
    }
}
%extend AdaptiveCards::ChoiceInput {
    static AdaptiveCards::ChoiceInput *dynamic_cast(AdaptiveCards::BaseCardElement *baseCardElement) {
        return dynamic_cast<AdaptiveCards::ChoiceInput *>(baseCardElement);
    }
};

%exception AdaptiveCards::ChoiceSetInput::dynamic_cast(AdaptiveCards::BaseCardElement *baseCardElement) {
    $action
    if (!result) {
        jclass excep = jenv->FindClass("java/lang/ClassCastException");
        if (excep) {
            jenv->ThrowNew(excep, "dynamic_cast exception");
        }
    }
}
%extend AdaptiveCards::ChoiceSetInput {
    static AdaptiveCards::ChoiceSetInput *dynamic_cast(AdaptiveCards::BaseCardElement *baseCardElement) {
        return dynamic_cast<AdaptiveCards::ChoiceSetInput *>(baseCardElement);
    }
};

%exception AdaptiveCards::DateInput::dynamic_cast(AdaptiveCards::BaseCardElement *baseCardElement) {
    $action
    if (!result) {
        jclass excep = jenv->FindClass("java/lang/ClassCastException");
        if (excep) {
            jenv->ThrowNew(excep, "dynamic_cast exception");
        }
    }
}
%extend AdaptiveCards::DateInput {
    static AdaptiveCards::DateInput *dynamic_cast(AdaptiveCards::BaseCardElement *baseCardElement) {
        return dynamic_cast<AdaptiveCards::DateInput *>(baseCardElement);
    }
};

%exception AdaptiveCards::NumberInput::dynamic_cast(AdaptiveCards::BaseCardElement *baseCardElement) {
    $action
    if (!result) {
        jclass excep = jenv->FindClass("java/lang/ClassCastException");
        if (excep) {
            jenv->ThrowNew(excep, "dynamic_cast exception");
        }
    }
}
%extend AdaptiveCards::NumberInput {
    static AdaptiveCards::NumberInput *dynamic_cast(AdaptiveCards::BaseCardElement *baseCardElement) {
        return dynamic_cast<AdaptiveCards::NumberInput *>(baseCardElement);
    }
};

%exception AdaptiveCards::TextInput::dynamic_cast(AdaptiveCards::BaseCardElement *baseCardElement) {
    $action
    if (!result) {
        jclass excep = jenv->FindClass("java/lang/ClassCastException");
        if (excep) {
            jenv->ThrowNew(excep, "dynamic_cast exception");
        }
    }
}
%extend AdaptiveCards::TextInput {
    static AdaptiveCards::TextInput *dynamic_cast(AdaptiveCards::BaseCardElement *baseCardElement) {
        return dynamic_cast<AdaptiveCards::TextInput *>(baseCardElement);
    }
};

%exception AdaptiveCards::TimeInput::dynamic_cast(AdaptiveCards::BaseCardElement *baseCardElement) {
    $action
    if (!result) {
        jclass excep = jenv->FindClass("java/lang/ClassCastException");
        if (excep) {
            jenv->ThrowNew(excep, "dynamic_cast exception");
        }
    }
}
%extend AdaptiveCards::TimeInput {
    static AdaptiveCards::TimeInput *dynamic_cast(AdaptiveCards::BaseCardElement *baseCardElement) {
        return dynamic_cast<AdaptiveCards::TimeInput *>(baseCardElement);
    }
};

%exception AdaptiveCards::ToggleInput::dynamic_cast(AdaptiveCards::BaseCardElement *baseCardElement) {
    $action
    if (!result) {
        jclass excep = jenv->FindClass("java/lang/ClassCastException");
        if (excep) {
            jenv->ThrowNew(excep, "dynamic_cast exception");
        }
    }
}
%extend AdaptiveCards::ToggleInput {
    static AdaptiveCards::ToggleInput *dynamic_cast(AdaptiveCards::BaseCardElement *baseCardElement) {
        return dynamic_cast<AdaptiveCards::ToggleInput *>(baseCardElement);
    }
};

%exception AdaptiveCards::ExecuteAction::dynamic_cast(AdaptiveCards::BaseActionElement *baseActionElement) {
    $action
    if (!result) {
        jclass excep = jenv->FindClass("java/lang/ClassCastException");
        if (excep) {
            jenv->ThrowNew(excep, "dynamic_cast exception");
        }
    }
}
%extend AdaptiveCards::ExecuteAction {
    static AdaptiveCards::ExecuteAction *dynamic_cast(AdaptiveCards::BaseActionElement *baseActionElement) {
        return dynamic_cast<AdaptiveCards::ExecuteAction *>(baseActionElement);
    }
};

%exception AdaptiveCards::OpenUrlAction::dynamic_cast(AdaptiveCards::BaseActionElement *baseActionElement) {
    $action
    if (!result) {
        jclass excep = jenv->FindClass("java/lang/ClassCastException");
        if (excep) {
            jenv->ThrowNew(excep, "dynamic_cast exception");
        }
    }
}
%extend AdaptiveCards::OpenUrlAction {
    static AdaptiveCards::OpenUrlAction *dynamic_cast(AdaptiveCards::BaseActionElement *baseActionElement) {
        return dynamic_cast<AdaptiveCards::OpenUrlAction *>(baseActionElement);
    }
};

%exception AdaptiveCards::ShowCardAction::dynamic_cast(AdaptiveCards::BaseActionElement *baseActionElement) {
    $action
    if (!result) {
        jclass excep = jenv->FindClass("java/lang/ClassCastException");
        if (excep) {
            jenv->ThrowNew(excep, "dynamic_cast exception");
        }
    }
}
%extend AdaptiveCards::ShowCardAction {
    static AdaptiveCards::ShowCardAction *dynamic_cast(AdaptiveCards::BaseActionElement *baseActionElement) {
        return dynamic_cast<AdaptiveCards::ShowCardAction *>(baseActionElement);
    }
};

%exception AdaptiveCards::SubmitAction::dynamic_cast(AdaptiveCards::BaseActionElement *baseActionElement) {
    $action
    if (!result) {
        jclass excep = jenv->FindClass("java/lang/ClassCastException");
        if (excep) {
            jenv->ThrowNew(excep, "dynamic_cast exception");
        }
    }
}
%extend AdaptiveCards::SubmitAction {
    static AdaptiveCards::SubmitAction *dynamic_cast(AdaptiveCards::BaseActionElement *baseActionElement) {
        return dynamic_cast<AdaptiveCards::SubmitAction *>(baseActionElement);
    }
};

%exception AdaptiveCards::Media::dynamic_cast(AdaptiveCards::BaseCardElement *baseCardElement) {
    $action
    if (!result) {
        jclass excep = jenv->FindClass("java/lang/ClassCastException");
        if (excep) {
            jenv->ThrowNew(excep, "dynamic_cast exception");
        }
    }
}
%extend AdaptiveCards::Media {
    static AdaptiveCards::Media *dynamic_cast(AdaptiveCards::BaseCardElement *baseCardElement) {
        return dynamic_cast<AdaptiveCards::Media *>(baseCardElement);
    }
};

%exception AdaptiveCards::ToggleVisibilityAction::dynamic_cast(AdaptiveCards::BaseActionElement *baseActionElement) {
    $action
    if (!result) {
        jclass excep = jenv->FindClass("java/lang/ClassCastException");
        if (excep) {
            jenv->ThrowNew(excep, "dynamic_cast exception");
        }
    }
}
%extend AdaptiveCards::ToggleVisibilityAction {
    static AdaptiveCards::ToggleVisibilityAction *dynamic_cast(AdaptiveCards::BaseActionElement *baseActionElement) {
        return dynamic_cast<AdaptiveCards::ToggleVisibilityAction *>(baseActionElement);
    }
};

%exception AdaptiveCards::ActionSet::dynamic_cast(AdaptiveCards::BaseCardElement *baseCardElement) {
    $action
    if (!result) {
        jclass excep = jenv->FindClass("java/lang/ClassCastException");
        if (excep) {
            jenv->ThrowNew(excep, "dynamic_cast exception");
        }
    }
}
%extend AdaptiveCards::ActionSet {
    static AdaptiveCards::ActionSet *dynamic_cast(AdaptiveCards::BaseCardElement *baseCardElement) {
        return dynamic_cast<AdaptiveCards::ActionSet *>(baseCardElement);
    }
};

%exception AdaptiveCards::RichTextBlock::dynamic_cast(AdaptiveCards::BaseCardElement *baseCardElement) {
    $action
    if (!result) {
        jclass excep = jenv->FindClass("java/lang/ClassCastException");
        if (excep) {
            jenv->ThrowNew(excep, "dynamic_cast exception");
        }
    }
}
%extend AdaptiveCards::RichTextBlock {
    static AdaptiveCards::RichTextBlock *dynamic_cast(AdaptiveCards::BaseCardElement *baseCardElement) {
        return dynamic_cast<AdaptiveCards::RichTextBlock *>(baseCardElement);
    }
};

%exception AdaptiveCards::TextRun::dynamic_cast(AdaptiveCards::Inline *inlineVar) {
    $action
    if (!result) {
        jclass excep = jenv->FindClass("java/lang/ClassCastException");
        if (excep) {
            jenv->ThrowNew(excep, "dynamic_cast exception");
        }
    }
}
%extend AdaptiveCards::TextRun {
    static AdaptiveCards::TextRun *dynamic_cast(AdaptiveCards::Inline *inlineVar) {
        return dynamic_cast<AdaptiveCards::TextRun *>(inlineVar);
    }
};

%include "../../../shared/cpp/ObjectModel/pch.h"
%include "../../../shared/cpp/ObjectModel/EnumMagic.h"
%include "../../../shared/cpp/ObjectModel/Enums.h"
%include "../../../shared/cpp/ObjectModel/AdaptiveBase64Util.h"
%include "../../../shared/cpp/ObjectModel/RemoteResourceInformation.h"

%include "../../../shared/cpp/ObjectModel/AdaptiveCardParseWarning.h"
%include "../../../shared/cpp/ObjectModel/ActionParserRegistration.h"
%include "../../../shared/cpp/ObjectModel/ElementParserRegistration.h"
%include "../../../shared/cpp/ObjectModel/ParseContext.h"

%include "../../../shared/cpp/ObjectModel/InternalId.h"
%include "../../../shared/cpp/ObjectModel/BaseElement.h"
%include "../../../shared/cpp/ObjectModel/BaseCardElement.h"
%include "../../../shared/cpp/ObjectModel/BaseActionElement.h"
%include "../../../shared/cpp/ObjectModel/BaseInputElement.h"
%include "../../../shared/cpp/ObjectModel/BackgroundImage.h"
%include "../../../shared/cpp/ObjectModel/CollectionTypeElement.h"
%include "../../../shared/cpp/ObjectModel/FeatureRegistration.h"
%include "../../../shared/cpp/ObjectModel/SemanticVersion.h"
%include "../../../shared/cpp/ObjectModel/Container.h"
%include "../../../shared/cpp/ObjectModel/Image.h"
%include "../../../shared/cpp/ObjectModel/ImageSet.h"
%include "../../../shared/cpp/ObjectModel/Column.h"
%include "../../../shared/cpp/ObjectModel/ColumnSet.h"
%include "../../../shared/cpp/ObjectModel/ChoiceInput.h"
%include "../../../shared/cpp/ObjectModel/ChoiceSetInput.h"
%include "../../../shared/cpp/ObjectModel/DateInput.h"
%include "../../../shared/cpp/ObjectModel/NumberInput.h"
%include "../../../shared/cpp/ObjectModel/TextInput.h"
%include "../../../shared/cpp/ObjectModel/TimeInput.h"
%include "../../../shared/cpp/ObjectModel/ToggleInput.h"
%include "../../../shared/cpp/ObjectModel/ExecuteAction.h"
%include "../../../shared/cpp/ObjectModel/TokenExchangeResource.h"
%include "../../../shared/cpp/ObjectModel/AuthCardButton.h"
%include "../../../shared/cpp/ObjectModel/Refresh.h"
%include "../../../shared/cpp/ObjectModel/Authentication.h"
%include "../../../shared/cpp/ObjectModel/OpenUrlAction.h"
%include "../../../shared/cpp/ObjectModel/ShowCardAction.h"
%include "../../../shared/cpp/ObjectModel/SubmitAction.h"
%include "../../../shared/cpp/ObjectModel/ParseResult.h"
%include "../../../shared/cpp/ObjectModel/SharedAdaptiveCard.h"
%include "../../../shared/cpp/ObjectModel/AdaptiveCardParseException.h"
%include "../../../shared/cpp/ObjectModel/HostConfig.h"
%include "../../../shared/cpp/ObjectModel/MarkDownParser.h"
%include "../../../shared/cpp/ObjectModel/DateTimePreparsedToken.h"
%include "../../../shared/cpp/ObjectModel/DateTimePreparser.h"
%include "../../../shared/cpp/ObjectModel/Fact.h"
%include "../../../shared/cpp/ObjectModel/FactSet.h"
%include "../../../shared/cpp/ObjectModel/TableCell.h"
%include "../../../shared/cpp/ObjectModel/Table.h"
%include "../../../shared/cpp/ObjectModel/TableColumnDefinition.h"
%include "../../../shared/cpp/ObjectModel/TableRow.h"
%include "../../../shared/cpp/ObjectModel/TextBlock.h"
%include "../../../shared/cpp/ObjectModel/MediaSource.h"
%include "../../../shared/cpp/ObjectModel/Media.h"
%include "../../../shared/cpp/ObjectModel/ToggleVisibilityTarget.h"
%include "../../../shared/cpp/ObjectModel/ToggleVisibilityAction.h"
%include "../../../shared/cpp/ObjectModel/ActionSet.h"
%include "../../../shared/cpp/ObjectModel/UnknownElement.h"
%include "../../../shared/cpp/ObjectModel/UnknownAction.h"
%include "../../../shared/cpp/ObjectModel/TextElementProperties.h"
%include "../../../shared/cpp/ObjectModel/Inline.h"
%include "../../../shared/cpp/ObjectModel/RichTextBlock.h"
%include "../../../shared/cpp/ObjectModel/TextRun.h"
%include "../../../shared/cpp/ObjectModel/RichTextElementProperties.h"<|MERGE_RESOLUTION|>--- conflicted
+++ resolved
@@ -49,7 +49,6 @@
 }
 
 #pragma region
-<<<<<<< HEAD
 // Map C++ "std::optional<unsigned int>" and "std::optional<unsigned int>&" types to Java "Long" objects
 
 %typemap(jni) std::optional<unsigned int> "jobject"
@@ -102,58 +101,6 @@
   }
 
 #pragma region
-// Map C++ "std::optional<double>" and "std::optional<double>&" types to Java "Double" objects
-
-%template() std::optional<double>;
-
-%typemap(jni) std::optional<double> "jobject"
-%typemap(jtype) std::optional<double> "Double"
-%typemap(jstype) std::optional<double> "Double"
-%typemap(in, noblock=1) std::optional<double> {
-  if ($input) {
-    jclass sbufClass = JCALL1(GetObjectClass, jenv, $input);
-    jmethodID mid = JCALL3(GetMethodID, jenv, sbufClass, "doubleValue", "()D");
-    jdouble val = (jdouble)JCALL2(CallDoubleMethod, jenv, $input, mid);
-    if (JCALL0(ExceptionCheck, jenv)) return $null;
-    $1 = (double)val;
-  }
-}
-%typemap(out, noblock=1) std::optional<double> {
-  jclass clazz = JCALL1(FindClass, jenv, "java/lang/Double");
-  jmethodID mid = JCALL3(GetMethodID, jenv, clazz, "<init>", "(D)V");
-  jobject obj = $1 ? JCALL3(NewObject, jenv, clazz, mid, *$1) : 0;
-  $result = obj;
-}
-%typemap(javain) std::optional<double> "$javainput"
-%typemap(javaout) std::optional<double> {
-  return $jnicall;
-}
-
-%typemap(jni) std::optional<double>& "jobject"
-%typemap(jtype) std::optional<double>& "Double"
-%typemap(jstype) std::optional<double>& "Double"
-%typemap(in, noblock=1) std::optional<double>& {
-  std::optional<double> optVal = std::nullopt;
-  if ($input) {
-    jclass sbufClass = JCALL1(GetObjectClass, jenv, $input);
-    jmethodID mid = JCALL3(GetMethodID, jenv, sbufClass, "doubleValue", "()D");
-    jdouble val = (jdouble)JCALL2(CallDoubleMethod, jenv, $input, mid);
-    if (JCALL0(ExceptionCheck, jenv)) return $null;
-    optVal = std::optional<double>(val);
-  }
-  $1 = &optVal;
-}
-%typemap(out, noblock=1) std::optional<double>& {
-  jclass clazz = JCALL1(FindClass, jenv, "java/lang/Double");
-  jmethodID mid = JCALL3(GetMethodID, jenv, clazz, "<init>", "(D)V");
-  jobject obj = $1 ? JCALL3(NewObject, jenv, clazz, mid, *$1) : 0;
-  $result = obj;
-}
-%typemap(javain) std::optional<double>& "$javainput"
-%typemap(javaout) std::optional<double>& {
-  return $jnicall;
-}
-=======
 // Maps std::optional<T> to T
 
 %define STD_OPTIONAL(T, IntermediateT)
@@ -170,7 +117,6 @@
   return optvalue.has_value() ? optvalue.value() : null;
 }
 %enddef
->>>>>>> 60ae7122
 #pragma endregion
 
 STD_OPTIONAL(bool, StdOptionalBool)
