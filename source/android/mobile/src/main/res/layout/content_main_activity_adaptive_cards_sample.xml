--- conflicted
+++ resolved
@@ -282,7 +282,6 @@
                                 android:visibility="gone" />
 
                             <Switch
-<<<<<<< HEAD
                                 android:id="@+id/customTypeface"
                                 android:layout_width="match_parent"
                                 android:layout_height="wrap_content"
@@ -295,7 +294,8 @@
                                 android:text="Change config to customFontConfig.json"
                                 android:visibility="gone"
                                 tools:visibility="gone" />
-=======
+
+                            <Switch
                                 android:id="@+id/httpResourceResolver"
                                 android:layout_width="match_parent"
                                 android:layout_height="wrap_content"
@@ -308,8 +308,8 @@
                                 android:layout_height="wrap_content"
                                 android:paddingLeft="15dp"
                                 android:text="Action.OpenUrl.IconUrl.json"
-                                android:visibility="gone" />-
->>>>>>> b94e494d
+                                android:visibility="gone" />
+
                         </LinearLayout>
                     </ScrollView>
                 </LinearLayout>
