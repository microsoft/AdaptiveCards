<<<<<<< HEAD
__all__ = ["DetrOD", "DetrCppOD", "Tf2ObjectDetection"]
=======
# pylint: disable=invalid-all-object, missing-module-docstring
# from .detect_objects_pth import PtObjectDetection
from .detr_objects import DetrOD
from .detr_cpp_objects import DetrCppOD


__all__ = [DetrOD, DetrCppOD]
>>>>>>> 1b512fc4
<|MERGE_RESOLUTION|>--- conflicted
+++ resolved
@@ -1,11 +1,7 @@
-<<<<<<< HEAD
-__all__ = ["DetrOD", "DetrCppOD", "Tf2ObjectDetection"]
-=======
 # pylint: disable=invalid-all-object, missing-module-docstring
 # from .detect_objects_pth import PtObjectDetection
 from .detr_objects import DetrOD
 from .detr_cpp_objects import DetrCppOD
 
 
-__all__ = [DetrOD, DetrCppOD]
->>>>>>> 1b512fc4
+__all__ = [DetrOD, DetrCppOD]