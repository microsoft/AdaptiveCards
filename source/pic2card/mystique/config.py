"""
Gloabal settings and constants.
"""
import os

# max 2mb
IMG_MAX_UPLOAD_SIZE = 2e6

# tf-serving url
TF_SERVING_URL = os.environ.get("TF_SERVING_URL", "http://172.17.0.5:8501")
TF_SERVING_MODEL_NAME = "mystique"
<<<<<<< HEAD
ENABLE_TF_SERVING = os.environ.get("ENABLE_TF_SERVING",
                                   False)
TF_FROZEN_MODEL_PATH = os.path.join(os.path.dirname(__file__),
                                    "../model/frozen_inference_graph.pb")
TF2_FROZEN_MODEL_PATH = os.path.join(os.path.dirname(__file__),
                                     "../model/frozen_inference_graph_tf2.pb")
# TF2_FROZEN_MODEL_PATH = os.path.join("/home/haridas/projects/AdaptiveCards/source/pic2card/out/faster-rcnn-resnet152_new_data-1616667991/exported/frozen_graph.pb")

TF_LABEL_PATH = os.path.join(os.path.dirname(__file__),
                             "training/object-detection.pbtxt")
=======
ENABLE_TF_SERVING = os.environ.get("ENABLE_TF_SERVING", False)
TF_FROZEN_MODEL_PATH = os.path.join(
    os.path.dirname(__file__), "../model/frozen_inference_graph.pb"
)
TF_LABEL_PATH = os.path.join(
    os.path.dirname(__file__), "training/object-detection.pbtxt"
)
>>>>>>> 1b512fc4

# Pytorch model settings.
PTH_MODEL_PATH = os.path.join(
    os.path.dirname(__file__),
    "../model/pth_models/faster-rcnn-2020-05-31-1590943544-epochs_25.pth",
)

DETR_MODEL_PATH = os.path.join(
    os.path.dirname(__file__), "../model/pth_models/detr_trace.pt"
)


# image hosting max size and default image url
IMG_MAX_HOSTING_SIZE = 1000000
DEFAULT_IMG_HOSTING = (
    "https://lh3.googleusercontent.com/"
    + "-snm-WznsB3k/XrAWKVCBC3I/AAAAAAAAB8Y"
    + "/tR-2f8CzboQCmyTzrAfj9Xtvnbeh9PJ8QCK8BGAsYHg"
    + "/s0/2020-05-04.png"
)  # noqa


# Class labels
ID_TO_LABEL = {
    0: "background",
    1: "textbox",
    2: "radiobutton",
    3: "checkbox",
    4: "actionset",
    5: "image",
    6: "rating",
}

# Extract properties method plug-ins
# keys are detected object class
# values are the module path for its respective methods
PROPERTY_EXTRACTOR_FUNC = {
    "textbox": "mystique.extract_properties.CollectProperties.textbox",
    "checkbox": "mystique.extract_properties.CollectProperties.checkbox",
    "radiobutton": "mystique.extract_properties.CollectProperties.radiobutton",
    "image": "mystique.extract_properties.CollectProperties.image",
    "actionset": "mystique.extract_properties.CollectProperties.actionset",
}

# Font size and weight property class registry
FONT_SPEC_REGISTRY = {
    "font_morph": "mystique.font_properties.FontPropMorph",
    "font_bbox": "mystique.font_properties.FontPropBoundingBox",
}
# active font prop pipelne
ACTIVE_FONTSPEC_NAME = "font_morph"

# image detection swtiching paramater
# On True [ uses custom image pipeline for image objects]
# On False [ uses RCNN model image obejcts ]
# Default is False
# USE_CUSTOM_IMAGE_PIPELINE = False

# RCNN model confidence score cutoff
MODEL_CONFIDENCE = 80.0

# Extra textbox padding - 5px
TEXTBOX_PADDING = 5

MODEL_REGISTRY = {
    "tf_faster_rcnn": "mystique.detect_objects.ObjectDetection",
    # "tfs_faster_rcnn": "mystique.detect_objects.TfsObjectDetection",
    "tf2_faster_rcnn": "mystique.obj_detect.tf2_frcnn.Tf2ObjectDetection",
    "pth_detr": "mystique.obj_detect.DetrOD",
    "pth_detr_cpp": "mystique.obj_detect.DetrCppOD",
}

ACTIVE_MODEL_NAME = os.environ.get("ACTIVE_MODEL_NAME", "tf2_faster_rcnn")

# Noise objects removal IOU threshold
IOU_THRESHOLD = 0.5

# Threshold values of w,h ratio of each image object labels
IMAGE_SIZE_RATIOS = {
    (10.23, 11.92): "Small",
    (19.99, 15.0): "Medium",
    (24.51, 16.33): "Large",
}
# Threshold values of mid point distance between 2 design objects column with
# labels
COLUMN_WIDTH_DISTANCE_OLD = {(1.0, 0.466): "auto", (1.0, 0.804): "stretch"}
# Threshold values of the mid point distance for the last column in the columns
# and the input image's width, height for the column width labels
LAST_COLUMN_THRESHOLD_OLD = {(1.0, 0.0368): "stretch", (1.0, 0.224): "auto"}
# Threshold values of mid point distance between 2 design objects column with
# labels
COLUMN_WIDTH_DISTANCE = {(1, 0.36): "auto", (1, 0.817): "stretch"}
# Threshold values of the mid point distance for the last column in the columns
# and the input image's width, height for the column width labels
LAST_COLUMN_THRESHOLD = {(1.0, 0.75): "auto", (1.0, 0.90): "stretch"}
# COLUMNSET GROUPING THRESHOLDS
COLUMNSET_GROUPING = {
    "ymin_difference": 10.0,
    "ymax_ymin_difference": 3,
    "xmax_xmin_difference": 100,
}
# NORMALIZED COLUMN-SET GROUPING THRESHOLDS
CONTAINER_GROUPING = {
    "ymin_difference": 0.20,
    "ymax_ymin_difference": 0.034,
    "xmax_xmin_difference": 0.65,
    "choiceset_y_min_difference": 0.60,
    "choiceset_ymax_ymin_difference": 0.151,
}

# COLUMN-SET ALIGNMENT PREFERENCE ORDER
PREFERENCE_ORDER = ["Left", "Center", "Right"]

# ALIGNMENT THRESHOLDS
ALIGNMENT_THRESHOLDS = {
    "minimum_range": 0.10,
    "left_range": 0.45,
    "center_range": 0.55,
}
# LINE BASED ALIGNMENT THRESHOLDS
LINE_ALIGNMENT_THRESHOLD = {"minimum": 0.20, "maximum": 0.75}

# Multi Process flag to run card-layout and properties extraction as a
# parallel or sequential tasks, True by default
MULTI_PROC = False<|MERGE_RESOLUTION|>--- conflicted
+++ resolved
@@ -9,18 +9,6 @@
 # tf-serving url
 TF_SERVING_URL = os.environ.get("TF_SERVING_URL", "http://172.17.0.5:8501")
 TF_SERVING_MODEL_NAME = "mystique"
-<<<<<<< HEAD
-ENABLE_TF_SERVING = os.environ.get("ENABLE_TF_SERVING",
-                                   False)
-TF_FROZEN_MODEL_PATH = os.path.join(os.path.dirname(__file__),
-                                    "../model/frozen_inference_graph.pb")
-TF2_FROZEN_MODEL_PATH = os.path.join(os.path.dirname(__file__),
-                                     "../model/frozen_inference_graph_tf2.pb")
-# TF2_FROZEN_MODEL_PATH = os.path.join("/home/haridas/projects/AdaptiveCards/source/pic2card/out/faster-rcnn-resnet152_new_data-1616667991/exported/frozen_graph.pb")
-
-TF_LABEL_PATH = os.path.join(os.path.dirname(__file__),
-                             "training/object-detection.pbtxt")
-=======
 ENABLE_TF_SERVING = os.environ.get("ENABLE_TF_SERVING", False)
 TF_FROZEN_MODEL_PATH = os.path.join(
     os.path.dirname(__file__), "../model/frozen_inference_graph.pb"
@@ -28,7 +16,6 @@
 TF_LABEL_PATH = os.path.join(
     os.path.dirname(__file__), "training/object-detection.pbtxt"
 )
->>>>>>> 1b512fc4
 
 # Pytorch model settings.
 PTH_MODEL_PATH = os.path.join(
