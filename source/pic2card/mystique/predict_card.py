--- conflicted
+++ resolved
@@ -185,15 +185,10 @@
         """
         # TODO: Remove the reduendant usage of image and image_np
         # Collect the objects along with its design properites
-<<<<<<< HEAD
-        json_objects, detected_coords = self.collect_objects(
-            output_dict=prediction, pil_image=image)
-=======
 
         predicted_objects, detected_coords = self.collect_objects(
             output_dict=prediction, pil_image=image
         )
->>>>>>> 1b512fc4
         # Remove overlapping rcnn objects
         bbox_utils.remove_noise_objects(predicted_objects)
 
