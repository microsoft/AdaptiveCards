--- conflicted
+++ resolved
@@ -1,52 +1,16 @@
 Pod::Spec.new do |spec|
   spec.name             = 'AdaptiveCards'
 
-<<<<<<< HEAD
-  spec.version          = '2.8.1'
-  
-  spec.license          = { :type => 'Adaptive Cards Binary EULA', :file => 'source/EULA-Non-Windows.txt' } 
-  
-=======
   spec.version          = '2.8.4'
 
   spec.license          = { :type => 'Adaptive Cards Binary EULA', :file => 'source/EULA-Non-Windows.txt' } 
 
->>>>>>> 67187d08
   spec.homepage         = 'https://adaptivecards.io'
 
   spec.authors          = { 'AdaptiveCards' => 'Joseph.Woo@microsoft.com' }
 
   spec.summary          = 'Adaptive Cards are a new way for developers to exchange card content in a common and consistent way'
   
-<<<<<<< HEAD
-  spec.source       = { :git => 'https://github.com/microsoft/AdaptiveCards.git', :tag => 'ios-v2.8.1' }
-
-  spec.source_files           = 'source/ios/AdaptiveCards/AdaptiveCards/AdaptiveCards/**/*.{h,m,mm}' 
-
-  spec.subspec 'ObjectModel' do | sspec |
-    sspec.source_files = 'source/shared/cpp/ObjectModel/**/*.{h,cpp}', 'source/shared/cpp/ObjectModel/json/**/*.{h}'
-    sspec.header_mappings_dir = 'source/shared/cpp/ObjectModel/'
-    sspec.project_header_files = 'source/shared/cpp/ObjectModel/**/*.{h}'
-    sspec.xcconfig = {
-         'CLANG_CXX_LANGUAGE_STANDARD' => 'c++17',
-         'CLANG_CXX_LIBRARY' => 'libc++'
-    }
-  end
-
-  spec.platform         = :ios, '12'
-
-  spec.frameworks = 'AVFoundation', 'AVKit', 'CoreGraphics', 'QuartzCore', 'UIKit' 
-
-  spec.public_header_files = 'source/ios/AdaptiveCards/AdaptiveCards/AdaptiveCards/*.h'
-
-  spec.project_header_files = 'source/ios/AdaptiveCards/AdaptiveCards/AdaptiveCards/PrivateHeaders/*.h'
-
-  spec.resource_bundles = {'AdaptiveCards' => ['source/ios/AdaptiveCards/AdaptiveCards/AdaptiveCards/Resources/**/*']}
-
-  spec.exclude_files = 'source/ios/AdaptiveCards/AdaptiveCards/AdaptiveCards/include/**/*'
-
-  spec.dependency 'MicrosoftFluentUI', '~> 0.1.9'
-=======
   spec.source       = { :git => 'https://github.com/microsoft/AdaptiveCards.git', :tag => 'ios-v2.8.4' }
 
   spec.default_subspecs = 'AdaptiveCardsCore', 'AdaptiveCardsPrivate', 'ObjectModel', 'UIProviders'
@@ -85,5 +49,4 @@
 
   spec.exclude_files = 'source/ios/AdaptiveCards/AdaptiveCards/AdaptiveCards/include/**/*'
 
->>>>>>> 67187d08
 end
