--- conflicted
+++ resolved
@@ -124,13 +124,6 @@
         // enum will be part of API in next iterations when custom renderer extended to non-action
         // type - tracked by issue #809
         [registration setActionRenderer:[CustomActionOpenURLRenderer getInstance]
-<<<<<<< HEAD
-                      actionElementType:ACROpenUrl useResourceResolver:YES];
-        [registration setBaseCardElementRenderer:[CustomTextBlockRenderer getInstance]
-                                 cardElementType:ACRTextBlock useResourceResolver:YES];
-        [registration setBaseCardElementRenderer:[CustomInputNumberRenderer getInstance]
-                                 cardElementType:ACRNumberInput useResourceResolver:YES];
-=======
                       actionElementType:ACROpenUrl
                     useResourceResolver:YES];
         [registration setBaseCardElementRenderer:[CustomTextBlockRenderer getInstance]
@@ -139,7 +132,6 @@
         [registration setBaseCardElementRenderer:[CustomInputNumberRenderer getInstance]
                                  cardElementType:ACRNumberInput
                              useResourceResolver:YES];
->>>>>>> 66af5008
         [registration setBaseCardElementRenderer:[CustomActionSetRenderer getInstance] cardElementType:ACRActionSet useResourceResolver:YES];
 
         [[ACRTargetBuilderRegistration getInstance] setTargetBuilder:[ACRCustomSubmitTargetBuilder getInstance] actionElementType:ACRSubmit capability:ACRAction];
