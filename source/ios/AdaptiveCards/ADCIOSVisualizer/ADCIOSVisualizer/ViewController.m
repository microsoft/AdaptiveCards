--- conflicted
+++ resolved
@@ -218,18 +218,6 @@
             [self.curView removeFromSuperview];
 
         self.curView = ad;
-<<<<<<< HEAD
-        //if(_enableCustomRenderer){
-            [_scrView addSubview:self.curView];
-            UIView *view = self.curView;
-            view.translatesAutoresizingMaskIntoConstraints = NO;
-            
-            [NSLayoutConstraint constraintWithItem:view attribute:NSLayoutAttributeTop relatedBy:NSLayoutRelationEqual toItem:_scrView attribute:NSLayoutAttributeTop multiplier:1.0 constant:0].active = YES;
-            [NSLayoutConstraint constraintWithItem:view attribute:NSLayoutAttributeBottom relatedBy:NSLayoutRelationEqual toItem:_scrView attribute:NSLayoutAttributeBottom multiplier:1.0 constant:0].active = YES;
-            [NSLayoutConstraint constraintWithItem:view attribute:NSLayoutAttributeLeading relatedBy:NSLayoutRelationEqual toItem:_scrView attribute:NSLayoutAttributeLeading multiplier:1.0 constant:0].active = YES;
-            [NSLayoutConstraint constraintWithItem:view attribute:NSLayoutAttributeTrailing relatedBy:NSLayoutRelationEqual toItem:_scrView attribute:NSLayoutAttributeTrailing multiplier:1.0 constant:0].active = YES;
-        //}
-=======
 
         [_scrView addSubview:self.curView];
         UIView *view = self.curView;
@@ -239,8 +227,6 @@
         [NSLayoutConstraint constraintWithItem:view attribute:NSLayoutAttributeBottom relatedBy:NSLayoutRelationEqual toItem:_scrView attribute:NSLayoutAttributeBottom multiplier:1.0 constant:0].active = YES;
         [NSLayoutConstraint constraintWithItem:view attribute:NSLayoutAttributeLeading relatedBy:NSLayoutRelationEqual toItem:_scrView attribute:NSLayoutAttributeLeading multiplier:1.0 constant:0].active = YES;
         [NSLayoutConstraint constraintWithItem:view attribute:NSLayoutAttributeTrailing relatedBy:NSLayoutRelationEqual toItem:_scrView attribute:NSLayoutAttributeTrailing multiplier:1.0 constant:0].active = YES;
-
->>>>>>> 5a60fa43
     }
 }
 
