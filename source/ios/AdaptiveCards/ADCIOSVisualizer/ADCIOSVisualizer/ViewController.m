//
//  ViewController.m
//  ViewController
//
//  Copyright © 2017 Microsoft. All rights reserved.
//

#import "ViewController.h"
#import "ADCResolver.h"
#import "AdaptiveCards/ACRButton.h"
#import "AdaptiveFileBrowserSource.h"
#import "CustomActionNewType.h"
#import "CustomActionOpenURLRenderer.h"
#import "CustomImageRenderer.h"
#import "CustomInputNumberRenderer.h"
#import "CustomProgressBarRenderer.h"
#import "CustomTextBlockRenderer.h"
#import <SafariServices/SafariServices.h>

const CGFloat kAdaptiveCardsWidth = 330;

@interface ViewController () {
    BOOL _enableCustomRenderer;
    ACOResourceResolvers *_resolvers;
    id<ACRIBaseActionSetRenderer> _defaultRenderer;
}

@end

@implementation ViewController
+ (void)applyConstraints:(NSArray<NSString *> *)formats variables:(NSDictionary *)variables
{
    NSArray<NSLayoutConstraint *> *constraints = nil;

    for (NSString *format in formats) {
        constraints = [NSLayoutConstraint constraintsWithVisualFormat:format
                                                              options:0
                                                              metrics:nil
                                                                views:variables];
        [NSLayoutConstraint activateConstraints:constraints];
    }
}

- (IBAction)editText:(id)sender
{
    if (!self.editableStr) {
        return;
    }

    UIStackView *filebrowserView = self.compositeFileBrowserView;
    if (!self.editView) {
        CGRect desiredDimension = filebrowserView.frame;
        self.editView = [[UITextView alloc] initWithFrame:desiredDimension textContainer:nil];

        [self.view addSubview:self.editView];
        self.editView.directionalLockEnabled = NO;
        self.editView.showsHorizontalScrollIndicator = YES;
        self.editView.keyboardType = UIKeyboardTypeAlphabet;

        CGRect frame = CGRectMake(0, 0, self.editView.frame.size.width, 30);
        UIToolbar *toolBar = [[UIToolbar alloc] initWithFrame:frame];
        UIBarButtonItem *flexSpace =
            [[UIBarButtonItem alloc] initWithBarButtonSystemItem:UIBarButtonSystemItemFlexibleSpace
                                                          target:nil
                                                          action:nil];
        UIBarButtonItem *doneButton =
            [[UIBarButtonItem alloc] initWithBarButtonSystemItem:UIBarButtonSystemItemDone
                                                          target:self
                                                          action:@selector(dismissKeyboard)];
        [toolBar setItems:@[ doneButton, flexSpace ] animated:NO];
        [toolBar sizeToFit];
        self.editView.inputAccessoryView = toolBar;
    }
    self.editView.hidden = NO;
    self.editView.delegate = self;

    NSMutableAttributedString *content =
        [[NSMutableAttributedString alloc] initWithString:self.editableStr];
    NSMutableParagraphStyle *para = [[NSMutableParagraphStyle alloc] init];
    para.lineBreakMode = NSLineBreakByCharWrapping;
    para.alignment = NSTextAlignmentLeft;
    [content addAttributes:@{NSParagraphStyleAttributeName : para} range:NSMakeRange(0, 1)];
    self.editView.attributedText = content;
    UIFontDescriptor *dec = self.editView.font.fontDescriptor;
    self.editView.font = [UIFont fontWithDescriptor:dec size:15];
    self.editView.layer.borderWidth = 0.8;
    filebrowserView.hidden = YES;
}

- (BOOL)textViewShouldEndEditing:(UITextView *)textView {
    [textView resignFirstResponder];
    return YES;
}

- (void)dismissKeyboard {
    [self.editView resignFirstResponder];
}

- (void)textViewDidBeginEditing:(UITextView *)textView {
    [textView becomeFirstResponder];
}

- (void)textViewDidEndEditing:(UITextView *)textView {
    [textView resignFirstResponder];
}

- (IBAction)toggleCustomRenderer:(id)sender
{
    _enableCustomRenderer = !_enableCustomRenderer;
    ACRRegistration *registration = [ACRRegistration getInstance];

    if (_enableCustomRenderer) {
        // enum will be part of API in next iterations when custom renderer extended to non-action
        // type - tracked by issue #809
        [registration setActionRenderer:[CustomActionOpenURLRenderer getInstance]
                        cardElementType:@3];
        [registration setBaseCardElementRenderer:[CustomTextBlockRenderer getInstance]
                                 cardElementType:ACRTextBlock];
        [registration setBaseCardElementRenderer:[CustomInputNumberRenderer getInstance]
                                 cardElementType:ACRNumberInput];
        [registration setBaseCardElementRenderer:[CustomImageRenderer getInstance]
                                 cardElementType:ACRImage];

        _enableCustomRendererButton.backgroundColor = UIColor.redColor;
        _defaultRenderer = [registration getActionSetRenderer];
        [registration setActionSetRenderer:self];
    } else {
        [registration setActionRenderer:nil cardElementType:@3];
        [registration setBaseCardElementRenderer:nil cardElementType:ACRTextBlock];
        [registration setBaseCardElementRenderer:nil cardElementType:ACRNumberInput];
        [registration setBaseCardElementRenderer:nil cardElementType:ACRImage];
        [registration setActionSetRenderer:nil];
        _enableCustomRendererButton.backgroundColor = [UIColor colorWithRed:0 / 255
                                                                      green:122.0 / 255
                                                                       blue:1
                                                                      alpha:1];
    }
    [self update:self.editableStr];
}

- (IBAction)applyText:(id)sender
{
    if (_editView.text != NULL && ![_editView.text isEqualToString:@""]) {
        [self update:self.editView.text];
    }
    self.editView.hidden = YES;
    self.compositeFileBrowserView.hidden = NO;
}

- (void)viewDidLoad {
    [super viewDidLoad];
    NSString *errorMSG = @"{\"type\": \"AdaptiveCard\", \"$schema\": "
                         @"\"http://adaptivecards.io/schemas/adaptive-card.json\",\"version\": "
                         @"\"1.2\", \"body\": [ {"
                         @"\"type\": \"TextBlock\", \"text\": \"Rendering Failed\","
                         @"\"weight\": \"Bolder\", \"color\": "
                         @"\"Attention\", \"horizontalAlignment\": \"Center\""
                         @"} ] }";
    _errorCard = [ACOAdaptiveCard fromJson:errorMSG];
    [self registerForKeyboardNotifications];
    _resolvers = [[ACOResourceResolvers alloc] init];
    ADCResolver *resolver = [[ADCResolver alloc] init];
    [_resolvers setResourceResolver:resolver scheme:@"http"];
    [_resolvers setResourceResolver:resolver scheme:@"https"];
    [_resolvers setResourceResolver:resolver scheme:@"data"];
    _enableCustomRenderer = NO;
    self.curView = nil;

    self.ACVTabVC = [[ACVTableViewController alloc] init];
    [self addChildViewController:self.ACVTabVC];
    self.ACVTabVC.delegate = self;
    self.ACVTabVC.tableView.rowHeight = 25;
    self.ACVTabVC.tableView.sectionFooterHeight = 5;
    self.ACVTabVC.tableView.sectionHeaderHeight = 5;
    self.ACVTabVC.tableView.scrollEnabled = YES;
    self.ACVTabVC.tableView.showsVerticalScrollIndicator = YES;
    self.ACVTabVC.tableView.userInteractionEnabled = YES;
    self.ACVTabVC.tableView.bounces = YES;
    self.ACVTabVC.tableView.separatorStyle = UITableViewCellSeparatorStyleNone;

    UITableView *ACVTabView = self.ACVTabVC.tableView;
    _compositeFileBrowserView = [[UIStackView alloc] init];
    _compositeFileBrowserView.backgroundColor = UIColor.lightGrayColor;
    _compositeFileBrowserView.translatesAutoresizingMaskIntoConstraints = NO;
    _compositeFileBrowserView.alignment = UIStackViewAlignmentCenter;
    _compositeFileBrowserView.axis = UILayoutConstraintAxisVertical;
    [self.view addSubview:_compositeFileBrowserView];
    [_compositeFileBrowserView.leadingAnchor constraintEqualToAnchor:self.view.leadingAnchor
                                                            constant:10]
        .active = YES;
    [_compositeFileBrowserView.trailingAnchor constraintEqualToAnchor:self.view.trailingAnchor
                                                             constant:-10]
        .active = YES;

    UIView *fileBrowserView =
        [[AdaptiveFileBrowserSource alloc] initWithFrame:CGRectMake(20, 40, kAdaptiveCardsWidth, 55)
                                        WithDataDelegate:self.ACVTabVC];
    fileBrowserView.translatesAutoresizingMaskIntoConstraints = NO;
    [_compositeFileBrowserView addArrangedSubview:fileBrowserView];

    [_compositeFileBrowserView addArrangedSubview:ACVTabView];
    ACVTabView.translatesAutoresizingMaskIntoConstraints = NO;
    ACVTabView.showsVerticalScrollIndicator = YES;

    [ACVTabView.widthAnchor constraintEqualToAnchor:fileBrowserView.widthAnchor].active = YES;
    self.ACVTabVC.tableHeight = [ACVTabView.heightAnchor constraintEqualToConstant:200.0];
    self.ACVTabVC.tableHeight.active = YES;
    ACVTabView.hidden = YES;

    UIStackView *buttonLayout = [[UIStackView alloc] init];
    self.buttonLayout = buttonLayout;

    // try button
    buttonLayout.axis = UILayoutConstraintAxisVertical;
    self.tryButton = [UIButton buttonWithType:UIButtonTypeSystem];

    [self.tryButton setTitle:@"Try Yourself" forState:UIControlStateNormal];
    [self.tryButton setTitleColor:[UIColor colorWithRed:0 / 255 green:122.0 / 255 blue:1 alpha:1]
                         forState:UIControlStateSelected];
    self.tryButton.titleLabel.lineBreakMode = NSLineBreakByWordWrapping;

    [self.tryButton setTitleColor:UIColor.whiteColor forState:UIControlStateNormal];
    [self.tryButton addTarget:self
                       action:@selector(editText:)
             forControlEvents:UIControlEventTouchUpInside];
    [buttonLayout addArrangedSubview:self.tryButton];
    self.tryButton.backgroundColor = [UIColor colorWithRed:0 / 255
                                                     green:122.0 / 255
                                                      blue:1
                                                     alpha:1];
    self.tryButton.contentEdgeInsets = UIEdgeInsetsMake(5, 5, 5, 5);

    // apply button
    self.applyButton = [UIButton buttonWithType:UIButtonTypeSystem];
    [self.applyButton setTitle:@"Apply" forState:UIControlStateNormal];
    [self.applyButton setTitleColor:[UIColor colorWithRed:0 / 255 green:122.0 / 255 blue:1 alpha:1]
                           forState:UIControlStateSelected];
    [self.applyButton setTitleColor:UIColor.whiteColor forState:UIControlStateNormal];

    self.applyButton.backgroundColor = [UIColor colorWithRed:0 / 255
                                                       green:122.0 / 255
                                                        blue:1
                                                       alpha:1];
    self.applyButton.contentEdgeInsets = UIEdgeInsetsMake(5, 5, 5, 5);

    [self.applyButton addTarget:self
                         action:@selector(applyText:)
               forControlEvents:UIControlEventTouchUpInside];
    [buttonLayout addArrangedSubview:self.applyButton];

    // custon renderer button
    self.enableCustomRendererButton = [UIButton buttonWithType:UIButtonTypeSystem];
    [self.enableCustomRendererButton
        setContentCompressionResistancePriority:UILayoutPriorityDefaultLow
                                        forAxis:UILayoutConstraintAxisHorizontal];
    [self.enableCustomRendererButton setTitle:@"Enable Custom Renderer"
                                     forState:UIControlStateNormal];
    [self.enableCustomRendererButton setTitleColor:[UIColor colorWithRed:0 / 255
                                                                   green:122.0 / 255
                                                                    blue:1
                                                                   alpha:1]
                                          forState:UIControlStateSelected];
    [self.enableCustomRendererButton setTitleColor:UIColor.whiteColor
                                          forState:UIControlStateNormal];
    self.enableCustomRendererButton.titleLabel.lineBreakMode = NSLineBreakByWordWrapping;

    self.enableCustomRendererButton.backgroundColor = [UIColor colorWithRed:0 / 255
                                                                      green:122.0 / 255
                                                                       blue:1
                                                                      alpha:1];
    self.enableCustomRendererButton.contentEdgeInsets = UIEdgeInsetsMake(5, 5, 5, 5);

    [self.enableCustomRendererButton addTarget:self
                                        action:@selector(toggleCustomRenderer:)
                              forControlEvents:UIControlEventTouchUpInside];
    [buttonLayout addArrangedSubview:self.enableCustomRendererButton];
    self.applyButton.layer.cornerRadius = 10;
    self.tryButton.layer.cornerRadius = 10;
    self.enableCustomRendererButton.layer.cornerRadius = 10;

    [self.view addSubview:buttonLayout];
    buttonLayout.translatesAutoresizingMaskIntoConstraints = NO;
    [buttonLayout.widthAnchor constraintEqualToConstant:kAdaptiveCardsWidth].active = YES;
    [buttonLayout.centerXAnchor constraintEqualToAnchor:fileBrowserView.centerXAnchor].active = YES;

    buttonLayout.alignment = UIStackViewAlignmentFill;
    buttonLayout.distribution = UIStackViewDistributionEqualCentering;
    buttonLayout.spacing = 10;

    _scrView = [[UIScrollView alloc] init];
    _scrView.showsHorizontalScrollIndicator = NO;

    [self.view addSubview:self.scrView];

    UIScrollView *scrollview = self.scrView;
    scrollview.showsVerticalScrollIndicator = YES;
    _scrView.scrollEnabled = YES;
    scrollview.translatesAutoresizingMaskIntoConstraints = NO;

    NSDictionary *viewMap =
        NSDictionaryOfVariableBindings(_compositeFileBrowserView, buttonLayout, scrollview);

    NSArray<NSString *> *formats = [NSArray
        arrayWithObjects:@"V:|-70-[_compositeFileBrowserView]-[buttonLayout]-[scrollview]-40@100-|",
                         @"H:|-[scrollview]-|", nil];

    [ViewController applyConstraints:formats variables:viewMap];

    ACOFeatureRegistration *featureReg = [ACOFeatureRegistration getInstance];
    [featureReg addFeature:@"acTest" featureVersion:@"1.0"];
}

- (void)didReceiveMemoryWarning
{
    [super didReceiveMemoryWarning];
}

- (void)update:(NSString *)jsonStr
{
    self.editableStr = jsonStr;
    ACRRenderResult *renderResult;
    ACOHostConfigParseResult *hostconfigParseResult = [ACOHostConfig fromJson:self.hostconfig
                                                            resourceResolvers:_resolvers];
    ACOAdaptiveCardParseResult *cardParseResult = [ACOAdaptiveCard fromJson:jsonStr];

    if (!cardParseResult.isValid) {
        cardParseResult = _errorCard;
    }

    ACRRegistration *registration = [ACRRegistration getInstance];

    NSString *type = @"ProgressBar";
    CACProgressBar *progressBarParser = [[CACProgressBar alloc] init];
    [registration setCustomElementParser:progressBarParser key:type];

    CustomProgressBarRenderer *progressBarRenderer = [[CustomProgressBarRenderer alloc] init];
    [registration setCustomElementRenderer:progressBarRenderer key:type];

    CustomActionNewType *customParser = [[CustomActionNewType alloc] init];
    NSString *type1 = @"NewStyle";
    [registration setCustomActionElementParser:customParser key:type1];

    CustomActionNewTypeRenderer *customActionRenderer = [CustomActionNewTypeRenderer getInstance];
    [registration setCustomActionRenderer:customActionRenderer key:type1];

    _config = hostconfigParseResult.config;
    renderResult = [ACRRenderer render:cardParseResult.card
                                config:hostconfigParseResult.config
                       widthConstraint:kAdaptiveCardsWidth
                              delegate:self];

    if (renderResult.succeeded) {
        ACRView *ad = renderResult.view;
        ad.mediaDelegate = self;
        if (self.curView)
            [self.curView removeFromSuperview];

        self.curView = ad;

        [_scrView addSubview:self.curView];
        UIView *view = self.curView;
        view.translatesAutoresizingMaskIntoConstraints = NO;

        [NSLayoutConstraint constraintWithItem:view
                                     attribute:NSLayoutAttributeTop
                                     relatedBy:NSLayoutRelationEqual
                                        toItem:_scrView
                                     attribute:NSLayoutAttributeTop
                                    multiplier:1.0
                                      constant:0]
            .active = YES;
        [NSLayoutConstraint constraintWithItem:view
                                     attribute:NSLayoutAttributeBottom
                                     relatedBy:NSLayoutRelationEqual
                                        toItem:_scrView
                                     attribute:NSLayoutAttributeBottom
                                    multiplier:1.0
                                      constant:0]
            .active = YES;
        [NSLayoutConstraint constraintWithItem:view
                                     attribute:NSLayoutAttributeCenterX
                                     relatedBy:NSLayoutRelationEqual
                                        toItem:_scrView
                                     attribute:NSLayoutAttributeCenterX
                                    multiplier:1.0
                                      constant:3]
            .active = YES;
    }
}

- (void)viewWillAppear:(BOOL)animated
{
    [super viewWillAppear:animated];
    float verticalContentInset = self.scrView.frame.size.height - self.curView.frame.size.height;
    verticalContentInset = (verticalContentInset <= 0) ? 20 : verticalContentInset;
    UIEdgeInsets contentInsets = UIEdgeInsetsMake(0.0, 0.0, verticalContentInset, 0.0);
    self.scrView.contentInset = contentInsets;
}

- (void)fromACVTable:(ACVTableViewController *)avcTabVc userSelectedJson:(NSString *)jsonStr
{
    [self update:jsonStr];
}

- (void)source:(ACVTableViewController *)avcTabVc userconfig:(NSString *)payload
{
    self.hostconfig = payload;
}

- (void)didFetchUserResponses:(ACOAdaptiveCard *)card action:(ACOBaseActionElement *)action
{
    if (action.type == ACROpenUrl) {
        NSURL *url = [NSURL URLWithString:[action url]];
        SFSafariViewController *svc = [[SFSafariViewController alloc] initWithURL:url];
        [self presentViewController:svc animated:YES completion:nil];
    } else if (action.type == ACRSubmit) {
        NSData *userInputsAsJson = [card inputs];
        NSString *str = [[NSString alloc] initWithData:userInputsAsJson
                                              encoding:NSUTF8StringEncoding];
        [self presentViewController:[self createAlertController:@"user response fetched" message:str] animated:YES completion:nil];

    } else if (action.type == ACRUnknownAction) {
        if ([action isKindOfClass:[CustomActionNewType class]]) {
            CustomActionNewType *newType = (CustomActionNewType *)action;
<<<<<<< HEAD
            UIAlertController *alertController =
                [UIAlertController alertControllerWithTitle:@"successfully rendered new button type"
                                                    message:newType.alertMessage
                                             preferredStyle:UIAlertControllerStyleAlert];
            [alertController addAction:[UIAlertAction actionWithTitle:@"Dismiss"
                                                                style:UIAlertActionStyleDefault
                                                              handler:nil]];
            newType.alertController = alertController;
            [self presentViewController:alertController animated:YES completion:nil];
=======
            newType.alertController = [self createAlertController:@"successfully rendered new button type" message:newType.alertMessage];
            [self presentViewController:newType.alertController animated:YES completion:nil];
>>>>>>> 8e23900b
        }
    } else if (action.type == ACRToggleVisibility) {
        NSLog(@"toggle visibility");
    }
}

- (UIAlertController *)createAlertController:(NSString *)title message:(NSString *)message
{
    UIAlertController *alertController = [UIAlertController alertControllerWithTitle:title message:message preferredStyle:UIAlertControllerStyleAlert];
    [alertController addAction:[UIAlertAction actionWithTitle:@"Dismiss" style:UIAlertActionStyleDefault handler:nil]];
    return alertController;
}

- (void)didChangeViewLayout:(CGRect)oldFrame newFrame:(CGRect)newFrame
{
    [self.scrView scrollRectToVisible:newFrame animated:YES];
}

- (void)didChangeVisibility:(UIButton *)button isVisible:(BOOL)isVisible
{
    if (isVisible) {
        button.backgroundColor = [UIColor redColor];
    } else {
        if ([button isKindOfClass:[ACRButton class]]) {
            ACRButton *acrButton = (ACRButton *)button;
            if (acrButton.sentiment &&
                [@"default" caseInsensitiveCompare:acrButton.sentiment] != NSOrderedSame) {
                [acrButton applySentimentStyling];
            } else {
                button.backgroundColor = [UIColor colorWithRed:0.11 green:0.68 blue:0.97 alpha:1.0];
            }
        } else {
            button.backgroundColor = [UIColor colorWithRed:0.11 green:0.68 blue:0.97 alpha:1.0];
        }
        [self.scrView layoutIfNeeded];
    }
}

- (void)didFetchMediaViewController:(AVPlayerViewController *)controller
                               card:(ACOAdaptiveCard *)card
{
    [self addChildViewController:controller];
    [controller didMoveToParentViewController:self];
}

- (UIView *)renderButtons:(ACRView *)rootView
                   inputs:(NSMutableArray *)inputs
                superview:(UIView<ACRIContentHoldingView> *)superview
                     card:(ACOAdaptiveCard *)card
               hostConfig:(ACOHostConfig *)config
{
    UIView *actionSetView = [_defaultRenderer renderButtons:rootView
                                                     inputs:inputs
                                                  superview:superview
                                                       card:card
                                                 hostConfig:config];
    ((UIScrollView *)actionSetView).showsHorizontalScrollIndicator = NO;
    return actionSetView;
}
- (void)registerForKeyboardNotifications
{
    [[NSNotificationCenter defaultCenter] addObserver:self
                                             selector:@selector(keyboardWasShown:)
                                                 name:UIKeyboardWillShowNotification
                                               object:nil];

    [[NSNotificationCenter defaultCenter] addObserver:self
                                             selector:@selector(keyboardWillBeHidden:)
                                                 name:UIKeyboardWillHideNotification
                                               object:nil];
}

// Called when the UIKeyboardDidShowNotification is sent.
- (void)keyboardWasShown:(NSNotification *)aNotification
{
    NSDictionary *info = [aNotification userInfo];
    CGRect kbFrame = [[info objectForKey:UIKeyboardFrameEndUserInfoKey] CGRectValue];
    CGSize kbSize = kbFrame.size;

    UIEdgeInsets contentInsets = UIEdgeInsetsMake(0.0, 0.0, kbSize.height, 0.0);
    CGRect scrollViewFrame = _scrView.frame;
    if (scrollViewFrame.origin.y + scrollViewFrame.size.height > kbFrame.origin.y) {
        self.scrView.contentInset = contentInsets;
        self.scrView.scrollIndicatorInsets = contentInsets;
    }
}

// Called when the UIKeyboardWillHideNotification is sent
- (void)keyboardWillBeHidden:(NSNotification *)aNotification
{
    UIEdgeInsets contentInsets = UIEdgeInsetsZero;
    self.scrView.contentInset = contentInsets;
    self.scrView.scrollIndicatorInsets = contentInsets;
}

- (void)didLoadElements
{
    [self.curView setNeedsLayout];
    NSLog(@"completed loading elements");
}

@end<|MERGE_RESOLUTION|>--- conflicted
+++ resolved
@@ -422,20 +422,8 @@
     } else if (action.type == ACRUnknownAction) {
         if ([action isKindOfClass:[CustomActionNewType class]]) {
             CustomActionNewType *newType = (CustomActionNewType *)action;
-<<<<<<< HEAD
-            UIAlertController *alertController =
-                [UIAlertController alertControllerWithTitle:@"successfully rendered new button type"
-                                                    message:newType.alertMessage
-                                             preferredStyle:UIAlertControllerStyleAlert];
-            [alertController addAction:[UIAlertAction actionWithTitle:@"Dismiss"
-                                                                style:UIAlertActionStyleDefault
-                                                              handler:nil]];
-            newType.alertController = alertController;
-            [self presentViewController:alertController animated:YES completion:nil];
-=======
             newType.alertController = [self createAlertController:@"successfully rendered new button type" message:newType.alertMessage];
             [self presentViewController:newType.alertController animated:YES completion:nil];
->>>>>>> 8e23900b
         }
     } else if (action.type == ACRToggleVisibility) {
         NSLog(@"toggle visibility");
