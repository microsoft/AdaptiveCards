//
//  ViewController.m
//  ViewController
//
//  Copyright © 2017 Microsoft. All rights reserved.
//

#import "ViewController.h"

@interface ViewController ()

@end

@implementation ViewController

- (IBAction)editText:(id)sender
{
    self.ACVTabVC.tableView.hidden = true;
    self.editView.hidden = false;
    NSMutableAttributedString *content =
    [[NSMutableAttributedString alloc] initWithString:self.editableStr];
    
    NSMutableParagraphStyle *para = [[NSMutableParagraphStyle alloc] init];
    para.lineBreakMode = NSLineBreakByCharWrapping;
    para.alignment = NSTextAlignmentLeft;
    [content addAttributes:@{NSParagraphStyleAttributeName:para} range:NSMakeRange(0,1)];
    self.editView.attributedText = content;
    UIFontDescriptor *dec = self.editView.font.fontDescriptor;
    self.editView.font = [UIFont fontWithDescriptor:dec size:8];
    self.editView.layer.borderWidth = 1.25;
}

- (IBAction)applyText:(id)sender
{
    self.ACVTabVC.tableView.hidden = false;
    self.editView.hidden = true;
    [self update:self.editView.text];
}

- (void)viewDidLoad {
    [super viewDidLoad];	
    self.curView = nil;
    self.ACVTabVC = [[ACVTableViewController alloc] init];
    self.ACVTabVC.delegate = self;
    self.ACVTabVC.tableView.rowHeight = 25;
    self.ACVTabVC.tableView.frame = CGRectMake(20,50, 250, 150);
    self.ACVTabVC.tableView.sectionFooterHeight = 5;
    self.ACVTabVC.tableView.sectionHeaderHeight = 5;
    self.ACVTabVC.tableView.scrollEnabled = YES;
    self.ACVTabVC.tableView.showsVerticalScrollIndicator = YES;
    self.ACVTabVC.tableView.userInteractionEnabled = YES;
    self.ACVTabVC.tableView.bounces = YES;
    self.ACVTabVC.tableView.layer.borderWidth = 1.25;
    [self.view addSubview:self.ACVTabVC.tableView];
    
    self.editView = [[UITextView alloc] initWithFrame:CGRectMake(20, 50, 250, 150) textContainer: nil];
    self.editView.directionalLockEnabled = NO;
    [self.view addSubview:self.editView];
    self.editView.hidden = true;

    // try button
    self.tryButton = [UIButton buttonWithType:UIButtonTypeSystem];
    [self.tryButton setTitle:@"Try Yourself" forState:UIControlStateNormal];
    [self.tryButton setTitleColor:UIColor.blueColor forState:UIControlStateSelected];
    CGSize contentSize = [self.tryButton.titleLabel intrinsicContentSize];
    self.tryButton.frame = CGRectMake(20, 210, contentSize.width + 8, contentSize.height + 8);
    self.tryButton.backgroundColor = UIColor.lightGrayColor;
    [self.tryButton addTarget:self action:@selector(editText:)
             forControlEvents:UIControlEventTouchUpInside];
    [self.view addSubview:self.tryButton];

    // apply button
    self.applyButton = [UIButton buttonWithType:UIButtonTypeSystem];
    [self.applyButton setTitle:@"Apply" forState:UIControlStateNormal];
    [self.applyButton setTitleColor:UIColor.blueColor forState:UIControlStateSelected];
    
    self.applyButton.backgroundColor = UIColor.lightGrayColor;
    CGSize contentSize1 = [self.applyButton.titleLabel intrinsicContentSize];
    self.applyButton.frame = CGRectMake(20 + contentSize.width + 20, 210, contentSize1.width + 8, contentSize1.height + 8);
    [self.applyButton addTarget:self action:@selector(applyText:)
               forControlEvents:UIControlEventTouchUpInside];
    [self.view addSubview:self.applyButton];
    [NSLayoutConstraint activateConstraints:
     @[[self.tryButton.trailingAnchor constraintEqualToAnchor:self.applyButton.leadingAnchor]]];
}

- (void)didReceiveMemoryWarning {
    [super didReceiveMemoryWarning];
}

- (void)update:(NSString *) jsonStr
{
    self.editableStr = jsonStr;
    ACRViewController *adcVc = [[ACRViewController alloc] init:jsonStr
<<<<<<< HEAD
                                                     withFrame:CGRectMake(20, 250, 300, 1250)];
    adcVc.acrActionDelegate = self;
    if(self.curView)
        [self.curView removeFromSuperview];
    self.curView = adcVc.view;
    self.curView.frame = CGRectMake(20, 250, 300, 1250);
=======
                                                     withFrame:CGRectMake(20, 250, 300, 850)];
    if(self.curView)
        [self.curView removeFromSuperview];
    self.curView = adcVc.view;
    self.curView.frame = CGRectMake(20, 250, 300, 850);
>>>>>>> a1e42c20
    [self addChildViewController:adcVc];
    [self.view addSubview:adcVc.view];
    [adcVc didMoveToParentViewController:self];
}

- (void)fromACVTable:(ACVTableViewController *)avcTabVc userSelectedJson:(NSString *)jsonStr
{
    [self update:jsonStr];
<<<<<<< HEAD
}	

- (void)fetchUserResponses:(NSDictionary *)dictionary
{
    NSLog(@"user response fetched: %@", dictionary);
}

- (void)fetchHttpRequest:(NSURLRequest *)request
{
    NSLog(@"Http Request fetched: %@", request);    
=======
>>>>>>> a1e42c20
}
@end<|MERGE_RESOLUTION|>--- conflicted
+++ resolved
@@ -92,20 +92,12 @@
 {
     self.editableStr = jsonStr;
     ACRViewController *adcVc = [[ACRViewController alloc] init:jsonStr
-<<<<<<< HEAD
                                                      withFrame:CGRectMake(20, 250, 300, 1250)];
     adcVc.acrActionDelegate = self;
     if(self.curView)
         [self.curView removeFromSuperview];
     self.curView = adcVc.view;
     self.curView.frame = CGRectMake(20, 250, 300, 1250);
-=======
-                                                     withFrame:CGRectMake(20, 250, 300, 850)];
-    if(self.curView)
-        [self.curView removeFromSuperview];
-    self.curView = adcVc.view;
-    self.curView.frame = CGRectMake(20, 250, 300, 850);
->>>>>>> a1e42c20
     [self addChildViewController:adcVc];
     [self.view addSubview:adcVc.view];
     [adcVc didMoveToParentViewController:self];
@@ -114,7 +106,6 @@
 - (void)fromACVTable:(ACVTableViewController *)avcTabVc userSelectedJson:(NSString *)jsonStr
 {
     [self update:jsonStr];
-<<<<<<< HEAD
 }	
 
 - (void)fetchUserResponses:(NSDictionary *)dictionary
@@ -125,7 +116,6 @@
 - (void)fetchHttpRequest:(NSURLRequest *)request
 {
     NSLog(@"Http Request fetched: %@", request);    
-=======
->>>>>>> a1e42c20
 }
+
 @end