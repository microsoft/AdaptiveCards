//
//  ADCIOSVisualizerTests.m
//  ADCIOSVisualizerTests
//
//  Created by jwoo on 6/2/17.
//  Copyright © 2017 Microsoft. All rights reserved.
//

#import <XCTest/XCTest.h>
#import <AdaptiveCards/ACFramework.h>
#import "AdaptiveCards/ACORemoteResourceInformationPrivate.h"


@interface ADCIOSVisualizerTests : XCTestCase

@end

@implementation ADCIOSVisualizerTests
{
    NSBundle *_mainBundle;
    NSString *_defaultHostConfigFile;
    ACOHostConfig *_defaultHostConfig;
}

- (void)setUp {
    [super setUp];
    _mainBundle = [NSBundle mainBundle];
    _defaultHostConfigFile = [NSString stringWithContentsOfFile:[_mainBundle pathForResource:@"sample" ofType:@"json"]
                              encoding:NSUTF8StringEncoding
                                 error:nil];
    if(_defaultHostConfigFile){
        ACOHostConfigParseResult *hostconfigParseResult = [ACOHostConfig fromJson:_defaultHostConfigFile resourceResolvers:nil];
        if(hostconfigParseResult.isValid){
            _defaultHostConfig = hostconfigParseResult.config;
        }
    }

    // Put setup code here. This method is called before the invocation of each test method in the class.
}

- (void)tearDown {
    // Put teardown code here. This method is called after the invocation of each test method in the class.
    _mainBundle = nil;
    _defaultHostConfigFile = nil;
    _defaultHostConfig = nil;
    [super tearDown];
}

- (void)testRemoteResouceInformation {
    // This is an example of a functional test case.
    // Use XCTAssert and related functions to verify your tests produce the correct results.
 
    NSString *payload = [NSString stringWithContentsOfFile:[_mainBundle pathForResource:@"FoodOrder" ofType:@"json"] encoding:NSUTF8StringEncoding error:nil];
    
    ACOAdaptiveCardParseResult *cardParseResult = [ACOAdaptiveCard fromJson:payload];
    if(cardParseResult.isValid){
        NSArray<ACORemoteResourceInformation *> *remoteInformation = [cardParseResult.card remoteResourceInformation];
        XCTAssertTrue([remoteInformation count] == 3);
        NSArray<NSString *> *testStrings = @[
            @"http://contososcubademo.azurewebsites.net/assets/steak.jpg",
            @"http://contososcubademo.azurewebsites.net/assets/chicken.jpg",
            @"http://contososcubademo.azurewebsites.net/assets/tofu.jpg"
        ];
        unsigned int index = 0;
        for(ACORemoteResourceInformation *info in remoteInformation){
            XCTAssertTrue([[testStrings objectAtIndex:index++] isEqualToString:info.url.absoluteString]);        
            XCTAssertTrue([@"" isEqualToString:info.mimeType]);     
            XCTAssertTrue(ACRImage == info.resourceType);
        }
    }
}

<<<<<<< HEAD
- (void)testACRTextView {
    NSString *payload = [NSString stringWithContentsOfFile:[_mainBundle pathForResource:@"Feedback" ofType:@"json"] encoding:NSUTF8StringEncoding error:nil];
    ACOAdaptiveCardParseResult *cardParseResult = [ACOAdaptiveCard fromJson:payload];
    if(cardParseResult.isValid) {
        ACRRenderResult *renderResult = [ACRRenderer render:cardParseResult.card config:_defaultHostConfig widthConstraint:335];
        ACRTextView *acrTextView = (ACRTextView *)[renderResult.view viewWithTag:kACRTextView];
        XCTAssertNotNil(acrTextView);
        XCTAssertTrue([acrTextView.text length] == 0);
=======
- (void)testRelativeURLInformation {
    NSString *payload = [NSString stringWithContentsOfFile:[_mainBundle pathForResource:@"Image.ImageBaseUrl" ofType:@"json"] encoding:NSUTF8StringEncoding error:nil];
    ACOAdaptiveCardParseResult *cardParseResult = [ACOAdaptiveCard fromJson:payload];
    if(cardParseResult.isValid){
        // host config base url is successfully parsed
        XCTAssertTrue([_defaultHostConfig.baseURL.absoluteString isEqualToString:@"https://pbs.twimg.com/profile_images/3647943215/"]);
>>>>>>> b93c9836
    }
}

- (void)testPerformanceExample {
    // This is an example of a performance test case.
    [self measureBlock:^{
        // Put the code you want to measure the time of here.
    }];
}

@end<|MERGE_RESOLUTION|>--- conflicted
+++ resolved
@@ -70,7 +70,15 @@
     }
 }
 
-<<<<<<< HEAD
+- (void)testRelativeURLInformation {
+    NSString *payload = [NSString stringWithContentsOfFile:[_mainBundle pathForResource:@"Image.ImageBaseUrl" ofType:@"json"] encoding:NSUTF8StringEncoding error:nil];
+    ACOAdaptiveCardParseResult *cardParseResult = [ACOAdaptiveCard fromJson:payload];
+    if(cardParseResult.isValid){
+        // host config base url is successfully parsed
+        XCTAssertTrue([_defaultHostConfig.baseURL.absoluteString isEqualToString:@"https://pbs.twimg.com/profile_images/3647943215/"]);
+    }
+}
+
 - (void)testACRTextView {
     NSString *payload = [NSString stringWithContentsOfFile:[_mainBundle pathForResource:@"Feedback" ofType:@"json"] encoding:NSUTF8StringEncoding error:nil];
     ACOAdaptiveCardParseResult *cardParseResult = [ACOAdaptiveCard fromJson:payload];
@@ -79,14 +87,6 @@
         ACRTextView *acrTextView = (ACRTextView *)[renderResult.view viewWithTag:kACRTextView];
         XCTAssertNotNil(acrTextView);
         XCTAssertTrue([acrTextView.text length] == 0);
-=======
-- (void)testRelativeURLInformation {
-    NSString *payload = [NSString stringWithContentsOfFile:[_mainBundle pathForResource:@"Image.ImageBaseUrl" ofType:@"json"] encoding:NSUTF8StringEncoding error:nil];
-    ACOAdaptiveCardParseResult *cardParseResult = [ACOAdaptiveCard fromJson:payload];
-    if(cardParseResult.isValid){
-        // host config base url is successfully parsed
-        XCTAssertTrue([_defaultHostConfig.baseURL.absoluteString isEqualToString:@"https://pbs.twimg.com/profile_images/3647943215/"]);
->>>>>>> b93c9836
     }
 }
 
