--- conflicted
+++ resolved
@@ -207,15 +207,7 @@
                                                 config:nil
                                        widthConstraint:300
                                               delegate:nil];
-<<<<<<< HEAD
-
-                    if (!renderResult.succeeded) {
-                        @throw [NSException exceptionWithName:@"RenderingFailed" reason:@"Rendering Failure" userInfo:nil];
-                    }
-                    XCTAssertTrue(renderResult.succeeded);
-=======
                     [self assertRendering:renderResult fileName:fileName];
->>>>>>> b813d37c
                 }
                 @catch (NSException *exception) {
                     XCTMutableIssue *issue = [[XCTMutableIssue alloc] initWithType:XCTIssueTypeAssertionFailure compactDescription:[NSString stringWithFormat:@"Rendering Exception in %@", fileName]];
