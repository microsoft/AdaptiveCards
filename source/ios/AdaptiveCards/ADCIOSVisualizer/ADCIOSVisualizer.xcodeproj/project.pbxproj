--- conflicted
+++ resolved
@@ -435,10 +435,7 @@
 		F4D33E341F045B6E00941E44 /* Jsons */ = {
 			isa = PBXGroup;
 			children = (
-<<<<<<< HEAD
-=======
 				30C340E32214D50F009A785D /* ColumnSet.Style.json */,
->>>>>>> 999b170f
 				6B22426721E94AD0000ACDA1 /* Action.CustomParsing.json */,
 				6B98093E216573EE0024B79B /* Action.IconUrl.TwoActions.json */,
 				6B980944216573EF0024B79B /* Action.OpenUrl.IconUrl.json */,
