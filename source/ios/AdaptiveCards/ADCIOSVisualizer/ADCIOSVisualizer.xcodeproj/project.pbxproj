--- conflicted
+++ resolved
@@ -9,22 +9,39 @@
 /* Begin PBXBuildFile section */
 		30860BC220C9B5C9009F9D99 /* (null) in Resources */ = {isa = PBXBuildFile; };
 		30860BC420C9B5C9009F9D99 /* (null) in Resources */ = {isa = PBXBuildFile; };
-<<<<<<< HEAD
-=======
-		30A1ADB622F9F60E00BA3B6F /* RichTextBlock.Underline.json in Resources */ = {isa = PBXBuildFile; fileRef = 30A1ADB522F9F60E00BA3B6F /* RichTextBlock.Underline.json */; };
-		30C340E42214D50F009A785D /* ColumnSet.Style.json in Resources */ = {isa = PBXBuildFile; fileRef = 30C340E32214D50F009A785D /* ColumnSet.Style.json */; };
-		6B096D582257DA0C006CC034 /* Action.IconUrl.TwoActions.json in Resources */ = {isa = PBXBuildFile; fileRef = 6B096D572257DA0B006CC034 /* Action.IconUrl.TwoActions.json */; };
-		6B096D70225EB73C006CC034 /* Container.Bleed.json in Resources */ = {isa = PBXBuildFile; fileRef = 6B096D6D225EB73C006CC034 /* Container.Bleed.json */; };
-		6B096D71225EB73C006CC034 /* ColumnSet.Bleed.json in Resources */ = {isa = PBXBuildFile; fileRef = 6B096D6E225EB73C006CC034 /* ColumnSet.Bleed.json */; };
-		6B096D72225EB73C006CC034 /* Column.Bleed.json in Resources */ = {isa = PBXBuildFile; fileRef = 6B096D6F225EB73C006CC034 /* Column.Bleed.json */; };
-		6B096D74225FC51F006CC034 /* SimpleFallback.json in Resources */ = {isa = PBXBuildFile; fileRef = 6B096D73225FC51F006CC034 /* SimpleFallback.json */; };
-		6B096D7822601A5A006CC034 /* ActionFallback.json in Resources */ = {isa = PBXBuildFile; fileRef = 6B096D7722601A5A006CC034 /* ActionFallback.json */; };
->>>>>>> 771f2bc3
 		6B14FC5D2113BC2200A11CC5 /* (null) in Resources */ = {isa = PBXBuildFile; };
 		6B1509FE22FC98AE00046B3A /* samples in Resources */ = {isa = PBXBuildFile; fileRef = 6B1509FD22FC98AE00046B3A /* samples */; };
 		6B150A0022FCE49600046B3A /* AdaptiveFileBrowserSource.mm in Sources */ = {isa = PBXBuildFile; fileRef = 6B1509FF22FCE49600046B3A /* AdaptiveFileBrowserSource.mm */; };
 		6B150A042302415000046B3A /* sample.json in Resources */ = {isa = PBXBuildFile; fileRef = 6B150A032302415000046B3A /* sample.json */; };
 		6B150A0623033D6C00046B3A /* filebrowserHostConfig.json in Resources */ = {isa = PBXBuildFile; fileRef = 6B150A0523033D6B00046B3A /* filebrowserHostConfig.json */; };
+		6B150A0F23034F2800046B3A /* Feedback.json in Resources */ = {isa = PBXBuildFile; fileRef = 6B150A0923034F2800046B3A /* Feedback.json */; };
+		6B150A1023034F2800046B3A /* Input.ChoiceSet.json in Resources */ = {isa = PBXBuildFile; fileRef = 6B150A0A23034F2800046B3A /* Input.ChoiceSet.json */; };
+		6B150A1123034F2800046B3A /* FoodOrder.json in Resources */ = {isa = PBXBuildFile; fileRef = 6B150A0B23034F2800046B3A /* FoodOrder.json */; };
+		6B150A1223034F2800046B3A /* Restaurant.json in Resources */ = {isa = PBXBuildFile; fileRef = 6B150A0C23034F2800046B3A /* Restaurant.json */; };
+		6B150A1323034F2800046B3A /* ActivityUpdate.json in Resources */ = {isa = PBXBuildFile; fileRef = 6B150A0D23034F2800046B3A /* ActivityUpdate.json */; };
+		6B150A1423034F2800046B3A /* Image.ImageBaseUrl.json in Resources */ = {isa = PBXBuildFile; fileRef = 6B150A0E23034F2800046B3A /* Image.ImageBaseUrl.json */; };
+		6B150A20230353AB00046B3A /* TextBlock.Color.json in Resources */ = {isa = PBXBuildFile; fileRef = 6B150A15230353AA00046B3A /* TextBlock.Color.json */; };
+		6B150A21230353AB00046B3A /* TextBlock.DateTimeFormatting.json in Resources */ = {isa = PBXBuildFile; fileRef = 6B150A16230353AB00046B3A /* TextBlock.DateTimeFormatting.json */; };
+		6B150A22230353AB00046B3A /* TextBlock.Markdown.json in Resources */ = {isa = PBXBuildFile; fileRef = 6B150A17230353AB00046B3A /* TextBlock.Markdown.json */; };
+		6B150A23230353AB00046B3A /* TextBlock.MaxLines.json in Resources */ = {isa = PBXBuildFile; fileRef = 6B150A18230353AB00046B3A /* TextBlock.MaxLines.json */; };
+		6B150A24230353AB00046B3A /* TextBlock.Size.json in Resources */ = {isa = PBXBuildFile; fileRef = 6B150A19230353AB00046B3A /* TextBlock.Size.json */; };
+		6B150A25230353AB00046B3A /* TextBlock.Lists.json in Resources */ = {isa = PBXBuildFile; fileRef = 6B150A1A230353AB00046B3A /* TextBlock.Lists.json */; };
+		6B150A26230353AB00046B3A /* TextBlock.Wrap.json in Resources */ = {isa = PBXBuildFile; fileRef = 6B150A1B230353AB00046B3A /* TextBlock.Wrap.json */; };
+		6B150A27230353AB00046B3A /* TextBlock.HorizontalAlignment.json in Resources */ = {isa = PBXBuildFile; fileRef = 6B150A1C230353AB00046B3A /* TextBlock.HorizontalAlignment.json */; };
+		6B150A28230353AB00046B3A /* TextBlock.Weight.json in Resources */ = {isa = PBXBuildFile; fileRef = 6B150A1D230353AB00046B3A /* TextBlock.Weight.json */; };
+		6B150A29230353AB00046B3A /* TextBlock.Spacing.json in Resources */ = {isa = PBXBuildFile; fileRef = 6B150A1E230353AB00046B3A /* TextBlock.Spacing.json */; };
+		6B150A2A230353AB00046B3A /* TextBlock.IsSubtle.json in Resources */ = {isa = PBXBuildFile; fileRef = 6B150A1F230353AB00046B3A /* TextBlock.IsSubtle.json */; };
+		6B150A36230354F200046B3A /* Image.Size.json in Resources */ = {isa = PBXBuildFile; fileRef = 6B150A2B230354F100046B3A /* Image.Size.json */; };
+		6B150A37230354F200046B3A /* ColumnSet.Spacing.json in Resources */ = {isa = PBXBuildFile; fileRef = 6B150A2C230354F100046B3A /* ColumnSet.Spacing.json */; };
+		6B150A38230354F200046B3A /* Image.Style.json in Resources */ = {isa = PBXBuildFile; fileRef = 6B150A2D230354F100046B3A /* Image.Style.json */; };
+		6B150A39230354F200046B3A /* Image.Spacing.json in Resources */ = {isa = PBXBuildFile; fileRef = 6B150A2E230354F100046B3A /* Image.Spacing.json */; };
+		6B150A3A230354F200046B3A /* ColumnSet.json in Resources */ = {isa = PBXBuildFile; fileRef = 6B150A2F230354F100046B3A /* ColumnSet.json */; };
+		6B150A3B230354F200046B3A /* Column.Spacing.json in Resources */ = {isa = PBXBuildFile; fileRef = 6B150A30230354F200046B3A /* Column.Spacing.json */; };
+		6B150A3C230354F200046B3A /* Column.Width.json in Resources */ = {isa = PBXBuildFile; fileRef = 6B150A31230354F200046B3A /* Column.Width.json */; };
+		6B150A3D230354F200046B3A /* Column.json in Resources */ = {isa = PBXBuildFile; fileRef = 6B150A32230354F200046B3A /* Column.json */; };
+		6B150A3E230354F200046B3A /* Column.Size.Ratio.json in Resources */ = {isa = PBXBuildFile; fileRef = 6B150A33230354F200046B3A /* Column.Size.Ratio.json */; };
+		6B150A3F230354F200046B3A /* Column.Width.Ratio.json in Resources */ = {isa = PBXBuildFile; fileRef = 6B150A34230354F200046B3A /* Column.Width.Ratio.json */; };
+		6B150A40230354F200046B3A /* Image.json in Resources */ = {isa = PBXBuildFile; fileRef = 6B150A35230354F200046B3A /* Image.json */; };
 		6B22426621E92AF9000ACDA1 /* CustomActionNewType.mm in Sources */ = {isa = PBXBuildFile; fileRef = 6B22426521E92AF9000ACDA1 /* CustomActionNewType.mm */; };
 		6B22426A21FFA76D000ACDA1 /* ADCIOSVisualizerUITests.mm in Sources */ = {isa = PBXBuildFile; fileRef = 6B22426921FFA76D000ACDA1 /* ADCIOSVisualizerUITests.mm */; };
 		6B268FE320CEF19400D99C1B /* (null) in Resources */ = {isa = PBXBuildFile; };
@@ -35,11 +52,6 @@
 		6B98093A215AF05A0024B79B /* CoreGraphics.framework in Frameworks */ = {isa = PBXBuildFile; fileRef = 6B980930215AE4310024B79B /* CoreGraphics.framework */; };
 		6B9BDF7020E18E5B00F13155 /* CustomImageRenderer.mm in Sources */ = {isa = PBXBuildFile; fileRef = 6B9BDF6F20E18E5B00F13155 /* CustomImageRenderer.mm */; };
 		6B9BDFCC20F6D11F00F13155 /* ADCResolver.m in Sources */ = {isa = PBXBuildFile; fileRef = 6B9BDFCB20F6D11F00F13155 /* ADCResolver.m */; };
-		6BAC0F242284D52B00E42DEB /* AdaptiveCard.BackgroundImage.FillMode.Cover.json in Resources */ = {isa = PBXBuildFile; fileRef = 6BAC0F1E2284D52A00E42DEB /* AdaptiveCard.BackgroundImage.FillMode.Cover.json */; };
-		6BAC0F252284D52B00E42DEB /* AdaptiveCard.BackgroundImage.FillMode.json in Resources */ = {isa = PBXBuildFile; fileRef = 6BAC0F1F2284D52B00E42DEB /* AdaptiveCard.BackgroundImage.FillMode.json */; };
-		6BAC0F262284D52B00E42DEB /* AdaptiveCard.BackgroundImage.FillMode.RepeatVertically.json in Resources */ = {isa = PBXBuildFile; fileRef = 6BAC0F202284D52B00E42DEB /* AdaptiveCard.BackgroundImage.FillMode.RepeatVertically.json */; };
-		6BAC0F272284D52B00E42DEB /* AdaptiveCard.BackgroundImage.FillVerticalAlignment.json in Resources */ = {isa = PBXBuildFile; fileRef = 6BAC0F212284D52B00E42DEB /* AdaptiveCard.BackgroundImage.FillVerticalAlignment.json */; };
-		6BAC0F282284D52B00E42DEB /* AdaptiveCard.BackgroundImage.FillMode.RepeatHorizontally.json in Resources */ = {isa = PBXBuildFile; fileRef = 6BAC0F222284D52B00E42DEB /* AdaptiveCard.BackgroundImage.FillMode.RepeatHorizontally.json */; };
 		6BF339D620A665E600DA5973 /* CustomTextBlockRenderer.mm in Sources */ = {isa = PBXBuildFile; fileRef = 6BF339D420A665E600DA5973 /* CustomTextBlockRenderer.mm */; };
 		6BF339E320A66A3F00DA5973 /* AdaptiveCards.framework in Frameworks */ = {isa = PBXBuildFile; fileRef = 6BF339E220A66A3F00DA5973 /* AdaptiveCards.framework */; };
 		6BF339E420A66A4D00DA5973 /* AdaptiveCards.framework in Embed Frameworks */ = {isa = PBXBuildFile; fileRef = 6BF339E220A66A3F00DA5973 /* AdaptiveCards.framework */; settings = {ATTRIBUTES = (CodeSignOnCopy, RemoveHeadersOnCopy, ); }; };
@@ -89,31 +101,39 @@
 /* End PBXCopyFilesBuildPhase section */
 
 /* Begin PBXFileReference section */
-<<<<<<< HEAD
 		6B1509FD22FC98AE00046B3A /* samples */ = {isa = PBXFileReference; lastKnownFileType = folder; name = samples; path = ../../../../samples; sourceTree = "<group>"; };
 		6B1509FF22FCE49600046B3A /* AdaptiveFileBrowserSource.mm */ = {isa = PBXFileReference; lastKnownFileType = sourcecode.cpp.objcpp; path = AdaptiveFileBrowserSource.mm; sourceTree = "<group>"; };
 		6B150A0122FCE4BA00046B3A /* AdaptiveFileBrowserSource.h */ = {isa = PBXFileReference; lastKnownFileType = sourcecode.c.h; path = AdaptiveFileBrowserSource.h; sourceTree = "<group>"; };
 		6B150A032302415000046B3A /* sample.json */ = {isa = PBXFileReference; fileEncoding = 4; lastKnownFileType = text.json; name = sample.json; path = resources/sample.json; sourceTree = SOURCE_ROOT; };
 		6B150A0523033D6B00046B3A /* filebrowserHostConfig.json */ = {isa = PBXFileReference; fileEncoding = 4; lastKnownFileType = text.json; name = filebrowserHostConfig.json; path = resources/filebrowserHostConfig.json; sourceTree = SOURCE_ROOT; };
-=======
-		30164555225E60290032E11C /* AdaptiveCard.MinHeight.json */ = {isa = PBXFileReference; fileEncoding = 4; lastKnownFileType = text.json; name = AdaptiveCard.MinHeight.json; path = ../../../../samples/v1.2/Elements/AdaptiveCard.MinHeight.json; sourceTree = "<group>"; };
-		30164556225E60290032E11C /* Container.MinHeight.json */ = {isa = PBXFileReference; fileEncoding = 4; lastKnownFileType = text.json; name = Container.MinHeight.json; path = ../../../../samples/v1.2/Elements/Container.MinHeight.json; sourceTree = "<group>"; };
-		30164557225E602A0032E11C /* Column.MinHeight.json */ = {isa = PBXFileReference; fileEncoding = 4; lastKnownFileType = text.json; name = Column.MinHeight.json; path = ../../../../samples/v1.2/Elements/Column.MinHeight.json; sourceTree = "<group>"; };
-		30164558225E602A0032E11C /* ColumnSet.MinHeight.json */ = {isa = PBXFileReference; fileEncoding = 4; lastKnownFileType = text.json; name = ColumnSet.MinHeight.json; path = ../../../../samples/v1.2/Elements/ColumnSet.MinHeight.json; sourceTree = "<group>"; };
-		3016458022824B8A0032E11C /* AdaptiveCard.BackgroundImage.FillMode.RepeatHorizontally.json */ = {isa = PBXFileReference; fileEncoding = 4; lastKnownFileType = text.json; name = AdaptiveCard.BackgroundImage.FillMode.RepeatHorizontally.json; path = ../../../../samples/v1.2/Elements/AdaptiveCard.BackgroundImage.FillMode.RepeatHorizontally.json; sourceTree = "<group>"; };
-		3016458122824B8A0032E11C /* AdaptiveCard.BackgroundImage.FillMode.Repeat.json */ = {isa = PBXFileReference; fileEncoding = 4; lastKnownFileType = text.json; name = AdaptiveCard.BackgroundImage.FillMode.Repeat.json; path = ../../../../samples/v1.2/Elements/AdaptiveCard.BackgroundImage.FillMode.Repeat.json; sourceTree = "<group>"; };
-		3016458222824B8A0032E11C /* AdaptiveCard.BackgroundImage.FillMode.Cover.json */ = {isa = PBXFileReference; fileEncoding = 4; lastKnownFileType = text.json; name = AdaptiveCard.BackgroundImage.FillMode.Cover.json; path = ../../../../samples/v1.2/Elements/AdaptiveCard.BackgroundImage.FillMode.Cover.json; sourceTree = "<group>"; };
-		3016458322824B8A0032E11C /* AdaptiveCard.BackgroundImage.FillMode.RepeatVertically.json */ = {isa = PBXFileReference; fileEncoding = 4; lastKnownFileType = text.json; name = AdaptiveCard.BackgroundImage.FillMode.RepeatVertically.json; path = ../../../../samples/v1.2/Elements/AdaptiveCard.BackgroundImage.FillMode.RepeatVertically.json; sourceTree = "<group>"; };
-		301645892294BD080032E11C /* TextBlock.FontType.json */ = {isa = PBXFileReference; fileEncoding = 4; lastKnownFileType = text.json; name = TextBlock.FontType.json; path = ../../../../samples/v1.2/Elements/TextBlock.FontType.json; sourceTree = "<group>"; };
-		30A1ADB522F9F60E00BA3B6F /* RichTextBlock.Underline.json */ = {isa = PBXFileReference; fileEncoding = 4; lastKnownFileType = text.json; name = RichTextBlock.Underline.json; path = ../../../../samples/v1.3/Elements/RichTextBlock.Underline.json; sourceTree = "<group>"; };
-		30C340E32214D50F009A785D /* ColumnSet.Style.json */ = {isa = PBXFileReference; fileEncoding = 4; lastKnownFileType = text.json; name = ColumnSet.Style.json; path = ../../../../samples/v1.2/Elements/ColumnSet.Style.json; sourceTree = "<group>"; };
-		6B096D572257DA0B006CC034 /* Action.IconUrl.TwoActions.json */ = {isa = PBXFileReference; fileEncoding = 4; lastKnownFileType = text.json; name = Action.IconUrl.TwoActions.json; path = ../../../../samples/v1.1/Elements/Action.IconUrl.TwoActions.json; sourceTree = "<group>"; };
-		6B096D6D225EB73C006CC034 /* Container.Bleed.json */ = {isa = PBXFileReference; fileEncoding = 4; lastKnownFileType = text.json; name = Container.Bleed.json; path = ../../../../samples/v1.2/Elements/Container.Bleed.json; sourceTree = "<group>"; };
-		6B096D6E225EB73C006CC034 /* ColumnSet.Bleed.json */ = {isa = PBXFileReference; fileEncoding = 4; lastKnownFileType = text.json; name = ColumnSet.Bleed.json; path = ../../../../samples/v1.2/Elements/ColumnSet.Bleed.json; sourceTree = "<group>"; };
-		6B096D6F225EB73C006CC034 /* Column.Bleed.json */ = {isa = PBXFileReference; fileEncoding = 4; lastKnownFileType = text.json; name = Column.Bleed.json; path = ../../../../samples/v1.2/Elements/Column.Bleed.json; sourceTree = "<group>"; };
-		6B096D73225FC51F006CC034 /* SimpleFallback.json */ = {isa = PBXFileReference; fileEncoding = 4; lastKnownFileType = text.json; name = SimpleFallback.json; path = ../../../../samples/v1.2/Scenarios/SimpleFallback.json; sourceTree = "<group>"; };
-		6B096D7722601A5A006CC034 /* ActionFallback.json */ = {isa = PBXFileReference; fileEncoding = 4; lastKnownFileType = text.json; name = ActionFallback.json; path = ../../../../samples/v1.2/Elements/ActionFallback.json; sourceTree = "<group>"; };
->>>>>>> 771f2bc3
+		6B150A0923034F2800046B3A /* Feedback.json */ = {isa = PBXFileReference; fileEncoding = 4; lastKnownFileType = text.json; path = Feedback.json; sourceTree = "<group>"; };
+		6B150A0A23034F2800046B3A /* Input.ChoiceSet.json */ = {isa = PBXFileReference; fileEncoding = 4; lastKnownFileType = text.json; path = Input.ChoiceSet.json; sourceTree = "<group>"; };
+		6B150A0B23034F2800046B3A /* FoodOrder.json */ = {isa = PBXFileReference; fileEncoding = 4; lastKnownFileType = text.json; path = FoodOrder.json; sourceTree = "<group>"; };
+		6B150A0C23034F2800046B3A /* Restaurant.json */ = {isa = PBXFileReference; fileEncoding = 4; lastKnownFileType = text.json; path = Restaurant.json; sourceTree = "<group>"; };
+		6B150A0D23034F2800046B3A /* ActivityUpdate.json */ = {isa = PBXFileReference; fileEncoding = 4; lastKnownFileType = text.json; path = ActivityUpdate.json; sourceTree = "<group>"; };
+		6B150A0E23034F2800046B3A /* Image.ImageBaseUrl.json */ = {isa = PBXFileReference; fileEncoding = 4; lastKnownFileType = text.json; path = Image.ImageBaseUrl.json; sourceTree = "<group>"; };
+		6B150A15230353AA00046B3A /* TextBlock.Color.json */ = {isa = PBXFileReference; fileEncoding = 4; lastKnownFileType = text.json; path = TextBlock.Color.json; sourceTree = "<group>"; };
+		6B150A16230353AB00046B3A /* TextBlock.DateTimeFormatting.json */ = {isa = PBXFileReference; fileEncoding = 4; lastKnownFileType = text.json; path = TextBlock.DateTimeFormatting.json; sourceTree = "<group>"; };
+		6B150A17230353AB00046B3A /* TextBlock.Markdown.json */ = {isa = PBXFileReference; fileEncoding = 4; lastKnownFileType = text.json; path = TextBlock.Markdown.json; sourceTree = "<group>"; };
+		6B150A18230353AB00046B3A /* TextBlock.MaxLines.json */ = {isa = PBXFileReference; fileEncoding = 4; lastKnownFileType = text.json; path = TextBlock.MaxLines.json; sourceTree = "<group>"; };
+		6B150A19230353AB00046B3A /* TextBlock.Size.json */ = {isa = PBXFileReference; fileEncoding = 4; lastKnownFileType = text.json; path = TextBlock.Size.json; sourceTree = "<group>"; };
+		6B150A1A230353AB00046B3A /* TextBlock.Lists.json */ = {isa = PBXFileReference; fileEncoding = 4; lastKnownFileType = text.json; path = TextBlock.Lists.json; sourceTree = "<group>"; };
+		6B150A1B230353AB00046B3A /* TextBlock.Wrap.json */ = {isa = PBXFileReference; fileEncoding = 4; lastKnownFileType = text.json; path = TextBlock.Wrap.json; sourceTree = "<group>"; };
+		6B150A1C230353AB00046B3A /* TextBlock.HorizontalAlignment.json */ = {isa = PBXFileReference; fileEncoding = 4; lastKnownFileType = text.json; path = TextBlock.HorizontalAlignment.json; sourceTree = "<group>"; };
+		6B150A1D230353AB00046B3A /* TextBlock.Weight.json */ = {isa = PBXFileReference; fileEncoding = 4; lastKnownFileType = text.json; path = TextBlock.Weight.json; sourceTree = "<group>"; };
+		6B150A1E230353AB00046B3A /* TextBlock.Spacing.json */ = {isa = PBXFileReference; fileEncoding = 4; lastKnownFileType = text.json; path = TextBlock.Spacing.json; sourceTree = "<group>"; };
+		6B150A1F230353AB00046B3A /* TextBlock.IsSubtle.json */ = {isa = PBXFileReference; fileEncoding = 4; lastKnownFileType = text.json; path = TextBlock.IsSubtle.json; sourceTree = "<group>"; };
+		6B150A2B230354F100046B3A /* Image.Size.json */ = {isa = PBXFileReference; fileEncoding = 4; lastKnownFileType = text.json; path = Image.Size.json; sourceTree = "<group>"; };
+		6B150A2C230354F100046B3A /* ColumnSet.Spacing.json */ = {isa = PBXFileReference; fileEncoding = 4; lastKnownFileType = text.json; path = ColumnSet.Spacing.json; sourceTree = "<group>"; };
+		6B150A2D230354F100046B3A /* Image.Style.json */ = {isa = PBXFileReference; fileEncoding = 4; lastKnownFileType = text.json; path = Image.Style.json; sourceTree = "<group>"; };
+		6B150A2E230354F100046B3A /* Image.Spacing.json */ = {isa = PBXFileReference; fileEncoding = 4; lastKnownFileType = text.json; path = Image.Spacing.json; sourceTree = "<group>"; };
+		6B150A2F230354F100046B3A /* ColumnSet.json */ = {isa = PBXFileReference; fileEncoding = 4; lastKnownFileType = text.json; path = ColumnSet.json; sourceTree = "<group>"; };
+		6B150A30230354F200046B3A /* Column.Spacing.json */ = {isa = PBXFileReference; fileEncoding = 4; lastKnownFileType = text.json; path = Column.Spacing.json; sourceTree = "<group>"; };
+		6B150A31230354F200046B3A /* Column.Width.json */ = {isa = PBXFileReference; fileEncoding = 4; lastKnownFileType = text.json; path = Column.Width.json; sourceTree = "<group>"; };
+		6B150A32230354F200046B3A /* Column.json */ = {isa = PBXFileReference; fileEncoding = 4; lastKnownFileType = text.json; path = Column.json; sourceTree = "<group>"; };
+		6B150A33230354F200046B3A /* Column.Size.Ratio.json */ = {isa = PBXFileReference; fileEncoding = 4; lastKnownFileType = text.json; path = Column.Size.Ratio.json; sourceTree = "<group>"; };
+		6B150A34230354F200046B3A /* Column.Width.Ratio.json */ = {isa = PBXFileReference; fileEncoding = 4; lastKnownFileType = text.json; path = Column.Width.Ratio.json; sourceTree = "<group>"; };
+		6B150A35230354F200046B3A /* Image.json */ = {isa = PBXFileReference; fileEncoding = 4; lastKnownFileType = text.json; path = Image.json; sourceTree = "<group>"; };
 		6B22426421E92AF9000ACDA1 /* CustomActionNewType.h */ = {isa = PBXFileReference; fileEncoding = 4; lastKnownFileType = sourcecode.c.h; path = CustomActionNewType.h; sourceTree = "<group>"; };
 		6B22426521E92AF9000ACDA1 /* CustomActionNewType.mm */ = {isa = PBXFileReference; fileEncoding = 4; lastKnownFileType = sourcecode.cpp.objcpp; path = CustomActionNewType.mm; sourceTree = "<group>"; };
 		6B22426921FFA76D000ACDA1 /* ADCIOSVisualizerUITests.mm */ = {isa = PBXFileReference; fileEncoding = 4; lastKnownFileType = sourcecode.cpp.objcpp; path = ADCIOSVisualizerUITests.mm; sourceTree = "<group>"; };
@@ -125,11 +145,6 @@
 		6B9BDF6F20E18E5B00F13155 /* CustomImageRenderer.mm */ = {isa = PBXFileReference; fileEncoding = 4; lastKnownFileType = sourcecode.cpp.objcpp; path = CustomImageRenderer.mm; sourceTree = "<group>"; };
 		6B9BDFCB20F6D11F00F13155 /* ADCResolver.m */ = {isa = PBXFileReference; lastKnownFileType = sourcecode.c.objc; path = ADCResolver.m; sourceTree = "<group>"; };
 		6B9BDFCD20F6D16E00F13155 /* ADCResolver.h */ = {isa = PBXFileReference; lastKnownFileType = sourcecode.c.h; path = ADCResolver.h; sourceTree = "<group>"; };
-		6BAC0F1E2284D52A00E42DEB /* AdaptiveCard.BackgroundImage.FillMode.Cover.json */ = {isa = PBXFileReference; fileEncoding = 4; lastKnownFileType = text.json; name = AdaptiveCard.BackgroundImage.FillMode.Cover.json; path = ../../../../samples/v1.2/Elements/AdaptiveCard.BackgroundImage.FillMode.Cover.json; sourceTree = "<group>"; };
-		6BAC0F1F2284D52B00E42DEB /* AdaptiveCard.BackgroundImage.FillMode.json */ = {isa = PBXFileReference; fileEncoding = 4; lastKnownFileType = text.json; name = AdaptiveCard.BackgroundImage.FillMode.json; path = ../../../../samples/v1.2/Elements/AdaptiveCard.BackgroundImage.FillMode.json; sourceTree = "<group>"; };
-		6BAC0F202284D52B00E42DEB /* AdaptiveCard.BackgroundImage.FillMode.RepeatVertically.json */ = {isa = PBXFileReference; fileEncoding = 4; lastKnownFileType = text.json; name = AdaptiveCard.BackgroundImage.FillMode.RepeatVertically.json; path = ../../../../samples/v1.2/Elements/AdaptiveCard.BackgroundImage.FillMode.RepeatVertically.json; sourceTree = "<group>"; };
-		6BAC0F212284D52B00E42DEB /* AdaptiveCard.BackgroundImage.FillVerticalAlignment.json */ = {isa = PBXFileReference; fileEncoding = 4; lastKnownFileType = text.json; name = AdaptiveCard.BackgroundImage.FillVerticalAlignment.json; path = ../../../../samples/v1.2/Elements/AdaptiveCard.BackgroundImage.FillVerticalAlignment.json; sourceTree = "<group>"; };
-		6BAC0F222284D52B00E42DEB /* AdaptiveCard.BackgroundImage.FillMode.RepeatHorizontally.json */ = {isa = PBXFileReference; fileEncoding = 4; lastKnownFileType = text.json; name = AdaptiveCard.BackgroundImage.FillMode.RepeatHorizontally.json; path = ../../../../samples/v1.2/Elements/AdaptiveCard.BackgroundImage.FillMode.RepeatHorizontally.json; sourceTree = "<group>"; };
 		6BF339D420A665E600DA5973 /* CustomTextBlockRenderer.mm */ = {isa = PBXFileReference; fileEncoding = 4; lastKnownFileType = sourcecode.cpp.objcpp; path = CustomTextBlockRenderer.mm; sourceTree = "<group>"; };
 		6BF339D520A665E600DA5973 /* CustomTextBlockRenderer.h */ = {isa = PBXFileReference; fileEncoding = 4; lastKnownFileType = sourcecode.c.h; path = CustomTextBlockRenderer.h; sourceTree = "<group>"; };
 		6BF339E220A66A3F00DA5973 /* AdaptiveCards.framework */ = {isa = PBXFileReference; explicitFileType = wrapper.framework; path = AdaptiveCards.framework; sourceTree = BUILT_PRODUCTS_DIR; };
@@ -199,14 +214,44 @@
 			path = HostConfigs;
 			sourceTree = "<group>";
 		};
+		6B150A0823034DAB00046B3A /* TestFiles */ = {
+			isa = PBXGroup;
+			children = (
+				6B150A0D23034F2800046B3A /* ActivityUpdate.json */,
+				6B150A32230354F200046B3A /* Column.json */,
+				6B150A33230354F200046B3A /* Column.Size.Ratio.json */,
+				6B150A30230354F200046B3A /* Column.Spacing.json */,
+				6B150A31230354F200046B3A /* Column.Width.json */,
+				6B150A34230354F200046B3A /* Column.Width.Ratio.json */,
+				6B150A2F230354F100046B3A /* ColumnSet.json */,
+				6B150A2C230354F100046B3A /* ColumnSet.Spacing.json */,
+				6B150A0923034F2800046B3A /* Feedback.json */,
+				6B150A0B23034F2800046B3A /* FoodOrder.json */,
+				6B150A0E23034F2800046B3A /* Image.ImageBaseUrl.json */,
+				6B150A35230354F200046B3A /* Image.json */,
+				6B150A2B230354F100046B3A /* Image.Size.json */,
+				6B150A2E230354F100046B3A /* Image.Spacing.json */,
+				6B150A2D230354F100046B3A /* Image.Style.json */,
+				6B150A0A23034F2800046B3A /* Input.ChoiceSet.json */,
+				6B150A0C23034F2800046B3A /* Restaurant.json */,
+				6B150A15230353AA00046B3A /* TextBlock.Color.json */,
+				6B150A16230353AB00046B3A /* TextBlock.DateTimeFormatting.json */,
+				6B150A1C230353AB00046B3A /* TextBlock.HorizontalAlignment.json */,
+				6B150A1F230353AB00046B3A /* TextBlock.IsSubtle.json */,
+				6B150A1A230353AB00046B3A /* TextBlock.Lists.json */,
+				6B150A17230353AB00046B3A /* TextBlock.Markdown.json */,
+				6B150A18230353AB00046B3A /* TextBlock.MaxLines.json */,
+				6B150A19230353AB00046B3A /* TextBlock.Size.json */,
+				6B150A1E230353AB00046B3A /* TextBlock.Spacing.json */,
+				6B150A1D230353AB00046B3A /* TextBlock.Weight.json */,
+				6B150A1B230353AB00046B3A /* TextBlock.Wrap.json */,
+			);
+			path = TestFiles;
+			sourceTree = "<group>";
+		};
 		6BAC0F2A228B42EB00E42DEB /* Recovered References */ = {
 			isa = PBXGroup;
 			children = (
-				6BAC0F1E2284D52A00E42DEB /* AdaptiveCard.BackgroundImage.FillMode.Cover.json */,
-				6BAC0F222284D52B00E42DEB /* AdaptiveCard.BackgroundImage.FillMode.RepeatHorizontally.json */,
-				6BAC0F1F2284D52B00E42DEB /* AdaptiveCard.BackgroundImage.FillMode.json */,
-				6BAC0F212284D52B00E42DEB /* AdaptiveCard.BackgroundImage.FillVerticalAlignment.json */,
-				6BAC0F202284D52B00E42DEB /* AdaptiveCard.BackgroundImage.FillMode.RepeatVertically.json */,
 			);
 			name = "Recovered References";
 			sourceTree = "<group>";
@@ -226,6 +271,7 @@
 		F423C0691EE1FB6100905679 = {
 			isa = PBXGroup;
 			children = (
+				6B150A0823034DAB00046B3A /* TestFiles */,
 				6B150A022302410600046B3A /* HostConfigs */,
 				6B1509FD22FC98AE00046B3A /* samples */,
 				F49CECBF1F62412E00D7FB55 /* AdaptiveCards.framework */,
@@ -309,112 +355,6 @@
 			path = ADCIOSVisualizerUITests;
 			sourceTree = "<group>";
 		};
-<<<<<<< HEAD
-=======
-		F4D33E341F045B6E00941E44 /* Jsons */ = {
-			isa = PBXGroup;
-			children = (
-				30A1ADB522F9F60E00BA3B6F /* RichTextBlock.Underline.json */,
-				6BE0389922DF9409005413DE /* ContainerDoubleFallback.json */,
-				6BE0389422DE46C1005413DE /* Agenda.json */,
-				6BE0389322DE46C1005413DE /* ExpenseReport.json */,
-				6BE0389522DE46C1005413DE /* FlightDetails.json */,
-				6BE0389122DE465B005413DE /* Column.Fallback.json */,
-				6B45009222D3F20B00BC341C /* TextBlock.Issue.json */,
-				6B45009022CFDF6A00BC341C /* ImageAutoInColumnSet.json */,
-				6B45008E22CFD77900BC341C /* CustomerCard1.json */,
-				6B45008C22CFD63C00BC341C /* TextBlockStrechInColumnSet.json */,
-				6B45008622AADE1000BC341C /* Feedback.json */,
-				6B096D572257DA0B006CC034 /* Action.IconUrl.TwoActions.json */,
-				6B980944216573EF0024B79B /* Action.OpenUrl.IconUrl.json */,
-				6BAC0F37229871DF00E42DEB /* Action.OpenUrl.Style.json */,
-				F4933C961F79852C00F6EBFD /* Action.ShowCard.json */,
-				6BAC0F39229871E000E42DEB /* Action.ShowCard.Style.json */,
-				F4933C981F79852C00F6EBFD /* Action.Submit.json */,
-				6BAC0F38229871E000E42DEB /* Action.Submit.Style.json */,
-				6B616C3B21CB0B6C003E29CE /* Action.ToggleVisibility.json */,
-				6B096D7722601A5A006CC034 /* ActionFallback.json */,
-				6BC30F5F21DD69D800B9FAAE /* ActionSet.json */,
-				F4933CEF1F79853B00F6EBFD /* ActivityUpdate.json */,
-				3016458222824B8A0032E11C /* AdaptiveCard.BackgroundImage.FillMode.Cover.json */,
-				3016458122824B8A0032E11C /* AdaptiveCard.BackgroundImage.FillMode.Repeat.json */,
-				3016458022824B8A0032E11C /* AdaptiveCard.BackgroundImage.FillMode.RepeatHorizontally.json */,
-				3016458322824B8A0032E11C /* AdaptiveCard.BackgroundImage.FillMode.RepeatVertically.json */,
-				30164555225E60290032E11C /* AdaptiveCard.MinHeight.json */,
-				F4933CF01F79853B00F6EBFD /* CalendarReminder.json */,
-				C8D7215B220CFBAE00E903B3 /* Column.BackgroundImage.json */,
-				6B096D6F225EB73C006CC034 /* Column.Bleed.json */,
-				30164557225E602A0032E11C /* Column.MinHeight.json */,
-				F4933C991F79852C00F6EBFD /* Column.SelectAction.json */,
-				F4933C9A1F79852C00F6EBFD /* Column.Spacing.json */,
-				F4933C9B1F79852C00F6EBFD /* Column.Style.json */,
-				6B98093F216573EF0024B79B /* Column.VerticalContentAlignment.json */,
-				F4933C9C1F79852C00F6EBFD /* Column.Width.json */,
-				6B096D6E225EB73C006CC034 /* ColumnSet.Bleed.json */,
-				6B2630E22152CF1500ED9207 /* ColumnSet.json */,
-				30164558225E602A0032E11C /* ColumnSet.MinHeight.json */,
-				F4933CA01F79852C00F6EBFD /* ColumnSet.Spacing.json */,
-				30C340E32214D50F009A785D /* ColumnSet.Style.json */,
-				C8D7215C220CFBAF00E903B3 /* Container.BackgroundImage.json */,
-				6B096D6D225EB73C006CC034 /* Container.Bleed.json */,
-				30164556225E60290032E11C /* Container.MinHeight.json */,
-				F4933CA21F79852C00F6EBFD /* Container.SelectAction.json */,
-				F4933CA41F79852C00F6EBFD /* Container.Spacing.json */,
-				7EF887CC21FBCEF900BAFF02 /* Container.Style.json */,
-				6B980940216573EF0024B79B /* Container.VerticalContentAlignment.json */,
-				F4933CA61F79852C00F6EBFD /* FactSet.json */,
-				F4933CF11F79853B00F6EBFD /* FlightItinerary.json */,
-				F4933CF21F79853B00F6EBFD /* FlightUpdate.json */,
-				F4933CF31F79853B00F6EBFD /* FoodOrder.json */,
-				F4933CA71F79852C00F6EBFD /* Image.HorizontalAlignment.json */,
-				6B5D23FA2124ADAB0010EB07 /* Image.ImageBaseUrl.json */,
-				F4933CA81F79852C00F6EBFD /* Image.SelectAction.json */,
-				F4933CA91F79852C00F6EBFD /* Image.Size.json */,
-				F4933CAA1F79852C00F6EBFD /* Image.Spacing.json */,
-				F4933CAB1F79852C00F6EBFD /* Image.Style.json */,
-				F4933CF41F79853B00F6EBFD /* ImageGallery.json */,
-				F4933CAD1F79852C00F6EBFD /* ImageSet.ImageSize.json */,
-				F4933CAE1F79852C00F6EBFD /* ImageSet.json */,
-				F4933CAF1F79852C00F6EBFD /* Input.ChoiceSet.json */,
-				F4933CB01F79852C00F6EBFD /* Input.Date.json */,
-				F4933CB11F79852C00F6EBFD /* Input.Number.json */,
-				6BF430792190F1140068E432 /* Input.Text.InlineAction.json */,
-				F4933CB21F79852C00F6EBFD /* Input.Text.json */,
-				F4933CB31F79852C00F6EBFD /* Input.Text.Style.json */,
-				F4933CB41F79852C00F6EBFD /* Input.Time.json */,
-				F4933CB51F79852C00F6EBFD /* Input.Toggle.json */,
-				F4933CF51F79853B00F6EBFD /* InputForm.json */,
-				6BC30F6621DFE8E900B9FAAE /* Media.json */,
-				6BC30F6521DFE8E900B9FAAE /* Media.Sources.json */,
-				6BC30F6921DFECB400B9FAAE /* ProductVideo.json */,
-				F4933CF71F79853B00F6EBFD /* Restaurant.json */,
-				F4D402151F7DB0BF00D0356B /* sample.json */,
-				6B096D73225FC51F006CC034 /* SimpleFallback.json */,
-				F4071C821FD63D5300AF4FEA /* Solitaire.json */,
-				6B7B1A9920C21CA800260731 /* SportingEvent.json */,
-				F4933CF91F79853B00F6EBFD /* StockUpdate.json */,
-				F4933CB61F79852C00F6EBFD /* Stylesheet.json */,
-				F4933CB71F79852C00F6EBFD /* TextBlock.Color.json */,
-				F4933CB81F79852C00F6EBFD /* TextBlock.DateTimeFormatting.json */,
-				301645892294BD080032E11C /* TextBlock.FontType.json */,
-				F4933CB91F79852C00F6EBFD /* TextBlock.HorizontalAlignment.json */,
-				F4933CBA1F79852C00F6EBFD /* TextBlock.IsSubtle.json */,
-				F4933CBB1F79852C00F6EBFD /* TextBlock.Markdown.json */,
-				F4933CBC1F79852C00F6EBFD /* TextBlock.MaxLines.json */,
-				F4933CBD1F79852C00F6EBFD /* TextBlock.Size.json */,
-				F4933CBE1F79852C00F6EBFD /* TextBlock.Spacing.json */,
-				F4933CC01F79852C00F6EBFD /* TextBlock.Weight.json */,
-				F4933CC11F79852C00F6EBFD /* TextBlock.Wrap.json */,
-				6B98093D216573EE0024B79B /* VerticalContentAlignment_ForcedColumn.json */,
-				6B980945216573EF0024B79B /* VerticalContentAlignment_ForcedContainer.json */,
-				6B980943216573EF0024B79B /* VerticalContentAlignment.json */,
-				F4933CFA1F79853B00F6EBFD /* WeatherCompact.json */,
-				F4933CFB1F79853B00F6EBFD /* WeatherLarge.json */,
-			);
-			name = Jsons;
-			sourceTree = "<group>";
-		};
->>>>>>> 771f2bc3
 /* End PBXGroup section */
 
 /* Begin PBXNativeTarget section */
@@ -524,31 +464,45 @@
 			isa = PBXResourcesBuildPhase;
 			buildActionMask = 2147483647;
 			files = (
+				6B150A36230354F200046B3A /* Image.Size.json in Resources */,
+				6B150A1123034F2800046B3A /* FoodOrder.json in Resources */,
 				6B268FE520CEF89100D99C1B /* (null) in Resources */,
-				6BAC0F242284D52B00E42DEB /* AdaptiveCard.BackgroundImage.FillMode.Cover.json in Resources */,
+				6B150A37230354F200046B3A /* ColumnSet.Spacing.json in Resources */,
 				6B1509FE22FC98AE00046B3A /* samples in Resources */,
 				6B268FE320CEF19400D99C1B /* (null) in Resources */,
+				6B150A2A230353AB00046B3A /* TextBlock.IsSubtle.json in Resources */,
+				6B150A29230353AB00046B3A /* TextBlock.Spacing.json in Resources */,
 				6B14FC5D2113BC2200A11CC5 /* (null) in Resources */,
+				6B150A3E230354F200046B3A /* Column.Size.Ratio.json in Resources */,
+				6B150A40230354F200046B3A /* Image.json in Resources */,
 				6B150A042302415000046B3A /* sample.json in Resources */,
 				30860BC220C9B5C9009F9D99 /* (null) in Resources */,
+				6B150A3C230354F200046B3A /* Column.Width.json in Resources */,
+				6B150A20230353AB00046B3A /* TextBlock.Color.json in Resources */,
+				6B150A25230353AB00046B3A /* TextBlock.Lists.json in Resources */,
 				F423C0881EE1FB6100905679 /* LaunchScreen.storyboard in Resources */,
+				6B150A1423034F2800046B3A /* Image.ImageBaseUrl.json in Resources */,
+				6B150A26230353AB00046B3A /* TextBlock.Wrap.json in Resources */,
+				6B150A39230354F200046B3A /* Image.Spacing.json in Resources */,
+				6B150A24230353AB00046B3A /* TextBlock.Size.json in Resources */,
+				6B150A3B230354F200046B3A /* Column.Spacing.json in Resources */,
+				6B150A38230354F200046B3A /* Image.Style.json in Resources */,
 				F423C0851EE1FB6100905679 /* Assets.xcassets in Resources */,
-				6BAC0F282284D52B00E42DEB /* AdaptiveCard.BackgroundImage.FillMode.RepeatHorizontally.json in Resources */,
+				6B150A1023034F2800046B3A /* Input.ChoiceSet.json in Resources */,
+				6B150A22230353AB00046B3A /* TextBlock.Markdown.json in Resources */,
 				6B150A0623033D6C00046B3A /* filebrowserHostConfig.json in Resources */,
-				6BAC0F252284D52B00E42DEB /* AdaptiveCard.BackgroundImage.FillMode.json in Resources */,
+				6B150A3A230354F200046B3A /* ColumnSet.json in Resources */,
+				6B150A28230353AB00046B3A /* TextBlock.Weight.json in Resources */,
+				6B150A1323034F2800046B3A /* ActivityUpdate.json in Resources */,
+				6B150A21230353AB00046B3A /* TextBlock.DateTimeFormatting.json in Resources */,
+				6B150A3D230354F200046B3A /* Column.json in Resources */,
 				F423C0801EE1FB6100905679 /* Main.storyboard in Resources */,
-				6BAC0F272284D52B00E42DEB /* AdaptiveCard.BackgroundImage.FillVerticalAlignment.json in Resources */,
-				6BAC0F262284D52B00E42DEB /* AdaptiveCard.BackgroundImage.FillMode.RepeatVertically.json in Resources */,
+				6B150A3F230354F200046B3A /* Column.Width.Ratio.json in Resources */,
+				6B150A23230353AB00046B3A /* TextBlock.MaxLines.json in Resources */,
+				6B150A1223034F2800046B3A /* Restaurant.json in Resources */,
+				6B150A0F23034F2800046B3A /* Feedback.json in Resources */,
 				30860BC420C9B5C9009F9D99 /* (null) in Resources */,
-<<<<<<< HEAD
-=======
-				F4933CDF1F79852C00F6EBFD /* Input.Text.json in Resources */,
-				F4933CD11F79852C00F6EBFD /* Container.Spacing.json in Resources */,
-				F4933CCF1F79852C00F6EBFD /* Container.SelectAction.json in Resources */,
-				F4933CDC1F79852C00F6EBFD /* Input.ChoiceSet.json in Resources */,
-				30A1ADB622F9F60E00BA3B6F /* RichTextBlock.Underline.json in Resources */,
-				6BC30F6821DFE8EA00B9FAAE /* Media.json in Resources */,
->>>>>>> 771f2bc3
+				6B150A27230353AB00046B3A /* TextBlock.HorizontalAlignment.json in Resources */,
 			);
 			runOnlyForDeploymentPostprocessing = 0;
 		};
