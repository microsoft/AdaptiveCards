// !$*UTF8*$!
{
	archiveVersion = 1;
	classes = {
	};
	objectVersion = 46;
	objects = {

/* Begin PBXBuildFile section */
		300ECB68219A234D00371DC5 /* Image.DataUri.Style.Person.json in Resources */ = {isa = PBXBuildFile; fileRef = 300ECB65219A234C00371DC5 /* Image.DataUri.Style.Person.json */; };
		300ECB69219A234D00371DC5 /* Image.DataUri.json in Resources */ = {isa = PBXBuildFile; fileRef = 300ECB66219A234D00371DC5 /* Image.DataUri.json */; };
		300ECB6A219A234D00371DC5 /* AdaptiveCard.BackgroundImage.DataUri.json in Resources */ = {isa = PBXBuildFile; fileRef = 300ECB67219A234D00371DC5 /* AdaptiveCard.BackgroundImage.DataUri.json */; };
		300ECB72219A53B800371DC5 /* Action.Submit.Sentiment.json in Resources */ = {isa = PBXBuildFile; fileRef = 300ECB6F219A53B800371DC5 /* Action.Submit.Sentiment.json */; };
		300ECB73219A53B800371DC5 /* Action.OpenUrl.Sentiment.json in Resources */ = {isa = PBXBuildFile; fileRef = 300ECB70219A53B800371DC5 /* Action.OpenUrl.Sentiment.json */; };
		300ECB74219A53B800371DC5 /* Action.ShowCard.Sentiment.json in Resources */ = {isa = PBXBuildFile; fileRef = 300ECB71219A53B800371DC5 /* Action.ShowCard.Sentiment.json */; };
		30860BC220C9B5C9009F9D99 /* (null) in Resources */ = {isa = PBXBuildFile; };
		30860BC320C9B5C9009F9D99 /* ColumnSet.Input.ChoiceSet.VerticalStretch.json in Resources */ = {isa = PBXBuildFile; fileRef = 30860BB720C9B5C8009F9D99 /* ColumnSet.Input.ChoiceSet.VerticalStretch.json */; };
		30860BC420C9B5C9009F9D99 /* (null) in Resources */ = {isa = PBXBuildFile; };
		30860BC620C9B5C9009F9D99 /* ColumnSet.Input.Number.VerticalStretch.json in Resources */ = {isa = PBXBuildFile; fileRef = 30860BBA20C9B5C8009F9D99 /* ColumnSet.Input.Number.VerticalStretch.json */; };
		30860BC720C9B5C9009F9D99 /* ColumnSet.ImageSet.VerticalStretch.json in Resources */ = {isa = PBXBuildFile; fileRef = 30860BBB20C9B5C8009F9D99 /* ColumnSet.ImageSet.VerticalStretch.json */; };
		30860BC820C9B5C9009F9D99 /* ColumnSet.Input.Toggle.VerticalStretch.json in Resources */ = {isa = PBXBuildFile; fileRef = 30860BBC20C9B5C8009F9D99 /* ColumnSet.Input.Toggle.VerticalStretch.json */; };
		30860BC920C9B5C9009F9D99 /* ColumnSet.Input.Date.VerticalStretch.json in Resources */ = {isa = PBXBuildFile; fileRef = 30860BBD20C9B5C8009F9D99 /* ColumnSet.Input.Date.VerticalStretch.json */; };
		30860BCA20C9B5C9009F9D99 /* ColumnSet.FactSet.VerticalStretch.json in Resources */ = {isa = PBXBuildFile; fileRef = 30860BBE20C9B5C8009F9D99 /* ColumnSet.FactSet.VerticalStretch.json */; };
		30860BCB20C9B5C9009F9D99 /* ColumnSet.Input.Text.VerticalStretch.json in Resources */ = {isa = PBXBuildFile; fileRef = 30860BBF20C9B5C9009F9D99 /* ColumnSet.Input.Text.VerticalStretch.json */; };
		30860BCC20C9B5C9009F9D99 /* ColumnSet_Container.VerticalStretch.json in Resources */ = {isa = PBXBuildFile; fileRef = 30860BC020C9B5C9009F9D99 /* ColumnSet_Container.VerticalStretch.json */; };
		30860BCD20C9B5C9009F9D99 /* ColumnSet.Input.Time.VerticalStretch.json in Resources */ = {isa = PBXBuildFile; fileRef = 30860BC120C9B5C9009F9D99 /* ColumnSet.Input.Time.VerticalStretch.json */; };
		30A3885E20D315AA00AAEE59 /* NotificationCard.json in Resources */ = {isa = PBXBuildFile; fileRef = 30A3885C20D315AA00AAEE59 /* NotificationCard.json */; };
		6B14FC5D2113BC2200A11CC5 /* (null) in Resources */ = {isa = PBXBuildFile; };
		6B2630DB2150804500ED9207 /* ColumnSet.Media.VerticalStretch.json in Resources */ = {isa = PBXBuildFile; fileRef = 6B2630DA2150804500ED9207 /* ColumnSet.Media.VerticalStretch.json */; };
		6B2630DD215080FB00ED9207 /* ColumnSet.VerticalStretch.json in Resources */ = {isa = PBXBuildFile; fileRef = 6B2630DC215080FA00ED9207 /* ColumnSet.VerticalStretch.json */; };
		6B2630DF2151A23000ED9207 /* FactSetWrapping.json in Resources */ = {isa = PBXBuildFile; fileRef = 6B2630DE2151A22F00ED9207 /* FactSetWrapping.json */; };
		6B2630E12151A26100ED9207 /* LongFactSet.json in Resources */ = {isa = PBXBuildFile; fileRef = 6B2630E02151A26100ED9207 /* LongFactSet.json */; };
		6B2630E32152CF1500ED9207 /* ColumnSet.json in Resources */ = {isa = PBXBuildFile; fileRef = 6B2630E22152CF1500ED9207 /* ColumnSet.json */; };
		6B268FE320CEF19400D99C1B /* (null) in Resources */ = {isa = PBXBuildFile; };
		6B268FE520CEF89100D99C1B /* (null) in Resources */ = {isa = PBXBuildFile; };
		6B2D8605211143BD008DD972 /* AdaptiveCards.framework in Frameworks */ = {isa = PBXBuildFile; fileRef = 6B2D8604211143BD008DD972 /* AdaptiveCards.framework */; };
		6B5D23F3212393480010EB07 /* Image.BackgroundColor.json in Resources */ = {isa = PBXBuildFile; fileRef = 6B5D23F2212393480010EB07 /* Image.BackgroundColor.json */; };
		6B5D23FB2124ADAC0010EB07 /* Image.ImageBaseUrl.json in Resources */ = {isa = PBXBuildFile; fileRef = 6B5D23FA2124ADAB0010EB07 /* Image.ImageBaseUrl.json */; };
		6B5D2413212E15740010EB07 /* Feedback.json in Resources */ = {isa = PBXBuildFile; fileRef = 6B5D2412212E15740010EB07 /* Feedback.json */; };
		6B616C4A21D6B8D4003E29CE /* SearchResults.json in Resources */ = {isa = PBXBuildFile; fileRef = 6B616C4921D6B8D4003E29CE /* SearchResults.json */; };
		6B7B1A9B20C21CA900260731 /* SportingEvent.json in Resources */ = {isa = PBXBuildFile; fileRef = 6B7B1A9920C21CA800260731 /* SportingEvent.json */; };
		6B980936215AE8780024B79B /* AdaptiveCards.framework in Frameworks */ = {isa = PBXBuildFile; fileRef = 6B980935215AE8780024B79B /* AdaptiveCards.framework */; };
		6B980939215AE9A10024B79B /* UIKit.framework in Frameworks */ = {isa = PBXBuildFile; fileRef = 6B980933215AE6EC0024B79B /* UIKit.framework */; };
		6B98093A215AF05A0024B79B /* CoreGraphics.framework in Frameworks */ = {isa = PBXBuildFile; fileRef = 6B980930215AE4310024B79B /* CoreGraphics.framework */; };
		6B980947216573F00024B79B /* VerticalContentAlignment_ForcedColumn.json in Resources */ = {isa = PBXBuildFile; fileRef = 6B98093D216573EE0024B79B /* VerticalContentAlignment_ForcedColumn.json */; };
		6B980948216573F00024B79B /* Action.IconUrl.TwoActions.json in Resources */ = {isa = PBXBuildFile; fileRef = 6B98093E216573EE0024B79B /* Action.IconUrl.TwoActions.json */; };
		6B980949216573F00024B79B /* Column.VerticalContentAlignment.json in Resources */ = {isa = PBXBuildFile; fileRef = 6B98093F216573EF0024B79B /* Column.VerticalContentAlignment.json */; };
		6B98094A216573F00024B79B /* Container.VerticalContentAlignment.json in Resources */ = {isa = PBXBuildFile; fileRef = 6B980940216573EF0024B79B /* Container.VerticalContentAlignment.json */; };
		6B98094D216573F00024B79B /* VerticalContentAlignment.json in Resources */ = {isa = PBXBuildFile; fileRef = 6B980943216573EF0024B79B /* VerticalContentAlignment.json */; };
		6B98094E216573F00024B79B /* Action.OpenUrl.IconUrl.json in Resources */ = {isa = PBXBuildFile; fileRef = 6B980944216573EF0024B79B /* Action.OpenUrl.IconUrl.json */; };
		6B98094F216573F00024B79B /* VerticalContentAlignment_ForcedContainer.json in Resources */ = {isa = PBXBuildFile; fileRef = 6B980945216573EF0024B79B /* VerticalContentAlignment_ForcedContainer.json */; };
		6B9AB30620D9857B005C8E15 /* Image.Explicit.Size.json in Resources */ = {isa = PBXBuildFile; fileRef = 6B9AB30520D9857A005C8E15 /* Image.Explicit.Size.json */; };
		6B9AB30C20DC4FB3005C8E15 /* IconsInSomeActions.json in Resources */ = {isa = PBXBuildFile; fileRef = 6B9AB30B20DC4FB3005C8E15 /* IconsInSomeActions.json */; };
		6B9BDF7020E18E5B00F13155 /* CustomImageRenderer.mm in Sources */ = {isa = PBXBuildFile; fileRef = 6B9BDF6F20E18E5B00F13155 /* CustomImageRenderer.mm */; };
		6B9BDF7C20E6E0C200F13155 /* Column.Explicit.Size.json in Resources */ = {isa = PBXBuildFile; fileRef = 6B9BDF7B20E6E0C200F13155 /* Column.Explicit.Size.json */; };
		6B9BDFCC20F6D11F00F13155 /* ADCResolver.m in Sources */ = {isa = PBXBuildFile; fileRef = 6B9BDFCB20F6D11F00F13155 /* ADCResolver.m */; };
		6BC30F6421DFE8CF00B9FAAE /* TextBlock.FontStyles.json in Resources */ = {isa = PBXBuildFile; fileRef = 6BC30F6221DFE8CF00B9FAAE /* TextBlock.FontStyles.json */; };
		6BC30F6721DFE8EA00B9FAAE /* Media.Sources.json in Resources */ = {isa = PBXBuildFile; fileRef = 6BC30F6521DFE8E900B9FAAE /* Media.Sources.json */; };
		6BC30F6821DFE8EA00B9FAAE /* Media.json in Resources */ = {isa = PBXBuildFile; fileRef = 6BC30F6621DFE8E900B9FAAE /* Media.json */; };
		6BC30F6A21DFECB400B9FAAE /* ProductVideo.json in Resources */ = {isa = PBXBuildFile; fileRef = 6BC30F6921DFECB400B9FAAE /* ProductVideo.json */; };
		6BF339D620A665E600DA5973 /* CustomTextBlockRenderer.mm in Sources */ = {isa = PBXBuildFile; fileRef = 6BF339D420A665E600DA5973 /* CustomTextBlockRenderer.mm */; };
		6BF339E320A66A3F00DA5973 /* AdaptiveCards.framework in Frameworks */ = {isa = PBXBuildFile; fileRef = 6BF339E220A66A3F00DA5973 /* AdaptiveCards.framework */; };
		6BF339E420A66A4D00DA5973 /* AdaptiveCards.framework in Embed Frameworks */ = {isa = PBXBuildFile; fileRef = 6BF339E220A66A3F00DA5973 /* AdaptiveCards.framework */; settings = {ATTRIBUTES = (CodeSignOnCopy, RemoveHeadersOnCopy, ); }; };
		6BF4307A2190F1140068E432 /* Input.Text.InlineAction.json in Resources */ = {isa = PBXBuildFile; fileRef = 6BF430792190F1140068E432 /* Input.Text.InlineAction.json */; };
		F4071C831FD63D5400AF4FEA /* Solitaire.json in Resources */ = {isa = PBXBuildFile; fileRef = F4071C821FD63D5300AF4FEA /* Solitaire.json */; };
		F423C0771EE1FB6100905679 /* main.m in Sources */ = {isa = PBXBuildFile; fileRef = F423C0761EE1FB6100905679 /* main.m */; };
		F423C07A1EE1FB6100905679 /* AppDelegate.m in Sources */ = {isa = PBXBuildFile; fileRef = F423C0791EE1FB6100905679 /* AppDelegate.m */; };
		F423C07D1EE1FB6100905679 /* ViewController.m in Sources */ = {isa = PBXBuildFile; fileRef = F423C07C1EE1FB6100905679 /* ViewController.m */; };
		F423C0801EE1FB6100905679 /* Main.storyboard in Resources */ = {isa = PBXBuildFile; fileRef = F423C07E1EE1FB6100905679 /* Main.storyboard */; };
		F423C0831EE1FB6100905679 /* ADCIOSVisualizer.xcdatamodeld in Sources */ = {isa = PBXBuildFile; fileRef = F423C0811EE1FB6100905679 /* ADCIOSVisualizer.xcdatamodeld */; };
		F423C0851EE1FB6100905679 /* Assets.xcassets in Resources */ = {isa = PBXBuildFile; fileRef = F423C0841EE1FB6100905679 /* Assets.xcassets */; };
		F423C0881EE1FB6100905679 /* LaunchScreen.storyboard in Resources */ = {isa = PBXBuildFile; fileRef = F423C0861EE1FB6100905679 /* LaunchScreen.storyboard */; };
		F423C0931EE1FB6100905679 /* ADCIOSVisualizerTests.mm in Sources */ = {isa = PBXBuildFile; fileRef = F423C0921EE1FB6100905679 /* ADCIOSVisualizerTests.mm */; };
		F423C09E1EE1FB6100905679 /* ADCIOSVisualizerUITests.mm in Sources */ = {isa = PBXBuildFile; fileRef = F423C09D1EE1FB6100905679 /* ADCIOSVisualizerUITests.mm */; };
		F4933CC31F79852C00F6EBFD /* Action.ShowCard.json in Resources */ = {isa = PBXBuildFile; fileRef = F4933C961F79852C00F6EBFD /* Action.ShowCard.json */; };
		F4933CC41F79852C00F6EBFD /* Action.ShowCard.Style.json in Resources */ = {isa = PBXBuildFile; fileRef = F4933C971F79852C00F6EBFD /* Action.ShowCard.Style.json */; };
		F4933CC51F79852C00F6EBFD /* Action.Submit.json in Resources */ = {isa = PBXBuildFile; fileRef = F4933C981F79852C00F6EBFD /* Action.Submit.json */; };
		F4933CC61F79852C00F6EBFD /* Column.SelectAction.json in Resources */ = {isa = PBXBuildFile; fileRef = F4933C991F79852C00F6EBFD /* Column.SelectAction.json */; };
		F4933CC71F79852C00F6EBFD /* Column.Spacing.json in Resources */ = {isa = PBXBuildFile; fileRef = F4933C9A1F79852C00F6EBFD /* Column.Spacing.json */; };
		F4933CC81F79852C00F6EBFD /* Column.Style.json in Resources */ = {isa = PBXBuildFile; fileRef = F4933C9B1F79852C00F6EBFD /* Column.Style.json */; };
		F4933CC91F79852C00F6EBFD /* Column.Width.json in Resources */ = {isa = PBXBuildFile; fileRef = F4933C9C1F79852C00F6EBFD /* Column.Width.json */; };
		F4933CCD1F79852C00F6EBFD /* ColumnSet.Spacing.json in Resources */ = {isa = PBXBuildFile; fileRef = F4933CA01F79852C00F6EBFD /* ColumnSet.Spacing.json */; };
		F4933CCF1F79852C00F6EBFD /* Container.SelectAction.json in Resources */ = {isa = PBXBuildFile; fileRef = F4933CA21F79852C00F6EBFD /* Container.SelectAction.json */; };
		F4933CD11F79852C00F6EBFD /* Container.Spacing.json in Resources */ = {isa = PBXBuildFile; fileRef = F4933CA41F79852C00F6EBFD /* Container.Spacing.json */; };
		F4933CD31F79852C00F6EBFD /* FactSet.json in Resources */ = {isa = PBXBuildFile; fileRef = F4933CA61F79852C00F6EBFD /* FactSet.json */; };
		F4933CD41F79852C00F6EBFD /* Image.HorizontalAlignment.json in Resources */ = {isa = PBXBuildFile; fileRef = F4933CA71F79852C00F6EBFD /* Image.HorizontalAlignment.json */; };
		F4933CD51F79852C00F6EBFD /* Image.SelectAction.json in Resources */ = {isa = PBXBuildFile; fileRef = F4933CA81F79852C00F6EBFD /* Image.SelectAction.json */; };
		F4933CD61F79852C00F6EBFD /* Image.Size.json in Resources */ = {isa = PBXBuildFile; fileRef = F4933CA91F79852C00F6EBFD /* Image.Size.json */; };
		F4933CD71F79852C00F6EBFD /* Image.Spacing.json in Resources */ = {isa = PBXBuildFile; fileRef = F4933CAA1F79852C00F6EBFD /* Image.Spacing.json */; };
		F4933CD81F79852C00F6EBFD /* Image.Style.json in Resources */ = {isa = PBXBuildFile; fileRef = F4933CAB1F79852C00F6EBFD /* Image.Style.json */; };
		F4933CDA1F79852C00F6EBFD /* ImageSet.ImageSize.json in Resources */ = {isa = PBXBuildFile; fileRef = F4933CAD1F79852C00F6EBFD /* ImageSet.ImageSize.json */; };
		F4933CDB1F79852C00F6EBFD /* ImageSet.json in Resources */ = {isa = PBXBuildFile; fileRef = F4933CAE1F79852C00F6EBFD /* ImageSet.json */; };
		F4933CDC1F79852C00F6EBFD /* Input.ChoiceSet.json in Resources */ = {isa = PBXBuildFile; fileRef = F4933CAF1F79852C00F6EBFD /* Input.ChoiceSet.json */; };
		F4933CDD1F79852C00F6EBFD /* Input.Date.json in Resources */ = {isa = PBXBuildFile; fileRef = F4933CB01F79852C00F6EBFD /* Input.Date.json */; };
		F4933CDE1F79852C00F6EBFD /* Input.Number.json in Resources */ = {isa = PBXBuildFile; fileRef = F4933CB11F79852C00F6EBFD /* Input.Number.json */; };
		F4933CDF1F79852C00F6EBFD /* Input.Text.json in Resources */ = {isa = PBXBuildFile; fileRef = F4933CB21F79852C00F6EBFD /* Input.Text.json */; };
		F4933CE01F79852C00F6EBFD /* Input.Text.Style.json in Resources */ = {isa = PBXBuildFile; fileRef = F4933CB31F79852C00F6EBFD /* Input.Text.Style.json */; };
		F4933CE11F79852C00F6EBFD /* Input.Time.json in Resources */ = {isa = PBXBuildFile; fileRef = F4933CB41F79852C00F6EBFD /* Input.Time.json */; };
		F4933CE21F79852C00F6EBFD /* Input.Toggle.json in Resources */ = {isa = PBXBuildFile; fileRef = F4933CB51F79852C00F6EBFD /* Input.Toggle.json */; };
		F4933CE31F79852C00F6EBFD /* Stylesheet.json in Resources */ = {isa = PBXBuildFile; fileRef = F4933CB61F79852C00F6EBFD /* Stylesheet.json */; };
		F4933CE41F79852C00F6EBFD /* TextBlock.Color.json in Resources */ = {isa = PBXBuildFile; fileRef = F4933CB71F79852C00F6EBFD /* TextBlock.Color.json */; };
		F4933CE51F79852C00F6EBFD /* TextBlock.DateTimeFormatting.json in Resources */ = {isa = PBXBuildFile; fileRef = F4933CB81F79852C00F6EBFD /* TextBlock.DateTimeFormatting.json */; };
		F4933CE61F79852C00F6EBFD /* TextBlock.HorizontalAlignment.json in Resources */ = {isa = PBXBuildFile; fileRef = F4933CB91F79852C00F6EBFD /* TextBlock.HorizontalAlignment.json */; };
		F4933CE71F79852C00F6EBFD /* TextBlock.IsSubtle.json in Resources */ = {isa = PBXBuildFile; fileRef = F4933CBA1F79852C00F6EBFD /* TextBlock.IsSubtle.json */; };
		F4933CE81F79852C00F6EBFD /* TextBlock.Markdown.json in Resources */ = {isa = PBXBuildFile; fileRef = F4933CBB1F79852C00F6EBFD /* TextBlock.Markdown.json */; };
		F4933CE91F79852C00F6EBFD /* TextBlock.MaxLines.json in Resources */ = {isa = PBXBuildFile; fileRef = F4933CBC1F79852C00F6EBFD /* TextBlock.MaxLines.json */; };
		F4933CEA1F79852C00F6EBFD /* TextBlock.Size.json in Resources */ = {isa = PBXBuildFile; fileRef = F4933CBD1F79852C00F6EBFD /* TextBlock.Size.json */; };
		F4933CEB1F79852C00F6EBFD /* TextBlock.Spacing.json in Resources */ = {isa = PBXBuildFile; fileRef = F4933CBE1F79852C00F6EBFD /* TextBlock.Spacing.json */; };
		F4933CED1F79852C00F6EBFD /* TextBlock.Weight.json in Resources */ = {isa = PBXBuildFile; fileRef = F4933CC01F79852C00F6EBFD /* TextBlock.Weight.json */; };
		F4933CEE1F79852C00F6EBFD /* TextBlock.Wrap.json in Resources */ = {isa = PBXBuildFile; fileRef = F4933CC11F79852C00F6EBFD /* TextBlock.Wrap.json */; };
		F4933CFC1F79853B00F6EBFD /* ActivityUpdate.json in Resources */ = {isa = PBXBuildFile; fileRef = F4933CEF1F79853B00F6EBFD /* ActivityUpdate.json */; };
		F4933CFD1F79853B00F6EBFD /* CalendarReminder.json in Resources */ = {isa = PBXBuildFile; fileRef = F4933CF01F79853B00F6EBFD /* CalendarReminder.json */; };
		F4933CFE1F79853B00F6EBFD /* FlightItinerary.json in Resources */ = {isa = PBXBuildFile; fileRef = F4933CF11F79853B00F6EBFD /* FlightItinerary.json */; };
		F4933CFF1F79853B00F6EBFD /* FlightUpdate.json in Resources */ = {isa = PBXBuildFile; fileRef = F4933CF21F79853B00F6EBFD /* FlightUpdate.json */; };
		F4933D001F79853B00F6EBFD /* FoodOrder.json in Resources */ = {isa = PBXBuildFile; fileRef = F4933CF31F79853B00F6EBFD /* FoodOrder.json */; };
		F4933D011F79853B00F6EBFD /* ImageGallery.json in Resources */ = {isa = PBXBuildFile; fileRef = F4933CF41F79853B00F6EBFD /* ImageGallery.json */; };
		F4933D021F79853B00F6EBFD /* InputForm.json in Resources */ = {isa = PBXBuildFile; fileRef = F4933CF51F79853B00F6EBFD /* InputForm.json */; };
		F4933D041F79853B00F6EBFD /* Restaurant.json in Resources */ = {isa = PBXBuildFile; fileRef = F4933CF71F79853B00F6EBFD /* Restaurant.json */; };
		F4933D061F79853B00F6EBFD /* StockUpdate.json in Resources */ = {isa = PBXBuildFile; fileRef = F4933CF91F79853B00F6EBFD /* StockUpdate.json */; };
		F4933D071F79853B00F6EBFD /* WeatherCompact.json in Resources */ = {isa = PBXBuildFile; fileRef = F4933CFA1F79853B00F6EBFD /* WeatherCompact.json */; };
		F4933D081F79853B00F6EBFD /* WeatherLarge.json in Resources */ = {isa = PBXBuildFile; fileRef = F4933CFB1F79853B00F6EBFD /* WeatherLarge.json */; };
		F4D33E861F04705800941E44 /* ACVTableViewController.m in Sources */ = {isa = PBXBuildFile; fileRef = F4D33E851F04705800941E44 /* ACVTableViewController.m */; };
		F4D402161F7DB0BF00D0356B /* sample.json in Resources */ = {isa = PBXBuildFile; fileRef = F4D402151F7DB0BF00D0356B /* sample.json */; };
		F4F255721F993CD200A80D39 /* CustomActionOpenURLRenderer.mm in Sources */ = {isa = PBXBuildFile; fileRef = F4F255711F993CD200A80D39 /* CustomActionOpenURLRenderer.mm */; };
		F4F44B75203FE73D00A2F24C /* CustomInputNumberRenderer.mm in Sources */ = {isa = PBXBuildFile; fileRef = F4F44B73203FE73D00A2F24C /* CustomInputNumberRenderer.mm */; };
		F4F44B8320478E1100A2F24C /* DateTimeTestTranslation.json in Resources */ = {isa = PBXBuildFile; fileRef = F4F44B8220478E1100A2F24C /* DateTimeTestTranslation.json */; };
		F4F44B852048CDB300A2F24C /* AdditionalProperty.json in Resources */ = {isa = PBXBuildFile; fileRef = F4F44B842048CDB300A2F24C /* AdditionalProperty.json */; };
		F4F44BA7204CF97200A2F24C /* CustomParsingTestUsingProgressBar.json in Resources */ = {isa = PBXBuildFile; fileRef = F4F44BA6204CF97100A2F24C /* CustomParsingTestUsingProgressBar.json */; };
		F4F44BAA204CF98900A2F24C /* CustomProgressBarRenderer.mm in Sources */ = {isa = PBXBuildFile; fileRef = F4F44BA9204CF98900A2F24C /* CustomProgressBarRenderer.mm */; };
/* End PBXBuildFile section */

/* Begin PBXContainerItemProxy section */
		F423C08F1EE1FB6100905679 /* PBXContainerItemProxy */ = {
			isa = PBXContainerItemProxy;
			containerPortal = F423C06A1EE1FB6100905679 /* Project object */;
			proxyType = 1;
			remoteGlobalIDString = F423C0711EE1FB6100905679;
			remoteInfo = ADCIOSVisualizer;
		};
		F423C09A1EE1FB6100905679 /* PBXContainerItemProxy */ = {
			isa = PBXContainerItemProxy;
			containerPortal = F423C06A1EE1FB6100905679 /* Project object */;
			proxyType = 1;
			remoteGlobalIDString = F423C0711EE1FB6100905679;
			remoteInfo = ADCIOSVisualizer;
		};
/* End PBXContainerItemProxy section */

/* Begin PBXCopyFilesBuildPhase section */
		F423C0D51EE1FE3A00905679 /* Embed Frameworks */ = {
			isa = PBXCopyFilesBuildPhase;
			buildActionMask = 2147483647;
			dstPath = "";
			dstSubfolderSpec = 10;
			files = (
				6BF339E420A66A4D00DA5973 /* AdaptiveCards.framework in Embed Frameworks */,
			);
			name = "Embed Frameworks";
			runOnlyForDeploymentPostprocessing = 0;
		};
/* End PBXCopyFilesBuildPhase section */

/* Begin PBXFileReference section */
		300ECB65219A234C00371DC5 /* Image.DataUri.Style.Person.json */ = {isa = PBXFileReference; fileEncoding = 4; lastKnownFileType = text.json; name = Image.DataUri.Style.Person.json; path = ../../../../samples/v1.1/Elements/Image.DataUri.Style.Person.json; sourceTree = "<group>"; };
		300ECB66219A234D00371DC5 /* Image.DataUri.json */ = {isa = PBXFileReference; fileEncoding = 4; lastKnownFileType = text.json; name = Image.DataUri.json; path = ../../../../samples/v1.1/Elements/Image.DataUri.json; sourceTree = "<group>"; };
		300ECB67219A234D00371DC5 /* AdaptiveCard.BackgroundImage.DataUri.json */ = {isa = PBXFileReference; fileEncoding = 4; lastKnownFileType = text.json; name = AdaptiveCard.BackgroundImage.DataUri.json; path = ../../../../samples/v1.1/Elements/AdaptiveCard.BackgroundImage.DataUri.json; sourceTree = "<group>"; };
		300ECB6F219A53B800371DC5 /* Action.Submit.Sentiment.json */ = {isa = PBXFileReference; fileEncoding = 4; lastKnownFileType = text.json; name = Action.Submit.Sentiment.json; path = ../../../../samples/v1.2/Elements/Action.Submit.Sentiment.json; sourceTree = "<group>"; };
		300ECB70219A53B800371DC5 /* Action.OpenUrl.Sentiment.json */ = {isa = PBXFileReference; fileEncoding = 4; lastKnownFileType = text.json; name = Action.OpenUrl.Sentiment.json; path = ../../../../samples/v1.2/Elements/Action.OpenUrl.Sentiment.json; sourceTree = "<group>"; };
		300ECB71219A53B800371DC5 /* Action.ShowCard.Sentiment.json */ = {isa = PBXFileReference; fileEncoding = 4; lastKnownFileType = text.json; name = Action.ShowCard.Sentiment.json; path = ../../../../samples/v1.2/Elements/Action.ShowCard.Sentiment.json; sourceTree = "<group>"; };
		30860BB720C9B5C8009F9D99 /* ColumnSet.Input.ChoiceSet.VerticalStretch.json */ = {isa = PBXFileReference; fileEncoding = 4; lastKnownFileType = text.json; name = ColumnSet.Input.ChoiceSet.VerticalStretch.json; path = ../../../../samples/Tests/ColumnSet.Input.ChoiceSet.VerticalStretch.json; sourceTree = "<group>"; };
		30860BBA20C9B5C8009F9D99 /* ColumnSet.Input.Number.VerticalStretch.json */ = {isa = PBXFileReference; fileEncoding = 4; lastKnownFileType = text.json; name = ColumnSet.Input.Number.VerticalStretch.json; path = ../../../../samples/Tests/ColumnSet.Input.Number.VerticalStretch.json; sourceTree = "<group>"; };
		30860BBB20C9B5C8009F9D99 /* ColumnSet.ImageSet.VerticalStretch.json */ = {isa = PBXFileReference; fileEncoding = 4; lastKnownFileType = text.json; name = ColumnSet.ImageSet.VerticalStretch.json; path = ../../../../samples/Tests/ColumnSet.ImageSet.VerticalStretch.json; sourceTree = "<group>"; };
		30860BBC20C9B5C8009F9D99 /* ColumnSet.Input.Toggle.VerticalStretch.json */ = {isa = PBXFileReference; fileEncoding = 4; lastKnownFileType = text.json; name = ColumnSet.Input.Toggle.VerticalStretch.json; path = ../../../../samples/Tests/ColumnSet.Input.Toggle.VerticalStretch.json; sourceTree = "<group>"; };
		30860BBD20C9B5C8009F9D99 /* ColumnSet.Input.Date.VerticalStretch.json */ = {isa = PBXFileReference; fileEncoding = 4; lastKnownFileType = text.json; name = ColumnSet.Input.Date.VerticalStretch.json; path = ../../../../samples/Tests/ColumnSet.Input.Date.VerticalStretch.json; sourceTree = "<group>"; };
		30860BBE20C9B5C8009F9D99 /* ColumnSet.FactSet.VerticalStretch.json */ = {isa = PBXFileReference; fileEncoding = 4; lastKnownFileType = text.json; name = ColumnSet.FactSet.VerticalStretch.json; path = ../../../../samples/Tests/ColumnSet.FactSet.VerticalStretch.json; sourceTree = "<group>"; };
		30860BBF20C9B5C9009F9D99 /* ColumnSet.Input.Text.VerticalStretch.json */ = {isa = PBXFileReference; fileEncoding = 4; lastKnownFileType = text.json; name = ColumnSet.Input.Text.VerticalStretch.json; path = ../../../../samples/Tests/ColumnSet.Input.Text.VerticalStretch.json; sourceTree = "<group>"; };
		30860BC020C9B5C9009F9D99 /* ColumnSet_Container.VerticalStretch.json */ = {isa = PBXFileReference; fileEncoding = 4; lastKnownFileType = text.json; name = ColumnSet_Container.VerticalStretch.json; path = ../../../../samples/Tests/ColumnSet_Container.VerticalStretch.json; sourceTree = "<group>"; };
		30860BC120C9B5C9009F9D99 /* ColumnSet.Input.Time.VerticalStretch.json */ = {isa = PBXFileReference; fileEncoding = 4; lastKnownFileType = text.json; name = ColumnSet.Input.Time.VerticalStretch.json; path = ../../../../samples/Tests/ColumnSet.Input.Time.VerticalStretch.json; sourceTree = "<group>"; };
		30A3885C20D315AA00AAEE59 /* NotificationCard.json */ = {isa = PBXFileReference; fileEncoding = 4; lastKnownFileType = text.json; name = NotificationCard.json; path = ../../../../samples/Tests/NotificationCard.json; sourceTree = "<group>"; };
		6B2630DA2150804500ED9207 /* ColumnSet.Media.VerticalStretch.json */ = {isa = PBXFileReference; fileEncoding = 4; lastKnownFileType = text.json; name = ColumnSet.Media.VerticalStretch.json; path = ../../../../samples/Tests/ColumnSet.Media.VerticalStretch.json; sourceTree = "<group>"; };
		6B2630DC215080FA00ED9207 /* ColumnSet.VerticalStretch.json */ = {isa = PBXFileReference; fileEncoding = 4; lastKnownFileType = text.json; name = ColumnSet.VerticalStretch.json; path = ../../../../samples/Tests/ColumnSet.VerticalStretch.json; sourceTree = "<group>"; };
		6B2630DE2151A22F00ED9207 /* FactSetWrapping.json */ = {isa = PBXFileReference; fileEncoding = 4; lastKnownFileType = text.json; name = FactSetWrapping.json; path = ../../../../samples/Tests/FactSetWrapping.json; sourceTree = "<group>"; };
		6B2630E02151A26100ED9207 /* LongFactSet.json */ = {isa = PBXFileReference; fileEncoding = 4; lastKnownFileType = text.json; name = LongFactSet.json; path = ../../../../samples/Tests/LongFactSet.json; sourceTree = "<group>"; };
		6B2630E22152CF1500ED9207 /* ColumnSet.json */ = {isa = PBXFileReference; fileEncoding = 4; lastKnownFileType = text.json; name = ColumnSet.json; path = ../../../../samples/v1.0/Elements/ColumnSet.json; sourceTree = "<group>"; };
		6B2D8604211143BD008DD972 /* AdaptiveCards.framework */ = {isa = PBXFileReference; explicitFileType = wrapper.framework; path = AdaptiveCards.framework; sourceTree = BUILT_PRODUCTS_DIR; };
		6B5D23F2212393480010EB07 /* Image.BackgroundColor.json */ = {isa = PBXFileReference; fileEncoding = 4; lastKnownFileType = text.json; name = Image.BackgroundColor.json; path = ../../../../samples/Tests/Image.BackgroundColor.json; sourceTree = "<group>"; };
		6B5D23FA2124ADAB0010EB07 /* Image.ImageBaseUrl.json */ = {isa = PBXFileReference; fileEncoding = 4; lastKnownFileType = text.json; name = Image.ImageBaseUrl.json; path = ../../../../samples/v1.0/Elements/Image.ImageBaseUrl.json; sourceTree = "<group>"; };
		6B5D2412212E15740010EB07 /* Feedback.json */ = {isa = PBXFileReference; fileEncoding = 4; lastKnownFileType = text.json; name = Feedback.json; path = ../../../../samples/Tests/Feedback.json; sourceTree = "<group>"; };
		6B616C4921D6B8D4003E29CE /* SearchResults.json */ = {isa = PBXFileReference; fileEncoding = 4; lastKnownFileType = text.json; name = SearchResults.json; path = ../../../../samples/Tests/SearchResults.json; sourceTree = "<group>"; };
		6B7B1A9920C21CA800260731 /* SportingEvent.json */ = {isa = PBXFileReference; fileEncoding = 4; lastKnownFileType = text.json; name = SportingEvent.json; path = ../../../../samples/v1.0/Scenarios/SportingEvent.json; sourceTree = "<group>"; };
		6B980930215AE4310024B79B /* CoreGraphics.framework */ = {isa = PBXFileReference; lastKnownFileType = wrapper.framework; name = CoreGraphics.framework; path = System/Library/Frameworks/CoreGraphics.framework; sourceTree = SDKROOT; };
		6B980933215AE6EC0024B79B /* UIKit.framework */ = {isa = PBXFileReference; lastKnownFileType = wrapper.framework; name = UIKit.framework; path = System/Library/Frameworks/UIKit.framework; sourceTree = SDKROOT; };
		6B980935215AE8780024B79B /* AdaptiveCards.framework */ = {isa = PBXFileReference; explicitFileType = wrapper.framework; path = AdaptiveCards.framework; sourceTree = BUILT_PRODUCTS_DIR; };
		6B98093D216573EE0024B79B /* VerticalContentAlignment_ForcedColumn.json */ = {isa = PBXFileReference; fileEncoding = 4; lastKnownFileType = text.json; name = VerticalContentAlignment_ForcedColumn.json; path = ../../../../samples/v1.1/Elements/VerticalContentAlignment_ForcedColumn.json; sourceTree = "<group>"; };
		6B98093E216573EE0024B79B /* Action.IconUrl.TwoActions.json */ = {isa = PBXFileReference; fileEncoding = 4; lastKnownFileType = text.json; name = Action.IconUrl.TwoActions.json; path = ../../../../samples/v1.1/Elements/Action.IconUrl.TwoActions.json; sourceTree = "<group>"; };
		6B98093F216573EF0024B79B /* Column.VerticalContentAlignment.json */ = {isa = PBXFileReference; fileEncoding = 4; lastKnownFileType = text.json; name = Column.VerticalContentAlignment.json; path = ../../../../samples/v1.1/Elements/Column.VerticalContentAlignment.json; sourceTree = "<group>"; };
		6B980940216573EF0024B79B /* Container.VerticalContentAlignment.json */ = {isa = PBXFileReference; fileEncoding = 4; lastKnownFileType = text.json; name = Container.VerticalContentAlignment.json; path = ../../../../samples/v1.1/Elements/Container.VerticalContentAlignment.json; sourceTree = "<group>"; };
		6B980943216573EF0024B79B /* VerticalContentAlignment.json */ = {isa = PBXFileReference; fileEncoding = 4; lastKnownFileType = text.json; name = VerticalContentAlignment.json; path = ../../../../samples/v1.1/Elements/VerticalContentAlignment.json; sourceTree = "<group>"; };
		6B980944216573EF0024B79B /* Action.OpenUrl.IconUrl.json */ = {isa = PBXFileReference; fileEncoding = 4; lastKnownFileType = text.json; name = Action.OpenUrl.IconUrl.json; path = ../../../../samples/v1.1/Elements/Action.OpenUrl.IconUrl.json; sourceTree = "<group>"; };
		6B980945216573EF0024B79B /* VerticalContentAlignment_ForcedContainer.json */ = {isa = PBXFileReference; fileEncoding = 4; lastKnownFileType = text.json; name = VerticalContentAlignment_ForcedContainer.json; path = ../../../../samples/v1.1/Elements/VerticalContentAlignment_ForcedContainer.json; sourceTree = "<group>"; };
		6B9AB30520D9857A005C8E15 /* Image.Explicit.Size.json */ = {isa = PBXFileReference; fileEncoding = 4; lastKnownFileType = text.json; name = Image.Explicit.Size.json; path = ../../../../samples/Tests/Image.Explicit.Size.json; sourceTree = "<group>"; };
		6B9AB30B20DC4FB3005C8E15 /* IconsInSomeActions.json */ = {isa = PBXFileReference; fileEncoding = 4; lastKnownFileType = text.json; name = IconsInSomeActions.json; path = ../../../../samples/Tests/IconsInSomeActions.json; sourceTree = "<group>"; };
		6B9BDF6E20E18E5B00F13155 /* CustomImageRenderer.h */ = {isa = PBXFileReference; fileEncoding = 4; lastKnownFileType = sourcecode.c.h; path = CustomImageRenderer.h; sourceTree = "<group>"; };
		6B9BDF6F20E18E5B00F13155 /* CustomImageRenderer.mm */ = {isa = PBXFileReference; fileEncoding = 4; lastKnownFileType = sourcecode.cpp.objcpp; path = CustomImageRenderer.mm; sourceTree = "<group>"; };
		6B9BDF7B20E6E0C200F13155 /* Column.Explicit.Size.json */ = {isa = PBXFileReference; fileEncoding = 4; lastKnownFileType = text.json; name = Column.Explicit.Size.json; path = ../../../../samples/Tests/Column.Explicit.Size.json; sourceTree = "<group>"; };
		6B9BDFCB20F6D11F00F13155 /* ADCResolver.m */ = {isa = PBXFileReference; lastKnownFileType = sourcecode.c.objc; path = ADCResolver.m; sourceTree = "<group>"; };
		6B9BDFCD20F6D16E00F13155 /* ADCResolver.h */ = {isa = PBXFileReference; lastKnownFileType = sourcecode.c.h; path = ADCResolver.h; sourceTree = "<group>"; };
		6BC30F6221DFE8CF00B9FAAE /* TextBlock.FontStyles.json */ = {isa = PBXFileReference; fileEncoding = 4; lastKnownFileType = text.json; name = TextBlock.FontStyles.json; path = ../../../../samples/v1.2/Elements/TextBlock.FontStyles.json; sourceTree = "<group>"; };
		6BC30F6521DFE8E900B9FAAE /* Media.Sources.json */ = {isa = PBXFileReference; fileEncoding = 4; lastKnownFileType = text.json; name = Media.Sources.json; path = ../../../../samples/v1.1/Elements/Media.Sources.json; sourceTree = "<group>"; };
		6BC30F6621DFE8E900B9FAAE /* Media.json */ = {isa = PBXFileReference; fileEncoding = 4; lastKnownFileType = text.json; name = Media.json; path = ../../../../samples/v1.1/Elements/Media.json; sourceTree = "<group>"; };
		6BC30F6921DFECB400B9FAAE /* ProductVideo.json */ = {isa = PBXFileReference; fileEncoding = 4; lastKnownFileType = text.json; name = ProductVideo.json; path = ../../../../samples/v1.1/Scenarios/ProductVideo.json; sourceTree = "<group>"; };
		6BF339D420A665E600DA5973 /* CustomTextBlockRenderer.mm */ = {isa = PBXFileReference; fileEncoding = 4; lastKnownFileType = sourcecode.cpp.objcpp; path = CustomTextBlockRenderer.mm; sourceTree = "<group>"; };
		6BF339D520A665E600DA5973 /* CustomTextBlockRenderer.h */ = {isa = PBXFileReference; fileEncoding = 4; lastKnownFileType = sourcecode.c.h; path = CustomTextBlockRenderer.h; sourceTree = "<group>"; };
		6BF339E220A66A3F00DA5973 /* AdaptiveCards.framework */ = {isa = PBXFileReference; explicitFileType = wrapper.framework; path = AdaptiveCards.framework; sourceTree = BUILT_PRODUCTS_DIR; };
		6BF430792190F1140068E432 /* Input.Text.InlineAction.json */ = {isa = PBXFileReference; fileEncoding = 4; lastKnownFileType = text.json; name = Input.Text.InlineAction.json; path = ../../../../samples/v1.2/Elements/Input.Text.InlineAction.json; sourceTree = "<group>"; };
		F4071C821FD63D5300AF4FEA /* Solitaire.json */ = {isa = PBXFileReference; fileEncoding = 4; lastKnownFileType = text.json; name = Solitaire.json; path = ../../../../samples/v1.0/Scenarios/Solitaire.json; sourceTree = "<group>"; };
		F423C0721EE1FB6100905679 /* ADCIOSVisualizer.app */ = {isa = PBXFileReference; explicitFileType = wrapper.application; includeInIndex = 0; path = ADCIOSVisualizer.app; sourceTree = BUILT_PRODUCTS_DIR; };
		F423C0761EE1FB6100905679 /* main.m */ = {isa = PBXFileReference; lastKnownFileType = sourcecode.c.objc; path = main.m; sourceTree = "<group>"; };
		F423C0781EE1FB6100905679 /* AppDelegate.h */ = {isa = PBXFileReference; lastKnownFileType = sourcecode.c.h; path = AppDelegate.h; sourceTree = "<group>"; };
		F423C0791EE1FB6100905679 /* AppDelegate.m */ = {isa = PBXFileReference; lastKnownFileType = sourcecode.c.objc; path = AppDelegate.m; sourceTree = "<group>"; };
		F423C07B1EE1FB6100905679 /* ViewController.h */ = {isa = PBXFileReference; lastKnownFileType = sourcecode.c.h; path = ViewController.h; sourceTree = "<group>"; };
		F423C07C1EE1FB6100905679 /* ViewController.m */ = {isa = PBXFileReference; lastKnownFileType = sourcecode.c.objc; path = ViewController.m; sourceTree = "<group>"; };
		F423C07F1EE1FB6100905679 /* Base */ = {isa = PBXFileReference; lastKnownFileType = file.storyboard; name = Base; path = Base.lproj/Main.storyboard; sourceTree = "<group>"; };
		F423C0821EE1FB6100905679 /* ADCIOSVisualizer.xcdatamodel */ = {isa = PBXFileReference; lastKnownFileType = wrapper.xcdatamodel; path = ADCIOSVisualizer.xcdatamodel; sourceTree = "<group>"; };
		F423C0841EE1FB6100905679 /* Assets.xcassets */ = {isa = PBXFileReference; lastKnownFileType = folder.assetcatalog; path = Assets.xcassets; sourceTree = "<group>"; };
		F423C0871EE1FB6100905679 /* Base */ = {isa = PBXFileReference; lastKnownFileType = file.storyboard; name = Base; path = Base.lproj/LaunchScreen.storyboard; sourceTree = "<group>"; };
		F423C0891EE1FB6100905679 /* Info.plist */ = {isa = PBXFileReference; lastKnownFileType = text.plist.xml; path = Info.plist; sourceTree = "<group>"; };
		F423C08E1EE1FB6100905679 /* ADCIOSVisualizerTests.xctest */ = {isa = PBXFileReference; explicitFileType = wrapper.cfbundle; includeInIndex = 0; path = ADCIOSVisualizerTests.xctest; sourceTree = BUILT_PRODUCTS_DIR; };
		F423C0921EE1FB6100905679 /* ADCIOSVisualizerTests.mm */ = {isa = PBXFileReference; lastKnownFileType = sourcecode.cpp.objcpp; path = ADCIOSVisualizerTests.mm; sourceTree = "<group>"; };
		F423C0941EE1FB6100905679 /* Info.plist */ = {isa = PBXFileReference; lastKnownFileType = text.plist.xml; path = Info.plist; sourceTree = "<group>"; };
		F423C0991EE1FB6100905679 /* ADCIOSVisualizerUITests.xctest */ = {isa = PBXFileReference; explicitFileType = wrapper.cfbundle; includeInIndex = 0; path = ADCIOSVisualizerUITests.xctest; sourceTree = BUILT_PRODUCTS_DIR; };
		F423C09D1EE1FB6100905679 /* ADCIOSVisualizerUITests.mm */ = {isa = PBXFileReference; lastKnownFileType = sourcecode.cpp.objcpp; path = ADCIOSVisualizerUITests.mm; sourceTree = "<group>"; };
		F423C09F1EE1FB6100905679 /* Info.plist */ = {isa = PBXFileReference; lastKnownFileType = text.plist.xml; path = Info.plist; sourceTree = "<group>"; };
		F4933C961F79852C00F6EBFD /* Action.ShowCard.json */ = {isa = PBXFileReference; fileEncoding = 4; lastKnownFileType = text.json; name = Action.ShowCard.json; path = ../../../../samples/v1.0/Elements/Action.ShowCard.json; sourceTree = "<group>"; };
		F4933C971F79852C00F6EBFD /* Action.ShowCard.Style.json */ = {isa = PBXFileReference; fileEncoding = 4; lastKnownFileType = text.json; name = Action.ShowCard.Style.json; path = ../../../../samples/v1.0/Elements/Action.ShowCard.Style.json; sourceTree = "<group>"; };
		F4933C981F79852C00F6EBFD /* Action.Submit.json */ = {isa = PBXFileReference; fileEncoding = 4; lastKnownFileType = text.json; name = Action.Submit.json; path = ../../../../samples/v1.0/Elements/Action.Submit.json; sourceTree = "<group>"; };
		F4933C991F79852C00F6EBFD /* Column.SelectAction.json */ = {isa = PBXFileReference; fileEncoding = 4; lastKnownFileType = text.json; name = Column.SelectAction.json; path = ../../../../samples/v1.0/Elements/Column.SelectAction.json; sourceTree = "<group>"; };
		F4933C9A1F79852C00F6EBFD /* Column.Spacing.json */ = {isa = PBXFileReference; fileEncoding = 4; lastKnownFileType = text.json; name = Column.Spacing.json; path = ../../../../samples/v1.0/Elements/Column.Spacing.json; sourceTree = "<group>"; };
		F4933C9B1F79852C00F6EBFD /* Column.Style.json */ = {isa = PBXFileReference; fileEncoding = 4; lastKnownFileType = text.json; name = Column.Style.json; path = ../../../../samples/v1.0/Elements/Column.Style.json; sourceTree = "<group>"; };
		F4933C9C1F79852C00F6EBFD /* Column.Width.json */ = {isa = PBXFileReference; fileEncoding = 4; lastKnownFileType = text.json; name = Column.Width.json; path = ../../../../samples/v1.0/Elements/Column.Width.json; sourceTree = "<group>"; };
		F4933CA01F79852C00F6EBFD /* ColumnSet.Spacing.json */ = {isa = PBXFileReference; fileEncoding = 4; lastKnownFileType = text.json; name = ColumnSet.Spacing.json; path = ../../../../samples/v1.0/Elements/ColumnSet.Spacing.json; sourceTree = "<group>"; };
		F4933CA21F79852C00F6EBFD /* Container.SelectAction.json */ = {isa = PBXFileReference; fileEncoding = 4; lastKnownFileType = text.json; name = Container.SelectAction.json; path = ../../../../samples/v1.0/Elements/Container.SelectAction.json; sourceTree = "<group>"; };
		F4933CA41F79852C00F6EBFD /* Container.Spacing.json */ = {isa = PBXFileReference; fileEncoding = 4; lastKnownFileType = text.json; name = Container.Spacing.json; path = ../../../../samples/v1.0/Elements/Container.Spacing.json; sourceTree = "<group>"; };
		F4933CA61F79852C00F6EBFD /* FactSet.json */ = {isa = PBXFileReference; fileEncoding = 4; lastKnownFileType = text.json; name = FactSet.json; path = ../../../../samples/v1.0/Elements/FactSet.json; sourceTree = "<group>"; };
		F4933CA71F79852C00F6EBFD /* Image.HorizontalAlignment.json */ = {isa = PBXFileReference; fileEncoding = 4; lastKnownFileType = text.json; name = Image.HorizontalAlignment.json; path = ../../../../samples/v1.0/Elements/Image.HorizontalAlignment.json; sourceTree = "<group>"; };
		F4933CA81F79852C00F6EBFD /* Image.SelectAction.json */ = {isa = PBXFileReference; fileEncoding = 4; lastKnownFileType = text.json; name = Image.SelectAction.json; path = ../../../../samples/v1.0/Elements/Image.SelectAction.json; sourceTree = "<group>"; };
		F4933CA91F79852C00F6EBFD /* Image.Size.json */ = {isa = PBXFileReference; fileEncoding = 4; lastKnownFileType = text.json; name = Image.Size.json; path = ../../../../samples/v1.0/Elements/Image.Size.json; sourceTree = "<group>"; };
		F4933CAA1F79852C00F6EBFD /* Image.Spacing.json */ = {isa = PBXFileReference; fileEncoding = 4; lastKnownFileType = text.json; name = Image.Spacing.json; path = ../../../../samples/v1.0/Elements/Image.Spacing.json; sourceTree = "<group>"; };
		F4933CAB1F79852C00F6EBFD /* Image.Style.json */ = {isa = PBXFileReference; fileEncoding = 4; lastKnownFileType = text.json; name = Image.Style.json; path = ../../../../samples/v1.0/Elements/Image.Style.json; sourceTree = "<group>"; };
		F4933CAD1F79852C00F6EBFD /* ImageSet.ImageSize.json */ = {isa = PBXFileReference; fileEncoding = 4; lastKnownFileType = text.json; name = ImageSet.ImageSize.json; path = ../../../../samples/v1.0/Elements/ImageSet.ImageSize.json; sourceTree = "<group>"; };
		F4933CAE1F79852C00F6EBFD /* ImageSet.json */ = {isa = PBXFileReference; fileEncoding = 4; lastKnownFileType = text.json; name = ImageSet.json; path = ../../../../samples/v1.0/Elements/ImageSet.json; sourceTree = "<group>"; };
		F4933CAF1F79852C00F6EBFD /* Input.ChoiceSet.json */ = {isa = PBXFileReference; fileEncoding = 4; lastKnownFileType = text.json; name = Input.ChoiceSet.json; path = ../../../../samples/v1.0/Elements/Input.ChoiceSet.json; sourceTree = "<group>"; };
		F4933CB01F79852C00F6EBFD /* Input.Date.json */ = {isa = PBXFileReference; fileEncoding = 4; lastKnownFileType = text.json; name = Input.Date.json; path = ../../../../samples/v1.0/Elements/Input.Date.json; sourceTree = "<group>"; };
		F4933CB11F79852C00F6EBFD /* Input.Number.json */ = {isa = PBXFileReference; fileEncoding = 4; lastKnownFileType = text.json; name = Input.Number.json; path = ../../../../samples/v1.0/Elements/Input.Number.json; sourceTree = "<group>"; };
		F4933CB21F79852C00F6EBFD /* Input.Text.json */ = {isa = PBXFileReference; fileEncoding = 4; lastKnownFileType = text.json; name = Input.Text.json; path = ../../../../samples/v1.0/Elements/Input.Text.json; sourceTree = "<group>"; };
		F4933CB31F79852C00F6EBFD /* Input.Text.Style.json */ = {isa = PBXFileReference; fileEncoding = 4; lastKnownFileType = text.json; name = Input.Text.Style.json; path = ../../../../samples/v1.0/Elements/Input.Text.Style.json; sourceTree = "<group>"; };
		F4933CB41F79852C00F6EBFD /* Input.Time.json */ = {isa = PBXFileReference; fileEncoding = 4; lastKnownFileType = text.json; name = Input.Time.json; path = ../../../../samples/v1.0/Elements/Input.Time.json; sourceTree = "<group>"; };
		F4933CB51F79852C00F6EBFD /* Input.Toggle.json */ = {isa = PBXFileReference; fileEncoding = 4; lastKnownFileType = text.json; name = Input.Toggle.json; path = ../../../../samples/v1.0/Elements/Input.Toggle.json; sourceTree = "<group>"; };
		F4933CB61F79852C00F6EBFD /* Stylesheet.json */ = {isa = PBXFileReference; fileEncoding = 4; lastKnownFileType = text.json; name = Stylesheet.json; path = ../../../../samples/v1.0/Elements/Stylesheet.json; sourceTree = "<group>"; };
		F4933CB71F79852C00F6EBFD /* TextBlock.Color.json */ = {isa = PBXFileReference; fileEncoding = 4; lastKnownFileType = text.json; name = TextBlock.Color.json; path = ../../../../samples/v1.0/Elements/TextBlock.Color.json; sourceTree = "<group>"; };
		F4933CB81F79852C00F6EBFD /* TextBlock.DateTimeFormatting.json */ = {isa = PBXFileReference; fileEncoding = 4; lastKnownFileType = text.json; name = TextBlock.DateTimeFormatting.json; path = ../../../../samples/v1.0/Elements/TextBlock.DateTimeFormatting.json; sourceTree = "<group>"; };
		F4933CB91F79852C00F6EBFD /* TextBlock.HorizontalAlignment.json */ = {isa = PBXFileReference; fileEncoding = 4; lastKnownFileType = text.json; name = TextBlock.HorizontalAlignment.json; path = ../../../../samples/v1.0/Elements/TextBlock.HorizontalAlignment.json; sourceTree = "<group>"; };
		F4933CBA1F79852C00F6EBFD /* TextBlock.IsSubtle.json */ = {isa = PBXFileReference; fileEncoding = 4; lastKnownFileType = text.json; name = TextBlock.IsSubtle.json; path = ../../../../samples/v1.0/Elements/TextBlock.IsSubtle.json; sourceTree = "<group>"; };
		F4933CBB1F79852C00F6EBFD /* TextBlock.Markdown.json */ = {isa = PBXFileReference; fileEncoding = 4; lastKnownFileType = text.json; name = TextBlock.Markdown.json; path = ../../../../samples/v1.0/Elements/TextBlock.Markdown.json; sourceTree = "<group>"; };
		F4933CBC1F79852C00F6EBFD /* TextBlock.MaxLines.json */ = {isa = PBXFileReference; fileEncoding = 4; lastKnownFileType = text.json; name = TextBlock.MaxLines.json; path = ../../../../samples/v1.0/Elements/TextBlock.MaxLines.json; sourceTree = "<group>"; };
		F4933CBD1F79852C00F6EBFD /* TextBlock.Size.json */ = {isa = PBXFileReference; fileEncoding = 4; lastKnownFileType = text.json; name = TextBlock.Size.json; path = ../../../../samples/v1.0/Elements/TextBlock.Size.json; sourceTree = "<group>"; };
		F4933CBE1F79852C00F6EBFD /* TextBlock.Spacing.json */ = {isa = PBXFileReference; fileEncoding = 4; lastKnownFileType = text.json; name = TextBlock.Spacing.json; path = ../../../../samples/v1.0/Elements/TextBlock.Spacing.json; sourceTree = "<group>"; };
		F4933CC01F79852C00F6EBFD /* TextBlock.Weight.json */ = {isa = PBXFileReference; fileEncoding = 4; lastKnownFileType = text.json; name = TextBlock.Weight.json; path = ../../../../samples/v1.0/Elements/TextBlock.Weight.json; sourceTree = "<group>"; };
		F4933CC11F79852C00F6EBFD /* TextBlock.Wrap.json */ = {isa = PBXFileReference; fileEncoding = 4; lastKnownFileType = text.json; name = TextBlock.Wrap.json; path = ../../../../samples/v1.0/Elements/TextBlock.Wrap.json; sourceTree = "<group>"; };
		F4933CEF1F79853B00F6EBFD /* ActivityUpdate.json */ = {isa = PBXFileReference; fileEncoding = 4; lastKnownFileType = text.json; name = ActivityUpdate.json; path = ../../../../samples/v1.0/Scenarios/ActivityUpdate.json; sourceTree = "<group>"; };
		F4933CF01F79853B00F6EBFD /* CalendarReminder.json */ = {isa = PBXFileReference; fileEncoding = 4; lastKnownFileType = text.json; name = CalendarReminder.json; path = ../../../../samples/v1.0/Scenarios/CalendarReminder.json; sourceTree = "<group>"; };
		F4933CF11F79853B00F6EBFD /* FlightItinerary.json */ = {isa = PBXFileReference; fileEncoding = 4; lastKnownFileType = text.json; name = FlightItinerary.json; path = ../../../../samples/v1.0/Scenarios/FlightItinerary.json; sourceTree = "<group>"; };
		F4933CF21F79853B00F6EBFD /* FlightUpdate.json */ = {isa = PBXFileReference; fileEncoding = 4; lastKnownFileType = text.json; name = FlightUpdate.json; path = ../../../../samples/v1.0/Scenarios/FlightUpdate.json; sourceTree = "<group>"; };
		F4933CF31F79853B00F6EBFD /* FoodOrder.json */ = {isa = PBXFileReference; fileEncoding = 4; lastKnownFileType = text.json; name = FoodOrder.json; path = ../../../../samples/v1.0/Scenarios/FoodOrder.json; sourceTree = "<group>"; };
		F4933CF41F79853B00F6EBFD /* ImageGallery.json */ = {isa = PBXFileReference; fileEncoding = 4; lastKnownFileType = text.json; name = ImageGallery.json; path = ../../../../samples/v1.0/Scenarios/ImageGallery.json; sourceTree = "<group>"; };
		F4933CF51F79853B00F6EBFD /* InputForm.json */ = {isa = PBXFileReference; fileEncoding = 4; lastKnownFileType = text.json; name = InputForm.json; path = ../../../../samples/v1.0/Scenarios/InputForm.json; sourceTree = "<group>"; };
		F4933CF71F79853B00F6EBFD /* Restaurant.json */ = {isa = PBXFileReference; fileEncoding = 4; lastKnownFileType = text.json; name = Restaurant.json; path = ../../../../samples/v1.0/Scenarios/Restaurant.json; sourceTree = "<group>"; };
		F4933CF91F79853B00F6EBFD /* StockUpdate.json */ = {isa = PBXFileReference; fileEncoding = 4; lastKnownFileType = text.json; name = StockUpdate.json; path = ../../../../samples/v1.0/Scenarios/StockUpdate.json; sourceTree = "<group>"; };
		F4933CFA1F79853B00F6EBFD /* WeatherCompact.json */ = {isa = PBXFileReference; fileEncoding = 4; lastKnownFileType = text.json; name = WeatherCompact.json; path = ../../../../samples/v1.0/Scenarios/WeatherCompact.json; sourceTree = "<group>"; };
		F4933CFB1F79853B00F6EBFD /* WeatherLarge.json */ = {isa = PBXFileReference; fileEncoding = 4; lastKnownFileType = text.json; name = WeatherLarge.json; path = ../../../../samples/v1.0/Scenarios/WeatherLarge.json; sourceTree = "<group>"; };
		F49CECBF1F62412E00D7FB55 /* AdaptiveCards.framework */ = {isa = PBXFileReference; explicitFileType = wrapper.framework; path = AdaptiveCards.framework; sourceTree = BUILT_PRODUCTS_DIR; };
		F4D33E841F04705800941E44 /* ACVTableViewController.h */ = {isa = PBXFileReference; fileEncoding = 4; lastKnownFileType = sourcecode.c.h; path = ACVTableViewController.h; sourceTree = "<group>"; };
		F4D33E851F04705800941E44 /* ACVTableViewController.m */ = {isa = PBXFileReference; fileEncoding = 4; lastKnownFileType = sourcecode.c.objc; path = ACVTableViewController.m; sourceTree = "<group>"; };
		F4D402151F7DB0BF00D0356B /* sample.json */ = {isa = PBXFileReference; fileEncoding = 4; lastKnownFileType = text.json; name = sample.json; path = resources/sample.json; sourceTree = "<group>"; };
		F4F255711F993CD200A80D39 /* CustomActionOpenURLRenderer.mm */ = {isa = PBXFileReference; lastKnownFileType = sourcecode.cpp.objcpp; path = CustomActionOpenURLRenderer.mm; sourceTree = "<group>"; };
		F4F255731F9946B200A80D39 /* CustomActionOpenURLRenderer.h */ = {isa = PBXFileReference; fileEncoding = 4; lastKnownFileType = sourcecode.c.h; path = CustomActionOpenURLRenderer.h; sourceTree = "<group>"; };
		F4F44B73203FE73D00A2F24C /* CustomInputNumberRenderer.mm */ = {isa = PBXFileReference; fileEncoding = 4; lastKnownFileType = sourcecode.cpp.objcpp; path = CustomInputNumberRenderer.mm; sourceTree = "<group>"; };
		F4F44B74203FE73D00A2F24C /* CustomInputNumberRenderer.h */ = {isa = PBXFileReference; fileEncoding = 4; lastKnownFileType = sourcecode.c.h; path = CustomInputNumberRenderer.h; sourceTree = "<group>"; };
		F4F44B8220478E1100A2F24C /* DateTimeTestTranslation.json */ = {isa = PBXFileReference; fileEncoding = 4; lastKnownFileType = text.json; name = DateTimeTestTranslation.json; path = ../../../../samples/Tests/DateTimeTestTranslation.json; sourceTree = "<group>"; };
		F4F44B842048CDB300A2F24C /* AdditionalProperty.json */ = {isa = PBXFileReference; fileEncoding = 4; lastKnownFileType = text.json; name = AdditionalProperty.json; path = ../../../../samples/Tests/AdditionalProperty.json; sourceTree = "<group>"; };
		F4F44BA6204CF97100A2F24C /* CustomParsingTestUsingProgressBar.json */ = {isa = PBXFileReference; fileEncoding = 4; lastKnownFileType = text.json; name = CustomParsingTestUsingProgressBar.json; path = ../../../../samples/Tests/CustomParsingTestUsingProgressBar.json; sourceTree = "<group>"; };
		F4F44BA8204CF98900A2F24C /* CustomProgressBarRenderer.h */ = {isa = PBXFileReference; fileEncoding = 4; lastKnownFileType = sourcecode.c.h; path = CustomProgressBarRenderer.h; sourceTree = "<group>"; };
		F4F44BA9204CF98900A2F24C /* CustomProgressBarRenderer.mm */ = {isa = PBXFileReference; fileEncoding = 4; lastKnownFileType = sourcecode.cpp.objcpp; path = CustomProgressBarRenderer.mm; sourceTree = "<group>"; };
/* End PBXFileReference section */

/* Begin PBXFrameworksBuildPhase section */
		F423C06F1EE1FB6100905679 /* Frameworks */ = {
			isa = PBXFrameworksBuildPhase;
			buildActionMask = 2147483647;
			files = (
				6BF339E320A66A3F00DA5973 /* AdaptiveCards.framework in Frameworks */,
			);
			runOnlyForDeploymentPostprocessing = 0;
		};
		F423C08B1EE1FB6100905679 /* Frameworks */ = {
			isa = PBXFrameworksBuildPhase;
			buildActionMask = 2147483647;
			files = (
				6B2D8605211143BD008DD972 /* AdaptiveCards.framework in Frameworks */,
			);
			runOnlyForDeploymentPostprocessing = 0;
		};
		F423C0961EE1FB6100905679 /* Frameworks */ = {
			isa = PBXFrameworksBuildPhase;
			buildActionMask = 2147483647;
			files = (
				6B98093A215AF05A0024B79B /* CoreGraphics.framework in Frameworks */,
				6B980939215AE9A10024B79B /* UIKit.framework in Frameworks */,
				6B980936215AE8780024B79B /* AdaptiveCards.framework in Frameworks */,
			);
			runOnlyForDeploymentPostprocessing = 0;
		};
/* End PBXFrameworksBuildPhase section */

/* Begin PBXGroup section */
		30184A9520D19204001C5A68 /* Recovered References */ = {
			isa = PBXGroup;
			children = (
			);
			name = "Recovered References";
			sourceTree = "<group>";
		};
		6BF339E120A66A3F00DA5973 /* Frameworks */ = {
			isa = PBXGroup;
			children = (
				6B980935215AE8780024B79B /* AdaptiveCards.framework */,
				6B980933215AE6EC0024B79B /* UIKit.framework */,
				6B980930215AE4310024B79B /* CoreGraphics.framework */,
				6B2D8604211143BD008DD972 /* AdaptiveCards.framework */,
				6BF339E220A66A3F00DA5973 /* AdaptiveCards.framework */,
			);
			name = Frameworks;
			sourceTree = "<group>";
		};
		F423C0691EE1FB6100905679 = {
			isa = PBXGroup;
			children = (
				F49CECBF1F62412E00D7FB55 /* AdaptiveCards.framework */,
				F4D33E341F045B6E00941E44 /* Jsons */,
				F423C0741EE1FB6100905679 /* ADCIOSVisualizer */,
				F423C0911EE1FB6100905679 /* ADCIOSVisualizerTests */,
				F423C09C1EE1FB6100905679 /* ADCIOSVisualizerUITests */,
				F423C0731EE1FB6100905679 /* Products */,
				6BF339E120A66A3F00DA5973 /* Frameworks */,
				30184A9520D19204001C5A68 /* Recovered References */,
			);
			sourceTree = "<group>";
		};
		F423C0731EE1FB6100905679 /* Products */ = {
			isa = PBXGroup;
			children = (
				F423C0721EE1FB6100905679 /* ADCIOSVisualizer.app */,
				F423C08E1EE1FB6100905679 /* ADCIOSVisualizerTests.xctest */,
				F423C0991EE1FB6100905679 /* ADCIOSVisualizerUITests.xctest */,
			);
			name = Products;
			sourceTree = "<group>";
		};
		F423C0741EE1FB6100905679 /* ADCIOSVisualizer */ = {
			isa = PBXGroup;
			children = (
				6B9BDF6E20E18E5B00F13155 /* CustomImageRenderer.h */,
				6B9BDF6F20E18E5B00F13155 /* CustomImageRenderer.mm */,
				6BF339D520A665E600DA5973 /* CustomTextBlockRenderer.h */,
				6BF339D420A665E600DA5973 /* CustomTextBlockRenderer.mm */,
				F4F44BA8204CF98900A2F24C /* CustomProgressBarRenderer.h */,
				F4F44BA9204CF98900A2F24C /* CustomProgressBarRenderer.mm */,
				F4F44B74203FE73D00A2F24C /* CustomInputNumberRenderer.h */,
				F4F44B73203FE73D00A2F24C /* CustomInputNumberRenderer.mm */,
				F4F255731F9946B200A80D39 /* CustomActionOpenURLRenderer.h */,
				F4F255711F993CD200A80D39 /* CustomActionOpenURLRenderer.mm */,
				F4D33E841F04705800941E44 /* ACVTableViewController.h */,
				F4D33E851F04705800941E44 /* ACVTableViewController.m */,
				F423C0781EE1FB6100905679 /* AppDelegate.h */,
				F423C0791EE1FB6100905679 /* AppDelegate.m */,
				F423C07B1EE1FB6100905679 /* ViewController.h */,
				F423C07C1EE1FB6100905679 /* ViewController.m */,
				6B9BDFCB20F6D11F00F13155 /* ADCResolver.m */,
				6B9BDFCD20F6D16E00F13155 /* ADCResolver.h */,
				F423C07E1EE1FB6100905679 /* Main.storyboard */,
				F423C0841EE1FB6100905679 /* Assets.xcassets */,
				F423C0861EE1FB6100905679 /* LaunchScreen.storyboard */,
				F423C0891EE1FB6100905679 /* Info.plist */,
				F423C0811EE1FB6100905679 /* ADCIOSVisualizer.xcdatamodeld */,
				F423C0751EE1FB6100905679 /* Supporting Files */,
			);
			path = ADCIOSVisualizer;
			sourceTree = "<group>";
		};
		F423C0751EE1FB6100905679 /* Supporting Files */ = {
			isa = PBXGroup;
			children = (
				F423C0761EE1FB6100905679 /* main.m */,
			);
			name = "Supporting Files";
			sourceTree = "<group>";
		};
		F423C0911EE1FB6100905679 /* ADCIOSVisualizerTests */ = {
			isa = PBXGroup;
			children = (
				F423C0921EE1FB6100905679 /* ADCIOSVisualizerTests.mm */,
				F423C0941EE1FB6100905679 /* Info.plist */,
			);
			path = ADCIOSVisualizerTests;
			sourceTree = "<group>";
		};
		F423C09C1EE1FB6100905679 /* ADCIOSVisualizerUITests */ = {
			isa = PBXGroup;
			children = (
				F423C09D1EE1FB6100905679 /* ADCIOSVisualizerUITests.mm */,
				F423C09F1EE1FB6100905679 /* Info.plist */,
			);
			path = ADCIOSVisualizerUITests;
			sourceTree = "<group>";
		};
		F4D33E341F045B6E00941E44 /* Jsons */ = {
			isa = PBXGroup;
			children = (
<<<<<<< HEAD
=======
				6BC30F6921DFECB400B9FAAE /* ProductVideo.json */,
				6BC30F6621DFE8E900B9FAAE /* Media.json */,
				6BC30F6521DFE8E900B9FAAE /* Media.Sources.json */,
				6BC30F6221DFE8CF00B9FAAE /* TextBlock.FontStyles.json */,
>>>>>>> 064ddb24
				6B616C4921D6B8D4003E29CE /* SearchResults.json */,
				300ECB70219A53B800371DC5 /* Action.OpenUrl.Sentiment.json */,
				300ECB71219A53B800371DC5 /* Action.ShowCard.Sentiment.json */,
				300ECB6F219A53B800371DC5 /* Action.Submit.Sentiment.json */,
				300ECB67219A234D00371DC5 /* AdaptiveCard.BackgroundImage.DataUri.json */,
				300ECB66219A234D00371DC5 /* Image.DataUri.json */,
				300ECB65219A234C00371DC5 /* Image.DataUri.Style.Person.json */,
				6BF430792190F1140068E432 /* Input.Text.InlineAction.json */,
				6B98093E216573EE0024B79B /* Action.IconUrl.TwoActions.json */,
				6B980944216573EF0024B79B /* Action.OpenUrl.IconUrl.json */,
				6B98093F216573EF0024B79B /* Column.VerticalContentAlignment.json */,
				6B980940216573EF0024B79B /* Container.VerticalContentAlignment.json */,
				6B98093D216573EE0024B79B /* VerticalContentAlignment_ForcedColumn.json */,
				6B980945216573EF0024B79B /* VerticalContentAlignment_ForcedContainer.json */,
				6B980943216573EF0024B79B /* VerticalContentAlignment.json */,
				6B2630E22152CF1500ED9207 /* ColumnSet.json */,
				6B2630E02151A26100ED9207 /* LongFactSet.json */,
				6B2630DE2151A22F00ED9207 /* FactSetWrapping.json */,
				6B2630DC215080FA00ED9207 /* ColumnSet.VerticalStretch.json */,
				6B2630DA2150804500ED9207 /* ColumnSet.Media.VerticalStretch.json */,
				6B5D2412212E15740010EB07 /* Feedback.json */,
				6B5D23FA2124ADAB0010EB07 /* Image.ImageBaseUrl.json */,
				6B5D23F2212393480010EB07 /* Image.BackgroundColor.json */,
				6B9BDF7B20E6E0C200F13155 /* Column.Explicit.Size.json */,
				6B9AB30B20DC4FB3005C8E15 /* IconsInSomeActions.json */,
				6B9AB30520D9857A005C8E15 /* Image.Explicit.Size.json */,
				30A3885C20D315AA00AAEE59 /* NotificationCard.json */,
				30860BC020C9B5C9009F9D99 /* ColumnSet_Container.VerticalStretch.json */,
				30860BBE20C9B5C8009F9D99 /* ColumnSet.FactSet.VerticalStretch.json */,
				30860BBB20C9B5C8009F9D99 /* ColumnSet.ImageSet.VerticalStretch.json */,
				30860BB720C9B5C8009F9D99 /* ColumnSet.Input.ChoiceSet.VerticalStretch.json */,
				30860BBD20C9B5C8009F9D99 /* ColumnSet.Input.Date.VerticalStretch.json */,
				30860BBA20C9B5C8009F9D99 /* ColumnSet.Input.Number.VerticalStretch.json */,
				30860BBF20C9B5C9009F9D99 /* ColumnSet.Input.Text.VerticalStretch.json */,
				30860BC120C9B5C9009F9D99 /* ColumnSet.Input.Time.VerticalStretch.json */,
				30860BBC20C9B5C8009F9D99 /* ColumnSet.Input.Toggle.VerticalStretch.json */,
				6B7B1A9920C21CA800260731 /* SportingEvent.json */,
				F4F44BA6204CF97100A2F24C /* CustomParsingTestUsingProgressBar.json */,
				F4933CFA1F79853B00F6EBFD /* WeatherCompact.json */,
				F4F44B842048CDB300A2F24C /* AdditionalProperty.json */,
				F4F44B8220478E1100A2F24C /* DateTimeTestTranslation.json */,
				F4071C821FD63D5300AF4FEA /* Solitaire.json */,
				F4D402151F7DB0BF00D0356B /* sample.json */,
				F4933CF01F79853B00F6EBFD /* CalendarReminder.json */,
				F4933CF11F79853B00F6EBFD /* FlightItinerary.json */,
				F4933CF21F79853B00F6EBFD /* FlightUpdate.json */,
				F4933CF31F79853B00F6EBFD /* FoodOrder.json */,
				F4933CF41F79853B00F6EBFD /* ImageGallery.json */,
				F4933CF51F79853B00F6EBFD /* InputForm.json */,
				F4933CF71F79853B00F6EBFD /* Restaurant.json */,
				F4933CF91F79853B00F6EBFD /* StockUpdate.json */,
				F4933CFB1F79853B00F6EBFD /* WeatherLarge.json */,
				F4933CEF1F79853B00F6EBFD /* ActivityUpdate.json */,
				F4933C961F79852C00F6EBFD /* Action.ShowCard.json */,
				F4933C971F79852C00F6EBFD /* Action.ShowCard.Style.json */,
				F4933C981F79852C00F6EBFD /* Action.Submit.json */,
				F4933C991F79852C00F6EBFD /* Column.SelectAction.json */,
				F4933C9A1F79852C00F6EBFD /* Column.Spacing.json */,
				F4933C9B1F79852C00F6EBFD /* Column.Style.json */,
				F4933C9C1F79852C00F6EBFD /* Column.Width.json */,
				F4933CA01F79852C00F6EBFD /* ColumnSet.Spacing.json */,
				F4933CA21F79852C00F6EBFD /* Container.SelectAction.json */,
				F4933CA41F79852C00F6EBFD /* Container.Spacing.json */,
				F4933CA61F79852C00F6EBFD /* FactSet.json */,
				F4933CA71F79852C00F6EBFD /* Image.HorizontalAlignment.json */,
				F4933CA81F79852C00F6EBFD /* Image.SelectAction.json */,
				F4933CA91F79852C00F6EBFD /* Image.Size.json */,
				F4933CAA1F79852C00F6EBFD /* Image.Spacing.json */,
				F4933CAB1F79852C00F6EBFD /* Image.Style.json */,
				F4933CAD1F79852C00F6EBFD /* ImageSet.ImageSize.json */,
				F4933CAE1F79852C00F6EBFD /* ImageSet.json */,
				F4933CAF1F79852C00F6EBFD /* Input.ChoiceSet.json */,
				F4933CB01F79852C00F6EBFD /* Input.Date.json */,
				F4933CB11F79852C00F6EBFD /* Input.Number.json */,
				F4933CB21F79852C00F6EBFD /* Input.Text.json */,
				F4933CB31F79852C00F6EBFD /* Input.Text.Style.json */,
				F4933CB41F79852C00F6EBFD /* Input.Time.json */,
				F4933CB51F79852C00F6EBFD /* Input.Toggle.json */,
				F4933CB61F79852C00F6EBFD /* Stylesheet.json */,
				F4933CB71F79852C00F6EBFD /* TextBlock.Color.json */,
				F4933CB81F79852C00F6EBFD /* TextBlock.DateTimeFormatting.json */,
				F4933CB91F79852C00F6EBFD /* TextBlock.HorizontalAlignment.json */,
				F4933CBA1F79852C00F6EBFD /* TextBlock.IsSubtle.json */,
				F4933CBB1F79852C00F6EBFD /* TextBlock.Markdown.json */,
				F4933CBC1F79852C00F6EBFD /* TextBlock.MaxLines.json */,
				F4933CBD1F79852C00F6EBFD /* TextBlock.Size.json */,
				F4933CBE1F79852C00F6EBFD /* TextBlock.Spacing.json */,
				F4933CC01F79852C00F6EBFD /* TextBlock.Weight.json */,
				F4933CC11F79852C00F6EBFD /* TextBlock.Wrap.json */,
			);
			name = Jsons;
			sourceTree = "<group>";
		};
/* End PBXGroup section */

/* Begin PBXNativeTarget section */
		F423C0711EE1FB6100905679 /* ADCIOSVisualizer */ = {
			isa = PBXNativeTarget;
			buildConfigurationList = F423C0A21EE1FB6100905679 /* Build configuration list for PBXNativeTarget "ADCIOSVisualizer" */;
			buildPhases = (
				F423C06E1EE1FB6100905679 /* Sources */,
				F423C06F1EE1FB6100905679 /* Frameworks */,
				F423C0701EE1FB6100905679 /* Resources */,
				F423C0D51EE1FE3A00905679 /* Embed Frameworks */,
			);
			buildRules = (
			);
			dependencies = (
			);
			name = ADCIOSVisualizer;
			productName = ADCIOSVisualizer;
			productReference = F423C0721EE1FB6100905679 /* ADCIOSVisualizer.app */;
			productType = "com.apple.product-type.application";
		};
		F423C08D1EE1FB6100905679 /* ADCIOSVisualizerTests */ = {
			isa = PBXNativeTarget;
			buildConfigurationList = F423C0A51EE1FB6100905679 /* Build configuration list for PBXNativeTarget "ADCIOSVisualizerTests" */;
			buildPhases = (
				F423C08A1EE1FB6100905679 /* Sources */,
				F423C08B1EE1FB6100905679 /* Frameworks */,
				F423C08C1EE1FB6100905679 /* Resources */,
			);
			buildRules = (
			);
			dependencies = (
				F423C0901EE1FB6100905679 /* PBXTargetDependency */,
			);
			name = ADCIOSVisualizerTests;
			productName = ADCIOSVisualizerTests;
			productReference = F423C08E1EE1FB6100905679 /* ADCIOSVisualizerTests.xctest */;
			productType = "com.apple.product-type.bundle.unit-test";
		};
		F423C0981EE1FB6100905679 /* ADCIOSVisualizerUITests */ = {
			isa = PBXNativeTarget;
			buildConfigurationList = F423C0A81EE1FB6100905679 /* Build configuration list for PBXNativeTarget "ADCIOSVisualizerUITests" */;
			buildPhases = (
				F423C0951EE1FB6100905679 /* Sources */,
				F423C0961EE1FB6100905679 /* Frameworks */,
				F423C0971EE1FB6100905679 /* Resources */,
			);
			buildRules = (
			);
			dependencies = (
				F423C09B1EE1FB6100905679 /* PBXTargetDependency */,
			);
			name = ADCIOSVisualizerUITests;
			productName = ADCIOSVisualizerUITests;
			productReference = F423C0991EE1FB6100905679 /* ADCIOSVisualizerUITests.xctest */;
			productType = "com.apple.product-type.bundle.ui-testing";
		};
/* End PBXNativeTarget section */

/* Begin PBXProject section */
		F423C06A1EE1FB6100905679 /* Project object */ = {
			isa = PBXProject;
			attributes = {
				LastUpgradeCheck = 0930;
				ORGANIZATIONNAME = Microsoft;
				TargetAttributes = {
					F423C0711EE1FB6100905679 = {
						CreatedOnToolsVersion = 8.3.2;
						DevelopmentTeam = UBF8T346G9;
						ProvisioningStyle = Automatic;
					};
					F423C08D1EE1FB6100905679 = {
						CreatedOnToolsVersion = 8.3.2;
						ProvisioningStyle = Automatic;
						TestTargetID = F423C0711EE1FB6100905679;
					};
					F423C0981EE1FB6100905679 = {
						CreatedOnToolsVersion = 8.3.2;
						ProvisioningStyle = Automatic;
						TestTargetID = F423C0711EE1FB6100905679;
					};
				};
			};
			buildConfigurationList = F423C06D1EE1FB6100905679 /* Build configuration list for PBXProject "ADCIOSVisualizer" */;
			compatibilityVersion = "Xcode 3.2";
			developmentRegion = English;
			hasScannedForEncodings = 0;
			knownRegions = (
				en,
				Base,
			);
			mainGroup = F423C0691EE1FB6100905679;
			productRefGroup = F423C0731EE1FB6100905679 /* Products */;
			projectDirPath = "";
			projectRoot = "";
			targets = (
				F423C0711EE1FB6100905679 /* ADCIOSVisualizer */,
				F423C08D1EE1FB6100905679 /* ADCIOSVisualizerTests */,
				F423C0981EE1FB6100905679 /* ADCIOSVisualizerUITests */,
			);
		};
/* End PBXProject section */

/* Begin PBXResourcesBuildPhase section */
		F423C0701EE1FB6100905679 /* Resources */ = {
			isa = PBXResourcesBuildPhase;
			buildActionMask = 2147483647;
			files = (
				300ECB68219A234D00371DC5 /* Image.DataUri.Style.Person.json in Resources */,
				F4933CDE1F79852C00F6EBFD /* Input.Number.json in Resources */,
				300ECB6A219A234D00371DC5 /* AdaptiveCard.BackgroundImage.DataUri.json in Resources */,
				F4933CE41F79852C00F6EBFD /* TextBlock.Color.json in Resources */,
				6B98094F216573F00024B79B /* VerticalContentAlignment_ForcedContainer.json in Resources */,
				F4933CD41F79852C00F6EBFD /* Image.HorizontalAlignment.json in Resources */,
				F4933CC51F79852C00F6EBFD /* Action.Submit.json in Resources */,
				6BC30F6721DFE8EA00B9FAAE /* Media.Sources.json in Resources */,
				6B268FE520CEF89100D99C1B /* (null) in Resources */,
				6B9AB30C20DC4FB3005C8E15 /* IconsInSomeActions.json in Resources */,
				F4933CED1F79852C00F6EBFD /* TextBlock.Weight.json in Resources */,
				F4933D061F79853B00F6EBFD /* StockUpdate.json in Resources */,
				30860BC620C9B5C9009F9D99 /* ColumnSet.Input.Number.VerticalStretch.json in Resources */,
				F4933D081F79853B00F6EBFD /* WeatherLarge.json in Resources */,
				F4933CCD1F79852C00F6EBFD /* ColumnSet.Spacing.json in Resources */,
				F4933CFE1F79853B00F6EBFD /* FlightItinerary.json in Resources */,
				6B7B1A9B20C21CA900260731 /* SportingEvent.json in Resources */,
				F4933CC81F79852C00F6EBFD /* Column.Style.json in Resources */,
				6B98094E216573F00024B79B /* Action.OpenUrl.IconUrl.json in Resources */,
				F4F44B8320478E1100A2F24C /* DateTimeTestTranslation.json in Resources */,
				30A3885E20D315AA00AAEE59 /* NotificationCard.json in Resources */,
				F4933CE81F79852C00F6EBFD /* TextBlock.Markdown.json in Resources */,
				F4933D021F79853B00F6EBFD /* InputForm.json in Resources */,
				6B9AB30620D9857B005C8E15 /* Image.Explicit.Size.json in Resources */,
				30860BCA20C9B5C9009F9D99 /* ColumnSet.FactSet.VerticalStretch.json in Resources */,
				6B980948216573F00024B79B /* Action.IconUrl.TwoActions.json in Resources */,
				F4933CD81F79852C00F6EBFD /* Image.Style.json in Resources */,
				6B980947216573F00024B79B /* VerticalContentAlignment_ForcedColumn.json in Resources */,
				300ECB73219A53B800371DC5 /* Action.OpenUrl.Sentiment.json in Resources */,
				6B5D23F3212393480010EB07 /* Image.BackgroundColor.json in Resources */,
				30860BC720C9B5C9009F9D99 /* ColumnSet.ImageSet.VerticalStretch.json in Resources */,
				F4933CDD1F79852C00F6EBFD /* Input.Date.json in Resources */,
				30860BCB20C9B5C9009F9D99 /* ColumnSet.Input.Text.VerticalStretch.json in Resources */,
				F4933CE91F79852C00F6EBFD /* TextBlock.MaxLines.json in Resources */,
				F4933CDA1F79852C00F6EBFD /* ImageSet.ImageSize.json in Resources */,
				6B2630DB2150804500ED9207 /* ColumnSet.Media.VerticalStretch.json in Resources */,
				F4933CFD1F79853B00F6EBFD /* CalendarReminder.json in Resources */,
				6B616C4A21D6B8D4003E29CE /* SearchResults.json in Resources */,
				300ECB72219A53B800371DC5 /* Action.Submit.Sentiment.json in Resources */,
				F4933CE31F79852C00F6EBFD /* Stylesheet.json in Resources */,
				F4933D011F79853B00F6EBFD /* ImageGallery.json in Resources */,
				F4933D001F79853B00F6EBFD /* FoodOrder.json in Resources */,
				F4933CE21F79852C00F6EBFD /* Input.Toggle.json in Resources */,
				6B268FE320CEF19400D99C1B /* (null) in Resources */,
				6BF4307A2190F1140068E432 /* Input.Text.InlineAction.json in Resources */,
				6B14FC5D2113BC2200A11CC5 /* (null) in Resources */,
				F4933CFC1F79853B00F6EBFD /* ActivityUpdate.json in Resources */,
				6B5D2413212E15740010EB07 /* Feedback.json in Resources */,
				F4933CD51F79852C00F6EBFD /* Image.SelectAction.json in Resources */,
				F4071C831FD63D5400AF4FEA /* Solitaire.json in Resources */,
				F4933CDB1F79852C00F6EBFD /* ImageSet.json in Resources */,
				F4933CC61F79852C00F6EBFD /* Column.SelectAction.json in Resources */,
				F4933D041F79853B00F6EBFD /* Restaurant.json in Resources */,
				30860BC220C9B5C9009F9D99 /* (null) in Resources */,
				F423C0881EE1FB6100905679 /* LaunchScreen.storyboard in Resources */,
				F423C0851EE1FB6100905679 /* Assets.xcassets in Resources */,
				F4933CE01F79852C00F6EBFD /* Input.Text.Style.json in Resources */,
				6B9BDF7C20E6E0C200F13155 /* Column.Explicit.Size.json in Resources */,
				F4933CC71F79852C00F6EBFD /* Column.Spacing.json in Resources */,
				F4933CC31F79852C00F6EBFD /* Action.ShowCard.json in Resources */,
				F4933CD31F79852C00F6EBFD /* FactSet.json in Resources */,
				6B98094D216573F00024B79B /* VerticalContentAlignment.json in Resources */,
				F4933CC91F79852C00F6EBFD /* Column.Width.json in Resources */,
				F4933CE51F79852C00F6EBFD /* TextBlock.DateTimeFormatting.json in Resources */,
				6B2630E32152CF1500ED9207 /* ColumnSet.json in Resources */,
				6B2630DF2151A23000ED9207 /* FactSetWrapping.json in Resources */,
				F4933CFF1F79853B00F6EBFD /* FlightUpdate.json in Resources */,
				F4933D071F79853B00F6EBFD /* WeatherCompact.json in Resources */,
				F4933CE11F79852C00F6EBFD /* Input.Time.json in Resources */,
				F4933CEB1F79852C00F6EBFD /* TextBlock.Spacing.json in Resources */,
				6BC30F6A21DFECB400B9FAAE /* ProductVideo.json in Resources */,
				F4933CE61F79852C00F6EBFD /* TextBlock.HorizontalAlignment.json in Resources */,
				F4933CEA1F79852C00F6EBFD /* TextBlock.Size.json in Resources */,
				300ECB69219A234D00371DC5 /* Image.DataUri.json in Resources */,
				F4933CEE1F79852C00F6EBFD /* TextBlock.Wrap.json in Resources */,
				F4933CE71F79852C00F6EBFD /* TextBlock.IsSubtle.json in Resources */,
				F4933CC41F79852C00F6EBFD /* Action.ShowCard.Style.json in Resources */,
				F4F44B852048CDB300A2F24C /* AdditionalProperty.json in Resources */,
				30860BC820C9B5C9009F9D99 /* ColumnSet.Input.Toggle.VerticalStretch.json in Resources */,
				30860BCC20C9B5C9009F9D99 /* ColumnSet_Container.VerticalStretch.json in Resources */,
				30860BC920C9B5C9009F9D99 /* ColumnSet.Input.Date.VerticalStretch.json in Resources */,
				F4933CD61F79852C00F6EBFD /* Image.Size.json in Resources */,
				F4D402161F7DB0BF00D0356B /* sample.json in Resources */,
				6B980949216573F00024B79B /* Column.VerticalContentAlignment.json in Resources */,
				F423C0801EE1FB6100905679 /* Main.storyboard in Resources */,
				300ECB74219A53B800371DC5 /* Action.ShowCard.Sentiment.json in Resources */,
				6B5D23FB2124ADAC0010EB07 /* Image.ImageBaseUrl.json in Resources */,
				F4933CD71F79852C00F6EBFD /* Image.Spacing.json in Resources */,
				6B98094A216573F00024B79B /* Container.VerticalContentAlignment.json in Resources */,
				30860BC320C9B5C9009F9D99 /* ColumnSet.Input.ChoiceSet.VerticalStretch.json in Resources */,
				6BC30F6421DFE8CF00B9FAAE /* TextBlock.FontStyles.json in Resources */,
				30860BC420C9B5C9009F9D99 /* (null) in Resources */,
				F4933CDF1F79852C00F6EBFD /* Input.Text.json in Resources */,
				6B2630DD215080FB00ED9207 /* ColumnSet.VerticalStretch.json in Resources */,
				F4933CD11F79852C00F6EBFD /* Container.Spacing.json in Resources */,
				F4F44BA7204CF97200A2F24C /* CustomParsingTestUsingProgressBar.json in Resources */,
				F4933CCF1F79852C00F6EBFD /* Container.SelectAction.json in Resources */,
				6B2630E12151A26100ED9207 /* LongFactSet.json in Resources */,
				30860BCD20C9B5C9009F9D99 /* ColumnSet.Input.Time.VerticalStretch.json in Resources */,
				F4933CDC1F79852C00F6EBFD /* Input.ChoiceSet.json in Resources */,
				6BC30F6821DFE8EA00B9FAAE /* Media.json in Resources */,
			);
			runOnlyForDeploymentPostprocessing = 0;
		};
		F423C08C1EE1FB6100905679 /* Resources */ = {
			isa = PBXResourcesBuildPhase;
			buildActionMask = 2147483647;
			files = (
			);
			runOnlyForDeploymentPostprocessing = 0;
		};
		F423C0971EE1FB6100905679 /* Resources */ = {
			isa = PBXResourcesBuildPhase;
			buildActionMask = 2147483647;
			files = (
			);
			runOnlyForDeploymentPostprocessing = 0;
		};
/* End PBXResourcesBuildPhase section */

/* Begin PBXSourcesBuildPhase section */
		F423C06E1EE1FB6100905679 /* Sources */ = {
			isa = PBXSourcesBuildPhase;
			buildActionMask = 2147483647;
			files = (
				6B9BDFCC20F6D11F00F13155 /* ADCResolver.m in Sources */,
				F4F44BAA204CF98900A2F24C /* CustomProgressBarRenderer.mm in Sources */,
				F4D33E861F04705800941E44 /* ACVTableViewController.m in Sources */,
				6BF339D620A665E600DA5973 /* CustomTextBlockRenderer.mm in Sources */,
				6B9BDF7020E18E5B00F13155 /* CustomImageRenderer.mm in Sources */,
				F423C07D1EE1FB6100905679 /* ViewController.m in Sources */,
				F423C07A1EE1FB6100905679 /* AppDelegate.m in Sources */,
				F4F255721F993CD200A80D39 /* CustomActionOpenURLRenderer.mm in Sources */,
				F423C0831EE1FB6100905679 /* ADCIOSVisualizer.xcdatamodeld in Sources */,
				F423C0771EE1FB6100905679 /* main.m in Sources */,
				F4F44B75203FE73D00A2F24C /* CustomInputNumberRenderer.mm in Sources */,
			);
			runOnlyForDeploymentPostprocessing = 0;
		};
		F423C08A1EE1FB6100905679 /* Sources */ = {
			isa = PBXSourcesBuildPhase;
			buildActionMask = 2147483647;
			files = (
				F423C0931EE1FB6100905679 /* ADCIOSVisualizerTests.mm in Sources */,
			);
			runOnlyForDeploymentPostprocessing = 0;
		};
		F423C0951EE1FB6100905679 /* Sources */ = {
			isa = PBXSourcesBuildPhase;
			buildActionMask = 2147483647;
			files = (
				F423C09E1EE1FB6100905679 /* ADCIOSVisualizerUITests.mm in Sources */,
			);
			runOnlyForDeploymentPostprocessing = 0;
		};
/* End PBXSourcesBuildPhase section */

/* Begin PBXTargetDependency section */
		F423C0901EE1FB6100905679 /* PBXTargetDependency */ = {
			isa = PBXTargetDependency;
			target = F423C0711EE1FB6100905679 /* ADCIOSVisualizer */;
			targetProxy = F423C08F1EE1FB6100905679 /* PBXContainerItemProxy */;
		};
		F423C09B1EE1FB6100905679 /* PBXTargetDependency */ = {
			isa = PBXTargetDependency;
			target = F423C0711EE1FB6100905679 /* ADCIOSVisualizer */;
			targetProxy = F423C09A1EE1FB6100905679 /* PBXContainerItemProxy */;
		};
/* End PBXTargetDependency section */

/* Begin PBXVariantGroup section */
		F423C07E1EE1FB6100905679 /* Main.storyboard */ = {
			isa = PBXVariantGroup;
			children = (
				F423C07F1EE1FB6100905679 /* Base */,
			);
			name = Main.storyboard;
			sourceTree = "<group>";
		};
		F423C0861EE1FB6100905679 /* LaunchScreen.storyboard */ = {
			isa = PBXVariantGroup;
			children = (
				F423C0871EE1FB6100905679 /* Base */,
			);
			name = LaunchScreen.storyboard;
			sourceTree = "<group>";
		};
/* End PBXVariantGroup section */

/* Begin XCBuildConfiguration section */
		F423C0A01EE1FB6100905679 /* Debug */ = {
			isa = XCBuildConfiguration;
			buildSettings = {
				ALWAYS_SEARCH_USER_PATHS = NO;
				CLANG_ANALYZER_NONNULL = YES;
				CLANG_ANALYZER_NUMBER_OBJECT_CONVERSION = YES_AGGRESSIVE;
				CLANG_CXX_LANGUAGE_STANDARD = "gnu++14";
				CLANG_CXX_LIBRARY = "libc++";
				CLANG_ENABLE_MODULES = YES;
				CLANG_ENABLE_OBJC_ARC = YES;
				CLANG_WARN_BLOCK_CAPTURE_AUTORELEASING = YES;
				CLANG_WARN_BOOL_CONVERSION = YES;
				CLANG_WARN_COMMA = YES;
				CLANG_WARN_CONSTANT_CONVERSION = YES;
				CLANG_WARN_DEPRECATED_OBJC_IMPLEMENTATIONS = YES;
				CLANG_WARN_DIRECT_OBJC_ISA_USAGE = YES_ERROR;
				CLANG_WARN_DOCUMENTATION_COMMENTS = YES;
				CLANG_WARN_EMPTY_BODY = YES;
				CLANG_WARN_ENUM_CONVERSION = YES;
				CLANG_WARN_INFINITE_RECURSION = YES;
				CLANG_WARN_INT_CONVERSION = YES;
				CLANG_WARN_NON_LITERAL_NULL_CONVERSION = YES;
				CLANG_WARN_OBJC_IMPLICIT_RETAIN_SELF = YES;
				CLANG_WARN_OBJC_LITERAL_CONVERSION = YES;
				CLANG_WARN_OBJC_ROOT_CLASS = YES_ERROR;
				CLANG_WARN_RANGE_LOOP_ANALYSIS = YES;
				CLANG_WARN_STRICT_PROTOTYPES = YES;
				CLANG_WARN_SUSPICIOUS_MOVE = YES;
				CLANG_WARN_UNREACHABLE_CODE = YES;
				CLANG_WARN__DUPLICATE_METHOD_MATCH = YES;
				"CODE_SIGN_IDENTITY[sdk=iphoneos*]" = "iPhone Developer";
				COPY_PHASE_STRIP = NO;
				DEBUG_INFORMATION_FORMAT = dwarf;
				ENABLE_STRICT_OBJC_MSGSEND = YES;
				ENABLE_TESTABILITY = YES;
				GCC_C_LANGUAGE_STANDARD = gnu99;
				GCC_DYNAMIC_NO_PIC = NO;
				GCC_NO_COMMON_BLOCKS = YES;
				GCC_OPTIMIZATION_LEVEL = 0;
				GCC_PREPROCESSOR_DEFINITIONS = (
					"DEBUG=1",
					"$(inherited)",
				);
				GCC_WARN_64_TO_32_BIT_CONVERSION = YES;
				GCC_WARN_ABOUT_RETURN_TYPE = YES_ERROR;
				GCC_WARN_UNDECLARED_SELECTOR = YES;
				GCC_WARN_UNINITIALIZED_AUTOS = YES_AGGRESSIVE;
				GCC_WARN_UNUSED_FUNCTION = YES;
				GCC_WARN_UNUSED_VARIABLE = YES;
				IPHONEOS_DEPLOYMENT_TARGET = 10.0;
				MTL_ENABLE_DEBUG_INFO = YES;
				ONLY_ACTIVE_ARCH = YES;
				SDKROOT = iphoneos;
			};
			name = Debug;
		};
		F423C0A11EE1FB6100905679 /* Release */ = {
			isa = XCBuildConfiguration;
			buildSettings = {
				ALWAYS_SEARCH_USER_PATHS = NO;
				CLANG_ANALYZER_NONNULL = YES;
				CLANG_ANALYZER_NUMBER_OBJECT_CONVERSION = YES_AGGRESSIVE;
				CLANG_CXX_LANGUAGE_STANDARD = "gnu++14";
				CLANG_CXX_LIBRARY = "libc++";
				CLANG_ENABLE_MODULES = YES;
				CLANG_ENABLE_OBJC_ARC = YES;
				CLANG_WARN_BLOCK_CAPTURE_AUTORELEASING = YES;
				CLANG_WARN_BOOL_CONVERSION = YES;
				CLANG_WARN_COMMA = YES;
				CLANG_WARN_CONSTANT_CONVERSION = YES;
				CLANG_WARN_DEPRECATED_OBJC_IMPLEMENTATIONS = YES;
				CLANG_WARN_DIRECT_OBJC_ISA_USAGE = YES_ERROR;
				CLANG_WARN_DOCUMENTATION_COMMENTS = YES;
				CLANG_WARN_EMPTY_BODY = YES;
				CLANG_WARN_ENUM_CONVERSION = YES;
				CLANG_WARN_INFINITE_RECURSION = YES;
				CLANG_WARN_INT_CONVERSION = YES;
				CLANG_WARN_NON_LITERAL_NULL_CONVERSION = YES;
				CLANG_WARN_OBJC_IMPLICIT_RETAIN_SELF = YES;
				CLANG_WARN_OBJC_LITERAL_CONVERSION = YES;
				CLANG_WARN_OBJC_ROOT_CLASS = YES_ERROR;
				CLANG_WARN_RANGE_LOOP_ANALYSIS = YES;
				CLANG_WARN_STRICT_PROTOTYPES = YES;
				CLANG_WARN_SUSPICIOUS_MOVE = YES;
				CLANG_WARN_UNREACHABLE_CODE = YES;
				CLANG_WARN__DUPLICATE_METHOD_MATCH = YES;
				"CODE_SIGN_IDENTITY[sdk=iphoneos*]" = "iPhone Developer";
				COPY_PHASE_STRIP = NO;
				DEBUG_INFORMATION_FORMAT = "dwarf-with-dsym";
				ENABLE_NS_ASSERTIONS = NO;
				ENABLE_STRICT_OBJC_MSGSEND = YES;
				GCC_C_LANGUAGE_STANDARD = gnu99;
				GCC_NO_COMMON_BLOCKS = YES;
				GCC_WARN_64_TO_32_BIT_CONVERSION = YES;
				GCC_WARN_ABOUT_RETURN_TYPE = YES_ERROR;
				GCC_WARN_UNDECLARED_SELECTOR = YES;
				GCC_WARN_UNINITIALIZED_AUTOS = YES_AGGRESSIVE;
				GCC_WARN_UNUSED_FUNCTION = YES;
				GCC_WARN_UNUSED_VARIABLE = YES;
				IPHONEOS_DEPLOYMENT_TARGET = 10.0;
				MTL_ENABLE_DEBUG_INFO = NO;
				SDKROOT = iphoneos;
				VALIDATE_PRODUCT = YES;
			};
			name = Release;
		};
		F423C0A31EE1FB6100905679 /* Debug */ = {
			isa = XCBuildConfiguration;
			buildSettings = {
				ASSETCATALOG_COMPILER_APPICON_NAME = AppIcon;
				DEVELOPMENT_TEAM = UBF8T346G9;
				INFOPLIST_FILE = ADCIOSVisualizer/Info.plist;
				LD_RUNPATH_SEARCH_PATHS = "$(inherited) @executable_path/Frameworks";
				PRODUCT_BUNDLE_IDENTIFIER = MSFT.ADCIOSVisualizer;
				PRODUCT_NAME = "$(TARGET_NAME)";
			};
			name = Debug;
		};
		F423C0A41EE1FB6100905679 /* Release */ = {
			isa = XCBuildConfiguration;
			buildSettings = {
				ASSETCATALOG_COMPILER_APPICON_NAME = AppIcon;
				DEVELOPMENT_TEAM = UBF8T346G9;
				INFOPLIST_FILE = ADCIOSVisualizer/Info.plist;
				LD_RUNPATH_SEARCH_PATHS = "$(inherited) @executable_path/Frameworks";
				PRODUCT_BUNDLE_IDENTIFIER = MSFT.ADCIOSVisualizer;
				PRODUCT_NAME = "$(TARGET_NAME)";
			};
			name = Release;
		};
		F423C0A61EE1FB6100905679 /* Debug */ = {
			isa = XCBuildConfiguration;
			buildSettings = {
				BUNDLE_LOADER = "$(TEST_HOST)";
				INFOPLIST_FILE = ADCIOSVisualizerTests/Info.plist;
				LD_RUNPATH_SEARCH_PATHS = "$(inherited) @executable_path/Frameworks @loader_path/Frameworks";
				PRODUCT_BUNDLE_IDENTIFIER = MSFT.ADCIOSVisualizerTests;
				PRODUCT_NAME = "$(TARGET_NAME)";
				TEST_HOST = "$(BUILT_PRODUCTS_DIR)/ADCIOSVisualizer.app/ADCIOSVisualizer";
			};
			name = Debug;
		};
		F423C0A71EE1FB6100905679 /* Release */ = {
			isa = XCBuildConfiguration;
			buildSettings = {
				BUNDLE_LOADER = "$(TEST_HOST)";
				INFOPLIST_FILE = ADCIOSVisualizerTests/Info.plist;
				LD_RUNPATH_SEARCH_PATHS = "$(inherited) @executable_path/Frameworks @loader_path/Frameworks";
				PRODUCT_BUNDLE_IDENTIFIER = MSFT.ADCIOSVisualizerTests;
				PRODUCT_NAME = "$(TARGET_NAME)";
				TEST_HOST = "$(BUILT_PRODUCTS_DIR)/ADCIOSVisualizer.app/ADCIOSVisualizer";
			};
			name = Release;
		};
		F423C0A91EE1FB6100905679 /* Debug */ = {
			isa = XCBuildConfiguration;
			buildSettings = {
				INFOPLIST_FILE = ADCIOSVisualizerUITests/Info.plist;
				LD_RUNPATH_SEARCH_PATHS = "$(inherited) @executable_path/Frameworks @loader_path/Frameworks";
				PRODUCT_BUNDLE_IDENTIFIER = MSFT.ADCIOSVisualizerUITests;
				PRODUCT_NAME = "$(TARGET_NAME)";
				TEST_TARGET_NAME = ADCIOSVisualizer;
			};
			name = Debug;
		};
		F423C0AA1EE1FB6100905679 /* Release */ = {
			isa = XCBuildConfiguration;
			buildSettings = {
				INFOPLIST_FILE = ADCIOSVisualizerUITests/Info.plist;
				LD_RUNPATH_SEARCH_PATHS = "$(inherited) @executable_path/Frameworks @loader_path/Frameworks";
				PRODUCT_BUNDLE_IDENTIFIER = MSFT.ADCIOSVisualizerUITests;
				PRODUCT_NAME = "$(TARGET_NAME)";
				TEST_TARGET_NAME = ADCIOSVisualizer;
			};
			name = Release;
		};
/* End XCBuildConfiguration section */

/* Begin XCConfigurationList section */
		F423C06D1EE1FB6100905679 /* Build configuration list for PBXProject "ADCIOSVisualizer" */ = {
			isa = XCConfigurationList;
			buildConfigurations = (
				F423C0A01EE1FB6100905679 /* Debug */,
				F423C0A11EE1FB6100905679 /* Release */,
			);
			defaultConfigurationIsVisible = 0;
			defaultConfigurationName = Release;
		};
		F423C0A21EE1FB6100905679 /* Build configuration list for PBXNativeTarget "ADCIOSVisualizer" */ = {
			isa = XCConfigurationList;
			buildConfigurations = (
				F423C0A31EE1FB6100905679 /* Debug */,
				F423C0A41EE1FB6100905679 /* Release */,
			);
			defaultConfigurationIsVisible = 0;
			defaultConfigurationName = Release;
		};
		F423C0A51EE1FB6100905679 /* Build configuration list for PBXNativeTarget "ADCIOSVisualizerTests" */ = {
			isa = XCConfigurationList;
			buildConfigurations = (
				F423C0A61EE1FB6100905679 /* Debug */,
				F423C0A71EE1FB6100905679 /* Release */,
			);
			defaultConfigurationIsVisible = 0;
			defaultConfigurationName = Release;
		};
		F423C0A81EE1FB6100905679 /* Build configuration list for PBXNativeTarget "ADCIOSVisualizerUITests" */ = {
			isa = XCConfigurationList;
			buildConfigurations = (
				F423C0A91EE1FB6100905679 /* Debug */,
				F423C0AA1EE1FB6100905679 /* Release */,
			);
			defaultConfigurationIsVisible = 0;
			defaultConfigurationName = Release;
		};
/* End XCConfigurationList section */

/* Begin XCVersionGroup section */
		F423C0811EE1FB6100905679 /* ADCIOSVisualizer.xcdatamodeld */ = {
			isa = XCVersionGroup;
			children = (
				F423C0821EE1FB6100905679 /* ADCIOSVisualizer.xcdatamodel */,
			);
			currentVersion = F423C0821EE1FB6100905679 /* ADCIOSVisualizer.xcdatamodel */;
			path = ADCIOSVisualizer.xcdatamodeld;
			sourceTree = "<group>";
			versionGroupType = wrapper.xcdatamodel;
		};
/* End XCVersionGroup section */
	};
	rootObject = F423C06A1EE1FB6100905679 /* Project object */;
}<|MERGE_RESOLUTION|>--- conflicted
+++ resolved
@@ -426,13 +426,10 @@
 		F4D33E341F045B6E00941E44 /* Jsons */ = {
 			isa = PBXGroup;
 			children = (
-<<<<<<< HEAD
-=======
 				6BC30F6921DFECB400B9FAAE /* ProductVideo.json */,
 				6BC30F6621DFE8E900B9FAAE /* Media.json */,
 				6BC30F6521DFE8E900B9FAAE /* Media.Sources.json */,
 				6BC30F6221DFE8CF00B9FAAE /* TextBlock.FontStyles.json */,
->>>>>>> 064ddb24
 				6B616C4921D6B8D4003E29CE /* SearchResults.json */,
 				300ECB70219A53B800371DC5 /* Action.OpenUrl.Sentiment.json */,
 				300ECB71219A53B800371DC5 /* Action.ShowCard.Sentiment.json */,
