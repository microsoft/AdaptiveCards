// !$*UTF8*$!
{
	archiveVersion = 1;
	classes = {
	};
	objectVersion = 46;
	objects = {

/* Begin PBXBuildFile section */
		300ECB68219A234D00371DC5 /* Image.DataUri.Style.Person.json in Resources */ = {isa = PBXBuildFile; fileRef = 300ECB65219A234C00371DC5 /* Image.DataUri.Style.Person.json */; };
		300ECB69219A234D00371DC5 /* Image.DataUri.json in Resources */ = {isa = PBXBuildFile; fileRef = 300ECB66219A234D00371DC5 /* Image.DataUri.json */; };
		300ECB6A219A234D00371DC5 /* AdaptiveCard.BackgroundImage.DataUri.json in Resources */ = {isa = PBXBuildFile; fileRef = 300ECB67219A234D00371DC5 /* AdaptiveCard.BackgroundImage.DataUri.json */; };
		300ECB72219A53B800371DC5 /* Action.Submit.Sentiment.json in Resources */ = {isa = PBXBuildFile; fileRef = 300ECB6F219A53B800371DC5 /* Action.Submit.Sentiment.json */; };
		300ECB73219A53B800371DC5 /* Action.OpenUrl.Sentiment.json in Resources */ = {isa = PBXBuildFile; fileRef = 300ECB70219A53B800371DC5 /* Action.OpenUrl.Sentiment.json */; };
		300ECB74219A53B800371DC5 /* Action.ShowCard.Sentiment.json in Resources */ = {isa = PBXBuildFile; fileRef = 300ECB71219A53B800371DC5 /* Action.ShowCard.Sentiment.json */; };
		30860BC220C9B5C9009F9D99 /* (null) in Resources */ = {isa = PBXBuildFile; };
		30860BC320C9B5C9009F9D99 /* ColumnSet.Input.ChoiceSet.VerticalStretch.json in Resources */ = {isa = PBXBuildFile; fileRef = 30860BB720C9B5C8009F9D99 /* ColumnSet.Input.ChoiceSet.VerticalStretch.json */; };
		30860BC420C9B5C9009F9D99 /* (null) in Resources */ = {isa = PBXBuildFile; };
		30860BC620C9B5C9009F9D99 /* ColumnSet.Input.Number.VerticalStretch.json in Resources */ = {isa = PBXBuildFile; fileRef = 30860BBA20C9B5C8009F9D99 /* ColumnSet.Input.Number.VerticalStretch.json */; };
		30860BC720C9B5C9009F9D99 /* ColumnSet.ImageSet.VerticalStretch.json in Resources */ = {isa = PBXBuildFile; fileRef = 30860BBB20C9B5C8009F9D99 /* ColumnSet.ImageSet.VerticalStretch.json */; };
		30860BC820C9B5C9009F9D99 /* ColumnSet.Input.Toggle.VerticalStretch.json in Resources */ = {isa = PBXBuildFile; fileRef = 30860BBC20C9B5C8009F9D99 /* ColumnSet.Input.Toggle.VerticalStretch.json */; };
		30860BC920C9B5C9009F9D99 /* ColumnSet.Input.Date.VerticalStretch.json in Resources */ = {isa = PBXBuildFile; fileRef = 30860BBD20C9B5C8009F9D99 /* ColumnSet.Input.Date.VerticalStretch.json */; };
		30860BCA20C9B5C9009F9D99 /* ColumnSet.FactSet.VerticalStretch.json in Resources */ = {isa = PBXBuildFile; fileRef = 30860BBE20C9B5C8009F9D99 /* ColumnSet.FactSet.VerticalStretch.json */; };
		30860BCB20C9B5C9009F9D99 /* ColumnSet.Input.Text.VerticalStretch.json in Resources */ = {isa = PBXBuildFile; fileRef = 30860BBF20C9B5C9009F9D99 /* ColumnSet.Input.Text.VerticalStretch.json */; };
		30860BCC20C9B5C9009F9D99 /* ColumnSet_Container.VerticalStretch.json in Resources */ = {isa = PBXBuildFile; fileRef = 30860BC020C9B5C9009F9D99 /* ColumnSet_Container.VerticalStretch.json */; };
		30860BCD20C9B5C9009F9D99 /* ColumnSet.Input.Time.VerticalStretch.json in Resources */ = {isa = PBXBuildFile; fileRef = 30860BC120C9B5C9009F9D99 /* ColumnSet.Input.Time.VerticalStretch.json */; };
		30A3885E20D315AA00AAEE59 /* NotificationCard.json in Resources */ = {isa = PBXBuildFile; fileRef = 30A3885C20D315AA00AAEE59 /* NotificationCard.json */; };
		30C340E42214D50F009A785D /* ColumnSet.Style.json in Resources */ = {isa = PBXBuildFile; fileRef = 30C340E32214D50F009A785D /* ColumnSet.Style.json */; };
		6B14FC5D2113BC2200A11CC5 /* (null) in Resources */ = {isa = PBXBuildFile; };
<<<<<<< HEAD
=======
		6B22426621E92AF9000ACDA1 /* CustomActionNewType.mm in Sources */ = {isa = PBXBuildFile; fileRef = 6B22426521E92AF9000ACDA1 /* CustomActionNewType.mm */; };
		6B22426821E94AD0000ACDA1 /* Action.CustomParsing.json in Resources */ = {isa = PBXBuildFile; fileRef = 6B22426721E94AD0000ACDA1 /* Action.CustomParsing.json */; };
		6B22426A21FFA76D000ACDA1 /* ADCIOSVisualizerUITests.mm in Sources */ = {isa = PBXBuildFile; fileRef = 6B22426921FFA76D000ACDA1 /* ADCIOSVisualizerUITests.mm */; };
		6B224296223089C9000ACDA1 /* Bleed.Test.json in Resources */ = {isa = PBXBuildFile; fileRef = 6B224295223089C9000ACDA1 /* Bleed.Test.json */; };
		6B2242B82239E08C000ACDA1 /* Nested.ColumnSet.Bleed.json in Resources */ = {isa = PBXBuildFile; fileRef = 6B2242B72239E08C000ACDA1 /* Nested.ColumnSet.Bleed.json */; };
		6B2242BA2239E0A9000ACDA1 /* Nested.ColumnSet.Bleed.Complex.json in Resources */ = {isa = PBXBuildFile; fileRef = 6B2242B92239E0A9000ACDA1 /* Nested.ColumnSet.Bleed.Complex.json */; };
		6B2242BC223C71BA000ACDA1 /* ColumnColumnSetContainer.Bleed.json in Resources */ = {isa = PBXBuildFile; fileRef = 6B2242BB223C71B9000ACDA1 /* ColumnColumnSetContainer.Bleed.json */; };
>>>>>>> 8ea8379b
		6B2630DB2150804500ED9207 /* ColumnSet.Media.VerticalStretch.json in Resources */ = {isa = PBXBuildFile; fileRef = 6B2630DA2150804500ED9207 /* ColumnSet.Media.VerticalStretch.json */; };
		6B2630DD215080FB00ED9207 /* ColumnSet.VerticalStretch.json in Resources */ = {isa = PBXBuildFile; fileRef = 6B2630DC215080FA00ED9207 /* ColumnSet.VerticalStretch.json */; };
		6B2630DF2151A23000ED9207 /* FactSetWrapping.json in Resources */ = {isa = PBXBuildFile; fileRef = 6B2630DE2151A22F00ED9207 /* FactSetWrapping.json */; };
		6B2630E12151A26100ED9207 /* LongFactSet.json in Resources */ = {isa = PBXBuildFile; fileRef = 6B2630E02151A26100ED9207 /* LongFactSet.json */; };
		6B2630E32152CF1500ED9207 /* ColumnSet.json in Resources */ = {isa = PBXBuildFile; fileRef = 6B2630E22152CF1500ED9207 /* ColumnSet.json */; };
		6B268FE320CEF19400D99C1B /* (null) in Resources */ = {isa = PBXBuildFile; };
		6B268FE520CEF89100D99C1B /* (null) in Resources */ = {isa = PBXBuildFile; };
		6B2D8605211143BD008DD972 /* AdaptiveCards.framework in Frameworks */ = {isa = PBXBuildFile; fileRef = 6B2D8604211143BD008DD972 /* AdaptiveCards.framework */; };
		6B5D23F3212393480010EB07 /* Image.BackgroundColor.json in Resources */ = {isa = PBXBuildFile; fileRef = 6B5D23F2212393480010EB07 /* Image.BackgroundColor.json */; };
		6B5D23FB2124ADAC0010EB07 /* Image.ImageBaseUrl.json in Resources */ = {isa = PBXBuildFile; fileRef = 6B5D23FA2124ADAB0010EB07 /* Image.ImageBaseUrl.json */; };
		6B5D2413212E15740010EB07 /* Feedback.json in Resources */ = {isa = PBXBuildFile; fileRef = 6B5D2412212E15740010EB07 /* Feedback.json */; };
		6B616C4A21D6B8D4003E29CE /* SearchResults.json in Resources */ = {isa = PBXBuildFile; fileRef = 6B616C4921D6B8D4003E29CE /* SearchResults.json */; };
		6B616C3C21CB0B6D003E29CE /* Action.ToggleVisibility.json in Resources */ = {isa = PBXBuildFile; fileRef = 6B616C3B21CB0B6C003E29CE /* Action.ToggleVisibility.json */; };
		6B616C4621CB2493003E29CE /* AutoImageSet.json in Resources */ = {isa = PBXBuildFile; fileRef = 6B616C4521CB2493003E29CE /* AutoImageSet.json */; };
		6B7B1A9B20C21CA900260731 /* SportingEvent.json in Resources */ = {isa = PBXBuildFile; fileRef = 6B7B1A9920C21CA800260731 /* SportingEvent.json */; };
		6B980936215AE8780024B79B /* AdaptiveCards.framework in Frameworks */ = {isa = PBXBuildFile; fileRef = 6B980935215AE8780024B79B /* AdaptiveCards.framework */; };
		6B980939215AE9A10024B79B /* UIKit.framework in Frameworks */ = {isa = PBXBuildFile; fileRef = 6B980933215AE6EC0024B79B /* UIKit.framework */; };
		6B98093A215AF05A0024B79B /* CoreGraphics.framework in Frameworks */ = {isa = PBXBuildFile; fileRef = 6B980930215AE4310024B79B /* CoreGraphics.framework */; };
		6B980947216573F00024B79B /* VerticalContentAlignment_ForcedColumn.json in Resources */ = {isa = PBXBuildFile; fileRef = 6B98093D216573EE0024B79B /* VerticalContentAlignment_ForcedColumn.json */; };
		6B980948216573F00024B79B /* Action.IconUrl.TwoActions.json in Resources */ = {isa = PBXBuildFile; fileRef = 6B98093E216573EE0024B79B /* Action.IconUrl.TwoActions.json */; };
		6B980949216573F00024B79B /* Column.VerticalContentAlignment.json in Resources */ = {isa = PBXBuildFile; fileRef = 6B98093F216573EF0024B79B /* Column.VerticalContentAlignment.json */; };
		6B98094A216573F00024B79B /* Container.VerticalContentAlignment.json in Resources */ = {isa = PBXBuildFile; fileRef = 6B980940216573EF0024B79B /* Container.VerticalContentAlignment.json */; };
		6B98094D216573F00024B79B /* VerticalContentAlignment.json in Resources */ = {isa = PBXBuildFile; fileRef = 6B980943216573EF0024B79B /* VerticalContentAlignment.json */; };
		6B98094E216573F00024B79B /* Action.OpenUrl.IconUrl.json in Resources */ = {isa = PBXBuildFile; fileRef = 6B980944216573EF0024B79B /* Action.OpenUrl.IconUrl.json */; };
		6B98094F216573F00024B79B /* VerticalContentAlignment_ForcedContainer.json in Resources */ = {isa = PBXBuildFile; fileRef = 6B980945216573EF0024B79B /* VerticalContentAlignment_ForcedContainer.json */; };
		6B9AB30620D9857B005C8E15 /* Image.Explicit.Size.json in Resources */ = {isa = PBXBuildFile; fileRef = 6B9AB30520D9857A005C8E15 /* Image.Explicit.Size.json */; };
		6B9AB30C20DC4FB3005C8E15 /* IconsInSomeActions.json in Resources */ = {isa = PBXBuildFile; fileRef = 6B9AB30B20DC4FB3005C8E15 /* IconsInSomeActions.json */; };
		6B9BDF7020E18E5B00F13155 /* CustomImageRenderer.mm in Sources */ = {isa = PBXBuildFile; fileRef = 6B9BDF6F20E18E5B00F13155 /* CustomImageRenderer.mm */; };
		6B9BDF7C20E6E0C200F13155 /* Column.Explicit.Size.json in Resources */ = {isa = PBXBuildFile; fileRef = 6B9BDF7B20E6E0C200F13155 /* Column.Explicit.Size.json */; };
		6B9BDFCC20F6D11F00F13155 /* ADCResolver.m in Sources */ = {isa = PBXBuildFile; fileRef = 6B9BDFCB20F6D11F00F13155 /* ADCResolver.m */; };
		6BC30F6021DD69D800B9FAAE /* ActionSet.json in Resources */ = {isa = PBXBuildFile; fileRef = 6BC30F5F21DD69D800B9FAAE /* ActionSet.json */; };
		6BC30F6421DFE8CF00B9FAAE /* TextBlock.FontStyles.json in Resources */ = {isa = PBXBuildFile; fileRef = 6BC30F6221DFE8CF00B9FAAE /* TextBlock.FontStyles.json */; };
		6BC30F6721DFE8EA00B9FAAE /* Media.Sources.json in Resources */ = {isa = PBXBuildFile; fileRef = 6BC30F6521DFE8E900B9FAAE /* Media.Sources.json */; };
		6BC30F6821DFE8EA00B9FAAE /* Media.json in Resources */ = {isa = PBXBuildFile; fileRef = 6BC30F6621DFE8E900B9FAAE /* Media.json */; };
		6BC30F6A21DFECB400B9FAAE /* ProductVideo.json in Resources */ = {isa = PBXBuildFile; fileRef = 6BC30F6921DFECB400B9FAAE /* ProductVideo.json */; };
		6BF339D620A665E600DA5973 /* CustomTextBlockRenderer.mm in Sources */ = {isa = PBXBuildFile; fileRef = 6BF339D420A665E600DA5973 /* CustomTextBlockRenderer.mm */; };
		6BF339E320A66A3F00DA5973 /* AdaptiveCards.framework in Frameworks */ = {isa = PBXBuildFile; fileRef = 6BF339E220A66A3F00DA5973 /* AdaptiveCards.framework */; };
		6BF339E420A66A4D00DA5973 /* AdaptiveCards.framework in Embed Frameworks */ = {isa = PBXBuildFile; fileRef = 6BF339E220A66A3F00DA5973 /* AdaptiveCards.framework */; settings = {ATTRIBUTES = (CodeSignOnCopy, RemoveHeadersOnCopy, ); }; };
		6BF4307A2190F1140068E432 /* Input.Text.InlineAction.json in Resources */ = {isa = PBXBuildFile; fileRef = 6BF430792190F1140068E432 /* Input.Text.InlineAction.json */; };
		7EF887CD21FBCEF900BAFF02 /* Container.Style.json in Resources */ = {isa = PBXBuildFile; fileRef = 7EF887CC21FBCEF900BAFF02 /* Container.Style.json */; };
		F4071C831FD63D5400AF4FEA /* Solitaire.json in Resources */ = {isa = PBXBuildFile; fileRef = F4071C821FD63D5300AF4FEA /* Solitaire.json */; };
		F423C0771EE1FB6100905679 /* main.m in Sources */ = {isa = PBXBuildFile; fileRef = F423C0761EE1FB6100905679 /* main.m */; };
		F423C07A1EE1FB6100905679 /* AppDelegate.m in Sources */ = {isa = PBXBuildFile; fileRef = F423C0791EE1FB6100905679 /* AppDelegate.m */; };
		F423C07D1EE1FB6100905679 /* ViewController.m in Sources */ = {isa = PBXBuildFile; fileRef = F423C07C1EE1FB6100905679 /* ViewController.m */; };
		F423C0801EE1FB6100905679 /* Main.storyboard in Resources */ = {isa = PBXBuildFile; fileRef = F423C07E1EE1FB6100905679 /* Main.storyboard */; };
		F423C0831EE1FB6100905679 /* ADCIOSVisualizer.xcdatamodeld in Sources */ = {isa = PBXBuildFile; fileRef = F423C0811EE1FB6100905679 /* ADCIOSVisualizer.xcdatamodeld */; };
		F423C0851EE1FB6100905679 /* Assets.xcassets in Resources */ = {isa = PBXBuildFile; fileRef = F423C0841EE1FB6100905679 /* Assets.xcassets */; };
		F423C0881EE1FB6100905679 /* LaunchScreen.storyboard in Resources */ = {isa = PBXBuildFile; fileRef = F423C0861EE1FB6100905679 /* LaunchScreen.storyboard */; };
		F423C0931EE1FB6100905679 /* ADCIOSVisualizerTests.mm in Sources */ = {isa = PBXBuildFile; fileRef = F423C0921EE1FB6100905679 /* ADCIOSVisualizerTests.mm */; };
		F423C09E1EE1FB6100905679 /* ADCIOSVisualizerUITests.mm in Sources */ = {isa = PBXBuildFile; fileRef = F423C09D1EE1FB6100905679 /* ADCIOSVisualizerUITests.mm */; };
		F4933CC31F79852C00F6EBFD /* Action.ShowCard.json in Resources */ = {isa = PBXBuildFile; fileRef = F4933C961F79852C00F6EBFD /* Action.ShowCard.json */; };
		F4933CC41F79852C00F6EBFD /* Action.ShowCard.Style.json in Resources */ = {isa = PBXBuildFile; fileRef = F4933C971F79852C00F6EBFD /* Action.ShowCard.Style.json */; };
		F4933CC51F79852C00F6EBFD /* Action.Submit.json in Resources */ = {isa = PBXBuildFile; fileRef = F4933C981F79852C00F6EBFD /* Action.Submit.json */; };
		F4933CC61F79852C00F6EBFD /* Column.SelectAction.json in Resources */ = {isa = PBXBuildFile; fileRef = F4933C991F79852C00F6EBFD /* Column.SelectAction.json */; };
		F4933CC71F79852C00F6EBFD /* Column.Spacing.json in Resources */ = {isa = PBXBuildFile; fileRef = F4933C9A1F79852C00F6EBFD /* Column.Spacing.json */; };
		F4933CC81F79852C00F6EBFD /* Column.Style.json in Resources */ = {isa = PBXBuildFile; fileRef = F4933C9B1F79852C00F6EBFD /* Column.Style.json */; };
		F4933CC91F79852C00F6EBFD /* Column.Width.json in Resources */ = {isa = PBXBuildFile; fileRef = F4933C9C1F79852C00F6EBFD /* Column.Width.json */; };
		F4933CCD1F79852C00F6EBFD /* ColumnSet.Spacing.json in Resources */ = {isa = PBXBuildFile; fileRef = F4933CA01F79852C00F6EBFD /* ColumnSet.Spacing.json */; };
		F4933CCF1F79852C00F6EBFD /* Container.SelectAction.json in Resources */ = {isa = PBXBuildFile; fileRef = F4933CA21F79852C00F6EBFD /* Container.SelectAction.json */; };
		F4933CD11F79852C00F6EBFD /* Container.Spacing.json in Resources */ = {isa = PBXBuildFile; fileRef = F4933CA41F79852C00F6EBFD /* Container.Spacing.json */; };
		F4933CD31F79852C00F6EBFD /* FactSet.json in Resources */ = {isa = PBXBuildFile; fileRef = F4933CA61F79852C00F6EBFD /* FactSet.json */; };
		F4933CD41F79852C00F6EBFD /* Image.HorizontalAlignment.json in Resources */ = {isa = PBXBuildFile; fileRef = F4933CA71F79852C00F6EBFD /* Image.HorizontalAlignment.json */; };
		F4933CD51F79852C00F6EBFD /* Image.SelectAction.json in Resources */ = {isa = PBXBuildFile; fileRef = F4933CA81F79852C00F6EBFD /* Image.SelectAction.json */; };
		F4933CD61F79852C00F6EBFD /* Image.Size.json in Resources */ = {isa = PBXBuildFile; fileRef = F4933CA91F79852C00F6EBFD /* Image.Size.json */; };
		F4933CD71F79852C00F6EBFD /* Image.Spacing.json in Resources */ = {isa = PBXBuildFile; fileRef = F4933CAA1F79852C00F6EBFD /* Image.Spacing.json */; };
		F4933CD81F79852C00F6EBFD /* Image.Style.json in Resources */ = {isa = PBXBuildFile; fileRef = F4933CAB1F79852C00F6EBFD /* Image.Style.json */; };
		F4933CDA1F79852C00F6EBFD /* ImageSet.ImageSize.json in Resources */ = {isa = PBXBuildFile; fileRef = F4933CAD1F79852C00F6EBFD /* ImageSet.ImageSize.json */; };
		F4933CDB1F79852C00F6EBFD /* ImageSet.json in Resources */ = {isa = PBXBuildFile; fileRef = F4933CAE1F79852C00F6EBFD /* ImageSet.json */; };
		F4933CDC1F79852C00F6EBFD /* Input.ChoiceSet.json in Resources */ = {isa = PBXBuildFile; fileRef = F4933CAF1F79852C00F6EBFD /* Input.ChoiceSet.json */; };
		F4933CDD1F79852C00F6EBFD /* Input.Date.json in Resources */ = {isa = PBXBuildFile; fileRef = F4933CB01F79852C00F6EBFD /* Input.Date.json */; };
		F4933CDE1F79852C00F6EBFD /* Input.Number.json in Resources */ = {isa = PBXBuildFile; fileRef = F4933CB11F79852C00F6EBFD /* Input.Number.json */; };
		F4933CDF1F79852C00F6EBFD /* Input.Text.json in Resources */ = {isa = PBXBuildFile; fileRef = F4933CB21F79852C00F6EBFD /* Input.Text.json */; };
		F4933CE01F79852C00F6EBFD /* Input.Text.Style.json in Resources */ = {isa = PBXBuildFile; fileRef = F4933CB31F79852C00F6EBFD /* Input.Text.Style.json */; };
		F4933CE11F79852C00F6EBFD /* Input.Time.json in Resources */ = {isa = PBXBuildFile; fileRef = F4933CB41F79852C00F6EBFD /* Input.Time.json */; };
		F4933CE21F79852C00F6EBFD /* Input.Toggle.json in Resources */ = {isa = PBXBuildFile; fileRef = F4933CB51F79852C00F6EBFD /* Input.Toggle.json */; };
		F4933CE31F79852C00F6EBFD /* Stylesheet.json in Resources */ = {isa = PBXBuildFile; fileRef = F4933CB61F79852C00F6EBFD /* Stylesheet.json */; };
		F4933CE41F79852C00F6EBFD /* TextBlock.Color.json in Resources */ = {isa = PBXBuildFile; fileRef = F4933CB71F79852C00F6EBFD /* TextBlock.Color.json */; };
		F4933CE51F79852C00F6EBFD /* TextBlock.DateTimeFormatting.json in Resources */ = {isa = PBXBuildFile; fileRef = F4933CB81F79852C00F6EBFD /* TextBlock.DateTimeFormatting.json */; };
		F4933CE61F79852C00F6EBFD /* TextBlock.HorizontalAlignment.json in Resources */ = {isa = PBXBuildFile; fileRef = F4933CB91F79852C00F6EBFD /* TextBlock.HorizontalAlignment.json */; };
		F4933CE71F79852C00F6EBFD /* TextBlock.IsSubtle.json in Resources */ = {isa = PBXBuildFile; fileRef = F4933CBA1F79852C00F6EBFD /* TextBlock.IsSubtle.json */; };
		F4933CE81F79852C00F6EBFD /* TextBlock.Markdown.json in Resources */ = {isa = PBXBuildFile; fileRef = F4933CBB1F79852C00F6EBFD /* TextBlock.Markdown.json */; };
		F4933CE91F79852C00F6EBFD /* TextBlock.MaxLines.json in Resources */ = {isa = PBXBuildFile; fileRef = F4933CBC1F79852C00F6EBFD /* TextBlock.MaxLines.json */; };
		F4933CEA1F79852C00F6EBFD /* TextBlock.Size.json in Resources */ = {isa = PBXBuildFile; fileRef = F4933CBD1F79852C00F6EBFD /* TextBlock.Size.json */; };
		F4933CEB1F79852C00F6EBFD /* TextBlock.Spacing.json in Resources */ = {isa = PBXBuildFile; fileRef = F4933CBE1F79852C00F6EBFD /* TextBlock.Spacing.json */; };
		F4933CED1F79852C00F6EBFD /* TextBlock.Weight.json in Resources */ = {isa = PBXBuildFile; fileRef = F4933CC01F79852C00F6EBFD /* TextBlock.Weight.json */; };
		F4933CEE1F79852C00F6EBFD /* TextBlock.Wrap.json in Resources */ = {isa = PBXBuildFile; fileRef = F4933CC11F79852C00F6EBFD /* TextBlock.Wrap.json */; };
		F4933CFC1F79853B00F6EBFD /* ActivityUpdate.json in Resources */ = {isa = PBXBuildFile; fileRef = F4933CEF1F79853B00F6EBFD /* ActivityUpdate.json */; };
		F4933CFD1F79853B00F6EBFD /* CalendarReminder.json in Resources */ = {isa = PBXBuildFile; fileRef = F4933CF01F79853B00F6EBFD /* CalendarReminder.json */; };
		F4933CFE1F79853B00F6EBFD /* FlightItinerary.json in Resources */ = {isa = PBXBuildFile; fileRef = F4933CF11F79853B00F6EBFD /* FlightItinerary.json */; };
		F4933CFF1F79853B00F6EBFD /* FlightUpdate.json in Resources */ = {isa = PBXBuildFile; fileRef = F4933CF21F79853B00F6EBFD /* FlightUpdate.json */; };
		F4933D001F79853B00F6EBFD /* FoodOrder.json in Resources */ = {isa = PBXBuildFile; fileRef = F4933CF31F79853B00F6EBFD /* FoodOrder.json */; };
		F4933D011F79853B00F6EBFD /* ImageGallery.json in Resources */ = {isa = PBXBuildFile; fileRef = F4933CF41F79853B00F6EBFD /* ImageGallery.json */; };
		F4933D021F79853B00F6EBFD /* InputForm.json in Resources */ = {isa = PBXBuildFile; fileRef = F4933CF51F79853B00F6EBFD /* InputForm.json */; };
		F4933D041F79853B00F6EBFD /* Restaurant.json in Resources */ = {isa = PBXBuildFile; fileRef = F4933CF71F79853B00F6EBFD /* Restaurant.json */; };
		F4933D061F79853B00F6EBFD /* StockUpdate.json in Resources */ = {isa = PBXBuildFile; fileRef = F4933CF91F79853B00F6EBFD /* StockUpdate.json */; };
		F4933D071F79853B00F6EBFD /* WeatherCompact.json in Resources */ = {isa = PBXBuildFile; fileRef = F4933CFA1F79853B00F6EBFD /* WeatherCompact.json */; };
		F4933D081F79853B00F6EBFD /* WeatherLarge.json in Resources */ = {isa = PBXBuildFile; fileRef = F4933CFB1F79853B00F6EBFD /* WeatherLarge.json */; };
		F4D33E861F04705800941E44 /* ACVTableViewController.m in Sources */ = {isa = PBXBuildFile; fileRef = F4D33E851F04705800941E44 /* ACVTableViewController.m */; };
		F4D402161F7DB0BF00D0356B /* sample.json in Resources */ = {isa = PBXBuildFile; fileRef = F4D402151F7DB0BF00D0356B /* sample.json */; };
		F4F255721F993CD200A80D39 /* CustomActionOpenURLRenderer.mm in Sources */ = {isa = PBXBuildFile; fileRef = F4F255711F993CD200A80D39 /* CustomActionOpenURLRenderer.mm */; };
		F4F44B75203FE73D00A2F24C /* CustomInputNumberRenderer.mm in Sources */ = {isa = PBXBuildFile; fileRef = F4F44B73203FE73D00A2F24C /* CustomInputNumberRenderer.mm */; };
		F4F44B8320478E1100A2F24C /* DateTimeTestTranslation.json in Resources */ = {isa = PBXBuildFile; fileRef = F4F44B8220478E1100A2F24C /* DateTimeTestTranslation.json */; };
		F4F44B852048CDB300A2F24C /* AdditionalProperty.json in Resources */ = {isa = PBXBuildFile; fileRef = F4F44B842048CDB300A2F24C /* AdditionalProperty.json */; };
		F4F44BA7204CF97200A2F24C /* CustomParsingTestUsingProgressBar.json in Resources */ = {isa = PBXBuildFile; fileRef = F4F44BA6204CF97100A2F24C /* CustomParsingTestUsingProgressBar.json */; };
		F4F44BAA204CF98900A2F24C /* CustomProgressBarRenderer.mm in Sources */ = {isa = PBXBuildFile; fileRef = F4F44BA9204CF98900A2F24C /* CustomProgressBarRenderer.mm */; };
/* End PBXBuildFile section */

/* Begin PBXContainerItemProxy section */
		F423C08F1EE1FB6100905679 /* PBXContainerItemProxy */ = {
			isa = PBXContainerItemProxy;
			containerPortal = F423C06A1EE1FB6100905679 /* Project object */;
			proxyType = 1;
			remoteGlobalIDString = F423C0711EE1FB6100905679;
			remoteInfo = ADCIOSVisualizer;
		};
		F423C09A1EE1FB6100905679 /* PBXContainerItemProxy */ = {
			isa = PBXContainerItemProxy;
			containerPortal = F423C06A1EE1FB6100905679 /* Project object */;
			proxyType = 1;
			remoteGlobalIDString = F423C0711EE1FB6100905679;
			remoteInfo = ADCIOSVisualizer;
		};
/* End PBXContainerItemProxy section */

/* Begin PBXCopyFilesBuildPhase section */
		F423C0D51EE1FE3A00905679 /* Embed Frameworks */ = {
			isa = PBXCopyFilesBuildPhase;
			buildActionMask = 2147483647;
			dstPath = "";
			dstSubfolderSpec = 10;
			files = (
				6BF339E420A66A4D00DA5973 /* AdaptiveCards.framework in Embed Frameworks */,
			);
			name = "Embed Frameworks";
			runOnlyForDeploymentPostprocessing = 0;
		};
/* End PBXCopyFilesBuildPhase section */

/* Begin PBXFileReference section */
		300ECB65219A234C00371DC5 /* Image.DataUri.Style.Person.json */ = {isa = PBXFileReference; fileEncoding = 4; lastKnownFileType = text.json; name = Image.DataUri.Style.Person.json; path = ../../../../samples/v1.1/Elements/Image.DataUri.Style.Person.json; sourceTree = "<group>"; };
		300ECB66219A234D00371DC5 /* Image.DataUri.json */ = {isa = PBXFileReference; fileEncoding = 4; lastKnownFileType = text.json; name = Image.DataUri.json; path = ../../../../samples/v1.1/Elements/Image.DataUri.json; sourceTree = "<group>"; };
		300ECB67219A234D00371DC5 /* AdaptiveCard.BackgroundImage.DataUri.json */ = {isa = PBXFileReference; fileEncoding = 4; lastKnownFileType = text.json; name = AdaptiveCard.BackgroundImage.DataUri.json; path = ../../../../samples/v1.1/Elements/AdaptiveCard.BackgroundImage.DataUri.json; sourceTree = "<group>"; };
		300ECB6F219A53B800371DC5 /* Action.Submit.Sentiment.json */ = {isa = PBXFileReference; fileEncoding = 4; lastKnownFileType = text.json; name = Action.Submit.Sentiment.json; path = ../../../../samples/v1.2/Elements/Action.Submit.Sentiment.json; sourceTree = "<group>"; };
		300ECB70219A53B800371DC5 /* Action.OpenUrl.Sentiment.json */ = {isa = PBXFileReference; fileEncoding = 4; lastKnownFileType = text.json; name = Action.OpenUrl.Sentiment.json; path = ../../../../samples/v1.2/Elements/Action.OpenUrl.Sentiment.json; sourceTree = "<group>"; };
		300ECB71219A53B800371DC5 /* Action.ShowCard.Sentiment.json */ = {isa = PBXFileReference; fileEncoding = 4; lastKnownFileType = text.json; name = Action.ShowCard.Sentiment.json; path = ../../../../samples/v1.2/Elements/Action.ShowCard.Sentiment.json; sourceTree = "<group>"; };
		30860BB720C9B5C8009F9D99 /* ColumnSet.Input.ChoiceSet.VerticalStretch.json */ = {isa = PBXFileReference; fileEncoding = 4; lastKnownFileType = text.json; name = ColumnSet.Input.ChoiceSet.VerticalStretch.json; path = ../../../../samples/Tests/ColumnSet.Input.ChoiceSet.VerticalStretch.json; sourceTree = "<group>"; };
		30860BBA20C9B5C8009F9D99 /* ColumnSet.Input.Number.VerticalStretch.json */ = {isa = PBXFileReference; fileEncoding = 4; lastKnownFileType = text.json; name = ColumnSet.Input.Number.VerticalStretch.json; path = ../../../../samples/Tests/ColumnSet.Input.Number.VerticalStretch.json; sourceTree = "<group>"; };
		30860BBB20C9B5C8009F9D99 /* ColumnSet.ImageSet.VerticalStretch.json */ = {isa = PBXFileReference; fileEncoding = 4; lastKnownFileType = text.json; name = ColumnSet.ImageSet.VerticalStretch.json; path = ../../../../samples/Tests/ColumnSet.ImageSet.VerticalStretch.json; sourceTree = "<group>"; };
		30860BBC20C9B5C8009F9D99 /* ColumnSet.Input.Toggle.VerticalStretch.json */ = {isa = PBXFileReference; fileEncoding = 4; lastKnownFileType = text.json; name = ColumnSet.Input.Toggle.VerticalStretch.json; path = ../../../../samples/Tests/ColumnSet.Input.Toggle.VerticalStretch.json; sourceTree = "<group>"; };
		30860BBD20C9B5C8009F9D99 /* ColumnSet.Input.Date.VerticalStretch.json */ = {isa = PBXFileReference; fileEncoding = 4; lastKnownFileType = text.json; name = ColumnSet.Input.Date.VerticalStretch.json; path = ../../../../samples/Tests/ColumnSet.Input.Date.VerticalStretch.json; sourceTree = "<group>"; };
		30860BBE20C9B5C8009F9D99 /* ColumnSet.FactSet.VerticalStretch.json */ = {isa = PBXFileReference; fileEncoding = 4; lastKnownFileType = text.json; name = ColumnSet.FactSet.VerticalStretch.json; path = ../../../../samples/Tests/ColumnSet.FactSet.VerticalStretch.json; sourceTree = "<group>"; };
		30860BBF20C9B5C9009F9D99 /* ColumnSet.Input.Text.VerticalStretch.json */ = {isa = PBXFileReference; fileEncoding = 4; lastKnownFileType = text.json; name = ColumnSet.Input.Text.VerticalStretch.json; path = ../../../../samples/Tests/ColumnSet.Input.Text.VerticalStretch.json; sourceTree = "<group>"; };
		30860BC020C9B5C9009F9D99 /* ColumnSet_Container.VerticalStretch.json */ = {isa = PBXFileReference; fileEncoding = 4; lastKnownFileType = text.json; name = ColumnSet_Container.VerticalStretch.json; path = ../../../../samples/Tests/ColumnSet_Container.VerticalStretch.json; sourceTree = "<group>"; };
		30860BC120C9B5C9009F9D99 /* ColumnSet.Input.Time.VerticalStretch.json */ = {isa = PBXFileReference; fileEncoding = 4; lastKnownFileType = text.json; name = ColumnSet.Input.Time.VerticalStretch.json; path = ../../../../samples/Tests/ColumnSet.Input.Time.VerticalStretch.json; sourceTree = "<group>"; };
		30A3885C20D315AA00AAEE59 /* NotificationCard.json */ = {isa = PBXFileReference; fileEncoding = 4; lastKnownFileType = text.json; name = NotificationCard.json; path = ../../../../samples/Tests/NotificationCard.json; sourceTree = "<group>"; };
		30C340E32214D50F009A785D /* ColumnSet.Style.json */ = {isa = PBXFileReference; fileEncoding = 4; lastKnownFileType = text.json; name = ColumnSet.Style.json; path = ../../../../samples/v1.2/Elements/ColumnSet.Style.json; sourceTree = "<group>"; };
		6B22426421E92AF9000ACDA1 /* CustomActionNewType.h */ = {isa = PBXFileReference; fileEncoding = 4; lastKnownFileType = sourcecode.c.h; path = CustomActionNewType.h; sourceTree = "<group>"; };
		6B22426521E92AF9000ACDA1 /* CustomActionNewType.mm */ = {isa = PBXFileReference; fileEncoding = 4; lastKnownFileType = sourcecode.cpp.objcpp; path = CustomActionNewType.mm; sourceTree = "<group>"; };
		6B22426721E94AD0000ACDA1 /* Action.CustomParsing.json */ = {isa = PBXFileReference; fileEncoding = 4; lastKnownFileType = text.json; name = Action.CustomParsing.json; path = ../../../../samples/Tests/Action.CustomParsing.json; sourceTree = "<group>"; };
		6B22426921FFA76D000ACDA1 /* ADCIOSVisualizerUITests.mm */ = {isa = PBXFileReference; fileEncoding = 4; lastKnownFileType = sourcecode.cpp.objcpp; path = ADCIOSVisualizerUITests.mm; sourceTree = "<group>"; };
		6B224295223089C9000ACDA1 /* Bleed.Test.json */ = {isa = PBXFileReference; fileEncoding = 4; lastKnownFileType = text.json; name = Bleed.Test.json; path = ../../../../samples/Tests/Bleed.Test.json; sourceTree = "<group>"; };
		6B2242B72239E08C000ACDA1 /* Nested.ColumnSet.Bleed.json */ = {isa = PBXFileReference; fileEncoding = 4; lastKnownFileType = text.json; name = Nested.ColumnSet.Bleed.json; path = ../../../../samples/Tests/Nested.ColumnSet.Bleed.json; sourceTree = "<group>"; };
		6B2242B92239E0A9000ACDA1 /* Nested.ColumnSet.Bleed.Complex.json */ = {isa = PBXFileReference; fileEncoding = 4; lastKnownFileType = text.json; name = Nested.ColumnSet.Bleed.Complex.json; path = ../../../../samples/Tests/Nested.ColumnSet.Bleed.Complex.json; sourceTree = "<group>"; };
		6B2242BB223C71B9000ACDA1 /* ColumnColumnSetContainer.Bleed.json */ = {isa = PBXFileReference; fileEncoding = 4; lastKnownFileType = text.json; name = ColumnColumnSetContainer.Bleed.json; path = ../../../../samples/Tests/ColumnColumnSetContainer.Bleed.json; sourceTree = "<group>"; };
		6B2630DA2150804500ED9207 /* ColumnSet.Media.VerticalStretch.json */ = {isa = PBXFileReference; fileEncoding = 4; lastKnownFileType = text.json; name = ColumnSet.Media.VerticalStretch.json; path = ../../../../samples/Tests/ColumnSet.Media.VerticalStretch.json; sourceTree = "<group>"; };
		6B2630DC215080FA00ED9207 /* ColumnSet.VerticalStretch.json */ = {isa = PBXFileReference; fileEncoding = 4; lastKnownFileType = text.json; name = ColumnSet.VerticalStretch.json; path = ../../../../samples/Tests/ColumnSet.VerticalStretch.json; sourceTree = "<group>"; };
		6B2630DE2151A22F00ED9207 /* FactSetWrapping.json */ = {isa = PBXFileReference; fileEncoding = 4; lastKnownFileType = text.json; name = FactSetWrapping.json; path = ../../../../samples/Tests/FactSetWrapping.json; sourceTree = "<group>"; };
		6B2630E02151A26100ED9207 /* LongFactSet.json */ = {isa = PBXFileReference; fileEncoding = 4; lastKnownFileType = text.json; name = LongFactSet.json; path = ../../../../samples/Tests/LongFactSet.json; sourceTree = "<group>"; };
		6B2630E22152CF1500ED9207 /* ColumnSet.json */ = {isa = PBXFileReference; fileEncoding = 4; lastKnownFileType = text.json; name = ColumnSet.json; path = ../../../../samples/v1.0/Elements/ColumnSet.json; sourceTree = "<group>"; };
		6B2D8604211143BD008DD972 /* AdaptiveCards.framework */ = {isa = PBXFileReference; explicitFileType = wrapper.framework; path = AdaptiveCards.framework; sourceTree = BUILT_PRODUCTS_DIR; };
		6B5D23F2212393480010EB07 /* Image.BackgroundColor.json */ = {isa = PBXFileReference; fileEncoding = 4; lastKnownFileType = text.json; name = Image.BackgroundColor.json; path = ../../../../samples/Tests/Image.BackgroundColor.json; sourceTree = "<group>"; };
		6B5D23FA2124ADAB0010EB07 /* Image.ImageBaseUrl.json */ = {isa = PBXFileReference; fileEncoding = 4; lastKnownFileType = text.json; name = Image.ImageBaseUrl.json; path = ../../../../samples/v1.0/Elements/Image.ImageBaseUrl.json; sourceTree = "<group>"; };
		6B5D2412212E15740010EB07 /* Feedback.json */ = {isa = PBXFileReference; fileEncoding = 4; lastKnownFileType = text.json; name = Feedback.json; path = ../../../../samples/Tests/Feedback.json; sourceTree = "<group>"; };
		6B616C4921D6B8D4003E29CE /* SearchResults.json */ = {isa = PBXFileReference; fileEncoding = 4; lastKnownFileType = text.json; name = SearchResults.json; path = ../../../../samples/Tests/SearchResults.json; sourceTree = "<group>"; };
		6B616C3B21CB0B6C003E29CE /* Action.ToggleVisibility.json */ = {isa = PBXFileReference; fileEncoding = 4; lastKnownFileType = text.json; name = Action.ToggleVisibility.json; path = ../../../../samples/v1.2/Elements/Action.ToggleVisibility.json; sourceTree = "<group>"; };
		6B616C4521CB2493003E29CE /* AutoImageSet.json */ = {isa = PBXFileReference; fileEncoding = 4; lastKnownFileType = text.json; name = AutoImageSet.json; path = ../../../../samples/Tests/AutoImageSet.json; sourceTree = "<group>"; };
		6B7B1A9920C21CA800260731 /* SportingEvent.json */ = {isa = PBXFileReference; fileEncoding = 4; lastKnownFileType = text.json; name = SportingEvent.json; path = ../../../../samples/v1.0/Scenarios/SportingEvent.json; sourceTree = "<group>"; };
		6B980930215AE4310024B79B /* CoreGraphics.framework */ = {isa = PBXFileReference; lastKnownFileType = wrapper.framework; name = CoreGraphics.framework; path = System/Library/Frameworks/CoreGraphics.framework; sourceTree = SDKROOT; };
		6B980933215AE6EC0024B79B /* UIKit.framework */ = {isa = PBXFileReference; lastKnownFileType = wrapper.framework; name = UIKit.framework; path = System/Library/Frameworks/UIKit.framework; sourceTree = SDKROOT; };
		6B980935215AE8780024B79B /* AdaptiveCards.framework */ = {isa = PBXFileReference; explicitFileType = wrapper.framework; path = AdaptiveCards.framework; sourceTree = BUILT_PRODUCTS_DIR; };
		6B98093D216573EE0024B79B /* VerticalContentAlignment_ForcedColumn.json */ = {isa = PBXFileReference; fileEncoding = 4; lastKnownFileType = text.json; name = VerticalContentAlignment_ForcedColumn.json; path = ../../../../samples/v1.1/Elements/VerticalContentAlignment_ForcedColumn.json; sourceTree = "<group>"; };
		6B98093E216573EE0024B79B /* Action.IconUrl.TwoActions.json */ = {isa = PBXFileReference; fileEncoding = 4; lastKnownFileType = text.json; name = Action.IconUrl.TwoActions.json; path = ../../../../samples/v1.1/Elements/Action.IconUrl.TwoActions.json; sourceTree = "<group>"; };
		6B98093F216573EF0024B79B /* Column.VerticalContentAlignment.json */ = {isa = PBXFileReference; fileEncoding = 4; lastKnownFileType = text.json; name = Column.VerticalContentAlignment.json; path = ../../../../samples/v1.1/Elements/Column.VerticalContentAlignment.json; sourceTree = "<group>"; };
		6B980940216573EF0024B79B /* Container.VerticalContentAlignment.json */ = {isa = PBXFileReference; fileEncoding = 4; lastKnownFileType = text.json; name = Container.VerticalContentAlignment.json; path = ../../../../samples/v1.1/Elements/Container.VerticalContentAlignment.json; sourceTree = "<group>"; };
		6B980943216573EF0024B79B /* VerticalContentAlignment.json */ = {isa = PBXFileReference; fileEncoding = 4; lastKnownFileType = text.json; name = VerticalContentAlignment.json; path = ../../../../samples/v1.1/Elements/VerticalContentAlignment.json; sourceTree = "<group>"; };
		6B980944216573EF0024B79B /* Action.OpenUrl.IconUrl.json */ = {isa = PBXFileReference; fileEncoding = 4; lastKnownFileType = text.json; name = Action.OpenUrl.IconUrl.json; path = ../../../../samples/v1.1/Elements/Action.OpenUrl.IconUrl.json; sourceTree = "<group>"; };
		6B980945216573EF0024B79B /* VerticalContentAlignment_ForcedContainer.json */ = {isa = PBXFileReference; fileEncoding = 4; lastKnownFileType = text.json; name = VerticalContentAlignment_ForcedContainer.json; path = ../../../../samples/v1.1/Elements/VerticalContentAlignment_ForcedContainer.json; sourceTree = "<group>"; };
		6B9AB30520D9857A005C8E15 /* Image.Explicit.Size.json */ = {isa = PBXFileReference; fileEncoding = 4; lastKnownFileType = text.json; name = Image.Explicit.Size.json; path = ../../../../samples/Tests/Image.Explicit.Size.json; sourceTree = "<group>"; };
		6B9AB30B20DC4FB3005C8E15 /* IconsInSomeActions.json */ = {isa = PBXFileReference; fileEncoding = 4; lastKnownFileType = text.json; name = IconsInSomeActions.json; path = ../../../../samples/Tests/IconsInSomeActions.json; sourceTree = "<group>"; };
		6B9BDF6E20E18E5B00F13155 /* CustomImageRenderer.h */ = {isa = PBXFileReference; fileEncoding = 4; lastKnownFileType = sourcecode.c.h; path = CustomImageRenderer.h; sourceTree = "<group>"; };
		6B9BDF6F20E18E5B00F13155 /* CustomImageRenderer.mm */ = {isa = PBXFileReference; fileEncoding = 4; lastKnownFileType = sourcecode.cpp.objcpp; path = CustomImageRenderer.mm; sourceTree = "<group>"; };
		6B9BDF7B20E6E0C200F13155 /* Column.Explicit.Size.json */ = {isa = PBXFileReference; fileEncoding = 4; lastKnownFileType = text.json; name = Column.Explicit.Size.json; path = ../../../../samples/Tests/Column.Explicit.Size.json; sourceTree = "<group>"; };
		6B9BDFCB20F6D11F00F13155 /* ADCResolver.m */ = {isa = PBXFileReference; lastKnownFileType = sourcecode.c.objc; path = ADCResolver.m; sourceTree = "<group>"; };
		6B9BDFCD20F6D16E00F13155 /* ADCResolver.h */ = {isa = PBXFileReference; lastKnownFileType = sourcecode.c.h; path = ADCResolver.h; sourceTree = "<group>"; };
		6BC30F5F21DD69D800B9FAAE /* ActionSet.json */ = {isa = PBXFileReference; fileEncoding = 4; lastKnownFileType = text.json; name = ActionSet.json; path = ../../../../samples/v1.2/Elements/ActionSet.json; sourceTree = "<group>"; };
		6BC30F6221DFE8CF00B9FAAE /* TextBlock.FontStyles.json */ = {isa = PBXFileReference; fileEncoding = 4; lastKnownFileType = text.json; name = TextBlock.FontStyles.json; path = ../../../../samples/v1.2/Elements/TextBlock.FontStyles.json; sourceTree = "<group>"; };
		6BC30F6521DFE8E900B9FAAE /* Media.Sources.json */ = {isa = PBXFileReference; fileEncoding = 4; lastKnownFileType = text.json; name = Media.Sources.json; path = ../../../../samples/v1.1/Elements/Media.Sources.json; sourceTree = "<group>"; };
		6BC30F6621DFE8E900B9FAAE /* Media.json */ = {isa = PBXFileReference; fileEncoding = 4; lastKnownFileType = text.json; name = Media.json; path = ../../../../samples/v1.1/Elements/Media.json; sourceTree = "<group>"; };
		6BC30F6921DFECB400B9FAAE /* ProductVideo.json */ = {isa = PBXFileReference; fileEncoding = 4; lastKnownFileType = text.json; name = ProductVideo.json; path = ../../../../samples/v1.1/Scenarios/ProductVideo.json; sourceTree = "<group>"; };
		6BF339D420A665E600DA5973 /* CustomTextBlockRenderer.mm */ = {isa = PBXFileReference; fileEncoding = 4; lastKnownFileType = sourcecode.cpp.objcpp; path = CustomTextBlockRenderer.mm; sourceTree = "<group>"; };
		6BF339D520A665E600DA5973 /* CustomTextBlockRenderer.h */ = {isa = PBXFileReference; fileEncoding = 4; lastKnownFileType = sourcecode.c.h; path = CustomTextBlockRenderer.h; sourceTree = "<group>"; };
		6BF339E220A66A3F00DA5973 /* AdaptiveCards.framework */ = {isa = PBXFileReference; explicitFileType = wrapper.framework; path = AdaptiveCards.framework; sourceTree = BUILT_PRODUCTS_DIR; };
		6BF430792190F1140068E432 /* Input.Text.InlineAction.json */ = {isa = PBXFileReference; fileEncoding = 4; lastKnownFileType = text.json; name = Input.Text.InlineAction.json; path = ../../../../samples/v1.2/Elements/Input.Text.InlineAction.json; sourceTree = "<group>"; };
		7EF887CC21FBCEF900BAFF02 /* Container.Style.json */ = {isa = PBXFileReference; fileEncoding = 4; lastKnownFileType = text.json; name = Container.Style.json; path = ../../../../samples/v1.2/Elements/Container.Style.json; sourceTree = "<group>"; };
		F4071C821FD63D5300AF4FEA /* Solitaire.json */ = {isa = PBXFileReference; fileEncoding = 4; lastKnownFileType = text.json; name = Solitaire.json; path = ../../../../samples/v1.0/Scenarios/Solitaire.json; sourceTree = "<group>"; };
		F423C0721EE1FB6100905679 /* ADCIOSVisualizer.app */ = {isa = PBXFileReference; explicitFileType = wrapper.application; includeInIndex = 0; path = ADCIOSVisualizer.app; sourceTree = BUILT_PRODUCTS_DIR; };
		F423C0761EE1FB6100905679 /* main.m */ = {isa = PBXFileReference; lastKnownFileType = sourcecode.c.objc; path = main.m; sourceTree = "<group>"; };
		F423C0781EE1FB6100905679 /* AppDelegate.h */ = {isa = PBXFileReference; lastKnownFileType = sourcecode.c.h; path = AppDelegate.h; sourceTree = "<group>"; };
		F423C0791EE1FB6100905679 /* AppDelegate.m */ = {isa = PBXFileReference; lastKnownFileType = sourcecode.c.objc; path = AppDelegate.m; sourceTree = "<group>"; };
		F423C07B1EE1FB6100905679 /* ViewController.h */ = {isa = PBXFileReference; lastKnownFileType = sourcecode.c.h; path = ViewController.h; sourceTree = "<group>"; };
		F423C07C1EE1FB6100905679 /* ViewController.m */ = {isa = PBXFileReference; lastKnownFileType = sourcecode.c.objc; path = ViewController.m; sourceTree = "<group>"; };
		F423C07F1EE1FB6100905679 /* Base */ = {isa = PBXFileReference; lastKnownFileType = file.storyboard; name = Base; path = Base.lproj/Main.storyboard; sourceTree = "<group>"; };
		F423C0821EE1FB6100905679 /* ADCIOSVisualizer.xcdatamodel */ = {isa = PBXFileReference; lastKnownFileType = wrapper.xcdatamodel; path = ADCIOSVisualizer.xcdatamodel; sourceTree = "<group>"; };
		F423C0841EE1FB6100905679 /* Assets.xcassets */ = {isa = PBXFileReference; lastKnownFileType = folder.assetcatalog; path = Assets.xcassets; sourceTree = "<group>"; };
		F423C0871EE1FB6100905679 /* Base */ = {isa = PBXFileReference; lastKnownFileType = file.storyboard; name = Base; path = Base.lproj/LaunchScreen.storyboard; sourceTree = "<group>"; };
		F423C0891EE1FB6100905679 /* Info.plist */ = {isa = PBXFileReference; lastKnownFileType = text.plist.xml; path = Info.plist; sourceTree = "<group>"; };
		F423C08E1EE1FB6100905679 /* ADCIOSVisualizerTests.xctest */ = {isa = PBXFileReference; explicitFileType = wrapper.cfbundle; includeInIndex = 0; path = ADCIOSVisualizerTests.xctest; sourceTree = BUILT_PRODUCTS_DIR; };
		F423C0921EE1FB6100905679 /* ADCIOSVisualizerTests.mm */ = {isa = PBXFileReference; lastKnownFileType = sourcecode.cpp.objcpp; path = ADCIOSVisualizerTests.mm; sourceTree = "<group>"; };
		F423C0941EE1FB6100905679 /* Info.plist */ = {isa = PBXFileReference; lastKnownFileType = text.plist.xml; path = Info.plist; sourceTree = "<group>"; };
		F423C0991EE1FB6100905679 /* ADCIOSVisualizerUITests.xctest */ = {isa = PBXFileReference; explicitFileType = wrapper.cfbundle; includeInIndex = 0; path = ADCIOSVisualizerUITests.xctest; sourceTree = BUILT_PRODUCTS_DIR; };
		F423C09D1EE1FB6100905679 /* ADCIOSVisualizerUITests.mm */ = {isa = PBXFileReference; lastKnownFileType = sourcecode.cpp.objcpp; path = ADCIOSVisualizerUITests.mm; sourceTree = "<group>"; };
		F423C09F1EE1FB6100905679 /* Info.plist */ = {isa = PBXFileReference; lastKnownFileType = text.plist.xml; path = Info.plist; sourceTree = "<group>"; };
		F4933C961F79852C00F6EBFD /* Action.ShowCard.json */ = {isa = PBXFileReference; fileEncoding = 4; lastKnownFileType = text.json; name = Action.ShowCard.json; path = ../../../../samples/v1.0/Elements/Action.ShowCard.json; sourceTree = "<group>"; };
		F4933C971F79852C00F6EBFD /* Action.ShowCard.Style.json */ = {isa = PBXFileReference; fileEncoding = 4; lastKnownFileType = text.json; name = Action.ShowCard.Style.json; path = ../../../../samples/v1.0/Elements/Action.ShowCard.Style.json; sourceTree = "<group>"; };
		F4933C981F79852C00F6EBFD /* Action.Submit.json */ = {isa = PBXFileReference; fileEncoding = 4; lastKnownFileType = text.json; name = Action.Submit.json; path = ../../../../samples/v1.0/Elements/Action.Submit.json; sourceTree = "<group>"; };
		F4933C991F79852C00F6EBFD /* Column.SelectAction.json */ = {isa = PBXFileReference; fileEncoding = 4; lastKnownFileType = text.json; name = Column.SelectAction.json; path = ../../../../samples/v1.0/Elements/Column.SelectAction.json; sourceTree = "<group>"; };
		F4933C9A1F79852C00F6EBFD /* Column.Spacing.json */ = {isa = PBXFileReference; fileEncoding = 4; lastKnownFileType = text.json; name = Column.Spacing.json; path = ../../../../samples/v1.0/Elements/Column.Spacing.json; sourceTree = "<group>"; };
		F4933C9B1F79852C00F6EBFD /* Column.Style.json */ = {isa = PBXFileReference; fileEncoding = 4; lastKnownFileType = text.json; name = Column.Style.json; path = ../../../../samples/v1.0/Elements/Column.Style.json; sourceTree = "<group>"; };
		F4933C9C1F79852C00F6EBFD /* Column.Width.json */ = {isa = PBXFileReference; fileEncoding = 4; lastKnownFileType = text.json; name = Column.Width.json; path = ../../../../samples/v1.0/Elements/Column.Width.json; sourceTree = "<group>"; };
		F4933CA01F79852C00F6EBFD /* ColumnSet.Spacing.json */ = {isa = PBXFileReference; fileEncoding = 4; lastKnownFileType = text.json; name = ColumnSet.Spacing.json; path = ../../../../samples/v1.0/Elements/ColumnSet.Spacing.json; sourceTree = "<group>"; };
		F4933CA21F79852C00F6EBFD /* Container.SelectAction.json */ = {isa = PBXFileReference; fileEncoding = 4; lastKnownFileType = text.json; name = Container.SelectAction.json; path = ../../../../samples/v1.0/Elements/Container.SelectAction.json; sourceTree = "<group>"; };
		F4933CA41F79852C00F6EBFD /* Container.Spacing.json */ = {isa = PBXFileReference; fileEncoding = 4; lastKnownFileType = text.json; name = Container.Spacing.json; path = ../../../../samples/v1.0/Elements/Container.Spacing.json; sourceTree = "<group>"; };
		F4933CA61F79852C00F6EBFD /* FactSet.json */ = {isa = PBXFileReference; fileEncoding = 4; lastKnownFileType = text.json; name = FactSet.json; path = ../../../../samples/v1.0/Elements/FactSet.json; sourceTree = "<group>"; };
		F4933CA71F79852C00F6EBFD /* Image.HorizontalAlignment.json */ = {isa = PBXFileReference; fileEncoding = 4; lastKnownFileType = text.json; name = Image.HorizontalAlignment.json; path = ../../../../samples/v1.0/Elements/Image.HorizontalAlignment.json; sourceTree = "<group>"; };
		F4933CA81F79852C00F6EBFD /* Image.SelectAction.json */ = {isa = PBXFileReference; fileEncoding = 4; lastKnownFileType = text.json; name = Image.SelectAction.json; path = ../../../../samples/v1.0/Elements/Image.SelectAction.json; sourceTree = "<group>"; };
		F4933CA91F79852C00F6EBFD /* Image.Size.json */ = {isa = PBXFileReference; fileEncoding = 4; lastKnownFileType = text.json; name = Image.Size.json; path = ../../../../samples/v1.0/Elements/Image.Size.json; sourceTree = "<group>"; };
		F4933CAA1F79852C00F6EBFD /* Image.Spacing.json */ = {isa = PBXFileReference; fileEncoding = 4; lastKnownFileType = text.json; name = Image.Spacing.json; path = ../../../../samples/v1.0/Elements/Image.Spacing.json; sourceTree = "<group>"; };
		F4933CAB1F79852C00F6EBFD /* Image.Style.json */ = {isa = PBXFileReference; fileEncoding = 4; lastKnownFileType = text.json; name = Image.Style.json; path = ../../../../samples/v1.0/Elements/Image.Style.json; sourceTree = "<group>"; };
		F4933CAD1F79852C00F6EBFD /* ImageSet.ImageSize.json */ = {isa = PBXFileReference; fileEncoding = 4; lastKnownFileType = text.json; name = ImageSet.ImageSize.json; path = ../../../../samples/v1.0/Elements/ImageSet.ImageSize.json; sourceTree = "<group>"; };
		F4933CAE1F79852C00F6EBFD /* ImageSet.json */ = {isa = PBXFileReference; fileEncoding = 4; lastKnownFileType = text.json; name = ImageSet.json; path = ../../../../samples/v1.0/Elements/ImageSet.json; sourceTree = "<group>"; };
		F4933CAF1F79852C00F6EBFD /* Input.ChoiceSet.json */ = {isa = PBXFileReference; fileEncoding = 4; lastKnownFileType = text.json; name = Input.ChoiceSet.json; path = ../../../../samples/v1.0/Elements/Input.ChoiceSet.json; sourceTree = "<group>"; };
		F4933CB01F79852C00F6EBFD /* Input.Date.json */ = {isa = PBXFileReference; fileEncoding = 4; lastKnownFileType = text.json; name = Input.Date.json; path = ../../../../samples/v1.0/Elements/Input.Date.json; sourceTree = "<group>"; };
		F4933CB11F79852C00F6EBFD /* Input.Number.json */ = {isa = PBXFileReference; fileEncoding = 4; lastKnownFileType = text.json; name = Input.Number.json; path = ../../../../samples/v1.0/Elements/Input.Number.json; sourceTree = "<group>"; };
		F4933CB21F79852C00F6EBFD /* Input.Text.json */ = {isa = PBXFileReference; fileEncoding = 4; lastKnownFileType = text.json; name = Input.Text.json; path = ../../../../samples/v1.0/Elements/Input.Text.json; sourceTree = "<group>"; };
		F4933CB31F79852C00F6EBFD /* Input.Text.Style.json */ = {isa = PBXFileReference; fileEncoding = 4; lastKnownFileType = text.json; name = Input.Text.Style.json; path = ../../../../samples/v1.0/Elements/Input.Text.Style.json; sourceTree = "<group>"; };
		F4933CB41F79852C00F6EBFD /* Input.Time.json */ = {isa = PBXFileReference; fileEncoding = 4; lastKnownFileType = text.json; name = Input.Time.json; path = ../../../../samples/v1.0/Elements/Input.Time.json; sourceTree = "<group>"; };
		F4933CB51F79852C00F6EBFD /* Input.Toggle.json */ = {isa = PBXFileReference; fileEncoding = 4; lastKnownFileType = text.json; name = Input.Toggle.json; path = ../../../../samples/v1.0/Elements/Input.Toggle.json; sourceTree = "<group>"; };
		F4933CB61F79852C00F6EBFD /* Stylesheet.json */ = {isa = PBXFileReference; fileEncoding = 4; lastKnownFileType = text.json; name = Stylesheet.json; path = ../../../../samples/v1.0/Elements/Stylesheet.json; sourceTree = "<group>"; };
		F4933CB71F79852C00F6EBFD /* TextBlock.Color.json */ = {isa = PBXFileReference; fileEncoding = 4; lastKnownFileType = text.json; name = TextBlock.Color.json; path = ../../../../samples/v1.0/Elements/TextBlock.Color.json; sourceTree = "<group>"; };
		F4933CB81F79852C00F6EBFD /* TextBlock.DateTimeFormatting.json */ = {isa = PBXFileReference; fileEncoding = 4; lastKnownFileType = text.json; name = TextBlock.DateTimeFormatting.json; path = ../../../../samples/v1.0/Elements/TextBlock.DateTimeFormatting.json; sourceTree = "<group>"; };
		F4933CB91F79852C00F6EBFD /* TextBlock.HorizontalAlignment.json */ = {isa = PBXFileReference; fileEncoding = 4; lastKnownFileType = text.json; name = TextBlock.HorizontalAlignment.json; path = ../../../../samples/v1.0/Elements/TextBlock.HorizontalAlignment.json; sourceTree = "<group>"; };
		F4933CBA1F79852C00F6EBFD /* TextBlock.IsSubtle.json */ = {isa = PBXFileReference; fileEncoding = 4; lastKnownFileType = text.json; name = TextBlock.IsSubtle.json; path = ../../../../samples/v1.0/Elements/TextBlock.IsSubtle.json; sourceTree = "<group>"; };
		F4933CBB1F79852C00F6EBFD /* TextBlock.Markdown.json */ = {isa = PBXFileReference; fileEncoding = 4; lastKnownFileType = text.json; name = TextBlock.Markdown.json; path = ../../../../samples/v1.0/Elements/TextBlock.Markdown.json; sourceTree = "<group>"; };
		F4933CBC1F79852C00F6EBFD /* TextBlock.MaxLines.json */ = {isa = PBXFileReference; fileEncoding = 4; lastKnownFileType = text.json; name = TextBlock.MaxLines.json; path = ../../../../samples/v1.0/Elements/TextBlock.MaxLines.json; sourceTree = "<group>"; };
		F4933CBD1F79852C00F6EBFD /* TextBlock.Size.json */ = {isa = PBXFileReference; fileEncoding = 4; lastKnownFileType = text.json; name = TextBlock.Size.json; path = ../../../../samples/v1.0/Elements/TextBlock.Size.json; sourceTree = "<group>"; };
		F4933CBE1F79852C00F6EBFD /* TextBlock.Spacing.json */ = {isa = PBXFileReference; fileEncoding = 4; lastKnownFileType = text.json; name = TextBlock.Spacing.json; path = ../../../../samples/v1.0/Elements/TextBlock.Spacing.json; sourceTree = "<group>"; };
		F4933CC01F79852C00F6EBFD /* TextBlock.Weight.json */ = {isa = PBXFileReference; fileEncoding = 4; lastKnownFileType = text.json; name = TextBlock.Weight.json; path = ../../../../samples/v1.0/Elements/TextBlock.Weight.json; sourceTree = "<group>"; };
		F4933CC11F79852C00F6EBFD /* TextBlock.Wrap.json */ = {isa = PBXFileReference; fileEncoding = 4; lastKnownFileType = text.json; name = TextBlock.Wrap.json; path = ../../../../samples/v1.0/Elements/TextBlock.Wrap.json; sourceTree = "<group>"; };
		F4933CEF1F79853B00F6EBFD /* ActivityUpdate.json */ = {isa = PBXFileReference; fileEncoding = 4; lastKnownFileType = text.json; name = ActivityUpdate.json; path = ../../../../samples/v1.0/Scenarios/ActivityUpdate.json; sourceTree = "<group>"; };
		F4933CF01F79853B00F6EBFD /* CalendarReminder.json */ = {isa = PBXFileReference; fileEncoding = 4; lastKnownFileType = text.json; name = CalendarReminder.json; path = ../../../../samples/v1.0/Scenarios/CalendarReminder.json; sourceTree = "<group>"; };
		F4933CF11F79853B00F6EBFD /* FlightItinerary.json */ = {isa = PBXFileReference; fileEncoding = 4; lastKnownFileType = text.json; name = FlightItinerary.json; path = ../../../../samples/v1.0/Scenarios/FlightItinerary.json; sourceTree = "<group>"; };
		F4933CF21F79853B00F6EBFD /* FlightUpdate.json */ = {isa = PBXFileReference; fileEncoding = 4; lastKnownFileType = text.json; name = FlightUpdate.json; path = ../../../../samples/v1.0/Scenarios/FlightUpdate.json; sourceTree = "<group>"; };
		F4933CF31F79853B00F6EBFD /* FoodOrder.json */ = {isa = PBXFileReference; fileEncoding = 4; lastKnownFileType = text.json; name = FoodOrder.json; path = ../../../../samples/v1.0/Scenarios/FoodOrder.json; sourceTree = "<group>"; };
		F4933CF41F79853B00F6EBFD /* ImageGallery.json */ = {isa = PBXFileReference; fileEncoding = 4; lastKnownFileType = text.json; name = ImageGallery.json; path = ../../../../samples/v1.0/Scenarios/ImageGallery.json; sourceTree = "<group>"; };
		F4933CF51F79853B00F6EBFD /* InputForm.json */ = {isa = PBXFileReference; fileEncoding = 4; lastKnownFileType = text.json; name = InputForm.json; path = ../../../../samples/v1.0/Scenarios/InputForm.json; sourceTree = "<group>"; };
		F4933CF71F79853B00F6EBFD /* Restaurant.json */ = {isa = PBXFileReference; fileEncoding = 4; lastKnownFileType = text.json; name = Restaurant.json; path = ../../../../samples/v1.0/Scenarios/Restaurant.json; sourceTree = "<group>"; };
		F4933CF91F79853B00F6EBFD /* StockUpdate.json */ = {isa = PBXFileReference; fileEncoding = 4; lastKnownFileType = text.json; name = StockUpdate.json; path = ../../../../samples/v1.0/Scenarios/StockUpdate.json; sourceTree = "<group>"; };
		F4933CFA1F79853B00F6EBFD /* WeatherCompact.json */ = {isa = PBXFileReference; fileEncoding = 4; lastKnownFileType = text.json; name = WeatherCompact.json; path = ../../../../samples/v1.0/Scenarios/WeatherCompact.json; sourceTree = "<group>"; };
		F4933CFB1F79853B00F6EBFD /* WeatherLarge.json */ = {isa = PBXFileReference; fileEncoding = 4; lastKnownFileType = text.json; name = WeatherLarge.json; path = ../../../../samples/v1.0/Scenarios/WeatherLarge.json; sourceTree = "<group>"; };
		F49CECBF1F62412E00D7FB55 /* AdaptiveCards.framework */ = {isa = PBXFileReference; explicitFileType = wrapper.framework; path = AdaptiveCards.framework; sourceTree = BUILT_PRODUCTS_DIR; };
		F4D33E841F04705800941E44 /* ACVTableViewController.h */ = {isa = PBXFileReference; fileEncoding = 4; lastKnownFileType = sourcecode.c.h; path = ACVTableViewController.h; sourceTree = "<group>"; };
		F4D33E851F04705800941E44 /* ACVTableViewController.m */ = {isa = PBXFileReference; fileEncoding = 4; lastKnownFileType = sourcecode.c.objc; path = ACVTableViewController.m; sourceTree = "<group>"; };
		F4D402151F7DB0BF00D0356B /* sample.json */ = {isa = PBXFileReference; fileEncoding = 4; lastKnownFileType = text.json; name = sample.json; path = resources/sample.json; sourceTree = "<group>"; };
		F4F255711F993CD200A80D39 /* CustomActionOpenURLRenderer.mm */ = {isa = PBXFileReference; lastKnownFileType = sourcecode.cpp.objcpp; path = CustomActionOpenURLRenderer.mm; sourceTree = "<group>"; };
		F4F255731F9946B200A80D39 /* CustomActionOpenURLRenderer.h */ = {isa = PBXFileReference; fileEncoding = 4; lastKnownFileType = sourcecode.c.h; path = CustomActionOpenURLRenderer.h; sourceTree = "<group>"; };
		F4F44B73203FE73D00A2F24C /* CustomInputNumberRenderer.mm */ = {isa = PBXFileReference; fileEncoding = 4; lastKnownFileType = sourcecode.cpp.objcpp; path = CustomInputNumberRenderer.mm; sourceTree = "<group>"; };
		F4F44B74203FE73D00A2F24C /* CustomInputNumberRenderer.h */ = {isa = PBXFileReference; fileEncoding = 4; lastKnownFileType = sourcecode.c.h; path = CustomInputNumberRenderer.h; sourceTree = "<group>"; };
		F4F44B8220478E1100A2F24C /* DateTimeTestTranslation.json */ = {isa = PBXFileReference; fileEncoding = 4; lastKnownFileType = text.json; name = DateTimeTestTranslation.json; path = ../../../../samples/Tests/DateTimeTestTranslation.json; sourceTree = "<group>"; };
		F4F44B842048CDB300A2F24C /* AdditionalProperty.json */ = {isa = PBXFileReference; fileEncoding = 4; lastKnownFileType = text.json; name = AdditionalProperty.json; path = ../../../../samples/Tests/AdditionalProperty.json; sourceTree = "<group>"; };
		F4F44BA6204CF97100A2F24C /* CustomParsingTestUsingProgressBar.json */ = {isa = PBXFileReference; fileEncoding = 4; lastKnownFileType = text.json; name = CustomParsingTestUsingProgressBar.json; path = ../../../../samples/Tests/CustomParsingTestUsingProgressBar.json; sourceTree = "<group>"; };
		F4F44BA8204CF98900A2F24C /* CustomProgressBarRenderer.h */ = {isa = PBXFileReference; fileEncoding = 4; lastKnownFileType = sourcecode.c.h; path = CustomProgressBarRenderer.h; sourceTree = "<group>"; };
		F4F44BA9204CF98900A2F24C /* CustomProgressBarRenderer.mm */ = {isa = PBXFileReference; fileEncoding = 4; lastKnownFileType = sourcecode.cpp.objcpp; path = CustomProgressBarRenderer.mm; sourceTree = "<group>"; };
/* End PBXFileReference section */

/* Begin PBXFrameworksBuildPhase section */
		F423C06F1EE1FB6100905679 /* Frameworks */ = {
			isa = PBXFrameworksBuildPhase;
			buildActionMask = 2147483647;
			files = (
				6BF339E320A66A3F00DA5973 /* AdaptiveCards.framework in Frameworks */,
			);
			runOnlyForDeploymentPostprocessing = 0;
		};
		F423C08B1EE1FB6100905679 /* Frameworks */ = {
			isa = PBXFrameworksBuildPhase;
			buildActionMask = 2147483647;
			files = (
				6B2D8605211143BD008DD972 /* AdaptiveCards.framework in Frameworks */,
			);
			runOnlyForDeploymentPostprocessing = 0;
		};
		F423C0961EE1FB6100905679 /* Frameworks */ = {
			isa = PBXFrameworksBuildPhase;
			buildActionMask = 2147483647;
			files = (
				6B98093A215AF05A0024B79B /* CoreGraphics.framework in Frameworks */,
				6B980939215AE9A10024B79B /* UIKit.framework in Frameworks */,
				6B980936215AE8780024B79B /* AdaptiveCards.framework in Frameworks */,
			);
			runOnlyForDeploymentPostprocessing = 0;
		};
/* End PBXFrameworksBuildPhase section */

/* Begin PBXGroup section */
		6BF339E120A66A3F00DA5973 /* Frameworks */ = {
			isa = PBXGroup;
			children = (
				6B980935215AE8780024B79B /* AdaptiveCards.framework */,
				6B980933215AE6EC0024B79B /* UIKit.framework */,
				6B980930215AE4310024B79B /* CoreGraphics.framework */,
				6B2D8604211143BD008DD972 /* AdaptiveCards.framework */,
				6BF339E220A66A3F00DA5973 /* AdaptiveCards.framework */,
			);
			name = Frameworks;
			sourceTree = "<group>";
		};
		F423C0691EE1FB6100905679 = {
			isa = PBXGroup;
			children = (
				F49CECBF1F62412E00D7FB55 /* AdaptiveCards.framework */,
				F4D33E341F045B6E00941E44 /* Jsons */,
				F423C0741EE1FB6100905679 /* ADCIOSVisualizer */,
				F423C0911EE1FB6100905679 /* ADCIOSVisualizerTests */,
				F423C09C1EE1FB6100905679 /* ADCIOSVisualizerUITests */,
				F423C0731EE1FB6100905679 /* Products */,
				6BF339E120A66A3F00DA5973 /* Frameworks */,
			);
			sourceTree = "<group>";
		};
		F423C0731EE1FB6100905679 /* Products */ = {
			isa = PBXGroup;
			children = (
				F423C0721EE1FB6100905679 /* ADCIOSVisualizer.app */,
				F423C08E1EE1FB6100905679 /* ADCIOSVisualizerTests.xctest */,
				F423C0991EE1FB6100905679 /* ADCIOSVisualizerUITests.xctest */,
			);
			name = Products;
			sourceTree = "<group>";
		};
		F423C0741EE1FB6100905679 /* ADCIOSVisualizer */ = {
			isa = PBXGroup;
			children = (
				6B9BDF6E20E18E5B00F13155 /* CustomImageRenderer.h */,
				6B9BDF6F20E18E5B00F13155 /* CustomImageRenderer.mm */,
				6BF339D520A665E600DA5973 /* CustomTextBlockRenderer.h */,
				6BF339D420A665E600DA5973 /* CustomTextBlockRenderer.mm */,
				F4F44BA8204CF98900A2F24C /* CustomProgressBarRenderer.h */,
				F4F44BA9204CF98900A2F24C /* CustomProgressBarRenderer.mm */,
				F4F44B74203FE73D00A2F24C /* CustomInputNumberRenderer.h */,
				F4F44B73203FE73D00A2F24C /* CustomInputNumberRenderer.mm */,
				F4F255731F9946B200A80D39 /* CustomActionOpenURLRenderer.h */,
				F4F255711F993CD200A80D39 /* CustomActionOpenURLRenderer.mm */,
				F4D33E841F04705800941E44 /* ACVTableViewController.h */,
				F4D33E851F04705800941E44 /* ACVTableViewController.m */,
				F423C0781EE1FB6100905679 /* AppDelegate.h */,
				F423C0791EE1FB6100905679 /* AppDelegate.m */,
				F423C07B1EE1FB6100905679 /* ViewController.h */,
				F423C07C1EE1FB6100905679 /* ViewController.m */,
				6B9BDFCB20F6D11F00F13155 /* ADCResolver.m */,
				6B9BDFCD20F6D16E00F13155 /* ADCResolver.h */,
				F423C07E1EE1FB6100905679 /* Main.storyboard */,
				F423C0841EE1FB6100905679 /* Assets.xcassets */,
				F423C0861EE1FB6100905679 /* LaunchScreen.storyboard */,
				F423C0891EE1FB6100905679 /* Info.plist */,
				F423C0811EE1FB6100905679 /* ADCIOSVisualizer.xcdatamodeld */,
				F423C0751EE1FB6100905679 /* Supporting Files */,
			);
			path = ADCIOSVisualizer;
			sourceTree = "<group>";
		};
		F423C0751EE1FB6100905679 /* Supporting Files */ = {
			isa = PBXGroup;
			children = (
				F423C0761EE1FB6100905679 /* main.m */,
			);
			name = "Supporting Files";
			sourceTree = "<group>";
		};
		F423C0911EE1FB6100905679 /* ADCIOSVisualizerTests */ = {
			isa = PBXGroup;
			children = (
				F423C0921EE1FB6100905679 /* ADCIOSVisualizerTests.mm */,
				F423C0941EE1FB6100905679 /* Info.plist */,
			);
			path = ADCIOSVisualizerTests;
			sourceTree = "<group>";
		};
		F423C09C1EE1FB6100905679 /* ADCIOSVisualizerUITests */ = {
			isa = PBXGroup;
			children = (
				F423C09D1EE1FB6100905679 /* ADCIOSVisualizerUITests.mm */,
				F423C09F1EE1FB6100905679 /* Info.plist */,
			);
			path = ADCIOSVisualizerUITests;
			sourceTree = "<group>";
		};
		F4D33E341F045B6E00941E44 /* Jsons */ = {
			isa = PBXGroup;
			children = (
				6B22426721E94AD0000ACDA1 /* Action.CustomParsing.json */,
				6B98093E216573EE0024B79B /* Action.IconUrl.TwoActions.json */,
				6B980944216573EF0024B79B /* Action.OpenUrl.IconUrl.json */,
				300ECB70219A53B800371DC5 /* Action.OpenUrl.Sentiment.json */,
				300ECB71219A53B800371DC5 /* Action.ShowCard.Sentiment.json */,
				300ECB6F219A53B800371DC5 /* Action.Submit.Sentiment.json */,
				300ECB67219A234D00371DC5 /* AdaptiveCard.BackgroundImage.DataUri.json */,
				F4F44B842048CDB300A2F24C /* AdditionalProperty.json */,
				6B616C4521CB2493003E29CE /* AutoImageSet.json */,
				6B224295223089C9000ACDA1 /* Bleed.Test.json */,
				F4933CF01F79853B00F6EBFD /* CalendarReminder.json */,
				6B9BDF7B20E6E0C200F13155 /* Column.Explicit.Size.json */,
				F4933C991F79852C00F6EBFD /* Column.SelectAction.json */,
				F4933C9A1F79852C00F6EBFD /* Column.Spacing.json */,
				F4933C9B1F79852C00F6EBFD /* Column.Style.json */,
				6B98093F216573EF0024B79B /* Column.VerticalContentAlignment.json */,
<<<<<<< HEAD
				6B980940216573EF0024B79B /* Container.VerticalContentAlignment.json */,
				6B98093D216573EE0024B79B /* VerticalContentAlignment_ForcedColumn.json */,
				6B980945216573EF0024B79B /* VerticalContentAlignment_ForcedContainer.json */,
				6B980943216573EF0024B79B /* VerticalContentAlignment.json */,
				6B2630E22152CF1500ED9207 /* ColumnSet.json */,
				6B2630E02151A26100ED9207 /* LongFactSet.json */,
				6B2630DE2151A22F00ED9207 /* FactSetWrapping.json */,
				6B2630DC215080FA00ED9207 /* ColumnSet.VerticalStretch.json */,
				6B2630DA2150804500ED9207 /* ColumnSet.Media.VerticalStretch.json */,
				6B5D2412212E15740010EB07 /* Feedback.json */,
				6B5D23FA2124ADAB0010EB07 /* Image.ImageBaseUrl.json */,
				6B5D23F2212393480010EB07 /* Image.BackgroundColor.json */,
				6B9BDF7B20E6E0C200F13155 /* Column.Explicit.Size.json */,
				6B9AB30B20DC4FB3005C8E15 /* IconsInSomeActions.json */,
				6B9AB30520D9857A005C8E15 /* Image.Explicit.Size.json */,
				30A3885C20D315AA00AAEE59 /* NotificationCard.json */,
=======
				F4933C9C1F79852C00F6EBFD /* Column.Width.json */,
				6B2242BB223C71B9000ACDA1 /* ColumnColumnSetContainer.Bleed.json */,
>>>>>>> 8ea8379b
				30860BC020C9B5C9009F9D99 /* ColumnSet_Container.VerticalStretch.json */,
				30860BBE20C9B5C8009F9D99 /* ColumnSet.FactSet.VerticalStretch.json */,
				30860BBB20C9B5C8009F9D99 /* ColumnSet.ImageSet.VerticalStretch.json */,
				30860BB720C9B5C8009F9D99 /* ColumnSet.Input.ChoiceSet.VerticalStretch.json */,
				30860BBD20C9B5C8009F9D99 /* ColumnSet.Input.Date.VerticalStretch.json */,
				30860BBA20C9B5C8009F9D99 /* ColumnSet.Input.Number.VerticalStretch.json */,
				30860BBF20C9B5C9009F9D99 /* ColumnSet.Input.Text.VerticalStretch.json */,
				30860BC120C9B5C9009F9D99 /* ColumnSet.Input.Time.VerticalStretch.json */,
				30860BBC20C9B5C8009F9D99 /* ColumnSet.Input.Toggle.VerticalStretch.json */,
<<<<<<< HEAD
				6B7B1A9920C21CA800260731 /* SportingEvent.json */,
=======
				6B2630E22152CF1500ED9207 /* ColumnSet.json */,
				6B2630DA2150804500ED9207 /* ColumnSet.Media.VerticalStretch.json */,
				F4933CA01F79852C00F6EBFD /* ColumnSet.Spacing.json */,
				30C340E32214D50F009A785D /* ColumnSet.Style.json */,
				6B2630DC215080FA00ED9207 /* ColumnSet.VerticalStretch.json */,
				F4933CA21F79852C00F6EBFD /* Container.SelectAction.json */,
				F4933CA41F79852C00F6EBFD /* Container.Spacing.json */,
				7EF887CC21FBCEF900BAFF02 /* Container.Style.json */,
				6B980940216573EF0024B79B /* Container.VerticalContentAlignment.json */,
>>>>>>> 8ea8379b
				F4F44BA6204CF97100A2F24C /* CustomParsingTestUsingProgressBar.json */,
				F4933CFA1F79853B00F6EBFD /* WeatherCompact.json */,
				F4F44B842048CDB300A2F24C /* AdditionalProperty.json */,
				F4F44B8220478E1100A2F24C /* DateTimeTestTranslation.json */,
				F4071C821FD63D5300AF4FEA /* Solitaire.json */,
				F4D402151F7DB0BF00D0356B /* sample.json */,
				F4933CF01F79853B00F6EBFD /* CalendarReminder.json */,
				F4933CF11F79853B00F6EBFD /* FlightItinerary.json */,
				F4933CF21F79853B00F6EBFD /* FlightUpdate.json */,
				F4933CF31F79853B00F6EBFD /* FoodOrder.json */,
				F4933CF41F79853B00F6EBFD /* ImageGallery.json */,
				F4933CF51F79853B00F6EBFD /* InputForm.json */,
				F4933CF71F79853B00F6EBFD /* Restaurant.json */,
				F4933CF91F79853B00F6EBFD /* StockUpdate.json */,
				F4933CFB1F79853B00F6EBFD /* WeatherLarge.json */,
				F4933CEF1F79853B00F6EBFD /* ActivityUpdate.json */,
				F4933C961F79852C00F6EBFD /* Action.ShowCard.json */,
				F4933C971F79852C00F6EBFD /* Action.ShowCard.Style.json */,
				F4933C981F79852C00F6EBFD /* Action.Submit.json */,
				F4933C991F79852C00F6EBFD /* Column.SelectAction.json */,
				F4933C9A1F79852C00F6EBFD /* Column.Spacing.json */,
				F4933C9B1F79852C00F6EBFD /* Column.Style.json */,
				F4933C9C1F79852C00F6EBFD /* Column.Width.json */,
				F4933CA01F79852C00F6EBFD /* ColumnSet.Spacing.json */,
				F4933CA21F79852C00F6EBFD /* Container.SelectAction.json */,
				F4933CA41F79852C00F6EBFD /* Container.Spacing.json */,
				F4933CA61F79852C00F6EBFD /* FactSet.json */,
				F4933CA71F79852C00F6EBFD /* Image.HorizontalAlignment.json */,
				F4933CA81F79852C00F6EBFD /* Image.SelectAction.json */,
				F4933CA91F79852C00F6EBFD /* Image.Size.json */,
				F4933CAA1F79852C00F6EBFD /* Image.Spacing.json */,
				F4933CAB1F79852C00F6EBFD /* Image.Style.json */,
				F4933CAD1F79852C00F6EBFD /* ImageSet.ImageSize.json */,
				F4933CAE1F79852C00F6EBFD /* ImageSet.json */,
				F4933CAF1F79852C00F6EBFD /* Input.ChoiceSet.json */,
				F4933CB01F79852C00F6EBFD /* Input.Date.json */,
				F4933CB11F79852C00F6EBFD /* Input.Number.json */,
				F4933CB21F79852C00F6EBFD /* Input.Text.json */,
				F4933CB31F79852C00F6EBFD /* Input.Text.Style.json */,
				F4933CB41F79852C00F6EBFD /* Input.Time.json */,
				F4933CB51F79852C00F6EBFD /* Input.Toggle.json */,
<<<<<<< HEAD
=======
				F4933CF51F79853B00F6EBFD /* InputForm.json */,
				6B2630E02151A26100ED9207 /* LongFactSet.json */,
				6BC30F6621DFE8E900B9FAAE /* Media.json */,
				6BC30F6521DFE8E900B9FAAE /* Media.Sources.json */,
				6B2242B92239E0A9000ACDA1 /* Nested.ColumnSet.Bleed.Complex.json */,
				6B2242B72239E08C000ACDA1 /* Nested.ColumnSet.Bleed.json */,
				30A3885C20D315AA00AAEE59 /* NotificationCard.json */,
				6BC30F6921DFECB400B9FAAE /* ProductVideo.json */,
				F4933CF71F79853B00F6EBFD /* Restaurant.json */,
				F4D402151F7DB0BF00D0356B /* sample.json */,
				6B616C4921D6B8D4003E29CE /* SearchResults.json */,
				F4071C821FD63D5300AF4FEA /* Solitaire.json */,
				6B7B1A9920C21CA800260731 /* SportingEvent.json */,
				F4933CF91F79853B00F6EBFD /* StockUpdate.json */,
>>>>>>> 8ea8379b
				F4933CB61F79852C00F6EBFD /* Stylesheet.json */,
				F4933CB71F79852C00F6EBFD /* TextBlock.Color.json */,
				F4933CB81F79852C00F6EBFD /* TextBlock.DateTimeFormatting.json */,
				F4933CB91F79852C00F6EBFD /* TextBlock.HorizontalAlignment.json */,
				F4933CBA1F79852C00F6EBFD /* TextBlock.IsSubtle.json */,
				F4933CBB1F79852C00F6EBFD /* TextBlock.Markdown.json */,
				F4933CBC1F79852C00F6EBFD /* TextBlock.MaxLines.json */,
				F4933CBD1F79852C00F6EBFD /* TextBlock.Size.json */,
				F4933CBE1F79852C00F6EBFD /* TextBlock.Spacing.json */,
				F4933CC01F79852C00F6EBFD /* TextBlock.Weight.json */,
				F4933CC11F79852C00F6EBFD /* TextBlock.Wrap.json */,
			);
			name = Jsons;
			sourceTree = "<group>";
		};
/* End PBXGroup section */

/* Begin PBXNativeTarget section */
		F423C0711EE1FB6100905679 /* ADCIOSVisualizer */ = {
			isa = PBXNativeTarget;
			buildConfigurationList = F423C0A21EE1FB6100905679 /* Build configuration list for PBXNativeTarget "ADCIOSVisualizer" */;
			buildPhases = (
				F423C06E1EE1FB6100905679 /* Sources */,
				F423C06F1EE1FB6100905679 /* Frameworks */,
				F423C0701EE1FB6100905679 /* Resources */,
				F423C0D51EE1FE3A00905679 /* Embed Frameworks */,
			);
			buildRules = (
			);
			dependencies = (
			);
			name = ADCIOSVisualizer;
			productName = ADCIOSVisualizer;
			productReference = F423C0721EE1FB6100905679 /* ADCIOSVisualizer.app */;
			productType = "com.apple.product-type.application";
		};
		F423C08D1EE1FB6100905679 /* ADCIOSVisualizerTests */ = {
			isa = PBXNativeTarget;
			buildConfigurationList = F423C0A51EE1FB6100905679 /* Build configuration list for PBXNativeTarget "ADCIOSVisualizerTests" */;
			buildPhases = (
				F423C08A1EE1FB6100905679 /* Sources */,
				F423C08B1EE1FB6100905679 /* Frameworks */,
				F423C08C1EE1FB6100905679 /* Resources */,
			);
			buildRules = (
			);
			dependencies = (
				F423C0901EE1FB6100905679 /* PBXTargetDependency */,
			);
			name = ADCIOSVisualizerTests;
			productName = ADCIOSVisualizerTests;
			productReference = F423C08E1EE1FB6100905679 /* ADCIOSVisualizerTests.xctest */;
			productType = "com.apple.product-type.bundle.unit-test";
		};
		F423C0981EE1FB6100905679 /* ADCIOSVisualizerUITests */ = {
			isa = PBXNativeTarget;
			buildConfigurationList = F423C0A81EE1FB6100905679 /* Build configuration list for PBXNativeTarget "ADCIOSVisualizerUITests" */;
			buildPhases = (
				F423C0951EE1FB6100905679 /* Sources */,
				F423C0961EE1FB6100905679 /* Frameworks */,
				F423C0971EE1FB6100905679 /* Resources */,
			);
			buildRules = (
			);
			dependencies = (
				F423C09B1EE1FB6100905679 /* PBXTargetDependency */,
			);
			name = ADCIOSVisualizerUITests;
			productName = ADCIOSVisualizerUITests;
			productReference = F423C0991EE1FB6100905679 /* ADCIOSVisualizerUITests.xctest */;
			productType = "com.apple.product-type.bundle.ui-testing";
		};
/* End PBXNativeTarget section */

/* Begin PBXProject section */
		F423C06A1EE1FB6100905679 /* Project object */ = {
			isa = PBXProject;
			attributes = {
				LastUpgradeCheck = 0930;
				ORGANIZATIONNAME = Microsoft;
				TargetAttributes = {
					F423C0711EE1FB6100905679 = {
						CreatedOnToolsVersion = 8.3.2;
						DevelopmentTeam = UBF8T346G9;
						ProvisioningStyle = Automatic;
					};
					F423C08D1EE1FB6100905679 = {
						CreatedOnToolsVersion = 8.3.2;
						ProvisioningStyle = Automatic;
						TestTargetID = F423C0711EE1FB6100905679;
					};
					F423C0981EE1FB6100905679 = {
						CreatedOnToolsVersion = 8.3.2;
						ProvisioningStyle = Automatic;
						TestTargetID = F423C0711EE1FB6100905679;
					};
				};
			};
			buildConfigurationList = F423C06D1EE1FB6100905679 /* Build configuration list for PBXProject "ADCIOSVisualizer" */;
			compatibilityVersion = "Xcode 3.2";
			developmentRegion = English;
			hasScannedForEncodings = 0;
			knownRegions = (
				en,
				Base,
			);
			mainGroup = F423C0691EE1FB6100905679;
			productRefGroup = F423C0731EE1FB6100905679 /* Products */;
			projectDirPath = "";
			projectRoot = "";
			targets = (
				F423C0711EE1FB6100905679 /* ADCIOSVisualizer */,
				F423C08D1EE1FB6100905679 /* ADCIOSVisualizerTests */,
				F423C0981EE1FB6100905679 /* ADCIOSVisualizerUITests */,
			);
		};
/* End PBXProject section */

/* Begin PBXResourcesBuildPhase section */
		F423C0701EE1FB6100905679 /* Resources */ = {
			isa = PBXResourcesBuildPhase;
			buildActionMask = 2147483647;
			files = (
				300ECB68219A234D00371DC5 /* Image.DataUri.Style.Person.json in Resources */,
				6B224296223089C9000ACDA1 /* Bleed.Test.json in Resources */,
				F4933CDE1F79852C00F6EBFD /* Input.Number.json in Resources */,
				300ECB6A219A234D00371DC5 /* AdaptiveCard.BackgroundImage.DataUri.json in Resources */,
				F4933CE41F79852C00F6EBFD /* TextBlock.Color.json in Resources */,
				6B98094F216573F00024B79B /* VerticalContentAlignment_ForcedContainer.json in Resources */,
				6B2242BA2239E0A9000ACDA1 /* Nested.ColumnSet.Bleed.Complex.json in Resources */,
				F4933CD41F79852C00F6EBFD /* Image.HorizontalAlignment.json in Resources */,
				F4933CC51F79852C00F6EBFD /* Action.Submit.json in Resources */,
				6BC30F6721DFE8EA00B9FAAE /* Media.Sources.json in Resources */,
				6B268FE520CEF89100D99C1B /* (null) in Resources */,
				6B9AB30C20DC4FB3005C8E15 /* IconsInSomeActions.json in Resources */,
				F4933CED1F79852C00F6EBFD /* TextBlock.Weight.json in Resources */,
				F4933D061F79853B00F6EBFD /* StockUpdate.json in Resources */,
				30860BC620C9B5C9009F9D99 /* ColumnSet.Input.Number.VerticalStretch.json in Resources */,
				F4933D081F79853B00F6EBFD /* WeatherLarge.json in Resources */,
				F4933CCD1F79852C00F6EBFD /* ColumnSet.Spacing.json in Resources */,
				F4933CFE1F79853B00F6EBFD /* FlightItinerary.json in Resources */,
				6B7B1A9B20C21CA900260731 /* SportingEvent.json in Resources */,
				F4933CC81F79852C00F6EBFD /* Column.Style.json in Resources */,
				6B98094E216573F00024B79B /* Action.OpenUrl.IconUrl.json in Resources */,
				F4F44B8320478E1100A2F24C /* DateTimeTestTranslation.json in Resources */,
				30A3885E20D315AA00AAEE59 /* NotificationCard.json in Resources */,
				F4933CE81F79852C00F6EBFD /* TextBlock.Markdown.json in Resources */,
				6B616C3C21CB0B6D003E29CE /* Action.ToggleVisibility.json in Resources */,
				F4933D021F79853B00F6EBFD /* InputForm.json in Resources */,
				6B9AB30620D9857B005C8E15 /* Image.Explicit.Size.json in Resources */,
				30860BCA20C9B5C9009F9D99 /* ColumnSet.FactSet.VerticalStretch.json in Resources */,
				6B2242BC223C71BA000ACDA1 /* ColumnColumnSetContainer.Bleed.json in Resources */,
				6B980948216573F00024B79B /* Action.IconUrl.TwoActions.json in Resources */,
				F4933CD81F79852C00F6EBFD /* Image.Style.json in Resources */,
				6B980947216573F00024B79B /* VerticalContentAlignment_ForcedColumn.json in Resources */,
				300ECB73219A53B800371DC5 /* Action.OpenUrl.Sentiment.json in Resources */,
				6B5D23F3212393480010EB07 /* Image.BackgroundColor.json in Resources */,
				30860BC720C9B5C9009F9D99 /* ColumnSet.ImageSet.VerticalStretch.json in Resources */,
				6B616C4621CB2493003E29CE /* AutoImageSet.json in Resources */,
				F4933CDD1F79852C00F6EBFD /* Input.Date.json in Resources */,
				30860BCB20C9B5C9009F9D99 /* ColumnSet.Input.Text.VerticalStretch.json in Resources */,
				F4933CE91F79852C00F6EBFD /* TextBlock.MaxLines.json in Resources */,
				30C340E42214D50F009A785D /* ColumnSet.Style.json in Resources */,
				F4933CDA1F79852C00F6EBFD /* ImageSet.ImageSize.json in Resources */,
				6B2630DB2150804500ED9207 /* ColumnSet.Media.VerticalStretch.json in Resources */,
				F4933CFD1F79853B00F6EBFD /* CalendarReminder.json in Resources */,
				6B616C4A21D6B8D4003E29CE /* SearchResults.json in Resources */,
				300ECB72219A53B800371DC5 /* Action.Submit.Sentiment.json in Resources */,
				F4933CE31F79852C00F6EBFD /* Stylesheet.json in Resources */,
				F4933D011F79853B00F6EBFD /* ImageGallery.json in Resources */,
				F4933D001F79853B00F6EBFD /* FoodOrder.json in Resources */,
				F4933CE21F79852C00F6EBFD /* Input.Toggle.json in Resources */,
				6B268FE320CEF19400D99C1B /* (null) in Resources */,
				6BF4307A2190F1140068E432 /* Input.Text.InlineAction.json in Resources */,
				6B14FC5D2113BC2200A11CC5 /* (null) in Resources */,
				F4933CFC1F79853B00F6EBFD /* ActivityUpdate.json in Resources */,
				6B5D2413212E15740010EB07 /* Feedback.json in Resources */,
				F4933CD51F79852C00F6EBFD /* Image.SelectAction.json in Resources */,
				F4071C831FD63D5400AF4FEA /* Solitaire.json in Resources */,
				F4933CDB1F79852C00F6EBFD /* ImageSet.json in Resources */,
				F4933CC61F79852C00F6EBFD /* Column.SelectAction.json in Resources */,
				F4933D041F79853B00F6EBFD /* Restaurant.json in Resources */,
				30860BC220C9B5C9009F9D99 /* (null) in Resources */,
				F423C0881EE1FB6100905679 /* LaunchScreen.storyboard in Resources */,
				F423C0851EE1FB6100905679 /* Assets.xcassets in Resources */,
				F4933CE01F79852C00F6EBFD /* Input.Text.Style.json in Resources */,
				6B9BDF7C20E6E0C200F13155 /* Column.Explicit.Size.json in Resources */,
				F4933CC71F79852C00F6EBFD /* Column.Spacing.json in Resources */,
				6B2242B82239E08C000ACDA1 /* Nested.ColumnSet.Bleed.json in Resources */,
				F4933CC31F79852C00F6EBFD /* Action.ShowCard.json in Resources */,
				F4933CD31F79852C00F6EBFD /* FactSet.json in Resources */,
				6B98094D216573F00024B79B /* VerticalContentAlignment.json in Resources */,
				F4933CC91F79852C00F6EBFD /* Column.Width.json in Resources */,
				F4933CE51F79852C00F6EBFD /* TextBlock.DateTimeFormatting.json in Resources */,
				6B2630E32152CF1500ED9207 /* ColumnSet.json in Resources */,
				6B2630DF2151A23000ED9207 /* FactSetWrapping.json in Resources */,
				F4933CFF1F79853B00F6EBFD /* FlightUpdate.json in Resources */,
				F4933D071F79853B00F6EBFD /* WeatherCompact.json in Resources */,
				F4933CE11F79852C00F6EBFD /* Input.Time.json in Resources */,
				F4933CEB1F79852C00F6EBFD /* TextBlock.Spacing.json in Resources */,
				6BC30F6A21DFECB400B9FAAE /* ProductVideo.json in Resources */,
				F4933CE61F79852C00F6EBFD /* TextBlock.HorizontalAlignment.json in Resources */,
				F4933CEA1F79852C00F6EBFD /* TextBlock.Size.json in Resources */,
				300ECB69219A234D00371DC5 /* Image.DataUri.json in Resources */,
				7EF887CD21FBCEF900BAFF02 /* Container.Style.json in Resources */,
				F4933CEE1F79852C00F6EBFD /* TextBlock.Wrap.json in Resources */,
				F4933CE71F79852C00F6EBFD /* TextBlock.IsSubtle.json in Resources */,
				F4933CC41F79852C00F6EBFD /* Action.ShowCard.Style.json in Resources */,
				F4F44B852048CDB300A2F24C /* AdditionalProperty.json in Resources */,
				30860BC820C9B5C9009F9D99 /* ColumnSet.Input.Toggle.VerticalStretch.json in Resources */,
				30860BCC20C9B5C9009F9D99 /* ColumnSet_Container.VerticalStretch.json in Resources */,
				6BC30F6021DD69D800B9FAAE /* ActionSet.json in Resources */,
				30860BC920C9B5C9009F9D99 /* ColumnSet.Input.Date.VerticalStretch.json in Resources */,
				F4933CD61F79852C00F6EBFD /* Image.Size.json in Resources */,
				F4D402161F7DB0BF00D0356B /* sample.json in Resources */,
				6B980949216573F00024B79B /* Column.VerticalContentAlignment.json in Resources */,
				F423C0801EE1FB6100905679 /* Main.storyboard in Resources */,
				300ECB74219A53B800371DC5 /* Action.ShowCard.Sentiment.json in Resources */,
				6B5D23FB2124ADAC0010EB07 /* Image.ImageBaseUrl.json in Resources */,
				F4933CD71F79852C00F6EBFD /* Image.Spacing.json in Resources */,
				6B98094A216573F00024B79B /* Container.VerticalContentAlignment.json in Resources */,
				30860BC320C9B5C9009F9D99 /* ColumnSet.Input.ChoiceSet.VerticalStretch.json in Resources */,
				6BC30F6421DFE8CF00B9FAAE /* TextBlock.FontStyles.json in Resources */,
				30860BC420C9B5C9009F9D99 /* (null) in Resources */,
				F4933CDF1F79852C00F6EBFD /* Input.Text.json in Resources */,
				6B2630DD215080FB00ED9207 /* ColumnSet.VerticalStretch.json in Resources */,
				F4933CD11F79852C00F6EBFD /* Container.Spacing.json in Resources */,
				F4F44BA7204CF97200A2F24C /* CustomParsingTestUsingProgressBar.json in Resources */,
				F4933CCF1F79852C00F6EBFD /* Container.SelectAction.json in Resources */,
				6B2630E12151A26100ED9207 /* LongFactSet.json in Resources */,
				30860BCD20C9B5C9009F9D99 /* ColumnSet.Input.Time.VerticalStretch.json in Resources */,
				F4933CDC1F79852C00F6EBFD /* Input.ChoiceSet.json in Resources */,
				6BC30F6821DFE8EA00B9FAAE /* Media.json in Resources */,
			);
			runOnlyForDeploymentPostprocessing = 0;
		};
		F423C08C1EE1FB6100905679 /* Resources */ = {
			isa = PBXResourcesBuildPhase;
			buildActionMask = 2147483647;
			files = (
			);
			runOnlyForDeploymentPostprocessing = 0;
		};
		F423C0971EE1FB6100905679 /* Resources */ = {
			isa = PBXResourcesBuildPhase;
			buildActionMask = 2147483647;
			files = (
			);
			runOnlyForDeploymentPostprocessing = 0;
		};
/* End PBXResourcesBuildPhase section */

/* Begin PBXSourcesBuildPhase section */
		F423C06E1EE1FB6100905679 /* Sources */ = {
			isa = PBXSourcesBuildPhase;
			buildActionMask = 2147483647;
			files = (
				6B9BDFCC20F6D11F00F13155 /* ADCResolver.m in Sources */,
				F4F44BAA204CF98900A2F24C /* CustomProgressBarRenderer.mm in Sources */,
				F4D33E861F04705800941E44 /* ACVTableViewController.m in Sources */,
				6BF339D620A665E600DA5973 /* CustomTextBlockRenderer.mm in Sources */,
				6B9BDF7020E18E5B00F13155 /* CustomImageRenderer.mm in Sources */,
				F423C07D1EE1FB6100905679 /* ViewController.m in Sources */,
				F423C07A1EE1FB6100905679 /* AppDelegate.m in Sources */,
				F4F255721F993CD200A80D39 /* CustomActionOpenURLRenderer.mm in Sources */,
				F423C0831EE1FB6100905679 /* ADCIOSVisualizer.xcdatamodeld in Sources */,
				F423C0771EE1FB6100905679 /* main.m in Sources */,
				F4F44B75203FE73D00A2F24C /* CustomInputNumberRenderer.mm in Sources */,
			);
			runOnlyForDeploymentPostprocessing = 0;
		};
		F423C08A1EE1FB6100905679 /* Sources */ = {
			isa = PBXSourcesBuildPhase;
			buildActionMask = 2147483647;
			files = (
				F423C0931EE1FB6100905679 /* ADCIOSVisualizerTests.mm in Sources */,
			);
			runOnlyForDeploymentPostprocessing = 0;
		};
		F423C0951EE1FB6100905679 /* Sources */ = {
			isa = PBXSourcesBuildPhase;
			buildActionMask = 2147483647;
			files = (
				F423C09E1EE1FB6100905679 /* ADCIOSVisualizerUITests.mm in Sources */,
			);
			runOnlyForDeploymentPostprocessing = 0;
		};
/* End PBXSourcesBuildPhase section */

/* Begin PBXTargetDependency section */
		F423C0901EE1FB6100905679 /* PBXTargetDependency */ = {
			isa = PBXTargetDependency;
			target = F423C0711EE1FB6100905679 /* ADCIOSVisualizer */;
			targetProxy = F423C08F1EE1FB6100905679 /* PBXContainerItemProxy */;
		};
		F423C09B1EE1FB6100905679 /* PBXTargetDependency */ = {
			isa = PBXTargetDependency;
			target = F423C0711EE1FB6100905679 /* ADCIOSVisualizer */;
			targetProxy = F423C09A1EE1FB6100905679 /* PBXContainerItemProxy */;
		};
/* End PBXTargetDependency section */

/* Begin PBXVariantGroup section */
		F423C07E1EE1FB6100905679 /* Main.storyboard */ = {
			isa = PBXVariantGroup;
			children = (
				F423C07F1EE1FB6100905679 /* Base */,
			);
			name = Main.storyboard;
			sourceTree = "<group>";
		};
		F423C0861EE1FB6100905679 /* LaunchScreen.storyboard */ = {
			isa = PBXVariantGroup;
			children = (
				F423C0871EE1FB6100905679 /* Base */,
			);
			name = LaunchScreen.storyboard;
			sourceTree = "<group>";
		};
/* End PBXVariantGroup section */

/* Begin XCBuildConfiguration section */
		F423C0A01EE1FB6100905679 /* Debug */ = {
			isa = XCBuildConfiguration;
			buildSettings = {
				ALWAYS_SEARCH_USER_PATHS = NO;
				CLANG_ANALYZER_NONNULL = YES;
				CLANG_ANALYZER_NUMBER_OBJECT_CONVERSION = YES_AGGRESSIVE;
				CLANG_CXX_LANGUAGE_STANDARD = "gnu++14";
				CLANG_CXX_LIBRARY = "libc++";
				CLANG_ENABLE_MODULES = YES;
				CLANG_ENABLE_OBJC_ARC = YES;
				CLANG_WARN_BLOCK_CAPTURE_AUTORELEASING = YES;
				CLANG_WARN_BOOL_CONVERSION = YES;
				CLANG_WARN_COMMA = YES;
				CLANG_WARN_CONSTANT_CONVERSION = YES;
				CLANG_WARN_DEPRECATED_OBJC_IMPLEMENTATIONS = YES;
				CLANG_WARN_DIRECT_OBJC_ISA_USAGE = YES_ERROR;
				CLANG_WARN_DOCUMENTATION_COMMENTS = YES;
				CLANG_WARN_EMPTY_BODY = YES;
				CLANG_WARN_ENUM_CONVERSION = YES;
				CLANG_WARN_INFINITE_RECURSION = YES;
				CLANG_WARN_INT_CONVERSION = YES;
				CLANG_WARN_NON_LITERAL_NULL_CONVERSION = YES;
				CLANG_WARN_OBJC_IMPLICIT_RETAIN_SELF = YES;
				CLANG_WARN_OBJC_LITERAL_CONVERSION = YES;
				CLANG_WARN_OBJC_ROOT_CLASS = YES_ERROR;
				CLANG_WARN_RANGE_LOOP_ANALYSIS = YES;
				CLANG_WARN_STRICT_PROTOTYPES = YES;
				CLANG_WARN_SUSPICIOUS_MOVE = YES;
				CLANG_WARN_UNREACHABLE_CODE = YES;
				CLANG_WARN__DUPLICATE_METHOD_MATCH = YES;
				"CODE_SIGN_IDENTITY[sdk=iphoneos*]" = "iPhone Developer";
				COPY_PHASE_STRIP = NO;
				DEBUG_INFORMATION_FORMAT = dwarf;
				ENABLE_STRICT_OBJC_MSGSEND = YES;
				ENABLE_TESTABILITY = YES;
				GCC_C_LANGUAGE_STANDARD = gnu99;
				GCC_DYNAMIC_NO_PIC = NO;
				GCC_NO_COMMON_BLOCKS = YES;
				GCC_OPTIMIZATION_LEVEL = 0;
				GCC_PREPROCESSOR_DEFINITIONS = (
					"DEBUG=1",
					"$(inherited)",
				);
				GCC_WARN_64_TO_32_BIT_CONVERSION = YES;
				GCC_WARN_ABOUT_RETURN_TYPE = YES_ERROR;
				GCC_WARN_UNDECLARED_SELECTOR = YES;
				GCC_WARN_UNINITIALIZED_AUTOS = YES_AGGRESSIVE;
				GCC_WARN_UNUSED_FUNCTION = YES;
				GCC_WARN_UNUSED_VARIABLE = YES;
				IPHONEOS_DEPLOYMENT_TARGET = 10.0;
				MTL_ENABLE_DEBUG_INFO = YES;
				ONLY_ACTIVE_ARCH = YES;
				SDKROOT = iphoneos;
			};
			name = Debug;
		};
		F423C0A11EE1FB6100905679 /* Release */ = {
			isa = XCBuildConfiguration;
			buildSettings = {
				ALWAYS_SEARCH_USER_PATHS = NO;
				CLANG_ANALYZER_NONNULL = YES;
				CLANG_ANALYZER_NUMBER_OBJECT_CONVERSION = YES_AGGRESSIVE;
				CLANG_CXX_LANGUAGE_STANDARD = "gnu++14";
				CLANG_CXX_LIBRARY = "libc++";
				CLANG_ENABLE_MODULES = YES;
				CLANG_ENABLE_OBJC_ARC = YES;
				CLANG_WARN_BLOCK_CAPTURE_AUTORELEASING = YES;
				CLANG_WARN_BOOL_CONVERSION = YES;
				CLANG_WARN_COMMA = YES;
				CLANG_WARN_CONSTANT_CONVERSION = YES;
				CLANG_WARN_DEPRECATED_OBJC_IMPLEMENTATIONS = YES;
				CLANG_WARN_DIRECT_OBJC_ISA_USAGE = YES_ERROR;
				CLANG_WARN_DOCUMENTATION_COMMENTS = YES;
				CLANG_WARN_EMPTY_BODY = YES;
				CLANG_WARN_ENUM_CONVERSION = YES;
				CLANG_WARN_INFINITE_RECURSION = YES;
				CLANG_WARN_INT_CONVERSION = YES;
				CLANG_WARN_NON_LITERAL_NULL_CONVERSION = YES;
				CLANG_WARN_OBJC_IMPLICIT_RETAIN_SELF = YES;
				CLANG_WARN_OBJC_LITERAL_CONVERSION = YES;
				CLANG_WARN_OBJC_ROOT_CLASS = YES_ERROR;
				CLANG_WARN_RANGE_LOOP_ANALYSIS = YES;
				CLANG_WARN_STRICT_PROTOTYPES = YES;
				CLANG_WARN_SUSPICIOUS_MOVE = YES;
				CLANG_WARN_UNREACHABLE_CODE = YES;
				CLANG_WARN__DUPLICATE_METHOD_MATCH = YES;
				"CODE_SIGN_IDENTITY[sdk=iphoneos*]" = "iPhone Developer";
				COPY_PHASE_STRIP = NO;
				DEBUG_INFORMATION_FORMAT = "dwarf-with-dsym";
				ENABLE_NS_ASSERTIONS = NO;
				ENABLE_STRICT_OBJC_MSGSEND = YES;
				GCC_C_LANGUAGE_STANDARD = gnu99;
				GCC_NO_COMMON_BLOCKS = YES;
				GCC_WARN_64_TO_32_BIT_CONVERSION = YES;
				GCC_WARN_ABOUT_RETURN_TYPE = YES_ERROR;
				GCC_WARN_UNDECLARED_SELECTOR = YES;
				GCC_WARN_UNINITIALIZED_AUTOS = YES_AGGRESSIVE;
				GCC_WARN_UNUSED_FUNCTION = YES;
				GCC_WARN_UNUSED_VARIABLE = YES;
				IPHONEOS_DEPLOYMENT_TARGET = 10.0;
				MTL_ENABLE_DEBUG_INFO = NO;
				SDKROOT = iphoneos;
				VALIDATE_PRODUCT = YES;
			};
			name = Release;
		};
		F423C0A31EE1FB6100905679 /* Debug */ = {
			isa = XCBuildConfiguration;
			buildSettings = {
				ASSETCATALOG_COMPILER_APPICON_NAME = AppIcon;
				DEVELOPMENT_TEAM = UBF8T346G9;
				INFOPLIST_FILE = ADCIOSVisualizer/Info.plist;
				LD_RUNPATH_SEARCH_PATHS = "$(inherited) @executable_path/Frameworks";
				PRODUCT_BUNDLE_IDENTIFIER = MSFT.ADCIOSVisualizer;
				PRODUCT_NAME = "$(TARGET_NAME)";
			};
			name = Debug;
		};
		F423C0A41EE1FB6100905679 /* Release */ = {
			isa = XCBuildConfiguration;
			buildSettings = {
				ASSETCATALOG_COMPILER_APPICON_NAME = AppIcon;
				DEVELOPMENT_TEAM = UBF8T346G9;
				INFOPLIST_FILE = ADCIOSVisualizer/Info.plist;
				LD_RUNPATH_SEARCH_PATHS = "$(inherited) @executable_path/Frameworks";
				PRODUCT_BUNDLE_IDENTIFIER = MSFT.ADCIOSVisualizer;
				PRODUCT_NAME = "$(TARGET_NAME)";
			};
			name = Release;
		};
		F423C0A61EE1FB6100905679 /* Debug */ = {
			isa = XCBuildConfiguration;
			buildSettings = {
				BUNDLE_LOADER = "$(TEST_HOST)";
				INFOPLIST_FILE = ADCIOSVisualizerTests/Info.plist;
				LD_RUNPATH_SEARCH_PATHS = "$(inherited) @executable_path/Frameworks @loader_path/Frameworks";
				PRODUCT_BUNDLE_IDENTIFIER = MSFT.ADCIOSVisualizerTests;
				PRODUCT_NAME = "$(TARGET_NAME)";
				TEST_HOST = "$(BUILT_PRODUCTS_DIR)/ADCIOSVisualizer.app/ADCIOSVisualizer";
			};
			name = Debug;
		};
		F423C0A71EE1FB6100905679 /* Release */ = {
			isa = XCBuildConfiguration;
			buildSettings = {
				BUNDLE_LOADER = "$(TEST_HOST)";
				INFOPLIST_FILE = ADCIOSVisualizerTests/Info.plist;
				LD_RUNPATH_SEARCH_PATHS = "$(inherited) @executable_path/Frameworks @loader_path/Frameworks";
				PRODUCT_BUNDLE_IDENTIFIER = MSFT.ADCIOSVisualizerTests;
				PRODUCT_NAME = "$(TARGET_NAME)";
				TEST_HOST = "$(BUILT_PRODUCTS_DIR)/ADCIOSVisualizer.app/ADCIOSVisualizer";
			};
			name = Release;
		};
		F423C0A91EE1FB6100905679 /* Debug */ = {
			isa = XCBuildConfiguration;
			buildSettings = {
				INFOPLIST_FILE = ADCIOSVisualizerUITests/Info.plist;
				LD_RUNPATH_SEARCH_PATHS = "$(inherited) @executable_path/Frameworks @loader_path/Frameworks";
				PRODUCT_BUNDLE_IDENTIFIER = MSFT.ADCIOSVisualizerUITests;
				PRODUCT_NAME = "$(TARGET_NAME)";
				TEST_TARGET_NAME = ADCIOSVisualizer;
			};
			name = Debug;
		};
		F423C0AA1EE1FB6100905679 /* Release */ = {
			isa = XCBuildConfiguration;
			buildSettings = {
				INFOPLIST_FILE = ADCIOSVisualizerUITests/Info.plist;
				LD_RUNPATH_SEARCH_PATHS = "$(inherited) @executable_path/Frameworks @loader_path/Frameworks";
				PRODUCT_BUNDLE_IDENTIFIER = MSFT.ADCIOSVisualizerUITests;
				PRODUCT_NAME = "$(TARGET_NAME)";
				TEST_TARGET_NAME = ADCIOSVisualizer;
			};
			name = Release;
		};
/* End XCBuildConfiguration section */

/* Begin XCConfigurationList section */
		F423C06D1EE1FB6100905679 /* Build configuration list for PBXProject "ADCIOSVisualizer" */ = {
			isa = XCConfigurationList;
			buildConfigurations = (
				F423C0A01EE1FB6100905679 /* Debug */,
				F423C0A11EE1FB6100905679 /* Release */,
			);
			defaultConfigurationIsVisible = 0;
			defaultConfigurationName = Release;
		};
		F423C0A21EE1FB6100905679 /* Build configuration list for PBXNativeTarget "ADCIOSVisualizer" */ = {
			isa = XCConfigurationList;
			buildConfigurations = (
				F423C0A31EE1FB6100905679 /* Debug */,
				F423C0A41EE1FB6100905679 /* Release */,
			);
			defaultConfigurationIsVisible = 0;
			defaultConfigurationName = Release;
		};
		F423C0A51EE1FB6100905679 /* Build configuration list for PBXNativeTarget "ADCIOSVisualizerTests" */ = {
			isa = XCConfigurationList;
			buildConfigurations = (
				F423C0A61EE1FB6100905679 /* Debug */,
				F423C0A71EE1FB6100905679 /* Release */,
			);
			defaultConfigurationIsVisible = 0;
			defaultConfigurationName = Release;
		};
		F423C0A81EE1FB6100905679 /* Build configuration list for PBXNativeTarget "ADCIOSVisualizerUITests" */ = {
			isa = XCConfigurationList;
			buildConfigurations = (
				F423C0A91EE1FB6100905679 /* Debug */,
				F423C0AA1EE1FB6100905679 /* Release */,
			);
			defaultConfigurationIsVisible = 0;
			defaultConfigurationName = Release;
		};
/* End XCConfigurationList section */

/* Begin XCVersionGroup section */
		F423C0811EE1FB6100905679 /* ADCIOSVisualizer.xcdatamodeld */ = {
			isa = XCVersionGroup;
			children = (
				F423C0821EE1FB6100905679 /* ADCIOSVisualizer.xcdatamodel */,
			);
			currentVersion = F423C0821EE1FB6100905679 /* ADCIOSVisualizer.xcdatamodel */;
			path = ADCIOSVisualizer.xcdatamodeld;
			sourceTree = "<group>";
			versionGroupType = wrapper.xcdatamodel;
		};
/* End XCVersionGroup section */
	};
	rootObject = F423C06A1EE1FB6100905679 /* Project object */;
}<|MERGE_RESOLUTION|>--- conflicted
+++ resolved
@@ -27,8 +27,6 @@
 		30A3885E20D315AA00AAEE59 /* NotificationCard.json in Resources */ = {isa = PBXBuildFile; fileRef = 30A3885C20D315AA00AAEE59 /* NotificationCard.json */; };
 		30C340E42214D50F009A785D /* ColumnSet.Style.json in Resources */ = {isa = PBXBuildFile; fileRef = 30C340E32214D50F009A785D /* ColumnSet.Style.json */; };
 		6B14FC5D2113BC2200A11CC5 /* (null) in Resources */ = {isa = PBXBuildFile; };
-<<<<<<< HEAD
-=======
 		6B22426621E92AF9000ACDA1 /* CustomActionNewType.mm in Sources */ = {isa = PBXBuildFile; fileRef = 6B22426521E92AF9000ACDA1 /* CustomActionNewType.mm */; };
 		6B22426821E94AD0000ACDA1 /* Action.CustomParsing.json in Resources */ = {isa = PBXBuildFile; fileRef = 6B22426721E94AD0000ACDA1 /* Action.CustomParsing.json */; };
 		6B22426A21FFA76D000ACDA1 /* ADCIOSVisualizerUITests.mm in Sources */ = {isa = PBXBuildFile; fileRef = 6B22426921FFA76D000ACDA1 /* ADCIOSVisualizerUITests.mm */; };
@@ -36,7 +34,6 @@
 		6B2242B82239E08C000ACDA1 /* Nested.ColumnSet.Bleed.json in Resources */ = {isa = PBXBuildFile; fileRef = 6B2242B72239E08C000ACDA1 /* Nested.ColumnSet.Bleed.json */; };
 		6B2242BA2239E0A9000ACDA1 /* Nested.ColumnSet.Bleed.Complex.json in Resources */ = {isa = PBXBuildFile; fileRef = 6B2242B92239E0A9000ACDA1 /* Nested.ColumnSet.Bleed.Complex.json */; };
 		6B2242BC223C71BA000ACDA1 /* ColumnColumnSetContainer.Bleed.json in Resources */ = {isa = PBXBuildFile; fileRef = 6B2242BB223C71B9000ACDA1 /* ColumnColumnSetContainer.Bleed.json */; };
->>>>>>> 8ea8379b
 		6B2630DB2150804500ED9207 /* ColumnSet.Media.VerticalStretch.json in Resources */ = {isa = PBXBuildFile; fileRef = 6B2630DA2150804500ED9207 /* ColumnSet.Media.VerticalStretch.json */; };
 		6B2630DD215080FB00ED9207 /* ColumnSet.VerticalStretch.json in Resources */ = {isa = PBXBuildFile; fileRef = 6B2630DC215080FA00ED9207 /* ColumnSet.VerticalStretch.json */; };
 		6B2630DF2151A23000ED9207 /* FactSetWrapping.json in Resources */ = {isa = PBXBuildFile; fileRef = 6B2630DE2151A22F00ED9207 /* FactSetWrapping.json */; };
@@ -462,27 +459,8 @@
 				F4933C9A1F79852C00F6EBFD /* Column.Spacing.json */,
 				F4933C9B1F79852C00F6EBFD /* Column.Style.json */,
 				6B98093F216573EF0024B79B /* Column.VerticalContentAlignment.json */,
-<<<<<<< HEAD
-				6B980940216573EF0024B79B /* Container.VerticalContentAlignment.json */,
-				6B98093D216573EE0024B79B /* VerticalContentAlignment_ForcedColumn.json */,
-				6B980945216573EF0024B79B /* VerticalContentAlignment_ForcedContainer.json */,
-				6B980943216573EF0024B79B /* VerticalContentAlignment.json */,
-				6B2630E22152CF1500ED9207 /* ColumnSet.json */,
-				6B2630E02151A26100ED9207 /* LongFactSet.json */,
-				6B2630DE2151A22F00ED9207 /* FactSetWrapping.json */,
-				6B2630DC215080FA00ED9207 /* ColumnSet.VerticalStretch.json */,
-				6B2630DA2150804500ED9207 /* ColumnSet.Media.VerticalStretch.json */,
-				6B5D2412212E15740010EB07 /* Feedback.json */,
-				6B5D23FA2124ADAB0010EB07 /* Image.ImageBaseUrl.json */,
-				6B5D23F2212393480010EB07 /* Image.BackgroundColor.json */,
-				6B9BDF7B20E6E0C200F13155 /* Column.Explicit.Size.json */,
-				6B9AB30B20DC4FB3005C8E15 /* IconsInSomeActions.json */,
-				6B9AB30520D9857A005C8E15 /* Image.Explicit.Size.json */,
-				30A3885C20D315AA00AAEE59 /* NotificationCard.json */,
-=======
 				F4933C9C1F79852C00F6EBFD /* Column.Width.json */,
 				6B2242BB223C71B9000ACDA1 /* ColumnColumnSetContainer.Bleed.json */,
->>>>>>> 8ea8379b
 				30860BC020C9B5C9009F9D99 /* ColumnSet_Container.VerticalStretch.json */,
 				30860BBE20C9B5C8009F9D99 /* ColumnSet.FactSet.VerticalStretch.json */,
 				30860BBB20C9B5C8009F9D99 /* ColumnSet.ImageSet.VerticalStretch.json */,
@@ -492,9 +470,6 @@
 				30860BBF20C9B5C9009F9D99 /* ColumnSet.Input.Text.VerticalStretch.json */,
 				30860BC120C9B5C9009F9D99 /* ColumnSet.Input.Time.VerticalStretch.json */,
 				30860BBC20C9B5C8009F9D99 /* ColumnSet.Input.Toggle.VerticalStretch.json */,
-<<<<<<< HEAD
-				6B7B1A9920C21CA800260731 /* SportingEvent.json */,
-=======
 				6B2630E22152CF1500ED9207 /* ColumnSet.json */,
 				6B2630DA2150804500ED9207 /* ColumnSet.Media.VerticalStretch.json */,
 				F4933CA01F79852C00F6EBFD /* ColumnSet.Spacing.json */,
@@ -504,7 +479,6 @@
 				F4933CA41F79852C00F6EBFD /* Container.Spacing.json */,
 				7EF887CC21FBCEF900BAFF02 /* Container.Style.json */,
 				6B980940216573EF0024B79B /* Container.VerticalContentAlignment.json */,
->>>>>>> 8ea8379b
 				F4F44BA6204CF97100A2F24C /* CustomParsingTestUsingProgressBar.json */,
 				F4933CFA1F79853B00F6EBFD /* WeatherCompact.json */,
 				F4F44B842048CDB300A2F24C /* AdditionalProperty.json */,
@@ -546,8 +520,6 @@
 				F4933CB31F79852C00F6EBFD /* Input.Text.Style.json */,
 				F4933CB41F79852C00F6EBFD /* Input.Time.json */,
 				F4933CB51F79852C00F6EBFD /* Input.Toggle.json */,
-<<<<<<< HEAD
-=======
 				F4933CF51F79853B00F6EBFD /* InputForm.json */,
 				6B2630E02151A26100ED9207 /* LongFactSet.json */,
 				6BC30F6621DFE8E900B9FAAE /* Media.json */,
@@ -562,7 +534,6 @@
 				F4071C821FD63D5300AF4FEA /* Solitaire.json */,
 				6B7B1A9920C21CA800260731 /* SportingEvent.json */,
 				F4933CF91F79853B00F6EBFD /* StockUpdate.json */,
->>>>>>> 8ea8379b
 				F4933CB61F79852C00F6EBFD /* Stylesheet.json */,
 				F4933CB71F79852C00F6EBFD /* TextBlock.Color.json */,
 				F4933CB81F79852C00F6EBFD /* TextBlock.DateTimeFormatting.json */,
