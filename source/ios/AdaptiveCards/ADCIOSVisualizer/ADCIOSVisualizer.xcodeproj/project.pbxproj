--- conflicted
+++ resolved
@@ -33,16 +33,13 @@
 		6B096D5122551F35006CC034 /* RichTextBlock.TextRun.SelectActions.json in Resources */ = {isa = PBXBuildFile; fileRef = 6B096D5022551F35006CC034 /* RichTextBlock.TextRun.SelectActions.json */; };
 		6B096D53225585DD006CC034 /* RichTextBlock.Highlights.json in Resources */ = {isa = PBXBuildFile; fileRef = 6B096D52225585DD006CC034 /* RichTextBlock.Highlights.json */; };
 		6B096D582257DA0C006CC034 /* Action.IconUrl.TwoActions.json in Resources */ = {isa = PBXBuildFile; fileRef = 6B096D572257DA0B006CC034 /* Action.IconUrl.TwoActions.json */; };
-<<<<<<< HEAD
-		6B096D74225FC51F006CC034 /* SimpleFallback.json in Resources */ = {isa = PBXBuildFile; fileRef = 6B096D73225FC51F006CC034 /* SimpleFallback.json */; };
-		6B096D76225FF465006CC034 /* DeepFallback.json in Resources */ = {isa = PBXBuildFile; fileRef = 6B096D75225FF465006CC034 /* DeepFallback.json */; };
-		6B096D7822601A5A006CC034 /* ActionFallback.json in Resources */ = {isa = PBXBuildFile; fileRef = 6B096D7722601A5A006CC034 /* ActionFallback.json */; };
-=======
 		6B096D6C225EB726006CC034 /* Bleed.Comprehensive.json in Resources */ = {isa = PBXBuildFile; fileRef = 6B096D6B225EB726006CC034 /* Bleed.Comprehensive.json */; };
 		6B096D70225EB73C006CC034 /* Container.Bleed.json in Resources */ = {isa = PBXBuildFile; fileRef = 6B096D6D225EB73C006CC034 /* Container.Bleed.json */; };
 		6B096D71225EB73C006CC034 /* ColumnSet.Bleed.json in Resources */ = {isa = PBXBuildFile; fileRef = 6B096D6E225EB73C006CC034 /* ColumnSet.Bleed.json */; };
 		6B096D72225EB73C006CC034 /* Column.Bleed.json in Resources */ = {isa = PBXBuildFile; fileRef = 6B096D6F225EB73C006CC034 /* Column.Bleed.json */; };
->>>>>>> c6cfd7b8
+		6B096D74225FC51F006CC034 /* SimpleFallback.json in Resources */ = {isa = PBXBuildFile; fileRef = 6B096D73225FC51F006CC034 /* SimpleFallback.json */; };
+		6B096D76225FF465006CC034 /* DeepFallback.json in Resources */ = {isa = PBXBuildFile; fileRef = 6B096D75225FF465006CC034 /* DeepFallback.json */; };
+		6B096D7822601A5A006CC034 /* ActionFallback.json in Resources */ = {isa = PBXBuildFile; fileRef = 6B096D7722601A5A006CC034 /* ActionFallback.json */; };
 		6B14FC5D2113BC2200A11CC5 /* (null) in Resources */ = {isa = PBXBuildFile; };
 		6B22426621E92AF9000ACDA1 /* CustomActionNewType.mm in Sources */ = {isa = PBXBuildFile; fileRef = 6B22426521E92AF9000ACDA1 /* CustomActionNewType.mm */; };
 		6B22426821E94AD0000ACDA1 /* Action.CustomParsing.json in Resources */ = {isa = PBXBuildFile; fileRef = 6B22426721E94AD0000ACDA1 /* Action.CustomParsing.json */; };
@@ -214,16 +211,13 @@
 		6B096D5022551F35006CC034 /* RichTextBlock.TextRun.SelectActions.json */ = {isa = PBXFileReference; fileEncoding = 4; lastKnownFileType = text.json; name = RichTextBlock.TextRun.SelectActions.json; path = ../../../../samples/Tests/RichTextBlock.TextRun.SelectActions.json; sourceTree = "<group>"; };
 		6B096D52225585DD006CC034 /* RichTextBlock.Highlights.json */ = {isa = PBXFileReference; fileEncoding = 4; lastKnownFileType = text.json; name = RichTextBlock.Highlights.json; path = ../../../../samples/Tests/RichTextBlock.Highlights.json; sourceTree = "<group>"; };
 		6B096D572257DA0B006CC034 /* Action.IconUrl.TwoActions.json */ = {isa = PBXFileReference; fileEncoding = 4; lastKnownFileType = text.json; name = Action.IconUrl.TwoActions.json; path = ../../../../samples/v1.1/Elements/Action.IconUrl.TwoActions.json; sourceTree = "<group>"; };
-<<<<<<< HEAD
-		6B096D73225FC51F006CC034 /* SimpleFallback.json */ = {isa = PBXFileReference; fileEncoding = 4; lastKnownFileType = text.json; name = SimpleFallback.json; path = ../../../../samples/v1.2/Scenarios/SimpleFallback.json; sourceTree = "<group>"; };
-		6B096D75225FF465006CC034 /* DeepFallback.json */ = {isa = PBXFileReference; fileEncoding = 4; lastKnownFileType = text.json; name = DeepFallback.json; path = ../../../../samples/Tests/DeepFallback.json; sourceTree = "<group>"; };
-		6B096D7722601A5A006CC034 /* ActionFallback.json */ = {isa = PBXFileReference; fileEncoding = 4; lastKnownFileType = text.json; name = ActionFallback.json; path = ../../../../samples/v1.2/Elements/ActionFallback.json; sourceTree = "<group>"; };
-=======
 		6B096D6B225EB726006CC034 /* Bleed.Comprehensive.json */ = {isa = PBXFileReference; fileEncoding = 4; lastKnownFileType = text.json; name = Bleed.Comprehensive.json; path = ../../../../samples/Tests/Bleed.Comprehensive.json; sourceTree = "<group>"; };
 		6B096D6D225EB73C006CC034 /* Container.Bleed.json */ = {isa = PBXFileReference; fileEncoding = 4; lastKnownFileType = text.json; name = Container.Bleed.json; path = ../../../../samples/v1.2/Elements/Container.Bleed.json; sourceTree = "<group>"; };
 		6B096D6E225EB73C006CC034 /* ColumnSet.Bleed.json */ = {isa = PBXFileReference; fileEncoding = 4; lastKnownFileType = text.json; name = ColumnSet.Bleed.json; path = ../../../../samples/v1.2/Elements/ColumnSet.Bleed.json; sourceTree = "<group>"; };
 		6B096D6F225EB73C006CC034 /* Column.Bleed.json */ = {isa = PBXFileReference; fileEncoding = 4; lastKnownFileType = text.json; name = Column.Bleed.json; path = ../../../../samples/v1.2/Elements/Column.Bleed.json; sourceTree = "<group>"; };
->>>>>>> c6cfd7b8
+		6B096D73225FC51F006CC034 /* SimpleFallback.json */ = {isa = PBXFileReference; fileEncoding = 4; lastKnownFileType = text.json; name = SimpleFallback.json; path = ../../../../samples/v1.2/Scenarios/SimpleFallback.json; sourceTree = "<group>"; };
+		6B096D75225FF465006CC034 /* DeepFallback.json */ = {isa = PBXFileReference; fileEncoding = 4; lastKnownFileType = text.json; name = DeepFallback.json; path = ../../../../samples/Tests/DeepFallback.json; sourceTree = "<group>"; };
+		6B096D7722601A5A006CC034 /* ActionFallback.json */ = {isa = PBXFileReference; fileEncoding = 4; lastKnownFileType = text.json; name = ActionFallback.json; path = ../../../../samples/v1.2/Elements/ActionFallback.json; sourceTree = "<group>"; };
 		6B22426421E92AF9000ACDA1 /* CustomActionNewType.h */ = {isa = PBXFileReference; fileEncoding = 4; lastKnownFileType = sourcecode.c.h; path = CustomActionNewType.h; sourceTree = "<group>"; };
 		6B22426521E92AF9000ACDA1 /* CustomActionNewType.mm */ = {isa = PBXFileReference; fileEncoding = 4; lastKnownFileType = sourcecode.cpp.objcpp; path = CustomActionNewType.mm; sourceTree = "<group>"; };
 		6B22426721E94AD0000ACDA1 /* Action.CustomParsing.json */ = {isa = PBXFileReference; fileEncoding = 4; lastKnownFileType = text.json; name = Action.CustomParsing.json; path = ../../../../samples/Tests/Action.CustomParsing.json; sourceTree = "<group>"; };
@@ -479,15 +473,6 @@
 		F4D33E341F045B6E00941E44 /* Jsons */ = {
 			isa = PBXGroup;
 			children = (
-<<<<<<< HEAD
-				6B096D7722601A5A006CC034 /* ActionFallback.json */,
-				6B096D75225FF465006CC034 /* DeepFallback.json */,
-=======
-				30164555225E60290032E11C /* AdaptiveCard.MinHeight.json */,
-				30164557225E602A0032E11C /* Column.MinHeight.json */,
-				30164558225E602A0032E11C /* ColumnSet.MinHeight.json */,
-				30164556225E60290032E11C /* Container.MinHeight.json */,
->>>>>>> c6cfd7b8
 				6B22426721E94AD0000ACDA1 /* Action.CustomParsing.json */,
 				6B096D572257DA0B006CC034 /* Action.IconUrl.TwoActions.json */,
 				6B980944216573EF0024B79B /* Action.OpenUrl.IconUrl.json */,
@@ -498,12 +483,14 @@
 				F4933C981F79852C00F6EBFD /* Action.Submit.json */,
 				300ECB6F219A53B800371DC5 /* Action.Submit.Sentiment.json */,
 				6B616C3B21CB0B6C003E29CE /* Action.ToggleVisibility.json */,
+				6B096D7722601A5A006CC034 /* ActionFallback.json */,
 				6BC30F5F21DD69D800B9FAAE /* ActionSet.json */,
 				F4933CEF1F79853B00F6EBFD /* ActivityUpdate.json */,
 				300ECB67219A234D00371DC5 /* AdaptiveCard.BackgroundImage.DataUri.json */,
 				C8D7215A220CFBAE00E903B3 /* AdaptiveCard.BackgroundImage.Mode.Repeat.json */,
 				C8D7215D220CFBAF00E903B3 /* AdaptiveCard.BackgroundImage.Mode.RepeatHorizontally.json */,
 				C8D72159220CFBAE00E903B3 /* AdaptiveCard.BackgroundImage.Mode.RepeatVertically.json */,
+				30164555225E60290032E11C /* AdaptiveCard.MinHeight.json */,
 				F4F44B842048CDB300A2F24C /* AdditionalProperty.json */,
 				6B616C4521CB2493003E29CE /* AutoImageSet.json */,
 				6B096D6B225EB726006CC034 /* Bleed.Comprehensive.json */,
@@ -511,6 +498,7 @@
 				C8D7215B220CFBAE00E903B3 /* Column.BackgroundImage.json */,
 				6B096D6F225EB73C006CC034 /* Column.Bleed.json */,
 				6B9BDF7B20E6E0C200F13155 /* Column.Explicit.Size.json */,
+				30164557225E602A0032E11C /* Column.MinHeight.json */,
 				F4933C991F79852C00F6EBFD /* Column.SelectAction.json */,
 				F4933C9A1F79852C00F6EBFD /* Column.Spacing.json */,
 				F4933C9B1F79852C00F6EBFD /* Column.Style.json */,
@@ -528,17 +516,20 @@
 				30860BBC20C9B5C8009F9D99 /* ColumnSet.Input.Toggle.VerticalStretch.json */,
 				6B2630E22152CF1500ED9207 /* ColumnSet.json */,
 				6B2630DA2150804500ED9207 /* ColumnSet.Media.VerticalStretch.json */,
+				30164558225E602A0032E11C /* ColumnSet.MinHeight.json */,
 				F4933CA01F79852C00F6EBFD /* ColumnSet.Spacing.json */,
 				30C340E32214D50F009A785D /* ColumnSet.Style.json */,
 				6B2630DC215080FA00ED9207 /* ColumnSet.VerticalStretch.json */,
 				C8D7215C220CFBAF00E903B3 /* Container.BackgroundImage.json */,
 				6B096D6D225EB73C006CC034 /* Container.Bleed.json */,
+				30164556225E60290032E11C /* Container.MinHeight.json */,
 				F4933CA21F79852C00F6EBFD /* Container.SelectAction.json */,
 				F4933CA41F79852C00F6EBFD /* Container.Spacing.json */,
 				7EF887CC21FBCEF900BAFF02 /* Container.Style.json */,
 				6B980940216573EF0024B79B /* Container.VerticalContentAlignment.json */,
 				F4F44BA6204CF97100A2F24C /* CustomParsingTestUsingProgressBar.json */,
 				F4F44B8220478E1100A2F24C /* DateTimeTestTranslation.json */,
+				6B096D75225FF465006CC034 /* DeepFallback.json */,
 				F4933CA61F79852C00F6EBFD /* FactSet.json */,
 				6B2630DE2151A22F00ED9207 /* FactSetWrapping.json */,
 				6B5D2412212E15740010EB07 /* Feedback.json */,
@@ -783,6 +774,8 @@
 				C8D72160220CFBAF00E903B3 /* Column.BackgroundImage.json in Resources */,
 				6B096D74225FC51F006CC034 /* SimpleFallback.json in Resources */,
 				6B9BDF7C20E6E0C200F13155 /* Column.Explicit.Size.json in Resources */,
+				F4933CC71F79852C00F6EBFD /* Column.Spacing.json in Resources */,
+				6B9BDF7C20E6E0C200F13155 /* Column.Explicit.Size.json in Resources */,
 				3016455C225E602A0032E11C /* ColumnSet.MinHeight.json in Resources */,
 				30164559225E602A0032E11C /* AdaptiveCard.MinHeight.json in Resources */,
 				F4933CC71F79852C00F6EBFD /* Column.Spacing.json in Resources */,
