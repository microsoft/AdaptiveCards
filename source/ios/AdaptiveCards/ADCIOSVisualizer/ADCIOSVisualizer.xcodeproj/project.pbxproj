--- conflicted
+++ resolved
@@ -7,7 +7,8 @@
 	objects = {
 
 /* Begin PBXBuildFile section */
-<<<<<<< HEAD
+                6B268FE320CEF19400D99C1B /* Action.Scrolling.json in Resources */ = {isa = PBXBuildFile; fileRef = 6B268FE220CEF19400D99C1B /* Action.Scrolling.json */; };
+		6B268FE520CEF89100D99C1B /* Action.OpenUrl.json in Resources */ = {isa = PBXBuildFile; fileRef = 6B268FE420CEF89100D99C1B /* Action.OpenUrl.json */; };
 		30860BC220C9B5C9009F9D99 /* ColumnSet.Image.VerticalStretch.json in Resources */ = {isa = PBXBuildFile; fileRef = 30860BB620C9B5C7009F9D99 /* ColumnSet.Image.VerticalStretch.json */; };
 		30860BC320C9B5C9009F9D99 /* ColumnSet.Input.ChoiceSet.VerticalStretch.json in Resources */ = {isa = PBXBuildFile; fileRef = 30860BB720C9B5C8009F9D99 /* ColumnSet.Input.ChoiceSet.VerticalStretch.json */; };
 		30860BC420C9B5C9009F9D99 /* ColumnSet.ImplicitColumnType.json in Resources */ = {isa = PBXBuildFile; fileRef = 30860BB820C9B5C8009F9D99 /* ColumnSet.ImplicitColumnType.json */; };
@@ -20,10 +21,6 @@
 		30860BCB20C9B5C9009F9D99 /* ColumnSet.Input.Text.VerticalStretch.json in Resources */ = {isa = PBXBuildFile; fileRef = 30860BBF20C9B5C9009F9D99 /* ColumnSet.Input.Text.VerticalStretch.json */; };
 		30860BCC20C9B5C9009F9D99 /* ColumnSet_Container.VerticalStretch.json in Resources */ = {isa = PBXBuildFile; fileRef = 30860BC020C9B5C9009F9D99 /* ColumnSet_Container.VerticalStretch.json */; };
 		30860BCD20C9B5C9009F9D99 /* ColumnSet.Input.Time.VerticalStretch.json in Resources */ = {isa = PBXBuildFile; fileRef = 30860BC120C9B5C9009F9D99 /* ColumnSet.Input.Time.VerticalStretch.json */; };
-=======
-		6B268FE320CEF19400D99C1B /* Action.Scrolling.json in Resources */ = {isa = PBXBuildFile; fileRef = 6B268FE220CEF19400D99C1B /* Action.Scrolling.json */; };
-		6B268FE520CEF89100D99C1B /* Action.OpenUrl.json in Resources */ = {isa = PBXBuildFile; fileRef = 6B268FE420CEF89100D99C1B /* Action.OpenUrl.json */; };
->>>>>>> e7efb43f
 		6B7B1A9B20C21CA900260731 /* SportingEvent.json in Resources */ = {isa = PBXBuildFile; fileRef = 6B7B1A9920C21CA800260731 /* SportingEvent.json */; };
 		6B7B1A9C20C21CA900260731 /* NotificationCard.json in Resources */ = {isa = PBXBuildFile; fileRef = 6B7B1A9A20C21CA900260731 /* NotificationCard.json */; };
 		6BF339D620A665E600DA5973 /* CustomTextBlockRenderer.mm in Sources */ = {isa = PBXBuildFile; fileRef = 6BF339D420A665E600DA5973 /* CustomTextBlockRenderer.mm */; };
@@ -129,10 +126,7 @@
 /* End PBXCopyFilesBuildPhase section */
 
 /* Begin PBXFileReference section */
-<<<<<<< HEAD
-		30860BB620C9B5C7009F9D99 /* ColumnSet.Image.VerticalStretch.json */ = {isa = PBXFileReference; fileEncoding = 4; lastKnownFileType = text.json; name = ColumnSet.Image.VerticalStretch.json; path = ../../../../samples/Tests/ColumnSet.Image.VerticalStretch.json; sourceTree = "<group>"; };
 		30860BB720C9B5C8009F9D99 /* ColumnSet.Input.ChoiceSet.VerticalStretch.json */ = {isa = PBXFileReference; fileEncoding = 4; lastKnownFileType = text.json; name = ColumnSet.Input.ChoiceSet.VerticalStretch.json; path = ../../../../samples/Tests/ColumnSet.Input.ChoiceSet.VerticalStretch.json; sourceTree = "<group>"; };
-		30860BB820C9B5C8009F9D99 /* ColumnSet.ImplicitColumnType.json */ = {isa = PBXFileReference; fileEncoding = 4; lastKnownFileType = text.json; name = ColumnSet.ImplicitColumnType.json; path = ../../../../samples/Tests/ColumnSet.ImplicitColumnType.json; sourceTree = "<group>"; };
 		30860BB920C9B5C8009F9D99 /* ColumnSet.VerticalStretch.json */ = {isa = PBXFileReference; fileEncoding = 4; lastKnownFileType = text.json; name = ColumnSet.VerticalStretch.json; path = ../../../../samples/Tests/ColumnSet.VerticalStretch.json; sourceTree = "<group>"; };
 		30860BBA20C9B5C8009F9D99 /* ColumnSet.Input.Number.VerticalStretch.json */ = {isa = PBXFileReference; fileEncoding = 4; lastKnownFileType = text.json; name = ColumnSet.Input.Number.VerticalStretch.json; path = ../../../../samples/Tests/ColumnSet.Input.Number.VerticalStretch.json; sourceTree = "<group>"; };
 		30860BBB20C9B5C8009F9D99 /* ColumnSet.ImageSet.VerticalStretch.json */ = {isa = PBXFileReference; fileEncoding = 4; lastKnownFileType = text.json; name = ColumnSet.ImageSet.VerticalStretch.json; path = ../../../../samples/Tests/ColumnSet.ImageSet.VerticalStretch.json; sourceTree = "<group>"; };
@@ -142,10 +136,6 @@
 		30860BBF20C9B5C9009F9D99 /* ColumnSet.Input.Text.VerticalStretch.json */ = {isa = PBXFileReference; fileEncoding = 4; lastKnownFileType = text.json; name = ColumnSet.Input.Text.VerticalStretch.json; path = ../../../../samples/Tests/ColumnSet.Input.Text.VerticalStretch.json; sourceTree = "<group>"; };
 		30860BC020C9B5C9009F9D99 /* ColumnSet_Container.VerticalStretch.json */ = {isa = PBXFileReference; fileEncoding = 4; lastKnownFileType = text.json; name = ColumnSet_Container.VerticalStretch.json; path = ../../../../samples/Tests/ColumnSet_Container.VerticalStretch.json; sourceTree = "<group>"; };
 		30860BC120C9B5C9009F9D99 /* ColumnSet.Input.Time.VerticalStretch.json */ = {isa = PBXFileReference; fileEncoding = 4; lastKnownFileType = text.json; name = ColumnSet.Input.Time.VerticalStretch.json; path = ../../../../samples/Tests/ColumnSet.Input.Time.VerticalStretch.json; sourceTree = "<group>"; };
-=======
-		6B268FE220CEF19400D99C1B /* Action.Scrolling.json */ = {isa = PBXFileReference; fileEncoding = 4; lastKnownFileType = text.json; name = Action.Scrolling.json; path = resources/Action.Scrolling.json; sourceTree = "<group>"; };
-		6B268FE420CEF89100D99C1B /* Action.OpenUrl.json */ = {isa = PBXFileReference; fileEncoding = 4; lastKnownFileType = text.json; name = Action.OpenUrl.json; path = ../../../../samples/v1.0/Elements/Action.OpenUrl.json; sourceTree = "<group>"; };
->>>>>>> e7efb43f
 		6B7B1A9920C21CA800260731 /* SportingEvent.json */ = {isa = PBXFileReference; fileEncoding = 4; lastKnownFileType = text.json; name = SportingEvent.json; path = ../../../../samples/v1.0/Scenarios/SportingEvent.json; sourceTree = "<group>"; };
 		6B7B1A9A20C21CA900260731 /* NotificationCard.json */ = {isa = PBXFileReference; fileEncoding = 4; lastKnownFileType = text.json; name = NotificationCard.json; path = ../../../../samples/v1.0/Scenarios/NotificationCard.json; sourceTree = "<group>"; };
 		6BF339D420A665E600DA5973 /* CustomTextBlockRenderer.mm */ = {isa = PBXFileReference; fileEncoding = 4; lastKnownFileType = sourcecode.cpp.objcpp; path = CustomTextBlockRenderer.mm; sourceTree = "<group>"; };
@@ -345,23 +335,18 @@
 		F4D33E341F045B6E00941E44 /* Jsons */ = {
 			isa = PBXGroup;
 			children = (
-<<<<<<< HEAD
+			        6B268FE420CEF89100D99C1B /* Action.OpenUrl.json */,
+				6B268FE220CEF19400D99C1B /* Action.Scrolling.json */,
 				30860BC020C9B5C9009F9D99 /* ColumnSet_Container.VerticalStretch.json */,
 				30860BBE20C9B5C8009F9D99 /* ColumnSet.FactSet.VerticalStretch.json */,
 				30860BB620C9B5C7009F9D99 /* ColumnSet.Image.VerticalStretch.json */,
 				30860BBB20C9B5C8009F9D99 /* ColumnSet.ImageSet.VerticalStretch.json */,
-				30860BB820C9B5C8009F9D99 /* ColumnSet.ImplicitColumnType.json */,
 				30860BB720C9B5C8009F9D99 /* ColumnSet.Input.ChoiceSet.VerticalStretch.json */,
 				30860BBD20C9B5C8009F9D99 /* ColumnSet.Input.Date.VerticalStretch.json */,
 				30860BBA20C9B5C8009F9D99 /* ColumnSet.Input.Number.VerticalStretch.json */,
 				30860BBF20C9B5C9009F9D99 /* ColumnSet.Input.Text.VerticalStretch.json */,
 				30860BC120C9B5C9009F9D99 /* ColumnSet.Input.Time.VerticalStretch.json */,
 				30860BBC20C9B5C8009F9D99 /* ColumnSet.Input.Toggle.VerticalStretch.json */,
-				30860BB920C9B5C8009F9D99 /* ColumnSet.VerticalStretch.json */,
-=======
-				6B268FE420CEF89100D99C1B /* Action.OpenUrl.json */,
-				6B268FE220CEF19400D99C1B /* Action.Scrolling.json */,
->>>>>>> e7efb43f
 				6B7B1A9A20C21CA900260731 /* NotificationCard.json */,
 				6B7B1A9920C21CA800260731 /* SportingEvent.json */,
 				F4F44BA6204CF97100A2F24C /* CustomParsingTestUsingProgressBar.json */,
