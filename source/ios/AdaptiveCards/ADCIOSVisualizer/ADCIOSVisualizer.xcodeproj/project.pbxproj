// !$*UTF8*$!
{
	archiveVersion = 1;
	classes = {
	};
	objectVersion = 46;
	objects = {

/* Begin PBXBuildFile section */
		F4071C831FD63D5400AF4FEA /* Solitaire.json in Resources */ = {isa = PBXBuildFile; fileRef = F4071C821FD63D5300AF4FEA /* Solitaire.json */; };
		F423C0771EE1FB6100905679 /* main.m in Sources */ = {isa = PBXBuildFile; fileRef = F423C0761EE1FB6100905679 /* main.m */; };
		F423C07A1EE1FB6100905679 /* AppDelegate.m in Sources */ = {isa = PBXBuildFile; fileRef = F423C0791EE1FB6100905679 /* AppDelegate.m */; };
		F423C07D1EE1FB6100905679 /* ViewController.m in Sources */ = {isa = PBXBuildFile; fileRef = F423C07C1EE1FB6100905679 /* ViewController.m */; };
		F423C0801EE1FB6100905679 /* Main.storyboard in Resources */ = {isa = PBXBuildFile; fileRef = F423C07E1EE1FB6100905679 /* Main.storyboard */; };
		F423C0831EE1FB6100905679 /* ADCIOSVisualizer.xcdatamodeld in Sources */ = {isa = PBXBuildFile; fileRef = F423C0811EE1FB6100905679 /* ADCIOSVisualizer.xcdatamodeld */; };
		F423C0851EE1FB6100905679 /* Assets.xcassets in Resources */ = {isa = PBXBuildFile; fileRef = F423C0841EE1FB6100905679 /* Assets.xcassets */; };
		F423C0881EE1FB6100905679 /* LaunchScreen.storyboard in Resources */ = {isa = PBXBuildFile; fileRef = F423C0861EE1FB6100905679 /* LaunchScreen.storyboard */; };
		F423C0931EE1FB6100905679 /* ADCIOSVisualizerTests.m in Sources */ = {isa = PBXBuildFile; fileRef = F423C0921EE1FB6100905679 /* ADCIOSVisualizerTests.m */; };
		F423C09E1EE1FB6100905679 /* ADCIOSVisualizerUITests.m in Sources */ = {isa = PBXBuildFile; fileRef = F423C09D1EE1FB6100905679 /* ADCIOSVisualizerUITests.m */; };
		F4933CC21F79852C00F6EBFD /* Action.OpenUrl.json in Resources */ = {isa = PBXBuildFile; fileRef = F4933C951F79852C00F6EBFD /* Action.OpenUrl.json */; };
		F4933CC31F79852C00F6EBFD /* Action.ShowCard.json in Resources */ = {isa = PBXBuildFile; fileRef = F4933C961F79852C00F6EBFD /* Action.ShowCard.json */; };
		F4933CC41F79852C00F6EBFD /* Action.ShowCard.Style.json in Resources */ = {isa = PBXBuildFile; fileRef = F4933C971F79852C00F6EBFD /* Action.ShowCard.Style.json */; };
		F4933CC51F79852C00F6EBFD /* Action.Submit.json in Resources */ = {isa = PBXBuildFile; fileRef = F4933C981F79852C00F6EBFD /* Action.Submit.json */; };
		F4933CC61F79852C00F6EBFD /* Column.SelectAction.json in Resources */ = {isa = PBXBuildFile; fileRef = F4933C991F79852C00F6EBFD /* Column.SelectAction.json */; };
		F4933CC71F79852C00F6EBFD /* Column.Spacing.json in Resources */ = {isa = PBXBuildFile; fileRef = F4933C9A1F79852C00F6EBFD /* Column.Spacing.json */; };
		F4933CC81F79852C00F6EBFD /* Column.Style.json in Resources */ = {isa = PBXBuildFile; fileRef = F4933C9B1F79852C00F6EBFD /* Column.Style.json */; };
		F4933CC91F79852C00F6EBFD /* Column.Width.json in Resources */ = {isa = PBXBuildFile; fileRef = F4933C9C1F79852C00F6EBFD /* Column.Width.json */; };
		F4933CCD1F79852C00F6EBFD /* ColumnSet.Spacing.json in Resources */ = {isa = PBXBuildFile; fileRef = F4933CA01F79852C00F6EBFD /* ColumnSet.Spacing.json */; };
		F4933CCF1F79852C00F6EBFD /* Container.SelectAction.json in Resources */ = {isa = PBXBuildFile; fileRef = F4933CA21F79852C00F6EBFD /* Container.SelectAction.json */; };
		F4933CD11F79852C00F6EBFD /* Container.Spacing.json in Resources */ = {isa = PBXBuildFile; fileRef = F4933CA41F79852C00F6EBFD /* Container.Spacing.json */; };
		F4933CD31F79852C00F6EBFD /* FactSet.json in Resources */ = {isa = PBXBuildFile; fileRef = F4933CA61F79852C00F6EBFD /* FactSet.json */; };
		F4933CD41F79852C00F6EBFD /* Image.HorizontalAlignment.json in Resources */ = {isa = PBXBuildFile; fileRef = F4933CA71F79852C00F6EBFD /* Image.HorizontalAlignment.json */; };
		F4933CD51F79852C00F6EBFD /* Image.SelectAction.json in Resources */ = {isa = PBXBuildFile; fileRef = F4933CA81F79852C00F6EBFD /* Image.SelectAction.json */; };
		F4933CD61F79852C00F6EBFD /* Image.Size.json in Resources */ = {isa = PBXBuildFile; fileRef = F4933CA91F79852C00F6EBFD /* Image.Size.json */; };
		F4933CD71F79852C00F6EBFD /* Image.Spacing.json in Resources */ = {isa = PBXBuildFile; fileRef = F4933CAA1F79852C00F6EBFD /* Image.Spacing.json */; };
		F4933CD81F79852C00F6EBFD /* Image.Style.json in Resources */ = {isa = PBXBuildFile; fileRef = F4933CAB1F79852C00F6EBFD /* Image.Style.json */; };
		F4933CDA1F79852C00F6EBFD /* ImageSet.ImageSize.json in Resources */ = {isa = PBXBuildFile; fileRef = F4933CAD1F79852C00F6EBFD /* ImageSet.ImageSize.json */; };
		F4933CDB1F79852C00F6EBFD /* ImageSet.json in Resources */ = {isa = PBXBuildFile; fileRef = F4933CAE1F79852C00F6EBFD /* ImageSet.json */; };
		F4933CDC1F79852C00F6EBFD /* Input.ChoiceSet.json in Resources */ = {isa = PBXBuildFile; fileRef = F4933CAF1F79852C00F6EBFD /* Input.ChoiceSet.json */; };
		F4933CDD1F79852C00F6EBFD /* Input.Date.json in Resources */ = {isa = PBXBuildFile; fileRef = F4933CB01F79852C00F6EBFD /* Input.Date.json */; };
		F4933CDE1F79852C00F6EBFD /* Input.Number.json in Resources */ = {isa = PBXBuildFile; fileRef = F4933CB11F79852C00F6EBFD /* Input.Number.json */; };
		F4933CDF1F79852C00F6EBFD /* Input.Text.json in Resources */ = {isa = PBXBuildFile; fileRef = F4933CB21F79852C00F6EBFD /* Input.Text.json */; };
		F4933CE01F79852C00F6EBFD /* Input.Text.Style.json in Resources */ = {isa = PBXBuildFile; fileRef = F4933CB31F79852C00F6EBFD /* Input.Text.Style.json */; };
		F4933CE11F79852C00F6EBFD /* Input.Time.json in Resources */ = {isa = PBXBuildFile; fileRef = F4933CB41F79852C00F6EBFD /* Input.Time.json */; };
		F4933CE21F79852C00F6EBFD /* Input.Toggle.json in Resources */ = {isa = PBXBuildFile; fileRef = F4933CB51F79852C00F6EBFD /* Input.Toggle.json */; };
		F4933CE31F79852C00F6EBFD /* Stylesheet.json in Resources */ = {isa = PBXBuildFile; fileRef = F4933CB61F79852C00F6EBFD /* Stylesheet.json */; };
		F4933CE41F79852C00F6EBFD /* TextBlock.Color.json in Resources */ = {isa = PBXBuildFile; fileRef = F4933CB71F79852C00F6EBFD /* TextBlock.Color.json */; };
		F4933CE51F79852C00F6EBFD /* TextBlock.DateTimeFormatting.json in Resources */ = {isa = PBXBuildFile; fileRef = F4933CB81F79852C00F6EBFD /* TextBlock.DateTimeFormatting.json */; };
		F4933CE61F79852C00F6EBFD /* TextBlock.HorizontalAlignment.json in Resources */ = {isa = PBXBuildFile; fileRef = F4933CB91F79852C00F6EBFD /* TextBlock.HorizontalAlignment.json */; };
		F4933CE71F79852C00F6EBFD /* TextBlock.IsSubtle.json in Resources */ = {isa = PBXBuildFile; fileRef = F4933CBA1F79852C00F6EBFD /* TextBlock.IsSubtle.json */; };
		F4933CE81F79852C00F6EBFD /* TextBlock.Markdown.json in Resources */ = {isa = PBXBuildFile; fileRef = F4933CBB1F79852C00F6EBFD /* TextBlock.Markdown.json */; };
		F4933CE91F79852C00F6EBFD /* TextBlock.MaxLines.json in Resources */ = {isa = PBXBuildFile; fileRef = F4933CBC1F79852C00F6EBFD /* TextBlock.MaxLines.json */; };
		F4933CEA1F79852C00F6EBFD /* TextBlock.Size.json in Resources */ = {isa = PBXBuildFile; fileRef = F4933CBD1F79852C00F6EBFD /* TextBlock.Size.json */; };
		F4933CEB1F79852C00F6EBFD /* TextBlock.Spacing.json in Resources */ = {isa = PBXBuildFile; fileRef = F4933CBE1F79852C00F6EBFD /* TextBlock.Spacing.json */; };
		F4933CED1F79852C00F6EBFD /* TextBlock.Weight.json in Resources */ = {isa = PBXBuildFile; fileRef = F4933CC01F79852C00F6EBFD /* TextBlock.Weight.json */; };
		F4933CEE1F79852C00F6EBFD /* TextBlock.Wrap.json in Resources */ = {isa = PBXBuildFile; fileRef = F4933CC11F79852C00F6EBFD /* TextBlock.Wrap.json */; };
		F4933CFC1F79853B00F6EBFD /* ActivityUpdate.json in Resources */ = {isa = PBXBuildFile; fileRef = F4933CEF1F79853B00F6EBFD /* ActivityUpdate.json */; };
		F4933CFD1F79853B00F6EBFD /* CalendarReminder.json in Resources */ = {isa = PBXBuildFile; fileRef = F4933CF01F79853B00F6EBFD /* CalendarReminder.json */; };
		F4933CFE1F79853B00F6EBFD /* FlightItinerary.json in Resources */ = {isa = PBXBuildFile; fileRef = F4933CF11F79853B00F6EBFD /* FlightItinerary.json */; };
		F4933CFF1F79853B00F6EBFD /* FlightUpdate.json in Resources */ = {isa = PBXBuildFile; fileRef = F4933CF21F79853B00F6EBFD /* FlightUpdate.json */; };
		F4933D001F79853B00F6EBFD /* FoodOrder.json in Resources */ = {isa = PBXBuildFile; fileRef = F4933CF31F79853B00F6EBFD /* FoodOrder.json */; };
		F4933D011F79853B00F6EBFD /* ImageGallery.json in Resources */ = {isa = PBXBuildFile; fileRef = F4933CF41F79853B00F6EBFD /* ImageGallery.json */; };
		F4933D021F79853B00F6EBFD /* InputForm.json in Resources */ = {isa = PBXBuildFile; fileRef = F4933CF51F79853B00F6EBFD /* InputForm.json */; };
		F4933D031F79853B00F6EBFD /* Inputs.json in Resources */ = {isa = PBXBuildFile; fileRef = F4933CF61F79853B00F6EBFD /* Inputs.json */; };
		F4933D041F79853B00F6EBFD /* Restaurant.json in Resources */ = {isa = PBXBuildFile; fileRef = F4933CF71F79853B00F6EBFD /* Restaurant.json */; };
		F4933D051F79853B00F6EBFD /* SportsGameUpdate.json in Resources */ = {isa = PBXBuildFile; fileRef = F4933CF81F79853B00F6EBFD /* SportsGameUpdate.json */; };
		F4933D061F79853B00F6EBFD /* StockUpdate.json in Resources */ = {isa = PBXBuildFile; fileRef = F4933CF91F79853B00F6EBFD /* StockUpdate.json */; };
		F4933D071F79853B00F6EBFD /* WeatherCompact.json in Resources */ = {isa = PBXBuildFile; fileRef = F4933CFA1F79853B00F6EBFD /* WeatherCompact.json */; };
		F4933D081F79853B00F6EBFD /* WeatherLarge.json in Resources */ = {isa = PBXBuildFile; fileRef = F4933CFB1F79853B00F6EBFD /* WeatherLarge.json */; };
		F49CECC01F62412E00D7FB55 /* AdaptiveCards.framework in Frameworks */ = {isa = PBXBuildFile; fileRef = F49CECBF1F62412E00D7FB55 /* AdaptiveCards.framework */; };
		F49CECC11F62412E00D7FB55 /* AdaptiveCards.framework in Embed Frameworks */ = {isa = PBXBuildFile; fileRef = F49CECBF1F62412E00D7FB55 /* AdaptiveCards.framework */; settings = {ATTRIBUTES = (CodeSignOnCopy, RemoveHeadersOnCopy, ); }; };
		F4D33E861F04705800941E44 /* ACVTableViewController.m in Sources */ = {isa = PBXBuildFile; fileRef = F4D33E851F04705800941E44 /* ACVTableViewController.m */; };
		F4D402161F7DB0BF00D0356B /* sample.json in Resources */ = {isa = PBXBuildFile; fileRef = F4D402151F7DB0BF00D0356B /* sample.json */; };
		F4F255721F993CD200A80D39 /* CustomActionOpenURLRenderer.mm in Sources */ = {isa = PBXBuildFile; fileRef = F4F255711F993CD200A80D39 /* CustomActionOpenURLRenderer.mm */; };
		F4F4484A203FA48700A2F24C /* Container.Style-FixBugs.json in Resources */ = {isa = PBXBuildFile; fileRef = F4F44849203FA48600A2F24C /* Container.Style-FixBugs.json */; };
<<<<<<< HEAD
		F4F44B852048CDB300A2F24C /* AdditionalProperty.json in Resources */ = {isa = PBXBuildFile; fileRef = F4F44B842048CDB300A2F24C /* AdditionalProperty.json */; };
=======
		F4F44B75203FE73D00A2F24C /* CustomInputNumberRenderer.mm in Sources */ = {isa = PBXBuildFile; fileRef = F4F44B73203FE73D00A2F24C /* CustomInputNumberRenderer.mm */; };
		F4F44B8320478E1100A2F24C /* DateTimeTestTranslation.json in Resources */ = {isa = PBXBuildFile; fileRef = F4F44B8220478E1100A2F24C /* DateTimeTestTranslation.json */; };
>>>>>>> 177371cd
/* End PBXBuildFile section */

/* Begin PBXContainerItemProxy section */
		F423C08F1EE1FB6100905679 /* PBXContainerItemProxy */ = {
			isa = PBXContainerItemProxy;
			containerPortal = F423C06A1EE1FB6100905679 /* Project object */;
			proxyType = 1;
			remoteGlobalIDString = F423C0711EE1FB6100905679;
			remoteInfo = ADCIOSVisualizer;
		};
		F423C09A1EE1FB6100905679 /* PBXContainerItemProxy */ = {
			isa = PBXContainerItemProxy;
			containerPortal = F423C06A1EE1FB6100905679 /* Project object */;
			proxyType = 1;
			remoteGlobalIDString = F423C0711EE1FB6100905679;
			remoteInfo = ADCIOSVisualizer;
		};
/* End PBXContainerItemProxy section */

/* Begin PBXCopyFilesBuildPhase section */
		F423C0D51EE1FE3A00905679 /* Embed Frameworks */ = {
			isa = PBXCopyFilesBuildPhase;
			buildActionMask = 2147483647;
			dstPath = "";
			dstSubfolderSpec = 10;
			files = (
				F49CECC11F62412E00D7FB55 /* AdaptiveCards.framework in Embed Frameworks */,
			);
			name = "Embed Frameworks";
			runOnlyForDeploymentPostprocessing = 0;
		};
/* End PBXCopyFilesBuildPhase section */

/* Begin PBXFileReference section */
		F4071C821FD63D5300AF4FEA /* Solitaire.json */ = {isa = PBXFileReference; fileEncoding = 4; lastKnownFileType = text.json; name = Solitaire.json; path = ../../../../samples/v1.0/Scenarios/Solitaire.json; sourceTree = "<group>"; };
		F423C0721EE1FB6100905679 /* ADCIOSVisualizer.app */ = {isa = PBXFileReference; explicitFileType = wrapper.application; includeInIndex = 0; path = ADCIOSVisualizer.app; sourceTree = BUILT_PRODUCTS_DIR; };
		F423C0761EE1FB6100905679 /* main.m */ = {isa = PBXFileReference; lastKnownFileType = sourcecode.c.objc; path = main.m; sourceTree = "<group>"; };
		F423C0781EE1FB6100905679 /* AppDelegate.h */ = {isa = PBXFileReference; lastKnownFileType = sourcecode.c.h; path = AppDelegate.h; sourceTree = "<group>"; };
		F423C0791EE1FB6100905679 /* AppDelegate.m */ = {isa = PBXFileReference; lastKnownFileType = sourcecode.c.objc; path = AppDelegate.m; sourceTree = "<group>"; };
		F423C07B1EE1FB6100905679 /* ViewController.h */ = {isa = PBXFileReference; lastKnownFileType = sourcecode.c.h; path = ViewController.h; sourceTree = "<group>"; };
		F423C07C1EE1FB6100905679 /* ViewController.m */ = {isa = PBXFileReference; lastKnownFileType = sourcecode.c.objc; path = ViewController.m; sourceTree = "<group>"; };
		F423C07F1EE1FB6100905679 /* Base */ = {isa = PBXFileReference; lastKnownFileType = file.storyboard; name = Base; path = Base.lproj/Main.storyboard; sourceTree = "<group>"; };
		F423C0821EE1FB6100905679 /* ADCIOSVisualizer.xcdatamodel */ = {isa = PBXFileReference; lastKnownFileType = wrapper.xcdatamodel; path = ADCIOSVisualizer.xcdatamodel; sourceTree = "<group>"; };
		F423C0841EE1FB6100905679 /* Assets.xcassets */ = {isa = PBXFileReference; lastKnownFileType = folder.assetcatalog; path = Assets.xcassets; sourceTree = "<group>"; };
		F423C0871EE1FB6100905679 /* Base */ = {isa = PBXFileReference; lastKnownFileType = file.storyboard; name = Base; path = Base.lproj/LaunchScreen.storyboard; sourceTree = "<group>"; };
		F423C0891EE1FB6100905679 /* Info.plist */ = {isa = PBXFileReference; lastKnownFileType = text.plist.xml; path = Info.plist; sourceTree = "<group>"; };
		F423C08E1EE1FB6100905679 /* ADCIOSVisualizerTests.xctest */ = {isa = PBXFileReference; explicitFileType = wrapper.cfbundle; includeInIndex = 0; path = ADCIOSVisualizerTests.xctest; sourceTree = BUILT_PRODUCTS_DIR; };
		F423C0921EE1FB6100905679 /* ADCIOSVisualizerTests.m */ = {isa = PBXFileReference; lastKnownFileType = sourcecode.c.objc; path = ADCIOSVisualizerTests.m; sourceTree = "<group>"; };
		F423C0941EE1FB6100905679 /* Info.plist */ = {isa = PBXFileReference; lastKnownFileType = text.plist.xml; path = Info.plist; sourceTree = "<group>"; };
		F423C0991EE1FB6100905679 /* ADCIOSVisualizerUITests.xctest */ = {isa = PBXFileReference; explicitFileType = wrapper.cfbundle; includeInIndex = 0; path = ADCIOSVisualizerUITests.xctest; sourceTree = BUILT_PRODUCTS_DIR; };
		F423C09D1EE1FB6100905679 /* ADCIOSVisualizerUITests.m */ = {isa = PBXFileReference; lastKnownFileType = sourcecode.c.objc; path = ADCIOSVisualizerUITests.m; sourceTree = "<group>"; };
		F423C09F1EE1FB6100905679 /* Info.plist */ = {isa = PBXFileReference; lastKnownFileType = text.plist.xml; path = Info.plist; sourceTree = "<group>"; };
		F4933C951F79852C00F6EBFD /* Action.OpenUrl.json */ = {isa = PBXFileReference; fileEncoding = 4; lastKnownFileType = text.json; name = Action.OpenUrl.json; path = ../../../../samples/v1.0/Elements/Action.OpenUrl.json; sourceTree = "<group>"; };
		F4933C961F79852C00F6EBFD /* Action.ShowCard.json */ = {isa = PBXFileReference; fileEncoding = 4; lastKnownFileType = text.json; name = Action.ShowCard.json; path = ../../../../samples/v1.0/Elements/Action.ShowCard.json; sourceTree = "<group>"; };
		F4933C971F79852C00F6EBFD /* Action.ShowCard.Style.json */ = {isa = PBXFileReference; fileEncoding = 4; lastKnownFileType = text.json; name = Action.ShowCard.Style.json; path = ../../../../samples/v1.0/Elements/Action.ShowCard.Style.json; sourceTree = "<group>"; };
		F4933C981F79852C00F6EBFD /* Action.Submit.json */ = {isa = PBXFileReference; fileEncoding = 4; lastKnownFileType = text.json; name = Action.Submit.json; path = ../../../../samples/v1.0/Elements/Action.Submit.json; sourceTree = "<group>"; };
		F4933C991F79852C00F6EBFD /* Column.SelectAction.json */ = {isa = PBXFileReference; fileEncoding = 4; lastKnownFileType = text.json; name = Column.SelectAction.json; path = ../../../../samples/v1.0/Elements/Column.SelectAction.json; sourceTree = "<group>"; };
		F4933C9A1F79852C00F6EBFD /* Column.Spacing.json */ = {isa = PBXFileReference; fileEncoding = 4; lastKnownFileType = text.json; name = Column.Spacing.json; path = ../../../../samples/v1.0/Elements/Column.Spacing.json; sourceTree = "<group>"; };
		F4933C9B1F79852C00F6EBFD /* Column.Style.json */ = {isa = PBXFileReference; fileEncoding = 4; lastKnownFileType = text.json; name = Column.Style.json; path = ../../../../samples/v1.0/Elements/Column.Style.json; sourceTree = "<group>"; };
		F4933C9C1F79852C00F6EBFD /* Column.Width.json */ = {isa = PBXFileReference; fileEncoding = 4; lastKnownFileType = text.json; name = Column.Width.json; path = ../../../../samples/v1.0/Elements/Column.Width.json; sourceTree = "<group>"; };
		F4933CA01F79852C00F6EBFD /* ColumnSet.Spacing.json */ = {isa = PBXFileReference; fileEncoding = 4; lastKnownFileType = text.json; name = ColumnSet.Spacing.json; path = ../../../../samples/v1.0/Elements/ColumnSet.Spacing.json; sourceTree = "<group>"; };
		F4933CA21F79852C00F6EBFD /* Container.SelectAction.json */ = {isa = PBXFileReference; fileEncoding = 4; lastKnownFileType = text.json; name = Container.SelectAction.json; path = ../../../../samples/v1.0/Elements/Container.SelectAction.json; sourceTree = "<group>"; };
		F4933CA41F79852C00F6EBFD /* Container.Spacing.json */ = {isa = PBXFileReference; fileEncoding = 4; lastKnownFileType = text.json; name = Container.Spacing.json; path = ../../../../samples/v1.0/Elements/Container.Spacing.json; sourceTree = "<group>"; };
		F4933CA61F79852C00F6EBFD /* FactSet.json */ = {isa = PBXFileReference; fileEncoding = 4; lastKnownFileType = text.json; name = FactSet.json; path = ../../../../samples/v1.0/Elements/FactSet.json; sourceTree = "<group>"; };
		F4933CA71F79852C00F6EBFD /* Image.HorizontalAlignment.json */ = {isa = PBXFileReference; fileEncoding = 4; lastKnownFileType = text.json; name = Image.HorizontalAlignment.json; path = ../../../../samples/v1.0/Elements/Image.HorizontalAlignment.json; sourceTree = "<group>"; };
		F4933CA81F79852C00F6EBFD /* Image.SelectAction.json */ = {isa = PBXFileReference; fileEncoding = 4; lastKnownFileType = text.json; name = Image.SelectAction.json; path = ../../../../samples/v1.0/Elements/Image.SelectAction.json; sourceTree = "<group>"; };
		F4933CA91F79852C00F6EBFD /* Image.Size.json */ = {isa = PBXFileReference; fileEncoding = 4; lastKnownFileType = text.json; name = Image.Size.json; path = ../../../../samples/v1.0/Elements/Image.Size.json; sourceTree = "<group>"; };
		F4933CAA1F79852C00F6EBFD /* Image.Spacing.json */ = {isa = PBXFileReference; fileEncoding = 4; lastKnownFileType = text.json; name = Image.Spacing.json; path = ../../../../samples/v1.0/Elements/Image.Spacing.json; sourceTree = "<group>"; };
		F4933CAB1F79852C00F6EBFD /* Image.Style.json */ = {isa = PBXFileReference; fileEncoding = 4; lastKnownFileType = text.json; name = Image.Style.json; path = ../../../../samples/v1.0/Elements/Image.Style.json; sourceTree = "<group>"; };
		F4933CAD1F79852C00F6EBFD /* ImageSet.ImageSize.json */ = {isa = PBXFileReference; fileEncoding = 4; lastKnownFileType = text.json; name = ImageSet.ImageSize.json; path = ../../../../samples/v1.0/Elements/ImageSet.ImageSize.json; sourceTree = "<group>"; };
		F4933CAE1F79852C00F6EBFD /* ImageSet.json */ = {isa = PBXFileReference; fileEncoding = 4; lastKnownFileType = text.json; name = ImageSet.json; path = ../../../../samples/v1.0/Elements/ImageSet.json; sourceTree = "<group>"; };
		F4933CAF1F79852C00F6EBFD /* Input.ChoiceSet.json */ = {isa = PBXFileReference; fileEncoding = 4; lastKnownFileType = text.json; name = Input.ChoiceSet.json; path = ../../../../samples/v1.0/Elements/Input.ChoiceSet.json; sourceTree = "<group>"; };
		F4933CB01F79852C00F6EBFD /* Input.Date.json */ = {isa = PBXFileReference; fileEncoding = 4; lastKnownFileType = text.json; name = Input.Date.json; path = ../../../../samples/v1.0/Elements/Input.Date.json; sourceTree = "<group>"; };
		F4933CB11F79852C00F6EBFD /* Input.Number.json */ = {isa = PBXFileReference; fileEncoding = 4; lastKnownFileType = text.json; name = Input.Number.json; path = ../../../../samples/v1.0/Elements/Input.Number.json; sourceTree = "<group>"; };
		F4933CB21F79852C00F6EBFD /* Input.Text.json */ = {isa = PBXFileReference; fileEncoding = 4; lastKnownFileType = text.json; name = Input.Text.json; path = ../../../../samples/v1.0/Elements/Input.Text.json; sourceTree = "<group>"; };
		F4933CB31F79852C00F6EBFD /* Input.Text.Style.json */ = {isa = PBXFileReference; fileEncoding = 4; lastKnownFileType = text.json; name = Input.Text.Style.json; path = ../../../../samples/v1.0/Elements/Input.Text.Style.json; sourceTree = "<group>"; };
		F4933CB41F79852C00F6EBFD /* Input.Time.json */ = {isa = PBXFileReference; fileEncoding = 4; lastKnownFileType = text.json; name = Input.Time.json; path = ../../../../samples/v1.0/Elements/Input.Time.json; sourceTree = "<group>"; };
		F4933CB51F79852C00F6EBFD /* Input.Toggle.json */ = {isa = PBXFileReference; fileEncoding = 4; lastKnownFileType = text.json; name = Input.Toggle.json; path = ../../../../samples/v1.0/Elements/Input.Toggle.json; sourceTree = "<group>"; };
		F4933CB61F79852C00F6EBFD /* Stylesheet.json */ = {isa = PBXFileReference; fileEncoding = 4; lastKnownFileType = text.json; name = Stylesheet.json; path = ../../../../samples/v1.0/Elements/Stylesheet.json; sourceTree = "<group>"; };
		F4933CB71F79852C00F6EBFD /* TextBlock.Color.json */ = {isa = PBXFileReference; fileEncoding = 4; lastKnownFileType = text.json; name = TextBlock.Color.json; path = ../../../../samples/v1.0/Elements/TextBlock.Color.json; sourceTree = "<group>"; };
		F4933CB81F79852C00F6EBFD /* TextBlock.DateTimeFormatting.json */ = {isa = PBXFileReference; fileEncoding = 4; lastKnownFileType = text.json; name = TextBlock.DateTimeFormatting.json; path = ../../../../samples/v1.0/Elements/TextBlock.DateTimeFormatting.json; sourceTree = "<group>"; };
		F4933CB91F79852C00F6EBFD /* TextBlock.HorizontalAlignment.json */ = {isa = PBXFileReference; fileEncoding = 4; lastKnownFileType = text.json; name = TextBlock.HorizontalAlignment.json; path = ../../../../samples/v1.0/Elements/TextBlock.HorizontalAlignment.json; sourceTree = "<group>"; };
		F4933CBA1F79852C00F6EBFD /* TextBlock.IsSubtle.json */ = {isa = PBXFileReference; fileEncoding = 4; lastKnownFileType = text.json; name = TextBlock.IsSubtle.json; path = ../../../../samples/v1.0/Elements/TextBlock.IsSubtle.json; sourceTree = "<group>"; };
		F4933CBB1F79852C00F6EBFD /* TextBlock.Markdown.json */ = {isa = PBXFileReference; fileEncoding = 4; lastKnownFileType = text.json; name = TextBlock.Markdown.json; path = ../../../../samples/v1.0/Elements/TextBlock.Markdown.json; sourceTree = "<group>"; };
		F4933CBC1F79852C00F6EBFD /* TextBlock.MaxLines.json */ = {isa = PBXFileReference; fileEncoding = 4; lastKnownFileType = text.json; name = TextBlock.MaxLines.json; path = ../../../../samples/v1.0/Elements/TextBlock.MaxLines.json; sourceTree = "<group>"; };
		F4933CBD1F79852C00F6EBFD /* TextBlock.Size.json */ = {isa = PBXFileReference; fileEncoding = 4; lastKnownFileType = text.json; name = TextBlock.Size.json; path = ../../../../samples/v1.0/Elements/TextBlock.Size.json; sourceTree = "<group>"; };
		F4933CBE1F79852C00F6EBFD /* TextBlock.Spacing.json */ = {isa = PBXFileReference; fileEncoding = 4; lastKnownFileType = text.json; name = TextBlock.Spacing.json; path = ../../../../samples/v1.0/Elements/TextBlock.Spacing.json; sourceTree = "<group>"; };
		F4933CC01F79852C00F6EBFD /* TextBlock.Weight.json */ = {isa = PBXFileReference; fileEncoding = 4; lastKnownFileType = text.json; name = TextBlock.Weight.json; path = ../../../../samples/v1.0/Elements/TextBlock.Weight.json; sourceTree = "<group>"; };
		F4933CC11F79852C00F6EBFD /* TextBlock.Wrap.json */ = {isa = PBXFileReference; fileEncoding = 4; lastKnownFileType = text.json; name = TextBlock.Wrap.json; path = ../../../../samples/v1.0/Elements/TextBlock.Wrap.json; sourceTree = "<group>"; };
		F4933CEF1F79853B00F6EBFD /* ActivityUpdate.json */ = {isa = PBXFileReference; fileEncoding = 4; lastKnownFileType = text.json; name = ActivityUpdate.json; path = ../../../../samples/v1.0/Scenarios/ActivityUpdate.json; sourceTree = "<group>"; };
		F4933CF01F79853B00F6EBFD /* CalendarReminder.json */ = {isa = PBXFileReference; fileEncoding = 4; lastKnownFileType = text.json; name = CalendarReminder.json; path = ../../../../samples/v1.0/Scenarios/CalendarReminder.json; sourceTree = "<group>"; };
		F4933CF11F79853B00F6EBFD /* FlightItinerary.json */ = {isa = PBXFileReference; fileEncoding = 4; lastKnownFileType = text.json; name = FlightItinerary.json; path = ../../../../samples/v1.0/Scenarios/FlightItinerary.json; sourceTree = "<group>"; };
		F4933CF21F79853B00F6EBFD /* FlightUpdate.json */ = {isa = PBXFileReference; fileEncoding = 4; lastKnownFileType = text.json; name = FlightUpdate.json; path = ../../../../samples/v1.0/Scenarios/FlightUpdate.json; sourceTree = "<group>"; };
		F4933CF31F79853B00F6EBFD /* FoodOrder.json */ = {isa = PBXFileReference; fileEncoding = 4; lastKnownFileType = text.json; name = FoodOrder.json; path = ../../../../samples/v1.0/Scenarios/FoodOrder.json; sourceTree = "<group>"; };
		F4933CF41F79853B00F6EBFD /* ImageGallery.json */ = {isa = PBXFileReference; fileEncoding = 4; lastKnownFileType = text.json; name = ImageGallery.json; path = ../../../../samples/v1.0/Scenarios/ImageGallery.json; sourceTree = "<group>"; };
		F4933CF51F79853B00F6EBFD /* InputForm.json */ = {isa = PBXFileReference; fileEncoding = 4; lastKnownFileType = text.json; name = InputForm.json; path = ../../../../samples/v1.0/Scenarios/InputForm.json; sourceTree = "<group>"; };
		F4933CF61F79853B00F6EBFD /* Inputs.json */ = {isa = PBXFileReference; fileEncoding = 4; lastKnownFileType = text.json; name = Inputs.json; path = ../../../../samples/v1.0/Scenarios/Inputs.json; sourceTree = "<group>"; };
		F4933CF71F79853B00F6EBFD /* Restaurant.json */ = {isa = PBXFileReference; fileEncoding = 4; lastKnownFileType = text.json; name = Restaurant.json; path = ../../../../samples/v1.0/Scenarios/Restaurant.json; sourceTree = "<group>"; };
		F4933CF81F79853B00F6EBFD /* SportsGameUpdate.json */ = {isa = PBXFileReference; fileEncoding = 4; lastKnownFileType = text.json; name = SportsGameUpdate.json; path = ../../../../samples/v1.0/Scenarios/SportsGameUpdate.json; sourceTree = "<group>"; };
		F4933CF91F79853B00F6EBFD /* StockUpdate.json */ = {isa = PBXFileReference; fileEncoding = 4; lastKnownFileType = text.json; name = StockUpdate.json; path = ../../../../samples/v1.0/Scenarios/StockUpdate.json; sourceTree = "<group>"; };
		F4933CFA1F79853B00F6EBFD /* WeatherCompact.json */ = {isa = PBXFileReference; fileEncoding = 4; lastKnownFileType = text.json; name = WeatherCompact.json; path = ../../../../samples/v1.0/Scenarios/WeatherCompact.json; sourceTree = "<group>"; };
		F4933CFB1F79853B00F6EBFD /* WeatherLarge.json */ = {isa = PBXFileReference; fileEncoding = 4; lastKnownFileType = text.json; name = WeatherLarge.json; path = ../../../../samples/v1.0/Scenarios/WeatherLarge.json; sourceTree = "<group>"; };
		F49CECBF1F62412E00D7FB55 /* AdaptiveCards.framework */ = {isa = PBXFileReference; explicitFileType = wrapper.framework; path = AdaptiveCards.framework; sourceTree = BUILT_PRODUCTS_DIR; };
		F4D33E841F04705800941E44 /* ACVTableViewController.h */ = {isa = PBXFileReference; fileEncoding = 4; lastKnownFileType = sourcecode.c.h; path = ACVTableViewController.h; sourceTree = "<group>"; };
		F4D33E851F04705800941E44 /* ACVTableViewController.m */ = {isa = PBXFileReference; fileEncoding = 4; lastKnownFileType = sourcecode.c.objc; path = ACVTableViewController.m; sourceTree = "<group>"; };
		F4D402151F7DB0BF00D0356B /* sample.json */ = {isa = PBXFileReference; fileEncoding = 4; lastKnownFileType = text.json; name = sample.json; path = resources/sample.json; sourceTree = "<group>"; };
		F4F255711F993CD200A80D39 /* CustomActionOpenURLRenderer.mm */ = {isa = PBXFileReference; lastKnownFileType = sourcecode.cpp.objcpp; path = CustomActionOpenURLRenderer.mm; sourceTree = "<group>"; };
		F4F255731F9946B200A80D39 /* CustomActionOpenURLRenderer.h */ = {isa = PBXFileReference; fileEncoding = 4; lastKnownFileType = sourcecode.c.h; path = CustomActionOpenURLRenderer.h; sourceTree = "<group>"; };
		F4F44849203FA48600A2F24C /* Container.Style-FixBugs.json */ = {isa = PBXFileReference; fileEncoding = 4; lastKnownFileType = text.json; name = "Container.Style-FixBugs.json"; path = "../../../../samples/v1.0/Elements/Container.Style-FixBugs.json"; sourceTree = "<group>"; };
<<<<<<< HEAD
		F4F44B842048CDB300A2F24C /* AdditionalProperty.json */ = {isa = PBXFileReference; fileEncoding = 4; lastKnownFileType = text.json; name = AdditionalProperty.json; path = ../../../../samples/Tests/AdditionalProperty.json; sourceTree = "<group>"; };
=======
		F4F44B73203FE73D00A2F24C /* CustomInputNumberRenderer.mm */ = {isa = PBXFileReference; fileEncoding = 4; lastKnownFileType = sourcecode.cpp.objcpp; path = CustomInputNumberRenderer.mm; sourceTree = "<group>"; };
		F4F44B74203FE73D00A2F24C /* CustomInputNumberRenderer.h */ = {isa = PBXFileReference; fileEncoding = 4; lastKnownFileType = sourcecode.c.h; path = CustomInputNumberRenderer.h; sourceTree = "<group>"; };
		F4F44B8220478E1100A2F24C /* DateTimeTestTranslation.json */ = {isa = PBXFileReference; fileEncoding = 4; lastKnownFileType = text.json; name = DateTimeTestTranslation.json; path = ../../../../samples/Tests/DateTimeTestTranslation.json; sourceTree = "<group>"; };
>>>>>>> 177371cd
/* End PBXFileReference section */

/* Begin PBXFrameworksBuildPhase section */
		F423C06F1EE1FB6100905679 /* Frameworks */ = {
			isa = PBXFrameworksBuildPhase;
			buildActionMask = 2147483647;
			files = (
				F49CECC01F62412E00D7FB55 /* AdaptiveCards.framework in Frameworks */,
			);
			runOnlyForDeploymentPostprocessing = 0;
		};
		F423C08B1EE1FB6100905679 /* Frameworks */ = {
			isa = PBXFrameworksBuildPhase;
			buildActionMask = 2147483647;
			files = (
			);
			runOnlyForDeploymentPostprocessing = 0;
		};
		F423C0961EE1FB6100905679 /* Frameworks */ = {
			isa = PBXFrameworksBuildPhase;
			buildActionMask = 2147483647;
			files = (
			);
			runOnlyForDeploymentPostprocessing = 0;
		};
/* End PBXFrameworksBuildPhase section */

/* Begin PBXGroup section */
		F423C0691EE1FB6100905679 = {
			isa = PBXGroup;
			children = (
				F49CECBF1F62412E00D7FB55 /* AdaptiveCards.framework */,
				F4D33E341F045B6E00941E44 /* Jsons */,
				F423C0741EE1FB6100905679 /* ADCIOSVisualizer */,
				F423C0911EE1FB6100905679 /* ADCIOSVisualizerTests */,
				F423C09C1EE1FB6100905679 /* ADCIOSVisualizerUITests */,
				F423C0731EE1FB6100905679 /* Products */,
			);
			sourceTree = "<group>";
		};
		F423C0731EE1FB6100905679 /* Products */ = {
			isa = PBXGroup;
			children = (
				F423C0721EE1FB6100905679 /* ADCIOSVisualizer.app */,
				F423C08E1EE1FB6100905679 /* ADCIOSVisualizerTests.xctest */,
				F423C0991EE1FB6100905679 /* ADCIOSVisualizerUITests.xctest */,
			);
			name = Products;
			sourceTree = "<group>";
		};
		F423C0741EE1FB6100905679 /* ADCIOSVisualizer */ = {
			isa = PBXGroup;
			children = (
				F4F44B74203FE73D00A2F24C /* CustomInputNumberRenderer.h */,
				F4F44B73203FE73D00A2F24C /* CustomInputNumberRenderer.mm */,
				F4F255731F9946B200A80D39 /* CustomActionOpenURLRenderer.h */,
				F4F255711F993CD200A80D39 /* CustomActionOpenURLRenderer.mm */,
				F4D33E841F04705800941E44 /* ACVTableViewController.h */,
				F4D33E851F04705800941E44 /* ACVTableViewController.m */,
				F423C0781EE1FB6100905679 /* AppDelegate.h */,
				F423C0791EE1FB6100905679 /* AppDelegate.m */,
				F423C07B1EE1FB6100905679 /* ViewController.h */,
				F423C07C1EE1FB6100905679 /* ViewController.m */,
				F423C07E1EE1FB6100905679 /* Main.storyboard */,
				F423C0841EE1FB6100905679 /* Assets.xcassets */,
				F423C0861EE1FB6100905679 /* LaunchScreen.storyboard */,
				F423C0891EE1FB6100905679 /* Info.plist */,
				F423C0811EE1FB6100905679 /* ADCIOSVisualizer.xcdatamodeld */,
				F423C0751EE1FB6100905679 /* Supporting Files */,
			);
			path = ADCIOSVisualizer;
			sourceTree = "<group>";
		};
		F423C0751EE1FB6100905679 /* Supporting Files */ = {
			isa = PBXGroup;
			children = (
				F423C0761EE1FB6100905679 /* main.m */,
			);
			name = "Supporting Files";
			sourceTree = "<group>";
		};
		F423C0911EE1FB6100905679 /* ADCIOSVisualizerTests */ = {
			isa = PBXGroup;
			children = (
				F423C0921EE1FB6100905679 /* ADCIOSVisualizerTests.m */,
				F423C0941EE1FB6100905679 /* Info.plist */,
			);
			path = ADCIOSVisualizerTests;
			sourceTree = "<group>";
		};
		F423C09C1EE1FB6100905679 /* ADCIOSVisualizerUITests */ = {
			isa = PBXGroup;
			children = (
				F423C09D1EE1FB6100905679 /* ADCIOSVisualizerUITests.m */,
				F423C09F1EE1FB6100905679 /* Info.plist */,
			);
			path = ADCIOSVisualizerUITests;
			sourceTree = "<group>";
		};
		F4D33E341F045B6E00941E44 /* Jsons */ = {
			isa = PBXGroup;
			children = (
<<<<<<< HEAD
				F4F44B842048CDB300A2F24C /* AdditionalProperty.json */,
=======
				F4F44B8220478E1100A2F24C /* DateTimeTestTranslation.json */,
>>>>>>> 177371cd
				F4F44849203FA48600A2F24C /* Container.Style-FixBugs.json */,
				F4071C821FD63D5300AF4FEA /* Solitaire.json */,
				F4D402151F7DB0BF00D0356B /* sample.json */,
				F4933CEF1F79853B00F6EBFD /* ActivityUpdate.json */,
				F4933CF01F79853B00F6EBFD /* CalendarReminder.json */,
				F4933CF11F79853B00F6EBFD /* FlightItinerary.json */,
				F4933CF21F79853B00F6EBFD /* FlightUpdate.json */,
				F4933CF31F79853B00F6EBFD /* FoodOrder.json */,
				F4933CF41F79853B00F6EBFD /* ImageGallery.json */,
				F4933CF51F79853B00F6EBFD /* InputForm.json */,
				F4933CF61F79853B00F6EBFD /* Inputs.json */,
				F4933CF71F79853B00F6EBFD /* Restaurant.json */,
				F4933CF81F79853B00F6EBFD /* SportsGameUpdate.json */,
				F4933CF91F79853B00F6EBFD /* StockUpdate.json */,
				F4933CFA1F79853B00F6EBFD /* WeatherCompact.json */,
				F4933CFB1F79853B00F6EBFD /* WeatherLarge.json */,
				F4933C951F79852C00F6EBFD /* Action.OpenUrl.json */,
				F4933C961F79852C00F6EBFD /* Action.ShowCard.json */,
				F4933C971F79852C00F6EBFD /* Action.ShowCard.Style.json */,
				F4933C981F79852C00F6EBFD /* Action.Submit.json */,
				F4933C991F79852C00F6EBFD /* Column.SelectAction.json */,
				F4933C9A1F79852C00F6EBFD /* Column.Spacing.json */,
				F4933C9B1F79852C00F6EBFD /* Column.Style.json */,
				F4933C9C1F79852C00F6EBFD /* Column.Width.json */,
				F4933CA01F79852C00F6EBFD /* ColumnSet.Spacing.json */,
				F4933CA21F79852C00F6EBFD /* Container.SelectAction.json */,
				F4933CA41F79852C00F6EBFD /* Container.Spacing.json */,
				F4933CA61F79852C00F6EBFD /* FactSet.json */,
				F4933CA71F79852C00F6EBFD /* Image.HorizontalAlignment.json */,
				F4933CA81F79852C00F6EBFD /* Image.SelectAction.json */,
				F4933CA91F79852C00F6EBFD /* Image.Size.json */,
				F4933CAA1F79852C00F6EBFD /* Image.Spacing.json */,
				F4933CAB1F79852C00F6EBFD /* Image.Style.json */,
				F4933CAD1F79852C00F6EBFD /* ImageSet.ImageSize.json */,
				F4933CAE1F79852C00F6EBFD /* ImageSet.json */,
				F4933CAF1F79852C00F6EBFD /* Input.ChoiceSet.json */,
				F4933CB01F79852C00F6EBFD /* Input.Date.json */,
				F4933CB11F79852C00F6EBFD /* Input.Number.json */,
				F4933CB21F79852C00F6EBFD /* Input.Text.json */,
				F4933CB31F79852C00F6EBFD /* Input.Text.Style.json */,
				F4933CB41F79852C00F6EBFD /* Input.Time.json */,
				F4933CB51F79852C00F6EBFD /* Input.Toggle.json */,
				F4933CB61F79852C00F6EBFD /* Stylesheet.json */,
				F4933CB71F79852C00F6EBFD /* TextBlock.Color.json */,
				F4933CB81F79852C00F6EBFD /* TextBlock.DateTimeFormatting.json */,
				F4933CB91F79852C00F6EBFD /* TextBlock.HorizontalAlignment.json */,
				F4933CBA1F79852C00F6EBFD /* TextBlock.IsSubtle.json */,
				F4933CBB1F79852C00F6EBFD /* TextBlock.Markdown.json */,
				F4933CBC1F79852C00F6EBFD /* TextBlock.MaxLines.json */,
				F4933CBD1F79852C00F6EBFD /* TextBlock.Size.json */,
				F4933CBE1F79852C00F6EBFD /* TextBlock.Spacing.json */,
				F4933CC01F79852C00F6EBFD /* TextBlock.Weight.json */,
				F4933CC11F79852C00F6EBFD /* TextBlock.Wrap.json */,
			);
			name = Jsons;
			sourceTree = "<group>";
		};
/* End PBXGroup section */

/* Begin PBXNativeTarget section */
		F423C0711EE1FB6100905679 /* ADCIOSVisualizer */ = {
			isa = PBXNativeTarget;
			buildConfigurationList = F423C0A21EE1FB6100905679 /* Build configuration list for PBXNativeTarget "ADCIOSVisualizer" */;
			buildPhases = (
				F423C06E1EE1FB6100905679 /* Sources */,
				F423C06F1EE1FB6100905679 /* Frameworks */,
				F423C0701EE1FB6100905679 /* Resources */,
				F423C0D51EE1FE3A00905679 /* Embed Frameworks */,
			);
			buildRules = (
			);
			dependencies = (
			);
			name = ADCIOSVisualizer;
			productName = ADCIOSVisualizer;
			productReference = F423C0721EE1FB6100905679 /* ADCIOSVisualizer.app */;
			productType = "com.apple.product-type.application";
		};
		F423C08D1EE1FB6100905679 /* ADCIOSVisualizerTests */ = {
			isa = PBXNativeTarget;
			buildConfigurationList = F423C0A51EE1FB6100905679 /* Build configuration list for PBXNativeTarget "ADCIOSVisualizerTests" */;
			buildPhases = (
				F423C08A1EE1FB6100905679 /* Sources */,
				F423C08B1EE1FB6100905679 /* Frameworks */,
				F423C08C1EE1FB6100905679 /* Resources */,
			);
			buildRules = (
			);
			dependencies = (
				F423C0901EE1FB6100905679 /* PBXTargetDependency */,
			);
			name = ADCIOSVisualizerTests;
			productName = ADCIOSVisualizerTests;
			productReference = F423C08E1EE1FB6100905679 /* ADCIOSVisualizerTests.xctest */;
			productType = "com.apple.product-type.bundle.unit-test";
		};
		F423C0981EE1FB6100905679 /* ADCIOSVisualizerUITests */ = {
			isa = PBXNativeTarget;
			buildConfigurationList = F423C0A81EE1FB6100905679 /* Build configuration list for PBXNativeTarget "ADCIOSVisualizerUITests" */;
			buildPhases = (
				F423C0951EE1FB6100905679 /* Sources */,
				F423C0961EE1FB6100905679 /* Frameworks */,
				F423C0971EE1FB6100905679 /* Resources */,
			);
			buildRules = (
			);
			dependencies = (
				F423C09B1EE1FB6100905679 /* PBXTargetDependency */,
			);
			name = ADCIOSVisualizerUITests;
			productName = ADCIOSVisualizerUITests;
			productReference = F423C0991EE1FB6100905679 /* ADCIOSVisualizerUITests.xctest */;
			productType = "com.apple.product-type.bundle.ui-testing";
		};
/* End PBXNativeTarget section */

/* Begin PBXProject section */
		F423C06A1EE1FB6100905679 /* Project object */ = {
			isa = PBXProject;
			attributes = {
				LastUpgradeCheck = 0900;
				ORGANIZATIONNAME = Microsoft;
				TargetAttributes = {
					F423C0711EE1FB6100905679 = {
						CreatedOnToolsVersion = 8.3.2;
						DevelopmentTeam = UBF8T346G9;
						ProvisioningStyle = Automatic;
					};
					F423C08D1EE1FB6100905679 = {
						CreatedOnToolsVersion = 8.3.2;
						ProvisioningStyle = Automatic;
						TestTargetID = F423C0711EE1FB6100905679;
					};
					F423C0981EE1FB6100905679 = {
						CreatedOnToolsVersion = 8.3.2;
						ProvisioningStyle = Automatic;
						TestTargetID = F423C0711EE1FB6100905679;
					};
				};
			};
			buildConfigurationList = F423C06D1EE1FB6100905679 /* Build configuration list for PBXProject "ADCIOSVisualizer" */;
			compatibilityVersion = "Xcode 3.2";
			developmentRegion = English;
			hasScannedForEncodings = 0;
			knownRegions = (
				en,
				Base,
			);
			mainGroup = F423C0691EE1FB6100905679;
			productRefGroup = F423C0731EE1FB6100905679 /* Products */;
			projectDirPath = "";
			projectRoot = "";
			targets = (
				F423C0711EE1FB6100905679 /* ADCIOSVisualizer */,
				F423C08D1EE1FB6100905679 /* ADCIOSVisualizerTests */,
				F423C0981EE1FB6100905679 /* ADCIOSVisualizerUITests */,
			);
		};
/* End PBXProject section */

/* Begin PBXResourcesBuildPhase section */
		F423C0701EE1FB6100905679 /* Resources */ = {
			isa = PBXResourcesBuildPhase;
			buildActionMask = 2147483647;
			files = (
				F4933CDE1F79852C00F6EBFD /* Input.Number.json in Resources */,
				F4933CE41F79852C00F6EBFD /* TextBlock.Color.json in Resources */,
				F4933CD41F79852C00F6EBFD /* Image.HorizontalAlignment.json in Resources */,
				F4933CC51F79852C00F6EBFD /* Action.Submit.json in Resources */,
				F4933CED1F79852C00F6EBFD /* TextBlock.Weight.json in Resources */,
				F4933D061F79853B00F6EBFD /* StockUpdate.json in Resources */,
				F4933D081F79853B00F6EBFD /* WeatherLarge.json in Resources */,
				F4933CCD1F79852C00F6EBFD /* ColumnSet.Spacing.json in Resources */,
				F4933CC21F79852C00F6EBFD /* Action.OpenUrl.json in Resources */,
				F4933CFE1F79853B00F6EBFD /* FlightItinerary.json in Resources */,
				F4933CC81F79852C00F6EBFD /* Column.Style.json in Resources */,
				F4F44B8320478E1100A2F24C /* DateTimeTestTranslation.json in Resources */,
				F4933CE81F79852C00F6EBFD /* TextBlock.Markdown.json in Resources */,
				F4933D021F79853B00F6EBFD /* InputForm.json in Resources */,
				F4933D031F79853B00F6EBFD /* Inputs.json in Resources */,
				F4933CD81F79852C00F6EBFD /* Image.Style.json in Resources */,
				F4933CDD1F79852C00F6EBFD /* Input.Date.json in Resources */,
				F4933CE91F79852C00F6EBFD /* TextBlock.MaxLines.json in Resources */,
				F4933CDA1F79852C00F6EBFD /* ImageSet.ImageSize.json in Resources */,
				F4933CFD1F79853B00F6EBFD /* CalendarReminder.json in Resources */,
				F4F4484A203FA48700A2F24C /* Container.Style-FixBugs.json in Resources */,
				F4933CE31F79852C00F6EBFD /* Stylesheet.json in Resources */,
				F4933D011F79853B00F6EBFD /* ImageGallery.json in Resources */,
				F4933D051F79853B00F6EBFD /* SportsGameUpdate.json in Resources */,
				F4933D001F79853B00F6EBFD /* FoodOrder.json in Resources */,
				F4933CE21F79852C00F6EBFD /* Input.Toggle.json in Resources */,
				F4933CFC1F79853B00F6EBFD /* ActivityUpdate.json in Resources */,
				F4933CD51F79852C00F6EBFD /* Image.SelectAction.json in Resources */,
				F4071C831FD63D5400AF4FEA /* Solitaire.json in Resources */,
				F4933CDB1F79852C00F6EBFD /* ImageSet.json in Resources */,
				F4933CC61F79852C00F6EBFD /* Column.SelectAction.json in Resources */,
				F4933D041F79853B00F6EBFD /* Restaurant.json in Resources */,
				F423C0881EE1FB6100905679 /* LaunchScreen.storyboard in Resources */,
				F423C0851EE1FB6100905679 /* Assets.xcassets in Resources */,
				F4933CE01F79852C00F6EBFD /* Input.Text.Style.json in Resources */,
				F4933CC71F79852C00F6EBFD /* Column.Spacing.json in Resources */,
				F4933CC31F79852C00F6EBFD /* Action.ShowCard.json in Resources */,
				F4933CD31F79852C00F6EBFD /* FactSet.json in Resources */,
				F4933CC91F79852C00F6EBFD /* Column.Width.json in Resources */,
				F4933CE51F79852C00F6EBFD /* TextBlock.DateTimeFormatting.json in Resources */,
				F4933CFF1F79853B00F6EBFD /* FlightUpdate.json in Resources */,
				F4933D071F79853B00F6EBFD /* WeatherCompact.json in Resources */,
				F4933CE11F79852C00F6EBFD /* Input.Time.json in Resources */,
				F4933CEB1F79852C00F6EBFD /* TextBlock.Spacing.json in Resources */,
				F4933CE61F79852C00F6EBFD /* TextBlock.HorizontalAlignment.json in Resources */,
				F4933CEA1F79852C00F6EBFD /* TextBlock.Size.json in Resources */,
				F4933CEE1F79852C00F6EBFD /* TextBlock.Wrap.json in Resources */,
				F4933CE71F79852C00F6EBFD /* TextBlock.IsSubtle.json in Resources */,
				F4933CC41F79852C00F6EBFD /* Action.ShowCard.Style.json in Resources */,
				F4F44B852048CDB300A2F24C /* AdditionalProperty.json in Resources */,
				F4933CD61F79852C00F6EBFD /* Image.Size.json in Resources */,
				F4D402161F7DB0BF00D0356B /* sample.json in Resources */,
				F423C0801EE1FB6100905679 /* Main.storyboard in Resources */,
				F4933CD71F79852C00F6EBFD /* Image.Spacing.json in Resources */,
				F4933CDF1F79852C00F6EBFD /* Input.Text.json in Resources */,
				F4933CD11F79852C00F6EBFD /* Container.Spacing.json in Resources */,
				F4933CCF1F79852C00F6EBFD /* Container.SelectAction.json in Resources */,
				F4933CDC1F79852C00F6EBFD /* Input.ChoiceSet.json in Resources */,
			);
			runOnlyForDeploymentPostprocessing = 0;
		};
		F423C08C1EE1FB6100905679 /* Resources */ = {
			isa = PBXResourcesBuildPhase;
			buildActionMask = 2147483647;
			files = (
			);
			runOnlyForDeploymentPostprocessing = 0;
		};
		F423C0971EE1FB6100905679 /* Resources */ = {
			isa = PBXResourcesBuildPhase;
			buildActionMask = 2147483647;
			files = (
			);
			runOnlyForDeploymentPostprocessing = 0;
		};
/* End PBXResourcesBuildPhase section */

/* Begin PBXSourcesBuildPhase section */
		F423C06E1EE1FB6100905679 /* Sources */ = {
			isa = PBXSourcesBuildPhase;
			buildActionMask = 2147483647;
			files = (
				F4D33E861F04705800941E44 /* ACVTableViewController.m in Sources */,
				F423C07D1EE1FB6100905679 /* ViewController.m in Sources */,
				F423C07A1EE1FB6100905679 /* AppDelegate.m in Sources */,
				F4F255721F993CD200A80D39 /* CustomActionOpenURLRenderer.mm in Sources */,
				F423C0831EE1FB6100905679 /* ADCIOSVisualizer.xcdatamodeld in Sources */,
				F423C0771EE1FB6100905679 /* main.m in Sources */,
				F4F44B75203FE73D00A2F24C /* CustomInputNumberRenderer.mm in Sources */,
			);
			runOnlyForDeploymentPostprocessing = 0;
		};
		F423C08A1EE1FB6100905679 /* Sources */ = {
			isa = PBXSourcesBuildPhase;
			buildActionMask = 2147483647;
			files = (
				F423C0931EE1FB6100905679 /* ADCIOSVisualizerTests.m in Sources */,
			);
			runOnlyForDeploymentPostprocessing = 0;
		};
		F423C0951EE1FB6100905679 /* Sources */ = {
			isa = PBXSourcesBuildPhase;
			buildActionMask = 2147483647;
			files = (
				F423C09E1EE1FB6100905679 /* ADCIOSVisualizerUITests.m in Sources */,
			);
			runOnlyForDeploymentPostprocessing = 0;
		};
/* End PBXSourcesBuildPhase section */

/* Begin PBXTargetDependency section */
		F423C0901EE1FB6100905679 /* PBXTargetDependency */ = {
			isa = PBXTargetDependency;
			target = F423C0711EE1FB6100905679 /* ADCIOSVisualizer */;
			targetProxy = F423C08F1EE1FB6100905679 /* PBXContainerItemProxy */;
		};
		F423C09B1EE1FB6100905679 /* PBXTargetDependency */ = {
			isa = PBXTargetDependency;
			target = F423C0711EE1FB6100905679 /* ADCIOSVisualizer */;
			targetProxy = F423C09A1EE1FB6100905679 /* PBXContainerItemProxy */;
		};
/* End PBXTargetDependency section */

/* Begin PBXVariantGroup section */
		F423C07E1EE1FB6100905679 /* Main.storyboard */ = {
			isa = PBXVariantGroup;
			children = (
				F423C07F1EE1FB6100905679 /* Base */,
			);
			name = Main.storyboard;
			sourceTree = "<group>";
		};
		F423C0861EE1FB6100905679 /* LaunchScreen.storyboard */ = {
			isa = PBXVariantGroup;
			children = (
				F423C0871EE1FB6100905679 /* Base */,
			);
			name = LaunchScreen.storyboard;
			sourceTree = "<group>";
		};
/* End PBXVariantGroup section */

/* Begin XCBuildConfiguration section */
		F423C0A01EE1FB6100905679 /* Debug */ = {
			isa = XCBuildConfiguration;
			buildSettings = {
				ALWAYS_SEARCH_USER_PATHS = NO;
				CLANG_ANALYZER_NONNULL = YES;
				CLANG_ANALYZER_NUMBER_OBJECT_CONVERSION = YES_AGGRESSIVE;
				CLANG_CXX_LANGUAGE_STANDARD = "gnu++0x";
				CLANG_CXX_LIBRARY = "libc++";
				CLANG_ENABLE_MODULES = YES;
				CLANG_ENABLE_OBJC_ARC = YES;
				CLANG_WARN_BLOCK_CAPTURE_AUTORELEASING = YES;
				CLANG_WARN_BOOL_CONVERSION = YES;
				CLANG_WARN_COMMA = YES;
				CLANG_WARN_CONSTANT_CONVERSION = YES;
				CLANG_WARN_DIRECT_OBJC_ISA_USAGE = YES_ERROR;
				CLANG_WARN_DOCUMENTATION_COMMENTS = YES;
				CLANG_WARN_EMPTY_BODY = YES;
				CLANG_WARN_ENUM_CONVERSION = YES;
				CLANG_WARN_INFINITE_RECURSION = YES;
				CLANG_WARN_INT_CONVERSION = YES;
				CLANG_WARN_NON_LITERAL_NULL_CONVERSION = YES;
				CLANG_WARN_OBJC_LITERAL_CONVERSION = YES;
				CLANG_WARN_OBJC_ROOT_CLASS = YES_ERROR;
				CLANG_WARN_RANGE_LOOP_ANALYSIS = YES;
				CLANG_WARN_STRICT_PROTOTYPES = YES;
				CLANG_WARN_SUSPICIOUS_MOVE = YES;
				CLANG_WARN_UNREACHABLE_CODE = YES;
				CLANG_WARN__DUPLICATE_METHOD_MATCH = YES;
				"CODE_SIGN_IDENTITY[sdk=iphoneos*]" = "iPhone Developer";
				COPY_PHASE_STRIP = NO;
				DEBUG_INFORMATION_FORMAT = dwarf;
				ENABLE_STRICT_OBJC_MSGSEND = YES;
				ENABLE_TESTABILITY = YES;
				GCC_C_LANGUAGE_STANDARD = gnu99;
				GCC_DYNAMIC_NO_PIC = NO;
				GCC_NO_COMMON_BLOCKS = YES;
				GCC_OPTIMIZATION_LEVEL = 0;
				GCC_PREPROCESSOR_DEFINITIONS = (
					"DEBUG=1",
					"$(inherited)",
				);
				GCC_WARN_64_TO_32_BIT_CONVERSION = YES;
				GCC_WARN_ABOUT_RETURN_TYPE = YES_ERROR;
				GCC_WARN_UNDECLARED_SELECTOR = YES;
				GCC_WARN_UNINITIALIZED_AUTOS = YES_AGGRESSIVE;
				GCC_WARN_UNUSED_FUNCTION = YES;
				GCC_WARN_UNUSED_VARIABLE = YES;
				IPHONEOS_DEPLOYMENT_TARGET = 10.3;
				MTL_ENABLE_DEBUG_INFO = YES;
				ONLY_ACTIVE_ARCH = YES;
				SDKROOT = iphoneos;
			};
			name = Debug;
		};
		F423C0A11EE1FB6100905679 /* Release */ = {
			isa = XCBuildConfiguration;
			buildSettings = {
				ALWAYS_SEARCH_USER_PATHS = NO;
				CLANG_ANALYZER_NONNULL = YES;
				CLANG_ANALYZER_NUMBER_OBJECT_CONVERSION = YES_AGGRESSIVE;
				CLANG_CXX_LANGUAGE_STANDARD = "gnu++0x";
				CLANG_CXX_LIBRARY = "libc++";
				CLANG_ENABLE_MODULES = YES;
				CLANG_ENABLE_OBJC_ARC = YES;
				CLANG_WARN_BLOCK_CAPTURE_AUTORELEASING = YES;
				CLANG_WARN_BOOL_CONVERSION = YES;
				CLANG_WARN_COMMA = YES;
				CLANG_WARN_CONSTANT_CONVERSION = YES;
				CLANG_WARN_DIRECT_OBJC_ISA_USAGE = YES_ERROR;
				CLANG_WARN_DOCUMENTATION_COMMENTS = YES;
				CLANG_WARN_EMPTY_BODY = YES;
				CLANG_WARN_ENUM_CONVERSION = YES;
				CLANG_WARN_INFINITE_RECURSION = YES;
				CLANG_WARN_INT_CONVERSION = YES;
				CLANG_WARN_NON_LITERAL_NULL_CONVERSION = YES;
				CLANG_WARN_OBJC_LITERAL_CONVERSION = YES;
				CLANG_WARN_OBJC_ROOT_CLASS = YES_ERROR;
				CLANG_WARN_RANGE_LOOP_ANALYSIS = YES;
				CLANG_WARN_STRICT_PROTOTYPES = YES;
				CLANG_WARN_SUSPICIOUS_MOVE = YES;
				CLANG_WARN_UNREACHABLE_CODE = YES;
				CLANG_WARN__DUPLICATE_METHOD_MATCH = YES;
				"CODE_SIGN_IDENTITY[sdk=iphoneos*]" = "iPhone Developer";
				COPY_PHASE_STRIP = NO;
				DEBUG_INFORMATION_FORMAT = "dwarf-with-dsym";
				ENABLE_NS_ASSERTIONS = NO;
				ENABLE_STRICT_OBJC_MSGSEND = YES;
				GCC_C_LANGUAGE_STANDARD = gnu99;
				GCC_NO_COMMON_BLOCKS = YES;
				GCC_WARN_64_TO_32_BIT_CONVERSION = YES;
				GCC_WARN_ABOUT_RETURN_TYPE = YES_ERROR;
				GCC_WARN_UNDECLARED_SELECTOR = YES;
				GCC_WARN_UNINITIALIZED_AUTOS = YES_AGGRESSIVE;
				GCC_WARN_UNUSED_FUNCTION = YES;
				GCC_WARN_UNUSED_VARIABLE = YES;
				IPHONEOS_DEPLOYMENT_TARGET = 10.3;
				MTL_ENABLE_DEBUG_INFO = NO;
				SDKROOT = iphoneos;
				VALIDATE_PRODUCT = YES;
			};
			name = Release;
		};
		F423C0A31EE1FB6100905679 /* Debug */ = {
			isa = XCBuildConfiguration;
			buildSettings = {
				ASSETCATALOG_COMPILER_APPICON_NAME = AppIcon;
				DEVELOPMENT_TEAM = UBF8T346G9;
				INFOPLIST_FILE = ADCIOSVisualizer/Info.plist;
				LD_RUNPATH_SEARCH_PATHS = "$(inherited) @executable_path/Frameworks";
				PRODUCT_BUNDLE_IDENTIFIER = MSFT.ADCIOSVisualizer;
				PRODUCT_NAME = "$(TARGET_NAME)";
			};
			name = Debug;
		};
		F423C0A41EE1FB6100905679 /* Release */ = {
			isa = XCBuildConfiguration;
			buildSettings = {
				ASSETCATALOG_COMPILER_APPICON_NAME = AppIcon;
				DEVELOPMENT_TEAM = UBF8T346G9;
				INFOPLIST_FILE = ADCIOSVisualizer/Info.plist;
				LD_RUNPATH_SEARCH_PATHS = "$(inherited) @executable_path/Frameworks";
				PRODUCT_BUNDLE_IDENTIFIER = MSFT.ADCIOSVisualizer;
				PRODUCT_NAME = "$(TARGET_NAME)";
			};
			name = Release;
		};
		F423C0A61EE1FB6100905679 /* Debug */ = {
			isa = XCBuildConfiguration;
			buildSettings = {
				BUNDLE_LOADER = "$(TEST_HOST)";
				INFOPLIST_FILE = ADCIOSVisualizerTests/Info.plist;
				LD_RUNPATH_SEARCH_PATHS = "$(inherited) @executable_path/Frameworks @loader_path/Frameworks";
				PRODUCT_BUNDLE_IDENTIFIER = MSFT.ADCIOSVisualizerTests;
				PRODUCT_NAME = "$(TARGET_NAME)";
				TEST_HOST = "$(BUILT_PRODUCTS_DIR)/ADCIOSVisualizer.app/ADCIOSVisualizer";
			};
			name = Debug;
		};
		F423C0A71EE1FB6100905679 /* Release */ = {
			isa = XCBuildConfiguration;
			buildSettings = {
				BUNDLE_LOADER = "$(TEST_HOST)";
				INFOPLIST_FILE = ADCIOSVisualizerTests/Info.plist;
				LD_RUNPATH_SEARCH_PATHS = "$(inherited) @executable_path/Frameworks @loader_path/Frameworks";
				PRODUCT_BUNDLE_IDENTIFIER = MSFT.ADCIOSVisualizerTests;
				PRODUCT_NAME = "$(TARGET_NAME)";
				TEST_HOST = "$(BUILT_PRODUCTS_DIR)/ADCIOSVisualizer.app/ADCIOSVisualizer";
			};
			name = Release;
		};
		F423C0A91EE1FB6100905679 /* Debug */ = {
			isa = XCBuildConfiguration;
			buildSettings = {
				INFOPLIST_FILE = ADCIOSVisualizerUITests/Info.plist;
				LD_RUNPATH_SEARCH_PATHS = "$(inherited) @executable_path/Frameworks @loader_path/Frameworks";
				PRODUCT_BUNDLE_IDENTIFIER = MSFT.ADCIOSVisualizerUITests;
				PRODUCT_NAME = "$(TARGET_NAME)";
				TEST_TARGET_NAME = ADCIOSVisualizer;
			};
			name = Debug;
		};
		F423C0AA1EE1FB6100905679 /* Release */ = {
			isa = XCBuildConfiguration;
			buildSettings = {
				INFOPLIST_FILE = ADCIOSVisualizerUITests/Info.plist;
				LD_RUNPATH_SEARCH_PATHS = "$(inherited) @executable_path/Frameworks @loader_path/Frameworks";
				PRODUCT_BUNDLE_IDENTIFIER = MSFT.ADCIOSVisualizerUITests;
				PRODUCT_NAME = "$(TARGET_NAME)";
				TEST_TARGET_NAME = ADCIOSVisualizer;
			};
			name = Release;
		};
/* End XCBuildConfiguration section */

/* Begin XCConfigurationList section */
		F423C06D1EE1FB6100905679 /* Build configuration list for PBXProject "ADCIOSVisualizer" */ = {
			isa = XCConfigurationList;
			buildConfigurations = (
				F423C0A01EE1FB6100905679 /* Debug */,
				F423C0A11EE1FB6100905679 /* Release */,
			);
			defaultConfigurationIsVisible = 0;
			defaultConfigurationName = Release;
		};
		F423C0A21EE1FB6100905679 /* Build configuration list for PBXNativeTarget "ADCIOSVisualizer" */ = {
			isa = XCConfigurationList;
			buildConfigurations = (
				F423C0A31EE1FB6100905679 /* Debug */,
				F423C0A41EE1FB6100905679 /* Release */,
			);
			defaultConfigurationIsVisible = 0;
			defaultConfigurationName = Release;
		};
		F423C0A51EE1FB6100905679 /* Build configuration list for PBXNativeTarget "ADCIOSVisualizerTests" */ = {
			isa = XCConfigurationList;
			buildConfigurations = (
				F423C0A61EE1FB6100905679 /* Debug */,
				F423C0A71EE1FB6100905679 /* Release */,
			);
			defaultConfigurationIsVisible = 0;
			defaultConfigurationName = Release;
		};
		F423C0A81EE1FB6100905679 /* Build configuration list for PBXNativeTarget "ADCIOSVisualizerUITests" */ = {
			isa = XCConfigurationList;
			buildConfigurations = (
				F423C0A91EE1FB6100905679 /* Debug */,
				F423C0AA1EE1FB6100905679 /* Release */,
			);
			defaultConfigurationIsVisible = 0;
			defaultConfigurationName = Release;
		};
/* End XCConfigurationList section */

/* Begin XCVersionGroup section */
		F423C0811EE1FB6100905679 /* ADCIOSVisualizer.xcdatamodeld */ = {
			isa = XCVersionGroup;
			children = (
				F423C0821EE1FB6100905679 /* ADCIOSVisualizer.xcdatamodel */,
			);
			currentVersion = F423C0821EE1FB6100905679 /* ADCIOSVisualizer.xcdatamodel */;
			path = ADCIOSVisualizer.xcdatamodeld;
			sourceTree = "<group>";
			versionGroupType = wrapper.xcdatamodel;
		};
/* End XCVersionGroup section */
	};
	rootObject = F423C06A1EE1FB6100905679 /* Project object */;
}<|MERGE_RESOLUTION|>--- conflicted
+++ resolved
@@ -73,12 +73,9 @@
 		F4D402161F7DB0BF00D0356B /* sample.json in Resources */ = {isa = PBXBuildFile; fileRef = F4D402151F7DB0BF00D0356B /* sample.json */; };
 		F4F255721F993CD200A80D39 /* CustomActionOpenURLRenderer.mm in Sources */ = {isa = PBXBuildFile; fileRef = F4F255711F993CD200A80D39 /* CustomActionOpenURLRenderer.mm */; };
 		F4F4484A203FA48700A2F24C /* Container.Style-FixBugs.json in Resources */ = {isa = PBXBuildFile; fileRef = F4F44849203FA48600A2F24C /* Container.Style-FixBugs.json */; };
-<<<<<<< HEAD
 		F4F44B852048CDB300A2F24C /* AdditionalProperty.json in Resources */ = {isa = PBXBuildFile; fileRef = F4F44B842048CDB300A2F24C /* AdditionalProperty.json */; };
-=======
 		F4F44B75203FE73D00A2F24C /* CustomInputNumberRenderer.mm in Sources */ = {isa = PBXBuildFile; fileRef = F4F44B73203FE73D00A2F24C /* CustomInputNumberRenderer.mm */; };
 		F4F44B8320478E1100A2F24C /* DateTimeTestTranslation.json in Resources */ = {isa = PBXBuildFile; fileRef = F4F44B8220478E1100A2F24C /* DateTimeTestTranslation.json */; };
->>>>>>> 177371cd
 /* End PBXBuildFile section */
 
 /* Begin PBXContainerItemProxy section */
@@ -188,13 +185,10 @@
 		F4F255711F993CD200A80D39 /* CustomActionOpenURLRenderer.mm */ = {isa = PBXFileReference; lastKnownFileType = sourcecode.cpp.objcpp; path = CustomActionOpenURLRenderer.mm; sourceTree = "<group>"; };
 		F4F255731F9946B200A80D39 /* CustomActionOpenURLRenderer.h */ = {isa = PBXFileReference; fileEncoding = 4; lastKnownFileType = sourcecode.c.h; path = CustomActionOpenURLRenderer.h; sourceTree = "<group>"; };
 		F4F44849203FA48600A2F24C /* Container.Style-FixBugs.json */ = {isa = PBXFileReference; fileEncoding = 4; lastKnownFileType = text.json; name = "Container.Style-FixBugs.json"; path = "../../../../samples/v1.0/Elements/Container.Style-FixBugs.json"; sourceTree = "<group>"; };
-<<<<<<< HEAD
 		F4F44B842048CDB300A2F24C /* AdditionalProperty.json */ = {isa = PBXFileReference; fileEncoding = 4; lastKnownFileType = text.json; name = AdditionalProperty.json; path = ../../../../samples/Tests/AdditionalProperty.json; sourceTree = "<group>"; };
-=======
 		F4F44B73203FE73D00A2F24C /* CustomInputNumberRenderer.mm */ = {isa = PBXFileReference; fileEncoding = 4; lastKnownFileType = sourcecode.cpp.objcpp; path = CustomInputNumberRenderer.mm; sourceTree = "<group>"; };
 		F4F44B74203FE73D00A2F24C /* CustomInputNumberRenderer.h */ = {isa = PBXFileReference; fileEncoding = 4; lastKnownFileType = sourcecode.c.h; path = CustomInputNumberRenderer.h; sourceTree = "<group>"; };
 		F4F44B8220478E1100A2F24C /* DateTimeTestTranslation.json */ = {isa = PBXFileReference; fileEncoding = 4; lastKnownFileType = text.json; name = DateTimeTestTranslation.json; path = ../../../../samples/Tests/DateTimeTestTranslation.json; sourceTree = "<group>"; };
->>>>>>> 177371cd
 /* End PBXFileReference section */
 
 /* Begin PBXFrameworksBuildPhase section */
@@ -297,11 +291,8 @@
 		F4D33E341F045B6E00941E44 /* Jsons */ = {
 			isa = PBXGroup;
 			children = (
-<<<<<<< HEAD
 				F4F44B842048CDB300A2F24C /* AdditionalProperty.json */,
-=======
 				F4F44B8220478E1100A2F24C /* DateTimeTestTranslation.json */,
->>>>>>> 177371cd
 				F4F44849203FA48600A2F24C /* Container.Style-FixBugs.json */,
 				F4071C821FD63D5300AF4FEA /* Solitaire.json */,
 				F4D402151F7DB0BF00D0356B /* sample.json */,
