// !$*UTF8*$!
{
	archiveVersion = 1;
	classes = {
	};
	objectVersion = 46;
	objects = {

/* Begin PBXBuildFile section */
		30860BC220C9B5C9009F9D99 /* (null) in Resources */ = {isa = PBXBuildFile; };
		30860BC420C9B5C9009F9D99 /* (null) in Resources */ = {isa = PBXBuildFile; };
		6B055764233EC53D000EE24A /* RichTextBlock.json in Resources */ = {isa = PBXBuildFile; fileRef = 6B055763233EC53D000EE24A /* RichTextBlock.json */; };
		6B14FC5D2113BC2200A11CC5 /* (null) in Resources */ = {isa = PBXBuildFile; };
		6B1509FE22FC98AE00046B3A /* samples in Resources */ = {isa = PBXBuildFile; fileRef = 6B1509FD22FC98AE00046B3A /* samples */; };
		6B150A0022FCE49600046B3A /* AdaptiveFileBrowserSource.mm in Sources */ = {isa = PBXBuildFile; fileRef = 6B1509FF22FCE49600046B3A /* AdaptiveFileBrowserSource.mm */; };
		6B150A042302415000046B3A /* sample.json in Resources */ = {isa = PBXBuildFile; fileRef = 6B150A032302415000046B3A /* sample.json */; };
		6B150A0623033D6C00046B3A /* filebrowserHostConfig.json in Resources */ = {isa = PBXBuildFile; fileRef = 6B150A0523033D6B00046B3A /* filebrowserHostConfig.json */; };
		6B150A0F23034F2800046B3A /* Feedback.json in Resources */ = {isa = PBXBuildFile; fileRef = 6B150A0923034F2800046B3A /* Feedback.json */; };
		6B150A1023034F2800046B3A /* Input.ChoiceSet.json in Resources */ = {isa = PBXBuildFile; fileRef = 6B150A0A23034F2800046B3A /* Input.ChoiceSet.json */; };
		6B150A1123034F2800046B3A /* FoodOrder.json in Resources */ = {isa = PBXBuildFile; fileRef = 6B150A0B23034F2800046B3A /* FoodOrder.json */; };
		6B150A1223034F2800046B3A /* Restaurant.json in Resources */ = {isa = PBXBuildFile; fileRef = 6B150A0C23034F2800046B3A /* Restaurant.json */; };
		6B150A1323034F2800046B3A /* ActivityUpdate.json in Resources */ = {isa = PBXBuildFile; fileRef = 6B150A0D23034F2800046B3A /* ActivityUpdate.json */; };
		6B150A1423034F2800046B3A /* Image.ImageBaseUrl.json in Resources */ = {isa = PBXBuildFile; fileRef = 6B150A0E23034F2800046B3A /* Image.ImageBaseUrl.json */; };
		6B150A20230353AB00046B3A /* TextBlock.Color.json in Resources */ = {isa = PBXBuildFile; fileRef = 6B150A15230353AA00046B3A /* TextBlock.Color.json */; };
		6B150A21230353AB00046B3A /* TextBlock.DateTimeFormatting.json in Resources */ = {isa = PBXBuildFile; fileRef = 6B150A16230353AB00046B3A /* TextBlock.DateTimeFormatting.json */; };
		6B150A22230353AB00046B3A /* TextBlock.Markdown.json in Resources */ = {isa = PBXBuildFile; fileRef = 6B150A17230353AB00046B3A /* TextBlock.Markdown.json */; };
		6B150A23230353AB00046B3A /* TextBlock.MaxLines.json in Resources */ = {isa = PBXBuildFile; fileRef = 6B150A18230353AB00046B3A /* TextBlock.MaxLines.json */; };
		6B150A24230353AB00046B3A /* TextBlock.Size.json in Resources */ = {isa = PBXBuildFile; fileRef = 6B150A19230353AB00046B3A /* TextBlock.Size.json */; };
		6B150A25230353AB00046B3A /* TextBlock.Lists.json in Resources */ = {isa = PBXBuildFile; fileRef = 6B150A1A230353AB00046B3A /* TextBlock.Lists.json */; };
		6B150A26230353AB00046B3A /* TextBlock.Wrap.json in Resources */ = {isa = PBXBuildFile; fileRef = 6B150A1B230353AB00046B3A /* TextBlock.Wrap.json */; };
		6B150A27230353AB00046B3A /* TextBlock.HorizontalAlignment.json in Resources */ = {isa = PBXBuildFile; fileRef = 6B150A1C230353AB00046B3A /* TextBlock.HorizontalAlignment.json */; };
		6B150A28230353AB00046B3A /* TextBlock.Weight.json in Resources */ = {isa = PBXBuildFile; fileRef = 6B150A1D230353AB00046B3A /* TextBlock.Weight.json */; };
		6B150A29230353AB00046B3A /* TextBlock.Spacing.json in Resources */ = {isa = PBXBuildFile; fileRef = 6B150A1E230353AB00046B3A /* TextBlock.Spacing.json */; };
		6B150A2A230353AB00046B3A /* TextBlock.IsSubtle.json in Resources */ = {isa = PBXBuildFile; fileRef = 6B150A1F230353AB00046B3A /* TextBlock.IsSubtle.json */; };
		6B150A36230354F200046B3A /* Image.Size.json in Resources */ = {isa = PBXBuildFile; fileRef = 6B150A2B230354F100046B3A /* Image.Size.json */; };
		6B150A37230354F200046B3A /* ColumnSet.Spacing.json in Resources */ = {isa = PBXBuildFile; fileRef = 6B150A2C230354F100046B3A /* ColumnSet.Spacing.json */; };
		6B150A38230354F200046B3A /* Image.Style.json in Resources */ = {isa = PBXBuildFile; fileRef = 6B150A2D230354F100046B3A /* Image.Style.json */; };
		6B150A39230354F200046B3A /* Image.Spacing.json in Resources */ = {isa = PBXBuildFile; fileRef = 6B150A2E230354F100046B3A /* Image.Spacing.json */; };
		6B150A3A230354F200046B3A /* ColumnSet.json in Resources */ = {isa = PBXBuildFile; fileRef = 6B150A2F230354F100046B3A /* ColumnSet.json */; };
		6B150A3B230354F200046B3A /* Column.Spacing.json in Resources */ = {isa = PBXBuildFile; fileRef = 6B150A30230354F200046B3A /* Column.Spacing.json */; };
		6B150A3C230354F200046B3A /* Column.Width.json in Resources */ = {isa = PBXBuildFile; fileRef = 6B150A31230354F200046B3A /* Column.Width.json */; };
		6B150A3D230354F200046B3A /* Column.json in Resources */ = {isa = PBXBuildFile; fileRef = 6B150A32230354F200046B3A /* Column.json */; };
		6B150A3E230354F200046B3A /* Column.Size.Ratio.json in Resources */ = {isa = PBXBuildFile; fileRef = 6B150A33230354F200046B3A /* Column.Size.Ratio.json */; };
		6B150A3F230354F200046B3A /* Column.Width.Ratio.json in Resources */ = {isa = PBXBuildFile; fileRef = 6B150A34230354F200046B3A /* Column.Width.Ratio.json */; };
		6B150A40230354F200046B3A /* Image.json in Resources */ = {isa = PBXBuildFile; fileRef = 6B150A35230354F200046B3A /* Image.json */; };
		6B22426621E92AF9000ACDA1 /* CustomActionNewType.mm in Sources */ = {isa = PBXBuildFile; fileRef = 6B22426521E92AF9000ACDA1 /* CustomActionNewType.mm */; };
		6B22426A21FFA76D000ACDA1 /* ADCIOSVisualizerUITests.mm in Sources */ = {isa = PBXBuildFile; fileRef = 6B22426921FFA76D000ACDA1 /* ADCIOSVisualizerUITests.mm */; };
		6B250FC9253FB0CE007FFCFB /* ACRCustomSubmitTargetBuilder.mm in Sources */ = {isa = PBXBuildFile; fileRef = 6B250FC8253FB0CC007FFCFB /* ACRCustomSubmitTargetBuilder.mm */; };
		6B268FE320CEF19400D99C1B /* (null) in Resources */ = {isa = PBXBuildFile; };
		6B268FE520CEF89100D99C1B /* (null) in Resources */ = {isa = PBXBuildFile; };
		6B2D8605211143BD008DD972 /* AdaptiveCards.framework in Frameworks */ = {isa = PBXBuildFile; fileRef = 6B2D8604211143BD008DD972 /* AdaptiveCards.framework */; };
		6B5E9CBD24B663CA00757882 /* Adaptive1.0.png in Resources */ = {isa = PBXBuildFile; fileRef = 6B5E9CBC24B663CA00757882 /* Adaptive1.0.png */; };
		6B696CDB2321AC1C00E1D607 /* UIKit.framework in Frameworks */ = {isa = PBXBuildFile; fileRef = 6B980933215AE6EC0024B79B /* UIKit.framework */; };
		6B980936215AE8780024B79B /* AdaptiveCards.framework in Frameworks */ = {isa = PBXBuildFile; fileRef = 6B980935215AE8780024B79B /* AdaptiveCards.framework */; };
		6B980939215AE9A10024B79B /* UIKit.framework in Frameworks */ = {isa = PBXBuildFile; fileRef = 6B980933215AE6EC0024B79B /* UIKit.framework */; };
		6B98093A215AF05A0024B79B /* CoreGraphics.framework in Frameworks */ = {isa = PBXBuildFile; fileRef = 6B980930215AE4310024B79B /* CoreGraphics.framework */; };
		6B9BDF7020E18E5B00F13155 /* CustomImageRenderer.mm in Sources */ = {isa = PBXBuildFile; fileRef = 6B9BDF6F20E18E5B00F13155 /* CustomImageRenderer.mm */; };
		6B9BDFCC20F6D11F00F13155 /* ADCResolver.m in Sources */ = {isa = PBXBuildFile; fileRef = 6B9BDFCB20F6D11F00F13155 /* ADCResolver.m */; };
		6BA88FD12545337C00BF2CDB /* CustomActionSetRenderer.mm in Sources */ = {isa = PBXBuildFile; fileRef = 6BA88FCF2545337B00BF2CDB /* CustomActionSetRenderer.mm */; };
		6BBE841D23CD1A4900ECA586 /* Action.ShowCard.Style.json in Resources */ = {isa = PBXBuildFile; fileRef = 6BBE841C23CD1A4900ECA586 /* Action.ShowCard.Style.json */; };
		6BF339D620A665E600DA5973 /* CustomTextBlockRenderer.mm in Sources */ = {isa = PBXBuildFile; fileRef = 6BF339D420A665E600DA5973 /* CustomTextBlockRenderer.mm */; };
		6BF339E320A66A3F00DA5973 /* AdaptiveCards.framework in Frameworks */ = {isa = PBXBuildFile; fileRef = 6BF339E220A66A3F00DA5973 /* AdaptiveCards.framework */; };
		6BF339E420A66A4D00DA5973 /* AdaptiveCards.framework in Embed Frameworks */ = {isa = PBXBuildFile; fileRef = 6BF339E220A66A3F00DA5973 /* AdaptiveCards.framework */; settings = {ATTRIBUTES = (CodeSignOnCopy, RemoveHeadersOnCopy, ); }; };
		6BFBF9612457ADD0006FF8FB /* ActionSet.Inputs.Tests.json in Resources */ = {isa = PBXBuildFile; fileRef = 6BFBF9602457ADCF006FF8FB /* ActionSet.Inputs.Tests.json */; };
		F423C0771EE1FB6100905679 /* main.m in Sources */ = {isa = PBXBuildFile; fileRef = F423C0761EE1FB6100905679 /* main.m */; };
		F423C07A1EE1FB6100905679 /* AppDelegate.m in Sources */ = {isa = PBXBuildFile; fileRef = F423C0791EE1FB6100905679 /* AppDelegate.m */; };
		F423C07D1EE1FB6100905679 /* ViewController.m in Sources */ = {isa = PBXBuildFile; fileRef = F423C07C1EE1FB6100905679 /* ViewController.m */; };
		F423C0801EE1FB6100905679 /* Main.storyboard in Resources */ = {isa = PBXBuildFile; fileRef = F423C07E1EE1FB6100905679 /* Main.storyboard */; };
		F423C0831EE1FB6100905679 /* ADCIOSVisualizer.xcdatamodeld in Sources */ = {isa = PBXBuildFile; fileRef = F423C0811EE1FB6100905679 /* ADCIOSVisualizer.xcdatamodeld */; };
		F423C0851EE1FB6100905679 /* Assets.xcassets in Resources */ = {isa = PBXBuildFile; fileRef = F423C0841EE1FB6100905679 /* Assets.xcassets */; };
		F423C0881EE1FB6100905679 /* LaunchScreen.storyboard in Resources */ = {isa = PBXBuildFile; fileRef = F423C0861EE1FB6100905679 /* LaunchScreen.storyboard */; };
		F423C0931EE1FB6100905679 /* ADCIOSVisualizerTests.mm in Sources */ = {isa = PBXBuildFile; fileRef = F423C0921EE1FB6100905679 /* ADCIOSVisualizerTests.mm */; };
		F4D33E861F04705800941E44 /* ACVTableViewController.m in Sources */ = {isa = PBXBuildFile; fileRef = F4D33E851F04705800941E44 /* ACVTableViewController.m */; };
		F4F255721F993CD200A80D39 /* CustomActionOpenURLRenderer.mm in Sources */ = {isa = PBXBuildFile; fileRef = F4F255711F993CD200A80D39 /* CustomActionOpenURLRenderer.mm */; };
		F4F44B75203FE73D00A2F24C /* CustomInputNumberRenderer.mm in Sources */ = {isa = PBXBuildFile; fileRef = F4F44B73203FE73D00A2F24C /* CustomInputNumberRenderer.mm */; };
		F4F44BAA204CF98900A2F24C /* CustomProgressBarRenderer.mm in Sources */ = {isa = PBXBuildFile; fileRef = F4F44BA9204CF98900A2F24C /* CustomProgressBarRenderer.mm */; };
/* End PBXBuildFile section */

/* Begin PBXContainerItemProxy section */
		F423C08F1EE1FB6100905679 /* PBXContainerItemProxy */ = {
			isa = PBXContainerItemProxy;
			containerPortal = F423C06A1EE1FB6100905679 /* Project object */;
			proxyType = 1;
			remoteGlobalIDString = F423C0711EE1FB6100905679;
			remoteInfo = ADCIOSVisualizer;
		};
		F423C09A1EE1FB6100905679 /* PBXContainerItemProxy */ = {
			isa = PBXContainerItemProxy;
			containerPortal = F423C06A1EE1FB6100905679 /* Project object */;
			proxyType = 1;
			remoteGlobalIDString = F423C0711EE1FB6100905679;
			remoteInfo = ADCIOSVisualizer;
		};
/* End PBXContainerItemProxy section */

/* Begin PBXCopyFilesBuildPhase section */
		F423C0D51EE1FE3A00905679 /* Embed Frameworks */ = {
			isa = PBXCopyFilesBuildPhase;
			buildActionMask = 2147483647;
			dstPath = "";
			dstSubfolderSpec = 10;
			files = (
				6BF339E420A66A4D00DA5973 /* AdaptiveCards.framework in Embed Frameworks */,
			);
			name = "Embed Frameworks";
			runOnlyForDeploymentPostprocessing = 0;
		};
/* End PBXCopyFilesBuildPhase section */

/* Begin PBXFileReference section */
		6B055763233EC53D000EE24A /* RichTextBlock.json */ = {isa = PBXFileReference; fileEncoding = 4; lastKnownFileType = text.json; path = RichTextBlock.json; sourceTree = "<group>"; };
		6B1509FD22FC98AE00046B3A /* samples */ = {isa = PBXFileReference; lastKnownFileType = folder; name = samples; path = ../../../../samples; sourceTree = "<group>"; };
		6B1509FF22FCE49600046B3A /* AdaptiveFileBrowserSource.mm */ = {isa = PBXFileReference; lastKnownFileType = sourcecode.cpp.objcpp; path = AdaptiveFileBrowserSource.mm; sourceTree = "<group>"; };
		6B150A0122FCE4BA00046B3A /* AdaptiveFileBrowserSource.h */ = {isa = PBXFileReference; lastKnownFileType = sourcecode.c.h; path = AdaptiveFileBrowserSource.h; sourceTree = "<group>"; };
		6B150A032302415000046B3A /* sample.json */ = {isa = PBXFileReference; fileEncoding = 4; lastKnownFileType = text.json; name = sample.json; path = resources/sample.json; sourceTree = SOURCE_ROOT; };
		6B150A0523033D6B00046B3A /* filebrowserHostConfig.json */ = {isa = PBXFileReference; fileEncoding = 4; lastKnownFileType = text.json; name = filebrowserHostConfig.json; path = resources/filebrowserHostConfig.json; sourceTree = SOURCE_ROOT; };
		6B150A0923034F2800046B3A /* Feedback.json */ = {isa = PBXFileReference; fileEncoding = 4; lastKnownFileType = text.json; path = Feedback.json; sourceTree = "<group>"; };
		6B150A0A23034F2800046B3A /* Input.ChoiceSet.json */ = {isa = PBXFileReference; fileEncoding = 4; lastKnownFileType = text.json; path = Input.ChoiceSet.json; sourceTree = "<group>"; };
		6B150A0B23034F2800046B3A /* FoodOrder.json */ = {isa = PBXFileReference; fileEncoding = 4; lastKnownFileType = text.json; path = FoodOrder.json; sourceTree = "<group>"; };
		6B150A0C23034F2800046B3A /* Restaurant.json */ = {isa = PBXFileReference; fileEncoding = 4; lastKnownFileType = text.json; path = Restaurant.json; sourceTree = "<group>"; };
		6B150A0D23034F2800046B3A /* ActivityUpdate.json */ = {isa = PBXFileReference; fileEncoding = 4; lastKnownFileType = text.json; path = ActivityUpdate.json; sourceTree = "<group>"; };
		6B150A0E23034F2800046B3A /* Image.ImageBaseUrl.json */ = {isa = PBXFileReference; fileEncoding = 4; lastKnownFileType = text.json; path = Image.ImageBaseUrl.json; sourceTree = "<group>"; };
		6B150A15230353AA00046B3A /* TextBlock.Color.json */ = {isa = PBXFileReference; fileEncoding = 4; lastKnownFileType = text.json; path = TextBlock.Color.json; sourceTree = "<group>"; };
		6B150A16230353AB00046B3A /* TextBlock.DateTimeFormatting.json */ = {isa = PBXFileReference; fileEncoding = 4; lastKnownFileType = text.json; path = TextBlock.DateTimeFormatting.json; sourceTree = "<group>"; };
		6B150A17230353AB00046B3A /* TextBlock.Markdown.json */ = {isa = PBXFileReference; fileEncoding = 4; lastKnownFileType = text.json; path = TextBlock.Markdown.json; sourceTree = "<group>"; };
		6B150A18230353AB00046B3A /* TextBlock.MaxLines.json */ = {isa = PBXFileReference; fileEncoding = 4; lastKnownFileType = text.json; path = TextBlock.MaxLines.json; sourceTree = "<group>"; };
		6B150A19230353AB00046B3A /* TextBlock.Size.json */ = {isa = PBXFileReference; fileEncoding = 4; lastKnownFileType = text.json; path = TextBlock.Size.json; sourceTree = "<group>"; };
		6B150A1A230353AB00046B3A /* TextBlock.Lists.json */ = {isa = PBXFileReference; fileEncoding = 4; lastKnownFileType = text.json; path = TextBlock.Lists.json; sourceTree = "<group>"; };
		6B150A1B230353AB00046B3A /* TextBlock.Wrap.json */ = {isa = PBXFileReference; fileEncoding = 4; lastKnownFileType = text.json; path = TextBlock.Wrap.json; sourceTree = "<group>"; };
		6B150A1C230353AB00046B3A /* TextBlock.HorizontalAlignment.json */ = {isa = PBXFileReference; fileEncoding = 4; lastKnownFileType = text.json; path = TextBlock.HorizontalAlignment.json; sourceTree = "<group>"; };
		6B150A1D230353AB00046B3A /* TextBlock.Weight.json */ = {isa = PBXFileReference; fileEncoding = 4; lastKnownFileType = text.json; path = TextBlock.Weight.json; sourceTree = "<group>"; };
		6B150A1E230353AB00046B3A /* TextBlock.Spacing.json */ = {isa = PBXFileReference; fileEncoding = 4; lastKnownFileType = text.json; path = TextBlock.Spacing.json; sourceTree = "<group>"; };
		6B150A1F230353AB00046B3A /* TextBlock.IsSubtle.json */ = {isa = PBXFileReference; fileEncoding = 4; lastKnownFileType = text.json; path = TextBlock.IsSubtle.json; sourceTree = "<group>"; };
		6B150A2B230354F100046B3A /* Image.Size.json */ = {isa = PBXFileReference; fileEncoding = 4; lastKnownFileType = text.json; path = Image.Size.json; sourceTree = "<group>"; };
		6B150A2C230354F100046B3A /* ColumnSet.Spacing.json */ = {isa = PBXFileReference; fileEncoding = 4; lastKnownFileType = text.json; path = ColumnSet.Spacing.json; sourceTree = "<group>"; };
		6B150A2D230354F100046B3A /* Image.Style.json */ = {isa = PBXFileReference; fileEncoding = 4; lastKnownFileType = text.json; path = Image.Style.json; sourceTree = "<group>"; };
		6B150A2E230354F100046B3A /* Image.Spacing.json */ = {isa = PBXFileReference; fileEncoding = 4; lastKnownFileType = text.json; path = Image.Spacing.json; sourceTree = "<group>"; };
		6B150A2F230354F100046B3A /* ColumnSet.json */ = {isa = PBXFileReference; fileEncoding = 4; lastKnownFileType = text.json; path = ColumnSet.json; sourceTree = "<group>"; };
		6B150A30230354F200046B3A /* Column.Spacing.json */ = {isa = PBXFileReference; fileEncoding = 4; lastKnownFileType = text.json; path = Column.Spacing.json; sourceTree = "<group>"; };
		6B150A31230354F200046B3A /* Column.Width.json */ = {isa = PBXFileReference; fileEncoding = 4; lastKnownFileType = text.json; path = Column.Width.json; sourceTree = "<group>"; };
		6B150A32230354F200046B3A /* Column.json */ = {isa = PBXFileReference; fileEncoding = 4; lastKnownFileType = text.json; path = Column.json; sourceTree = "<group>"; };
		6B150A33230354F200046B3A /* Column.Size.Ratio.json */ = {isa = PBXFileReference; fileEncoding = 4; lastKnownFileType = text.json; path = Column.Size.Ratio.json; sourceTree = "<group>"; };
		6B150A34230354F200046B3A /* Column.Width.Ratio.json */ = {isa = PBXFileReference; fileEncoding = 4; lastKnownFileType = text.json; path = Column.Width.Ratio.json; sourceTree = "<group>"; };
		6B150A35230354F200046B3A /* Image.json */ = {isa = PBXFileReference; fileEncoding = 4; lastKnownFileType = text.json; path = Image.json; sourceTree = "<group>"; };
		6B22426421E92AF9000ACDA1 /* CustomActionNewType.h */ = {isa = PBXFileReference; fileEncoding = 4; lastKnownFileType = sourcecode.c.h; path = CustomActionNewType.h; sourceTree = "<group>"; };
		6B22426521E92AF9000ACDA1 /* CustomActionNewType.mm */ = {isa = PBXFileReference; fileEncoding = 4; lastKnownFileType = sourcecode.cpp.objcpp; path = CustomActionNewType.mm; sourceTree = "<group>"; };
		6B22426921FFA76D000ACDA1 /* ADCIOSVisualizerUITests.mm */ = {isa = PBXFileReference; fileEncoding = 4; lastKnownFileType = sourcecode.cpp.objcpp; path = ADCIOSVisualizerUITests.mm; sourceTree = "<group>"; };
		6B250FC7253FB0CC007FFCFB /* ACRCustomSubmitTargetBuilder.h */ = {isa = PBXFileReference; fileEncoding = 4; lastKnownFileType = sourcecode.c.h; path = ACRCustomSubmitTargetBuilder.h; sourceTree = "<group>"; };
		6B250FC8253FB0CC007FFCFB /* ACRCustomSubmitTargetBuilder.mm */ = {isa = PBXFileReference; fileEncoding = 4; lastKnownFileType = sourcecode.cpp.objcpp; path = ACRCustomSubmitTargetBuilder.mm; sourceTree = "<group>"; };
		6B2D8604211143BD008DD972 /* AdaptiveCards.framework */ = {isa = PBXFileReference; explicitFileType = wrapper.framework; path = AdaptiveCards.framework; sourceTree = BUILT_PRODUCTS_DIR; };
		6B5E9CBC24B663CA00757882 /* Adaptive1.0.png */ = {isa = PBXFileReference; lastKnownFileType = image.png; name = Adaptive1.0.png; path = ../../../../../assets/Adaptive1.0.png; sourceTree = "<group>"; };
		6B980930215AE4310024B79B /* CoreGraphics.framework */ = {isa = PBXFileReference; lastKnownFileType = wrapper.framework; name = CoreGraphics.framework; path = System/Library/Frameworks/CoreGraphics.framework; sourceTree = SDKROOT; };
		6B980933215AE6EC0024B79B /* UIKit.framework */ = {isa = PBXFileReference; lastKnownFileType = wrapper.framework; name = UIKit.framework; path = System/Library/Frameworks/UIKit.framework; sourceTree = SDKROOT; };
		6B980935215AE8780024B79B /* AdaptiveCards.framework */ = {isa = PBXFileReference; explicitFileType = wrapper.framework; path = AdaptiveCards.framework; sourceTree = BUILT_PRODUCTS_DIR; };
		6B9BDF6E20E18E5B00F13155 /* CustomImageRenderer.h */ = {isa = PBXFileReference; fileEncoding = 4; lastKnownFileType = sourcecode.c.h; path = CustomImageRenderer.h; sourceTree = "<group>"; };
		6B9BDF6F20E18E5B00F13155 /* CustomImageRenderer.mm */ = {isa = PBXFileReference; fileEncoding = 4; lastKnownFileType = sourcecode.cpp.objcpp; path = CustomImageRenderer.mm; sourceTree = "<group>"; };
		6B9BDFCB20F6D11F00F13155 /* ADCResolver.m */ = {isa = PBXFileReference; lastKnownFileType = sourcecode.c.objc; path = ADCResolver.m; sourceTree = "<group>"; };
		6B9BDFCD20F6D16E00F13155 /* ADCResolver.h */ = {isa = PBXFileReference; lastKnownFileType = sourcecode.c.h; path = ADCResolver.h; sourceTree = "<group>"; };
		6BA88FCF2545337B00BF2CDB /* CustomActionSetRenderer.mm */ = {isa = PBXFileReference; fileEncoding = 4; lastKnownFileType = sourcecode.cpp.objcpp; path = CustomActionSetRenderer.mm; sourceTree = "<group>"; };
		6BA88FD02545337B00BF2CDB /* CustomActionSetRenderer.h */ = {isa = PBXFileReference; fileEncoding = 4; lastKnownFileType = sourcecode.c.h; path = CustomActionSetRenderer.h; sourceTree = "<group>"; };
		6BA9091A23985CB5009421CA /* Adaptive1.0.png */ = {isa = PBXFileReference; lastKnownFileType = image.png; name = Adaptive1.0.png; path = ../../../../../assets/Adaptive1.0.png; sourceTree = "<group>"; };
		6BBE841C23CD1A4900ECA586 /* Action.ShowCard.Style.json */ = {isa = PBXFileReference; fileEncoding = 4; lastKnownFileType = text.json; name = Action.ShowCard.Style.json; path = ../../../../../samples/v1.0/Elements/Action.ShowCard.Style.json; sourceTree = "<group>"; };
		6BF339D420A665E600DA5973 /* CustomTextBlockRenderer.mm */ = {isa = PBXFileReference; fileEncoding = 4; lastKnownFileType = sourcecode.cpp.objcpp; path = CustomTextBlockRenderer.mm; sourceTree = "<group>"; };
		6BF339D520A665E600DA5973 /* CustomTextBlockRenderer.h */ = {isa = PBXFileReference; fileEncoding = 4; lastKnownFileType = sourcecode.c.h; path = CustomTextBlockRenderer.h; sourceTree = "<group>"; };
		6BF339E220A66A3F00DA5973 /* AdaptiveCards.framework */ = {isa = PBXFileReference; explicitFileType = wrapper.framework; path = AdaptiveCards.framework; sourceTree = BUILT_PRODUCTS_DIR; };
		6BFBF9602457ADCF006FF8FB /* ActionSet.Inputs.Tests.json */ = {isa = PBXFileReference; fileEncoding = 4; lastKnownFileType = text.json; path = ActionSet.Inputs.Tests.json; sourceTree = "<group>"; };
		F423C0721EE1FB6100905679 /* AdaptiveCards.app */ = {isa = PBXFileReference; explicitFileType = wrapper.application; includeInIndex = 0; name = AdaptiveCards.app; path = ADCIOSVisualizer.app; sourceTree = BUILT_PRODUCTS_DIR; };
		F423C0761EE1FB6100905679 /* main.m */ = {isa = PBXFileReference; lastKnownFileType = sourcecode.c.objc; path = main.m; sourceTree = "<group>"; };
		F423C0781EE1FB6100905679 /* AppDelegate.h */ = {isa = PBXFileReference; lastKnownFileType = sourcecode.c.h; path = AppDelegate.h; sourceTree = "<group>"; };
		F423C0791EE1FB6100905679 /* AppDelegate.m */ = {isa = PBXFileReference; lastKnownFileType = sourcecode.c.objc; path = AppDelegate.m; sourceTree = "<group>"; };
		F423C07B1EE1FB6100905679 /* ViewController.h */ = {isa = PBXFileReference; lastKnownFileType = sourcecode.c.h; path = ViewController.h; sourceTree = "<group>"; };
		F423C07C1EE1FB6100905679 /* ViewController.m */ = {isa = PBXFileReference; lastKnownFileType = sourcecode.c.objc; path = ViewController.m; sourceTree = "<group>"; };
		F423C07F1EE1FB6100905679 /* Base */ = {isa = PBXFileReference; lastKnownFileType = file.storyboard; name = Base; path = Base.lproj/Main.storyboard; sourceTree = "<group>"; };
		F423C0821EE1FB6100905679 /* ADCIOSVisualizer.xcdatamodel */ = {isa = PBXFileReference; lastKnownFileType = wrapper.xcdatamodel; path = ADCIOSVisualizer.xcdatamodel; sourceTree = "<group>"; };
		F423C0841EE1FB6100905679 /* Assets.xcassets */ = {isa = PBXFileReference; lastKnownFileType = folder.assetcatalog; path = Assets.xcassets; sourceTree = "<group>"; };
		F423C0871EE1FB6100905679 /* Base */ = {isa = PBXFileReference; lastKnownFileType = file.storyboard; name = Base; path = Base.lproj/LaunchScreen.storyboard; sourceTree = "<group>"; };
		F423C0891EE1FB6100905679 /* Info.plist */ = {isa = PBXFileReference; lastKnownFileType = text.plist.xml; path = Info.plist; sourceTree = "<group>"; };
		F423C08E1EE1FB6100905679 /* ADCIOSVisualizerTests.xctest */ = {isa = PBXFileReference; explicitFileType = wrapper.cfbundle; includeInIndex = 0; path = ADCIOSVisualizerTests.xctest; sourceTree = BUILT_PRODUCTS_DIR; };
		F423C0921EE1FB6100905679 /* ADCIOSVisualizerTests.mm */ = {isa = PBXFileReference; lastKnownFileType = sourcecode.cpp.objcpp; path = ADCIOSVisualizerTests.mm; sourceTree = "<group>"; };
		F423C0941EE1FB6100905679 /* Info.plist */ = {isa = PBXFileReference; lastKnownFileType = text.plist.xml; path = Info.plist; sourceTree = "<group>"; };
		F423C0991EE1FB6100905679 /* ADCIOSVisualizerUITests.xctest */ = {isa = PBXFileReference; explicitFileType = wrapper.cfbundle; includeInIndex = 0; path = ADCIOSVisualizerUITests.xctest; sourceTree = BUILT_PRODUCTS_DIR; };
		F423C09F1EE1FB6100905679 /* Info.plist */ = {isa = PBXFileReference; lastKnownFileType = text.plist.xml; path = Info.plist; sourceTree = "<group>"; };
		F49CECBF1F62412E00D7FB55 /* AdaptiveCards.framework */ = {isa = PBXFileReference; explicitFileType = wrapper.framework; path = AdaptiveCards.framework; sourceTree = BUILT_PRODUCTS_DIR; };
		F4D33E841F04705800941E44 /* ACVTableViewController.h */ = {isa = PBXFileReference; fileEncoding = 4; lastKnownFileType = sourcecode.c.h; path = ACVTableViewController.h; sourceTree = "<group>"; };
		F4D33E851F04705800941E44 /* ACVTableViewController.m */ = {isa = PBXFileReference; fileEncoding = 4; lastKnownFileType = sourcecode.c.objc; path = ACVTableViewController.m; sourceTree = "<group>"; };
		F4F255711F993CD200A80D39 /* CustomActionOpenURLRenderer.mm */ = {isa = PBXFileReference; lastKnownFileType = sourcecode.cpp.objcpp; path = CustomActionOpenURLRenderer.mm; sourceTree = "<group>"; };
		F4F255731F9946B200A80D39 /* CustomActionOpenURLRenderer.h */ = {isa = PBXFileReference; fileEncoding = 4; lastKnownFileType = sourcecode.c.h; path = CustomActionOpenURLRenderer.h; sourceTree = "<group>"; };
		F4F44B73203FE73D00A2F24C /* CustomInputNumberRenderer.mm */ = {isa = PBXFileReference; fileEncoding = 4; lastKnownFileType = sourcecode.cpp.objcpp; path = CustomInputNumberRenderer.mm; sourceTree = "<group>"; };
		F4F44B74203FE73D00A2F24C /* CustomInputNumberRenderer.h */ = {isa = PBXFileReference; fileEncoding = 4; lastKnownFileType = sourcecode.c.h; path = CustomInputNumberRenderer.h; sourceTree = "<group>"; };
		F4F44BA8204CF98900A2F24C /* CustomProgressBarRenderer.h */ = {isa = PBXFileReference; fileEncoding = 4; lastKnownFileType = sourcecode.c.h; path = CustomProgressBarRenderer.h; sourceTree = "<group>"; };
		F4F44BA9204CF98900A2F24C /* CustomProgressBarRenderer.mm */ = {isa = PBXFileReference; fileEncoding = 4; lastKnownFileType = sourcecode.cpp.objcpp; path = CustomProgressBarRenderer.mm; sourceTree = "<group>"; };
/* End PBXFileReference section */

/* Begin PBXFrameworksBuildPhase section */
		F423C06F1EE1FB6100905679 /* Frameworks */ = {
			isa = PBXFrameworksBuildPhase;
			buildActionMask = 2147483647;
			files = (
				6BF339E320A66A3F00DA5973 /* AdaptiveCards.framework in Frameworks */,
			);
			runOnlyForDeploymentPostprocessing = 0;
		};
		F423C08B1EE1FB6100905679 /* Frameworks */ = {
			isa = PBXFrameworksBuildPhase;
			buildActionMask = 2147483647;
			files = (
				6B696CDB2321AC1C00E1D607 /* UIKit.framework in Frameworks */,
				6B2D8605211143BD008DD972 /* AdaptiveCards.framework in Frameworks */,
			);
			runOnlyForDeploymentPostprocessing = 0;
		};
		F423C0961EE1FB6100905679 /* Frameworks */ = {
			isa = PBXFrameworksBuildPhase;
			buildActionMask = 2147483647;
			files = (
				6B98093A215AF05A0024B79B /* CoreGraphics.framework in Frameworks */,
				6B980939215AE9A10024B79B /* UIKit.framework in Frameworks */,
				6B980936215AE8780024B79B /* AdaptiveCards.framework in Frameworks */,
			);
			runOnlyForDeploymentPostprocessing = 0;
		};
/* End PBXFrameworksBuildPhase section */

/* Begin PBXGroup section */
		6B150A022302410600046B3A /* HostConfigs */ = {
			isa = PBXGroup;
			children = (
				6B150A0523033D6B00046B3A /* filebrowserHostConfig.json */,
				6B150A032302415000046B3A /* sample.json */,
			);
			path = HostConfigs;
			sourceTree = "<group>";
		};
		6B150A0823034DAB00046B3A /* TestFiles */ = {
			isa = PBXGroup;
			children = (
				6BFBF9602457ADCF006FF8FB /* ActionSet.Inputs.Tests.json */,
				6BBE841C23CD1A4900ECA586 /* Action.ShowCard.Style.json */,
				6B150A0D23034F2800046B3A /* ActivityUpdate.json */,
				6B150A32230354F200046B3A /* Column.json */,
				6B150A33230354F200046B3A /* Column.Size.Ratio.json */,
				6B150A30230354F200046B3A /* Column.Spacing.json */,
				6B150A31230354F200046B3A /* Column.Width.json */,
				6B150A34230354F200046B3A /* Column.Width.Ratio.json */,
				6B150A2F230354F100046B3A /* ColumnSet.json */,
				6B150A2C230354F100046B3A /* ColumnSet.Spacing.json */,
				6B150A0923034F2800046B3A /* Feedback.json */,
				6B150A0B23034F2800046B3A /* FoodOrder.json */,
				6B150A0E23034F2800046B3A /* Image.ImageBaseUrl.json */,
				6B150A35230354F200046B3A /* Image.json */,
				6B150A2B230354F100046B3A /* Image.Size.json */,
				6B150A2E230354F100046B3A /* Image.Spacing.json */,
				6B150A2D230354F100046B3A /* Image.Style.json */,
				6B150A0A23034F2800046B3A /* Input.ChoiceSet.json */,
				6B150A0C23034F2800046B3A /* Restaurant.json */,
				6B055763233EC53D000EE24A /* RichTextBlock.json */,
				6B150A15230353AA00046B3A /* TextBlock.Color.json */,
				6B150A16230353AB00046B3A /* TextBlock.DateTimeFormatting.json */,
				6B150A1C230353AB00046B3A /* TextBlock.HorizontalAlignment.json */,
				6B150A1F230353AB00046B3A /* TextBlock.IsSubtle.json */,
				6B150A1A230353AB00046B3A /* TextBlock.Lists.json */,
				6B150A17230353AB00046B3A /* TextBlock.Markdown.json */,
				6B150A18230353AB00046B3A /* TextBlock.MaxLines.json */,
				6B150A19230353AB00046B3A /* TextBlock.Size.json */,
				6B150A1E230353AB00046B3A /* TextBlock.Spacing.json */,
				6B150A1D230353AB00046B3A /* TextBlock.Weight.json */,
				6B150A1B230353AB00046B3A /* TextBlock.Wrap.json */,
			);
			path = TestFiles;
			sourceTree = "<group>";
		};
		6BAC0F2A228B42EB00E42DEB /* Recovered References */ = {
			isa = PBXGroup;
			children = (
			);
			name = "Recovered References";
			sourceTree = "<group>";
		};
		6BF339E120A66A3F00DA5973 /* Frameworks */ = {
			isa = PBXGroup;
			children = (
				6B980935215AE8780024B79B /* AdaptiveCards.framework */,
				6B980933215AE6EC0024B79B /* UIKit.framework */,
				6B980930215AE4310024B79B /* CoreGraphics.framework */,
				6B2D8604211143BD008DD972 /* AdaptiveCards.framework */,
				6BF339E220A66A3F00DA5973 /* AdaptiveCards.framework */,
			);
			name = Frameworks;
			sourceTree = "<group>";
		};
		F423C0691EE1FB6100905679 = {
			isa = PBXGroup;
			children = (
				6B150A0823034DAB00046B3A /* TestFiles */,
				6B150A022302410600046B3A /* HostConfigs */,
				6B1509FD22FC98AE00046B3A /* samples */,
				F49CECBF1F62412E00D7FB55 /* AdaptiveCards.framework */,
				F423C0741EE1FB6100905679 /* ADCIOSVisualizer */,
				F423C0911EE1FB6100905679 /* ADCIOSVisualizerTests */,
				F423C09C1EE1FB6100905679 /* ADCIOSVisualizerUITests */,
				F423C0731EE1FB6100905679 /* Products */,
				6BF339E120A66A3F00DA5973 /* Frameworks */,
				6BAC0F2A228B42EB00E42DEB /* Recovered References */,
			);
			sourceTree = "<group>";
		};
		F423C0731EE1FB6100905679 /* Products */ = {
			isa = PBXGroup;
			children = (
				F423C0721EE1FB6100905679 /* AdaptiveCards.app */,
				F423C08E1EE1FB6100905679 /* ADCIOSVisualizerTests.xctest */,
				F423C0991EE1FB6100905679 /* ADCIOSVisualizerUITests.xctest */,
			);
			name = Products;
			sourceTree = "<group>";
		};
		F423C0741EE1FB6100905679 /* ADCIOSVisualizer */ = {
			isa = PBXGroup;
			children = (
<<<<<<< HEAD
				6B250FC7253FB0CC007FFCFB /* ACRCustomSubmitTargetBuilder.h */,
				6B250FC8253FB0CC007FFCFB /* ACRCustomSubmitTargetBuilder.mm */,
=======
				6BA88FD02545337B00BF2CDB /* CustomActionSetRenderer.h */,
				6BA88FCF2545337B00BF2CDB /* CustomActionSetRenderer.mm */,
				6B5E9CBC24B663CA00757882 /* Adaptive1.0.png */,
>>>>>>> 9372f16f
				F4D33E841F04705800941E44 /* ACVTableViewController.h */,
				F4D33E851F04705800941E44 /* ACVTableViewController.m */,
				6B5E9CBC24B663CA00757882 /* Adaptive1.0.png */,
				6B150A0122FCE4BA00046B3A /* AdaptiveFileBrowserSource.h */,
				6B1509FF22FCE49600046B3A /* AdaptiveFileBrowserSource.mm */,
				F423C0811EE1FB6100905679 /* ADCIOSVisualizer.xcdatamodeld */,
				6B9BDFCD20F6D16E00F13155 /* ADCResolver.h */,
				6B9BDFCB20F6D11F00F13155 /* ADCResolver.m */,
				F423C0781EE1FB6100905679 /* AppDelegate.h */,
				F423C0791EE1FB6100905679 /* AppDelegate.m */,
				F423C0841EE1FB6100905679 /* Assets.xcassets */,
				6B22426421E92AF9000ACDA1 /* CustomActionNewType.h */,
				6B22426521E92AF9000ACDA1 /* CustomActionNewType.mm */,
				F4F255731F9946B200A80D39 /* CustomActionOpenURLRenderer.h */,
				F4F255711F993CD200A80D39 /* CustomActionOpenURLRenderer.mm */,
				6B9BDF6E20E18E5B00F13155 /* CustomImageRenderer.h */,
				6B9BDF6F20E18E5B00F13155 /* CustomImageRenderer.mm */,
				F4F44B74203FE73D00A2F24C /* CustomInputNumberRenderer.h */,
				F4F44B73203FE73D00A2F24C /* CustomInputNumberRenderer.mm */,
				F4F44BA8204CF98900A2F24C /* CustomProgressBarRenderer.h */,
				F4F44BA9204CF98900A2F24C /* CustomProgressBarRenderer.mm */,
				6BF339D520A665E600DA5973 /* CustomTextBlockRenderer.h */,
				6BF339D420A665E600DA5973 /* CustomTextBlockRenderer.mm */,
				F423C0891EE1FB6100905679 /* Info.plist */,
				F423C0861EE1FB6100905679 /* LaunchScreen.storyboard */,
				F423C07E1EE1FB6100905679 /* Main.storyboard */,
				F423C0751EE1FB6100905679 /* Supporting Files */,
				F423C07B1EE1FB6100905679 /* ViewController.h */,
				F423C07C1EE1FB6100905679 /* ViewController.m */,
				6BA9091A23985CB5009421CA /* Adaptive1.0.png */,
			);
			path = ADCIOSVisualizer;
			sourceTree = "<group>";
		};
		F423C0751EE1FB6100905679 /* Supporting Files */ = {
			isa = PBXGroup;
			children = (
				F423C0761EE1FB6100905679 /* main.m */,
			);
			name = "Supporting Files";
			sourceTree = "<group>";
		};
		F423C0911EE1FB6100905679 /* ADCIOSVisualizerTests */ = {
			isa = PBXGroup;
			children = (
				F423C0921EE1FB6100905679 /* ADCIOSVisualizerTests.mm */,
				F423C0941EE1FB6100905679 /* Info.plist */,
			);
			path = ADCIOSVisualizerTests;
			sourceTree = "<group>";
		};
		F423C09C1EE1FB6100905679 /* ADCIOSVisualizerUITests */ = {
			isa = PBXGroup;
			children = (
				6B22426921FFA76D000ACDA1 /* ADCIOSVisualizerUITests.mm */,
				F423C09F1EE1FB6100905679 /* Info.plist */,
			);
			path = ADCIOSVisualizerUITests;
			sourceTree = "<group>";
		};
/* End PBXGroup section */

/* Begin PBXNativeTarget section */
		F423C0711EE1FB6100905679 /* ADCIOSVisualizer */ = {
			isa = PBXNativeTarget;
			buildConfigurationList = F423C0A21EE1FB6100905679 /* Build configuration list for PBXNativeTarget "ADCIOSVisualizer" */;
			buildPhases = (
				F423C06E1EE1FB6100905679 /* Sources */,
				F423C06F1EE1FB6100905679 /* Frameworks */,
				F423C0701EE1FB6100905679 /* Resources */,
				F423C0D51EE1FE3A00905679 /* Embed Frameworks */,
			);
			buildRules = (
			);
			dependencies = (
			);
			name = ADCIOSVisualizer;
			productName = ADCIOSVisualizer;
			productReference = F423C0721EE1FB6100905679 /* AdaptiveCards.app */;
			productType = "com.apple.product-type.application";
		};
		F423C08D1EE1FB6100905679 /* ADCIOSVisualizerTests */ = {
			isa = PBXNativeTarget;
			buildConfigurationList = F423C0A51EE1FB6100905679 /* Build configuration list for PBXNativeTarget "ADCIOSVisualizerTests" */;
			buildPhases = (
				F423C08A1EE1FB6100905679 /* Sources */,
				F423C08B1EE1FB6100905679 /* Frameworks */,
				F423C08C1EE1FB6100905679 /* Resources */,
			);
			buildRules = (
			);
			dependencies = (
				F423C0901EE1FB6100905679 /* PBXTargetDependency */,
			);
			name = ADCIOSVisualizerTests;
			productName = ADCIOSVisualizerTests;
			productReference = F423C08E1EE1FB6100905679 /* ADCIOSVisualizerTests.xctest */;
			productType = "com.apple.product-type.bundle.unit-test";
		};
		F423C0981EE1FB6100905679 /* ADCIOSVisualizerUITests */ = {
			isa = PBXNativeTarget;
			buildConfigurationList = F423C0A81EE1FB6100905679 /* Build configuration list for PBXNativeTarget "ADCIOSVisualizerUITests" */;
			buildPhases = (
				F423C0951EE1FB6100905679 /* Sources */,
				F423C0961EE1FB6100905679 /* Frameworks */,
				F423C0971EE1FB6100905679 /* Resources */,
			);
			buildRules = (
			);
			dependencies = (
				F423C09B1EE1FB6100905679 /* PBXTargetDependency */,
			);
			name = ADCIOSVisualizerUITests;
			productName = ADCIOSVisualizerUITests;
			productReference = F423C0991EE1FB6100905679 /* ADCIOSVisualizerUITests.xctest */;
			productType = "com.apple.product-type.bundle.ui-testing";
		};
/* End PBXNativeTarget section */

/* Begin PBXProject section */
		F423C06A1EE1FB6100905679 /* Project object */ = {
			isa = PBXProject;
			attributes = {
				LastUpgradeCheck = 1030;
				ORGANIZATIONNAME = Microsoft;
				TargetAttributes = {
					F423C0711EE1FB6100905679 = {
						CreatedOnToolsVersion = 8.3.2;
						DevelopmentTeam = UBF8T346G9;
						ProvisioningStyle = Automatic;
					};
					F423C08D1EE1FB6100905679 = {
						CreatedOnToolsVersion = 8.3.2;
						DevelopmentTeam = UBF8T346G9;
						ProvisioningStyle = Automatic;
						TestTargetID = F423C0711EE1FB6100905679;
					};
					F423C0981EE1FB6100905679 = {
						CreatedOnToolsVersion = 8.3.2;
						DevelopmentTeam = UBF8T346G9;
						ProvisioningStyle = Automatic;
						TestTargetID = F423C0711EE1FB6100905679;
					};
				};
			};
			buildConfigurationList = F423C06D1EE1FB6100905679 /* Build configuration list for PBXProject "ADCIOSVisualizer" */;
			compatibilityVersion = "Xcode 3.2";
			developmentRegion = en;
			hasScannedForEncodings = 0;
			knownRegions = (
				en,
				Base,
			);
			mainGroup = F423C0691EE1FB6100905679;
			productRefGroup = F423C0731EE1FB6100905679 /* Products */;
			projectDirPath = "";
			projectRoot = "";
			targets = (
				F423C0711EE1FB6100905679 /* ADCIOSVisualizer */,
				F423C08D1EE1FB6100905679 /* ADCIOSVisualizerTests */,
				F423C0981EE1FB6100905679 /* ADCIOSVisualizerUITests */,
			);
		};
/* End PBXProject section */

/* Begin PBXResourcesBuildPhase section */
		F423C0701EE1FB6100905679 /* Resources */ = {
			isa = PBXResourcesBuildPhase;
			buildActionMask = 2147483647;
			files = (
				6B150A36230354F200046B3A /* Image.Size.json in Resources */,
				6B150A1123034F2800046B3A /* FoodOrder.json in Resources */,
				6B268FE520CEF89100D99C1B /* (null) in Resources */,
				6B150A37230354F200046B3A /* ColumnSet.Spacing.json in Resources */,
				6B1509FE22FC98AE00046B3A /* samples in Resources */,
				6B268FE320CEF19400D99C1B /* (null) in Resources */,
				6B150A2A230353AB00046B3A /* TextBlock.IsSubtle.json in Resources */,
				6B150A29230353AB00046B3A /* TextBlock.Spacing.json in Resources */,
				6B14FC5D2113BC2200A11CC5 /* (null) in Resources */,
				6B150A3E230354F200046B3A /* Column.Size.Ratio.json in Resources */,
				6B150A40230354F200046B3A /* Image.json in Resources */,
				6B150A042302415000046B3A /* sample.json in Resources */,
				6BFBF9612457ADD0006FF8FB /* ActionSet.Inputs.Tests.json in Resources */,
				30860BC220C9B5C9009F9D99 /* (null) in Resources */,
				6B150A3C230354F200046B3A /* Column.Width.json in Resources */,
				6B150A20230353AB00046B3A /* TextBlock.Color.json in Resources */,
				6B150A25230353AB00046B3A /* TextBlock.Lists.json in Resources */,
				F423C0881EE1FB6100905679 /* LaunchScreen.storyboard in Resources */,
				6B150A1423034F2800046B3A /* Image.ImageBaseUrl.json in Resources */,
				6B150A26230353AB00046B3A /* TextBlock.Wrap.json in Resources */,
				6B150A39230354F200046B3A /* Image.Spacing.json in Resources */,
				6B150A24230353AB00046B3A /* TextBlock.Size.json in Resources */,
				6B150A3B230354F200046B3A /* Column.Spacing.json in Resources */,
				6B150A38230354F200046B3A /* Image.Style.json in Resources */,
				F423C0851EE1FB6100905679 /* Assets.xcassets in Resources */,
				6B055764233EC53D000EE24A /* RichTextBlock.json in Resources */,
				6B150A1023034F2800046B3A /* Input.ChoiceSet.json in Resources */,
				6B150A22230353AB00046B3A /* TextBlock.Markdown.json in Resources */,
				6B150A0623033D6C00046B3A /* filebrowserHostConfig.json in Resources */,
				6B150A3A230354F200046B3A /* ColumnSet.json in Resources */,
				6B150A28230353AB00046B3A /* TextBlock.Weight.json in Resources */,
				6B5E9CBD24B663CA00757882 /* Adaptive1.0.png in Resources */,
				6B150A1323034F2800046B3A /* ActivityUpdate.json in Resources */,
				6B150A21230353AB00046B3A /* TextBlock.DateTimeFormatting.json in Resources */,
				6B150A3D230354F200046B3A /* Column.json in Resources */,
				F423C0801EE1FB6100905679 /* Main.storyboard in Resources */,
				6B150A3F230354F200046B3A /* Column.Width.Ratio.json in Resources */,
				6B150A23230353AB00046B3A /* TextBlock.MaxLines.json in Resources */,
				6B150A1223034F2800046B3A /* Restaurant.json in Resources */,
				6B150A0F23034F2800046B3A /* Feedback.json in Resources */,
				30860BC420C9B5C9009F9D99 /* (null) in Resources */,
				6BBE841D23CD1A4900ECA586 /* Action.ShowCard.Style.json in Resources */,
				6B150A27230353AB00046B3A /* TextBlock.HorizontalAlignment.json in Resources */,
			);
			runOnlyForDeploymentPostprocessing = 0;
		};
		F423C08C1EE1FB6100905679 /* Resources */ = {
			isa = PBXResourcesBuildPhase;
			buildActionMask = 2147483647;
			files = (
			);
			runOnlyForDeploymentPostprocessing = 0;
		};
		F423C0971EE1FB6100905679 /* Resources */ = {
			isa = PBXResourcesBuildPhase;
			buildActionMask = 2147483647;
			files = (
			);
			runOnlyForDeploymentPostprocessing = 0;
		};
/* End PBXResourcesBuildPhase section */

/* Begin PBXSourcesBuildPhase section */
		F423C06E1EE1FB6100905679 /* Sources */ = {
			isa = PBXSourcesBuildPhase;
			buildActionMask = 2147483647;
			files = (
				6B9BDFCC20F6D11F00F13155 /* ADCResolver.m in Sources */,
				F4F44BAA204CF98900A2F24C /* CustomProgressBarRenderer.mm in Sources */,
				F4D33E861F04705800941E44 /* ACVTableViewController.m in Sources */,
				6BF339D620A665E600DA5973 /* CustomTextBlockRenderer.mm in Sources */,
				6B9BDF7020E18E5B00F13155 /* CustomImageRenderer.mm in Sources */,
				6BA88FD12545337C00BF2CDB /* CustomActionSetRenderer.mm in Sources */,
				F423C07D1EE1FB6100905679 /* ViewController.m in Sources */,
				F423C07A1EE1FB6100905679 /* AppDelegate.m in Sources */,
				6B22426621E92AF9000ACDA1 /* CustomActionNewType.mm in Sources */,
				F4F255721F993CD200A80D39 /* CustomActionOpenURLRenderer.mm in Sources */,
				6B150A0022FCE49600046B3A /* AdaptiveFileBrowserSource.mm in Sources */,
				F423C0831EE1FB6100905679 /* ADCIOSVisualizer.xcdatamodeld in Sources */,
				F423C0771EE1FB6100905679 /* main.m in Sources */,
				6B250FC9253FB0CE007FFCFB /* ACRCustomSubmitTargetBuilder.mm in Sources */,
				F4F44B75203FE73D00A2F24C /* CustomInputNumberRenderer.mm in Sources */,
			);
			runOnlyForDeploymentPostprocessing = 0;
		};
		F423C08A1EE1FB6100905679 /* Sources */ = {
			isa = PBXSourcesBuildPhase;
			buildActionMask = 2147483647;
			files = (
				F423C0931EE1FB6100905679 /* ADCIOSVisualizerTests.mm in Sources */,
			);
			runOnlyForDeploymentPostprocessing = 0;
		};
		F423C0951EE1FB6100905679 /* Sources */ = {
			isa = PBXSourcesBuildPhase;
			buildActionMask = 2147483647;
			files = (
				6B22426A21FFA76D000ACDA1 /* ADCIOSVisualizerUITests.mm in Sources */,
			);
			runOnlyForDeploymentPostprocessing = 0;
		};
/* End PBXSourcesBuildPhase section */

/* Begin PBXTargetDependency section */
		F423C0901EE1FB6100905679 /* PBXTargetDependency */ = {
			isa = PBXTargetDependency;
			target = F423C0711EE1FB6100905679 /* ADCIOSVisualizer */;
			targetProxy = F423C08F1EE1FB6100905679 /* PBXContainerItemProxy */;
		};
		F423C09B1EE1FB6100905679 /* PBXTargetDependency */ = {
			isa = PBXTargetDependency;
			target = F423C0711EE1FB6100905679 /* ADCIOSVisualizer */;
			targetProxy = F423C09A1EE1FB6100905679 /* PBXContainerItemProxy */;
		};
/* End PBXTargetDependency section */

/* Begin PBXVariantGroup section */
		F423C07E1EE1FB6100905679 /* Main.storyboard */ = {
			isa = PBXVariantGroup;
			children = (
				F423C07F1EE1FB6100905679 /* Base */,
			);
			name = Main.storyboard;
			sourceTree = "<group>";
		};
		F423C0861EE1FB6100905679 /* LaunchScreen.storyboard */ = {
			isa = PBXVariantGroup;
			children = (
				F423C0871EE1FB6100905679 /* Base */,
			);
			name = LaunchScreen.storyboard;
			sourceTree = "<group>";
		};
/* End PBXVariantGroup section */

/* Begin XCBuildConfiguration section */
		F423C0A01EE1FB6100905679 /* Debug */ = {
			isa = XCBuildConfiguration;
			buildSettings = {
				ALWAYS_SEARCH_USER_PATHS = NO;
				CLANG_ANALYZER_LOCALIZABILITY_NONLOCALIZED = YES;
				CLANG_ANALYZER_NONNULL = YES;
				CLANG_ANALYZER_NUMBER_OBJECT_CONVERSION = YES_AGGRESSIVE;
				CLANG_CXX_LANGUAGE_STANDARD = "gnu++17";
				CLANG_CXX_LIBRARY = "libc++";
				CLANG_ENABLE_MODULES = YES;
				CLANG_ENABLE_OBJC_ARC = YES;
				CLANG_WARN_BLOCK_CAPTURE_AUTORELEASING = YES;
				CLANG_WARN_BOOL_CONVERSION = YES;
				CLANG_WARN_COMMA = YES;
				CLANG_WARN_CONSTANT_CONVERSION = YES;
				CLANG_WARN_DEPRECATED_OBJC_IMPLEMENTATIONS = YES;
				CLANG_WARN_DIRECT_OBJC_ISA_USAGE = YES_ERROR;
				CLANG_WARN_DOCUMENTATION_COMMENTS = YES;
				CLANG_WARN_EMPTY_BODY = YES;
				CLANG_WARN_ENUM_CONVERSION = YES;
				CLANG_WARN_INFINITE_RECURSION = YES;
				CLANG_WARN_INT_CONVERSION = YES;
				CLANG_WARN_NON_LITERAL_NULL_CONVERSION = YES;
				CLANG_WARN_OBJC_IMPLICIT_RETAIN_SELF = YES;
				CLANG_WARN_OBJC_LITERAL_CONVERSION = YES;
				CLANG_WARN_OBJC_ROOT_CLASS = YES_ERROR;
				CLANG_WARN_RANGE_LOOP_ANALYSIS = YES;
				CLANG_WARN_STRICT_PROTOTYPES = YES;
				CLANG_WARN_SUSPICIOUS_MOVE = YES;
				CLANG_WARN_UNREACHABLE_CODE = YES;
				CLANG_WARN__DUPLICATE_METHOD_MATCH = YES;
				CODE_SIGN_IDENTITY = "iPhone Developer";
				"CODE_SIGN_IDENTITY[sdk=iphoneos*]" = "iPhone Developer";
				COPY_PHASE_STRIP = NO;
				CURRENT_PROJECT_VERSION = 1.2.5;
				DEBUG_INFORMATION_FORMAT = dwarf;
				ENABLE_STRICT_OBJC_MSGSEND = YES;
				ENABLE_TESTABILITY = YES;
				GCC_C_LANGUAGE_STANDARD = gnu99;
				GCC_DYNAMIC_NO_PIC = NO;
				GCC_NO_COMMON_BLOCKS = YES;
				GCC_OPTIMIZATION_LEVEL = 0;
				GCC_PREPROCESSOR_DEFINITIONS = (
					"DEBUG=1",
					"$(inherited)",
				);
				GCC_WARN_64_TO_32_BIT_CONVERSION = YES;
				GCC_WARN_ABOUT_RETURN_TYPE = YES_ERROR;
				GCC_WARN_UNDECLARED_SELECTOR = YES;
				GCC_WARN_UNINITIALIZED_AUTOS = YES_AGGRESSIVE;
				GCC_WARN_UNUSED_FUNCTION = YES;
				GCC_WARN_UNUSED_VARIABLE = YES;
				IPHONEOS_DEPLOYMENT_TARGET = 10.0;
				MTL_ENABLE_DEBUG_INFO = YES;
				ONLY_ACTIVE_ARCH = YES;
				SDKROOT = iphoneos;
				VERSIONING_SYSTEM = "apple-generic";
			};
			name = Debug;
		};
		F423C0A11EE1FB6100905679 /* Release */ = {
			isa = XCBuildConfiguration;
			buildSettings = {
				ALWAYS_SEARCH_USER_PATHS = NO;
				CLANG_ANALYZER_LOCALIZABILITY_NONLOCALIZED = YES;
				CLANG_ANALYZER_NONNULL = YES;
				CLANG_ANALYZER_NUMBER_OBJECT_CONVERSION = YES_AGGRESSIVE;
				CLANG_CXX_LANGUAGE_STANDARD = "gnu++17";
				CLANG_CXX_LIBRARY = "libc++";
				CLANG_ENABLE_MODULES = YES;
				CLANG_ENABLE_OBJC_ARC = YES;
				CLANG_WARN_BLOCK_CAPTURE_AUTORELEASING = YES;
				CLANG_WARN_BOOL_CONVERSION = YES;
				CLANG_WARN_COMMA = YES;
				CLANG_WARN_CONSTANT_CONVERSION = YES;
				CLANG_WARN_DEPRECATED_OBJC_IMPLEMENTATIONS = YES;
				CLANG_WARN_DIRECT_OBJC_ISA_USAGE = YES_ERROR;
				CLANG_WARN_DOCUMENTATION_COMMENTS = YES;
				CLANG_WARN_EMPTY_BODY = YES;
				CLANG_WARN_ENUM_CONVERSION = YES;
				CLANG_WARN_INFINITE_RECURSION = YES;
				CLANG_WARN_INT_CONVERSION = YES;
				CLANG_WARN_NON_LITERAL_NULL_CONVERSION = YES;
				CLANG_WARN_OBJC_IMPLICIT_RETAIN_SELF = YES;
				CLANG_WARN_OBJC_LITERAL_CONVERSION = YES;
				CLANG_WARN_OBJC_ROOT_CLASS = YES_ERROR;
				CLANG_WARN_RANGE_LOOP_ANALYSIS = YES;
				CLANG_WARN_STRICT_PROTOTYPES = YES;
				CLANG_WARN_SUSPICIOUS_MOVE = YES;
				CLANG_WARN_UNREACHABLE_CODE = YES;
				CLANG_WARN__DUPLICATE_METHOD_MATCH = YES;
				CODE_SIGN_IDENTITY = "iPhone Developer";
				"CODE_SIGN_IDENTITY[sdk=iphoneos*]" = "iPhone Developer";
				COPY_PHASE_STRIP = NO;
				CURRENT_PROJECT_VERSION = 1.2.5;
				DEBUG_INFORMATION_FORMAT = "dwarf-with-dsym";
				ENABLE_NS_ASSERTIONS = NO;
				ENABLE_STRICT_OBJC_MSGSEND = YES;
				GCC_C_LANGUAGE_STANDARD = gnu99;
				GCC_NO_COMMON_BLOCKS = YES;
				GCC_WARN_64_TO_32_BIT_CONVERSION = YES;
				GCC_WARN_ABOUT_RETURN_TYPE = YES_ERROR;
				GCC_WARN_UNDECLARED_SELECTOR = YES;
				GCC_WARN_UNINITIALIZED_AUTOS = YES_AGGRESSIVE;
				GCC_WARN_UNUSED_FUNCTION = YES;
				GCC_WARN_UNUSED_VARIABLE = YES;
				IPHONEOS_DEPLOYMENT_TARGET = 10.0;
				MTL_ENABLE_DEBUG_INFO = NO;
				SDKROOT = iphoneos;
				VALIDATE_PRODUCT = YES;
				VERSIONING_SYSTEM = "apple-generic";
			};
			name = Release;
		};
		F423C0A31EE1FB6100905679 /* Debug */ = {
			isa = XCBuildConfiguration;
			buildSettings = {
				ASSETCATALOG_COMPILER_APPICON_NAME = AppIcon;
				CODE_SIGN_IDENTITY = "iPhone Developer";
				CODE_SIGN_STYLE = Automatic;
				CURRENT_PROJECT_VERSION = 1.2.5;
				DEVELOPMENT_TEAM = UBF8T346G9;
				INFOPLIST_FILE = ADCIOSVisualizer/Info.plist;
				LD_RUNPATH_SEARCH_PATHS = "$(inherited) @executable_path/Frameworks";
				PRODUCT_BUNDLE_IDENTIFIER = MSFT.ADCIOSVisualizer;
				PRODUCT_NAME = "$(TARGET_NAME)";
				PROVISIONING_PROFILE_SPECIFIER = "";
				VERSIONING_SYSTEM = "apple-generic";
			};
			name = Debug;
		};
		F423C0A41EE1FB6100905679 /* Release */ = {
			isa = XCBuildConfiguration;
			buildSettings = {
				ASSETCATALOG_COMPILER_APPICON_NAME = AppIcon;
				CODE_SIGN_IDENTITY = "iPhone Developer";
				CODE_SIGN_STYLE = Automatic;
				CURRENT_PROJECT_VERSION = 1.2.5;
				DEVELOPMENT_TEAM = UBF8T346G9;
				INFOPLIST_FILE = ADCIOSVisualizer/Info.plist;
				LD_RUNPATH_SEARCH_PATHS = "$(inherited) @executable_path/Frameworks";
				PRODUCT_BUNDLE_IDENTIFIER = MSFT.ADCIOSVisualizer;
				PRODUCT_NAME = "$(TARGET_NAME)";
				PROVISIONING_PROFILE_SPECIFIER = "";
				VERSIONING_SYSTEM = "apple-generic";
			};
			name = Release;
		};
		F423C0A61EE1FB6100905679 /* Debug */ = {
			isa = XCBuildConfiguration;
			buildSettings = {
				BUNDLE_LOADER = "$(TEST_HOST)";
				"CODE_SIGN_IDENTITY[sdk=macosx*]" = "iPhone Developer";
				DEVELOPMENT_TEAM = UBF8T346G9;
				INFOPLIST_FILE = ADCIOSVisualizerTests/Info.plist;
				LD_RUNPATH_SEARCH_PATHS = "$(inherited) @executable_path/Frameworks @loader_path/Frameworks";
				PRODUCT_BUNDLE_IDENTIFIER = MSFT.ADCIOSVisualizerTests;
				PRODUCT_NAME = "$(TARGET_NAME)";
				TEST_HOST = "$(BUILT_PRODUCTS_DIR)/ADCIOSVisualizer.app/ADCIOSVisualizer";
			};
			name = Debug;
		};
		F423C0A71EE1FB6100905679 /* Release */ = {
			isa = XCBuildConfiguration;
			buildSettings = {
				BUNDLE_LOADER = "$(TEST_HOST)";
				"CODE_SIGN_IDENTITY[sdk=macosx*]" = "iPhone Developer";
				DEVELOPMENT_TEAM = UBF8T346G9;
				INFOPLIST_FILE = ADCIOSVisualizerTests/Info.plist;
				LD_RUNPATH_SEARCH_PATHS = "$(inherited) @executable_path/Frameworks @loader_path/Frameworks";
				PRODUCT_BUNDLE_IDENTIFIER = MSFT.ADCIOSVisualizerTests;
				PRODUCT_NAME = "$(TARGET_NAME)";
				TEST_HOST = "$(BUILT_PRODUCTS_DIR)/ADCIOSVisualizer.app/ADCIOSVisualizer";
			};
			name = Release;
		};
		F423C0A91EE1FB6100905679 /* Debug */ = {
			isa = XCBuildConfiguration;
			buildSettings = {
				"CODE_SIGN_IDENTITY[sdk=macosx*]" = "iPhone Developer";
				DEVELOPMENT_TEAM = UBF8T346G9;
				INFOPLIST_FILE = ADCIOSVisualizerUITests/Info.plist;
				LD_RUNPATH_SEARCH_PATHS = "$(inherited) @executable_path/Frameworks @loader_path/Frameworks";
				PRODUCT_BUNDLE_IDENTIFIER = MSFT.ADCIOSVisualizerUITests;
				PRODUCT_NAME = "$(TARGET_NAME)";
				TEST_TARGET_NAME = ADCIOSVisualizer;
			};
			name = Debug;
		};
		F423C0AA1EE1FB6100905679 /* Release */ = {
			isa = XCBuildConfiguration;
			buildSettings = {
				"CODE_SIGN_IDENTITY[sdk=macosx*]" = "iPhone Developer";
				DEVELOPMENT_TEAM = UBF8T346G9;
				INFOPLIST_FILE = ADCIOSVisualizerUITests/Info.plist;
				LD_RUNPATH_SEARCH_PATHS = "$(inherited) @executable_path/Frameworks @loader_path/Frameworks";
				PRODUCT_BUNDLE_IDENTIFIER = MSFT.ADCIOSVisualizerUITests;
				PRODUCT_NAME = "$(TARGET_NAME)";
				TEST_TARGET_NAME = ADCIOSVisualizer;
			};
			name = Release;
		};
/* End XCBuildConfiguration section */

/* Begin XCConfigurationList section */
		F423C06D1EE1FB6100905679 /* Build configuration list for PBXProject "ADCIOSVisualizer" */ = {
			isa = XCConfigurationList;
			buildConfigurations = (
				F423C0A01EE1FB6100905679 /* Debug */,
				F423C0A11EE1FB6100905679 /* Release */,
			);
			defaultConfigurationIsVisible = 0;
			defaultConfigurationName = Release;
		};
		F423C0A21EE1FB6100905679 /* Build configuration list for PBXNativeTarget "ADCIOSVisualizer" */ = {
			isa = XCConfigurationList;
			buildConfigurations = (
				F423C0A31EE1FB6100905679 /* Debug */,
				F423C0A41EE1FB6100905679 /* Release */,
			);
			defaultConfigurationIsVisible = 0;
			defaultConfigurationName = Release;
		};
		F423C0A51EE1FB6100905679 /* Build configuration list for PBXNativeTarget "ADCIOSVisualizerTests" */ = {
			isa = XCConfigurationList;
			buildConfigurations = (
				F423C0A61EE1FB6100905679 /* Debug */,
				F423C0A71EE1FB6100905679 /* Release */,
			);
			defaultConfigurationIsVisible = 0;
			defaultConfigurationName = Release;
		};
		F423C0A81EE1FB6100905679 /* Build configuration list for PBXNativeTarget "ADCIOSVisualizerUITests" */ = {
			isa = XCConfigurationList;
			buildConfigurations = (
				F423C0A91EE1FB6100905679 /* Debug */,
				F423C0AA1EE1FB6100905679 /* Release */,
			);
			defaultConfigurationIsVisible = 0;
			defaultConfigurationName = Release;
		};
/* End XCConfigurationList section */

/* Begin XCVersionGroup section */
		F423C0811EE1FB6100905679 /* ADCIOSVisualizer.xcdatamodeld */ = {
			isa = XCVersionGroup;
			children = (
				F423C0821EE1FB6100905679 /* ADCIOSVisualizer.xcdatamodel */,
			);
			currentVersion = F423C0821EE1FB6100905679 /* ADCIOSVisualizer.xcdatamodel */;
			path = ADCIOSVisualizer.xcdatamodeld;
			sourceTree = "<group>";
			versionGroupType = wrapper.xcdatamodel;
		};
/* End XCVersionGroup section */
	};
	rootObject = F423C06A1EE1FB6100905679 /* Project object */;
}<|MERGE_RESOLUTION|>--- conflicted
+++ resolved
@@ -317,14 +317,11 @@
 		F423C0741EE1FB6100905679 /* ADCIOSVisualizer */ = {
 			isa = PBXGroup;
 			children = (
-<<<<<<< HEAD
 				6B250FC7253FB0CC007FFCFB /* ACRCustomSubmitTargetBuilder.h */,
 				6B250FC8253FB0CC007FFCFB /* ACRCustomSubmitTargetBuilder.mm */,
-=======
 				6BA88FD02545337B00BF2CDB /* CustomActionSetRenderer.h */,
 				6BA88FCF2545337B00BF2CDB /* CustomActionSetRenderer.mm */,
 				6B5E9CBC24B663CA00757882 /* Adaptive1.0.png */,
->>>>>>> 9372f16f
 				F4D33E841F04705800941E44 /* ACVTableViewController.h */,
 				F4D33E851F04705800941E44 /* ACVTableViewController.m */,
 				6B5E9CBC24B663CA00757882 /* Adaptive1.0.png */,
