--- conflicted
+++ resolved
@@ -926,11 +926,7 @@
 				GCC_WARN_UNINITIALIZED_AUTOS = YES_AGGRESSIVE;
 				GCC_WARN_UNUSED_FUNCTION = YES;
 				GCC_WARN_UNUSED_VARIABLE = YES;
-<<<<<<< HEAD
-				IPHONEOS_DEPLOYMENT_TARGET = 12.0;
-=======
 				IPHONEOS_DEPLOYMENT_TARGET = 13.0;
->>>>>>> e3d82a00
 				MTL_ENABLE_DEBUG_INFO = YES;
 				ONLY_ACTIVE_ARCH = YES;
 				SDKROOT = iphoneos;
@@ -985,11 +981,7 @@
 				GCC_WARN_UNINITIALIZED_AUTOS = YES_AGGRESSIVE;
 				GCC_WARN_UNUSED_FUNCTION = YES;
 				GCC_WARN_UNUSED_VARIABLE = YES;
-<<<<<<< HEAD
-				IPHONEOS_DEPLOYMENT_TARGET = 12.0;
-=======
 				IPHONEOS_DEPLOYMENT_TARGET = 13.0;
->>>>>>> e3d82a00
 				MTL_ENABLE_DEBUG_INFO = NO;
 				SDKROOT = iphoneos;
 				VALIDATE_PRODUCT = YES;
