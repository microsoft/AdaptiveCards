--- conflicted
+++ resolved
@@ -440,13 +440,6 @@
 		F4D33E341F045B6E00941E44 /* Jsons */ = {
 			isa = PBXGroup;
 			children = (
-<<<<<<< HEAD
-				7EB981EF21E55A190098A392 /* Container.Style.Accent.json */,
-				7EB981F121E55A190098A392 /* Container.Style.Attention.json */,
-				7EB981ED21E55A190098A392 /* Container.Style.Emphasis.json */,
-				7EB981EE21E55A190098A392 /* Container.Style.Good.json */,
-				7EB981F021E55A190098A392 /* Container.Style.Warning.json */,
-=======
 				6BC30F6921DFECB400B9FAAE /* ProductVideo.json */,
 				6BC30F6621DFE8E900B9FAAE /* Media.json */,
 				6BC30F6521DFE8E900B9FAAE /* Media.Sources.json */,
@@ -454,7 +447,11 @@
 				6B616C4921D6B8D4003E29CE /* SearchResults.json */,
 				6B616C4521CB2493003E29CE /* AutoImageSet.json */,
 				6B616C3B21CB0B6C003E29CE /* Action.ToggleVisibility.json */,
->>>>>>> 828bfe97
+				7EB981EF21E55A190098A392 /* Container.Style.Accent.json */,
+				7EB981F121E55A190098A392 /* Container.Style.Attention.json */,
+				7EB981ED21E55A190098A392 /* Container.Style.Emphasis.json */,
+				7EB981EE21E55A190098A392 /* Container.Style.Good.json */,
+				7EB981F021E55A190098A392 /* Container.Style.Warning.json */,
 				300ECB70219A53B800371DC5 /* Action.OpenUrl.Sentiment.json */,
 				300ECB71219A53B800371DC5 /* Action.ShowCard.Sentiment.json */,
 				300ECB6F219A53B800371DC5 /* Action.Submit.Sentiment.json */,
