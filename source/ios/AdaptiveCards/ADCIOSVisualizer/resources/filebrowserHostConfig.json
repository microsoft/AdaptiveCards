{
	"supportsInteractivity": true,
	"imageBaseUrl": "https://pbs.twimg.com/profile_images/3647943215/",
	"fontTypes": {
		"default": {
			"fontFamily": "San Francisco",
			"fontSizes": {
				"small": 12,
				"default": 14,
				"medium": 17,
				"large": 21,
				"extraLarge": 26
			},
			"fontWeights": {
				"lighter": 200,
				"default": 400,
				"bolder": 700
			}
		},
		"monospace": {
			"fontFamily": "Courier New",
			"fontSizes": {
				"small": 12,
				"default": 14,
				"medium": 17,
				"large": 21,
				"extraLarge": 26
			},
			"fontWeights": {
				"lighter": 200,
				"default": 400,
				"bolder": 700
			}
		}
	},
	"imageSizes": {
		"small": 40,
		"medium": 80,
		"large": 160
	},
	"containerStyles": {
		"default": {
			"foregroundColors": {
				"default": {
					"default": "#333333",
					"subtle": "#EE333333"
				},
				"accent": {
					"default": "#2E89FC",
					"subtle": "#882E89FC"
				},
				"good": {
					"default": "#028A02",
					"subtle": "#DD027502"
				},
				"warning": {
					"default": "#B75C00",
					"subtle": "#DDB75C00"
				},
				"attention": {
					"default": "#ED0000",
					"subtle": "#DDED0000"
				}
			},
			"backgroundColor": "#FFFFFF"
		},
		"emphasis": {
			"foregroundColors": {
				"default": {
					"default": "#333333",
					"subtle": "#EE333333"
				},
				"accent": {
					"default": "#2E89FC",
					"subtle": "#882E89FC"
				},
				"good": {
					"default": "#028A02",
					"subtle": "#DD027502"
				},
				"warning": {
					"default": "#B75C00",
					"subtle": "#DDB75C00"
				},
				"attention": {
					"default": "#ED0000",
					"subtle": "#DDED0000"
				}
			},
			"backgroundColor": "#08000000",
			"borderColor": "#FF000000",
			"borderThickness": 1
		},
		"good": {
			"foregroundColors": {
				"default": {
					"default": "#333333",
					"subtle": "#EE333333"
				},
				"accent": {
					"default": "#2E89FC",
					"subtle": "#882E89FC"
				},
				"good": {
					"default": "#028A02",
					"subtle": "#DD027502"
				},
				"warning": {
					"default": "#B75C00",
					"subtle": "#DDB75C00"
				},
				"attention": {
					"default": "#ED0000",
					"subtle": "#DDED0000"
				}
			},
			"backgroundColor": "#DD027502"
		},
		"warning": {
			"foregroundColors": {
				"default": {
					"default": "#333333",
					"subtle": "#EE333333"
				},
				"accent": {
					"default": "#2E89FC",
					"subtle": "#882E89FC"
				},
				"good": {
					"default": "#028A02",
					"subtle": "#DD027502"
				},
				"warning": {
					"default": "#B75C00",
					"subtle": "#DDB75C00"
				},
				"attention": {
					"default": "#ED0000",
					"subtle": "#DDED0000"
				}
			},
			"backgroundColor": "#DDB75C00"
		},
		"attention": {
			"foregroundColors": {
				"default": {
					"default": "#333333",
					"subtle": "#EE333333"
				},
				"accent": {
					"default": "#2E89FC",
					"subtle": "#882E89FC"
				},
				"good": {
					"default": "#028A02",
					"subtle": "#DD027502"
				},
				"warning": {
					"default": "#B75C00",
					"subtle": "#DDB75C00"
				},
				"attention": {
					"default": "#ED0000",
					"subtle": "#DDED0000"
				}
			},
			"backgroundColor": "#DDFF0000",
			"borderColor": "#FF000000",
			"borderThickness": 2
		},
		"accent": {
			"foregroundColors": {
				"default": {
					"default": "#333333",
					"subtle": "#EE333333"
				},
				"accent": {
					"default": "#2E89FC",
					"subtle": "#882E89FC"
				},
				"good": {
					"default": "#028A02",
					"subtle": "#DD027502"
				},
				"warning": {
					"default": "#B75C00",
					"subtle": "#DDB75C00"
				},
				"attention": {
					"default": "#ED0000",
					"subtle": "#DDED0000"
				}
			},
			"backgroundColor": "#882E89FC",
			"borderThickness": 1
		}
	},
	"spacing": {
		"small": 3,
		"default": 8,
		"medium": 20,
		"large": 30,
		"extraLarge": 40,
		"padding": 10
	},
	"separator": {
		"lineThickness": 1,
		"lineColor": "#FF000000"
	},
	"actions": {
<<<<<<< HEAD
		"maxActions": 6,
=======
		"maxActions": 7,
>>>>>>> a0c29501
		"spacing": "Default",
		"buttonSpacing": 10,
		"showCard": {
			"actionMode": "Popup",
			"inlineTopMargin": 16,
			"style": "Emphasis"
		},
		"preExpandSingleShowCardAction": false,
		"actionsOrientation": "Horizontal",
		"actionAlignment": "Left"
	},
	"adaptiveCard": {
		"allowCustomStyle": true
	},
	"imageSet": {
		"imageSize": "Medium",
		"maxImageHeight": 999
	},
	"factSet": {
		"title": {
			"size": "Default",
			"color": "Default",
			"isSubtle": false,
			"weight": "Bolder",
			"maxWidth":150,
			"warp": true
		},
		"value": {
			"size": "Default",
			"color": "Default",
			"isSubtle": false,
			"weight": "Default",
			"warp": true
		},
		"spacing": 5
	},
	"media": {
        "playButton" : "http://adaptivecards.io/content/adaptive-card-50.png",
		"allowInlinePlayback" : true
	}
}<|MERGE_RESOLUTION|>--- conflicted
+++ resolved
@@ -208,11 +208,7 @@
 		"lineColor": "#FF000000"
 	},
 	"actions": {
-<<<<<<< HEAD
-		"maxActions": 6,
-=======
 		"maxActions": 7,
->>>>>>> a0c29501
 		"spacing": "Default",
 		"buttonSpacing": 10,
 		"showCard": {
