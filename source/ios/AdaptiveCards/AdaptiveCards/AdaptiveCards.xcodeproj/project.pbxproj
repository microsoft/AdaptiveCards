--- conflicted
+++ resolved
@@ -171,11 +171,7 @@
 		6BCE4B292108FBD800021A62 /* ACRTapGestureRecognizerFactory.h in Headers */ = {isa = PBXBuildFile; fileRef = 6BCE4B282108FBD800021A62 /* ACRTapGestureRecognizerFactory.h */; settings = {ATTRIBUTES = (Public, ); }; };
 		6BD025ED254784670009B019 /* ACOInputResults.h in Headers */ = {isa = PBXBuildFile; fileRef = 6BD025EB254784660009B019 /* ACOInputResults.h */; settings = {ATTRIBUTES = (Public, ); }; };
 		6BD025EE254784670009B019 /* ACOInputResults.mm in Sources */ = {isa = PBXBuildFile; fileRef = 6BD025EC254784670009B019 /* ACOInputResults.mm */; };
-		6BD859FB26F2CA7B0086F5BA /* ACOFillerSpaceManager.h in Headers */ = {isa = PBXBuildFile; fileRef = 6BD859F826F2CA7B0086F5BA /* ACOFillerSpaceManager.h */; settings = {ATTRIBUTES = (Public, ); }; };
-		6BD859FC26F2CA7B0086F5BA /* ACOFillerSpaceManager.mm in Sources */ = {isa = PBXBuildFile; fileRef = 6BD859F926F2CA7B0086F5BA /* ACOFillerSpaceManager.mm */; };
-		6BD859FF26F2E1920086F5BA /* Action.ToggleVisibilityExhaustive.json in Resources */ = {isa = PBXBuildFile; fileRef = 6BD859FE26F2E1920086F5BA /* Action.ToggleVisibilityExhaustive.json */; };
 		6BD90D8E24C37D5900B040FB /* ACRInputLabelViewPrivate.h in Headers */ = {isa = PBXBuildFile; fileRef = 6BD90D8D24C37D5900B040FB /* ACRInputLabelViewPrivate.h */; settings = {ATTRIBUTES = (Public, ); }; };
-<<<<<<< HEAD
 		6BDE5C4026FEA7DC003A1DDB /* ACRAggregateTarget.h in Headers */ = {isa = PBXBuildFile; fileRef = 6BDE5C3826FEA7C9003A1DDB /* ACRAggregateTarget.h */; settings = {ATTRIBUTES = (Public, ); }; };
 		6BDE5C4126FEA7DC003A1DDB /* ACROverflowTarget.mm in Sources */ = {isa = PBXBuildFile; fileRef = 6BDE5C3926FEA7DB003A1DDB /* ACROverflowTarget.mm */; };
 		6BDE5C4226FEA7DC003A1DDB /* ACROverflowTarget.h in Headers */ = {isa = PBXBuildFile; fileRef = 6BDE5C3A26FEA7DB003A1DDB /* ACROverflowTarget.h */; settings = {ATTRIBUTES = (Public, ); }; };
@@ -183,7 +179,10 @@
 		6BDE5C4426FEA7DC003A1DDB /* ACRBaseTarget.h in Headers */ = {isa = PBXBuildFile; fileRef = 6BDE5C3C26FEA7DB003A1DDB /* ACRBaseTarget.h */; settings = {ATTRIBUTES = (Public, ); }; };
 		6BDE5C4626FEA7DC003A1DDB /* ACRShowCardTarget.mm in Sources */ = {isa = PBXBuildFile; fileRef = 6BDE5C3E26FEA7DB003A1DDB /* ACRShowCardTarget.mm */; };
 		6BDE5C4726FEA7DC003A1DDB /* ACRAggregateTarget.mm in Sources */ = {isa = PBXBuildFile; fileRef = 6BDE5C3F26FEA7DC003A1DDB /* ACRAggregateTarget.mm */; };
-=======
+		6BD859FB26F2CA7B0086F5BA /* ACOFillerSpaceManager.h in Headers */ = {isa = PBXBuildFile; fileRef = 6BD859F826F2CA7B0086F5BA /* ACOFillerSpaceManager.h */; settings = {ATTRIBUTES = (Public, ); }; };
+		6BD859FC26F2CA7B0086F5BA /* ACOFillerSpaceManager.mm in Sources */ = {isa = PBXBuildFile; fileRef = 6BD859F926F2CA7B0086F5BA /* ACOFillerSpaceManager.mm */; };
+		6BD859FF26F2E1920086F5BA /* Action.ToggleVisibilityExhaustive.json in Resources */ = {isa = PBXBuildFile; fileRef = 6BD859FE26F2E1920086F5BA /* Action.ToggleVisibilityExhaustive.json */; };
+		6BD90D8E24C37D5900B040FB /* ACRInputLabelViewPrivate.h in Headers */ = {isa = PBXBuildFile; fileRef = 6BD90D8D24C37D5900B040FB /* ACRInputLabelViewPrivate.h */; settings = {ATTRIBUTES = (Public, ); }; };
 		6BE6C7B026E2C9A3009E9171 /* ACRCustomRenderers.mm in Sources */ = {isa = PBXBuildFile; fileRef = 6BE6C7AF26E2C9A3009E9171 /* ACRCustomRenderers.mm */; };
 		6BE6C7B226E2DF29009E9171 /* Container.VerticalContentAlignment2.json in Resources */ = {isa = PBXBuildFile; fileRef = 6BE6C7B126E2DF29009E9171 /* Container.VerticalContentAlignment2.json */; };
 		6BE6C7B626E2E140009E9171 /* Column.VerticalAlignment.json in Resources */ = {isa = PBXBuildFile; fileRef = 6BE6C7B526E2E140009E9171 /* Column.VerticalAlignment.json */; };
@@ -194,7 +193,6 @@
 		6BE6C7C126E2ECEA009E9171 /* ADCMockResolver.m in Sources */ = {isa = PBXBuildFile; fileRef = 6BE6C7BF26E2ECEA009E9171 /* ADCMockResolver.m */; };
 		6BE6C7C326E2F07C009E9171 /* sample.json in Resources */ = {isa = PBXBuildFile; fileRef = 6BE6C7C226E2F07C009E9171 /* sample.json */; };
 		6BE6C7C526E7CDD0009E9171 /* ColumnSet.Input.ChoiceSet.VerticalStretch.json in Resources */ = {isa = PBXBuildFile; fileRef = 6BE6C7C426E7CDCF009E9171 /* ColumnSet.Input.ChoiceSet.VerticalStretch.json */; };
->>>>>>> e3d82a00
 		6BE8DFD4249C4C1B005EFE66 /* ACRToggleInputView.mm in Sources */ = {isa = PBXBuildFile; fileRef = 6BE8DFD3249C4C1B005EFE66 /* ACRToggleInputView.mm */; };
 		6BF339D320A6649500DA5973 /* json.h in CopyFiles */ = {isa = PBXBuildFile; fileRef = F4071C771FCCBAEF00AF4FEA /* json.h */; };
 		6BF430772190DDCA0068E432 /* ACRQuickReplyView.h in Headers */ = {isa = PBXBuildFile; fileRef = 6BF430752190DDCA0068E432 /* ACRQuickReplyView.h */; settings = {ATTRIBUTES = (Public, ); }; };
@@ -617,11 +615,7 @@
 		6BCE4B282108FBD800021A62 /* ACRTapGestureRecognizerFactory.h */ = {isa = PBXFileReference; fileEncoding = 4; lastKnownFileType = sourcecode.c.h; path = ACRTapGestureRecognizerFactory.h; sourceTree = "<group>"; };
 		6BD025EB254784660009B019 /* ACOInputResults.h */ = {isa = PBXFileReference; fileEncoding = 4; lastKnownFileType = sourcecode.c.h; path = ACOInputResults.h; sourceTree = "<group>"; };
 		6BD025EC254784670009B019 /* ACOInputResults.mm */ = {isa = PBXFileReference; fileEncoding = 4; lastKnownFileType = sourcecode.cpp.objcpp; path = ACOInputResults.mm; sourceTree = "<group>"; };
-		6BD859F826F2CA7B0086F5BA /* ACOFillerSpaceManager.h */ = {isa = PBXFileReference; fileEncoding = 4; lastKnownFileType = sourcecode.c.h; path = ACOFillerSpaceManager.h; sourceTree = "<group>"; };
-		6BD859F926F2CA7B0086F5BA /* ACOFillerSpaceManager.mm */ = {isa = PBXFileReference; fileEncoding = 4; lastKnownFileType = sourcecode.cpp.objcpp; path = ACOFillerSpaceManager.mm; sourceTree = "<group>"; };
-		6BD859FE26F2E1920086F5BA /* Action.ToggleVisibilityExhaustive.json */ = {isa = PBXFileReference; fileEncoding = 4; lastKnownFileType = text.json; path = Action.ToggleVisibilityExhaustive.json; sourceTree = "<group>"; };
 		6BD90D8D24C37D5900B040FB /* ACRInputLabelViewPrivate.h */ = {isa = PBXFileReference; fileEncoding = 4; lastKnownFileType = sourcecode.c.h; path = ACRInputLabelViewPrivate.h; sourceTree = "<group>"; };
-<<<<<<< HEAD
 		6BDE5C3826FEA7C9003A1DDB /* ACRAggregateTarget.h */ = {isa = PBXFileReference; fileEncoding = 4; lastKnownFileType = sourcecode.c.h; path = ACRAggregateTarget.h; sourceTree = "<group>"; };
 		6BDE5C3926FEA7DB003A1DDB /* ACROverflowTarget.mm */ = {isa = PBXFileReference; fileEncoding = 4; lastKnownFileType = sourcecode.cpp.objcpp; path = ACROverflowTarget.mm; sourceTree = "<group>"; };
 		6BDE5C3A26FEA7DB003A1DDB /* ACROverflowTarget.h */ = {isa = PBXFileReference; fileEncoding = 4; lastKnownFileType = sourcecode.c.h; path = ACROverflowTarget.h; sourceTree = "<group>"; };
@@ -630,7 +624,10 @@
 		6BDE5C3D26FEA7DB003A1DDB /* ACRShowCardTarget.h */ = {isa = PBXFileReference; fileEncoding = 4; lastKnownFileType = sourcecode.c.h; path = ACRShowCardTarget.h; sourceTree = "<group>"; };
 		6BDE5C3E26FEA7DB003A1DDB /* ACRShowCardTarget.mm */ = {isa = PBXFileReference; fileEncoding = 4; lastKnownFileType = sourcecode.cpp.objcpp; path = ACRShowCardTarget.mm; sourceTree = "<group>"; };
 		6BDE5C3F26FEA7DC003A1DDB /* ACRAggregateTarget.mm */ = {isa = PBXFileReference; fileEncoding = 4; lastKnownFileType = sourcecode.cpp.objcpp; path = ACRAggregateTarget.mm; sourceTree = "<group>"; };
-=======
+		6BD859F826F2CA7B0086F5BA /* ACOFillerSpaceManager.h */ = {isa = PBXFileReference; fileEncoding = 4; lastKnownFileType = sourcecode.c.h; path = ACOFillerSpaceManager.h; sourceTree = "<group>"; };
+		6BD859F926F2CA7B0086F5BA /* ACOFillerSpaceManager.mm */ = {isa = PBXFileReference; fileEncoding = 4; lastKnownFileType = sourcecode.cpp.objcpp; path = ACOFillerSpaceManager.mm; sourceTree = "<group>"; };
+		6BD859FE26F2E1920086F5BA /* Action.ToggleVisibilityExhaustive.json */ = {isa = PBXFileReference; fileEncoding = 4; lastKnownFileType = text.json; path = Action.ToggleVisibilityExhaustive.json; sourceTree = "<group>"; };
+		6BD90D8D24C37D5900B040FB /* ACRInputLabelViewPrivate.h */ = {isa = PBXFileReference; fileEncoding = 4; lastKnownFileType = sourcecode.c.h; path = ACRInputLabelViewPrivate.h; sourceTree = "<group>"; };
 		6BE6C7A426E17132009E9171 /* ColumnSet.VerticalStretch.json */ = {isa = PBXFileReference; fileEncoding = 4; lastKnownFileType = text.json; name = ColumnSet.VerticalStretch.json; path = ../../../../../../samples/v1.1/Tests/ColumnSet.VerticalStretch.json; sourceTree = "<group>"; };
 		6BE6C7AE26E2C969009E9171 /* ACRCustomRenderers.h */ = {isa = PBXFileReference; lastKnownFileType = sourcecode.c.h; path = ACRCustomRenderers.h; sourceTree = "<group>"; };
 		6BE6C7AF26E2C9A3009E9171 /* ACRCustomRenderers.mm */ = {isa = PBXFileReference; lastKnownFileType = sourcecode.cpp.objcpp; path = ACRCustomRenderers.mm; sourceTree = "<group>"; };
@@ -644,7 +641,6 @@
 		6BE6C7C026E2ECEA009E9171 /* ADCMockResolver.h */ = {isa = PBXFileReference; fileEncoding = 4; lastKnownFileType = sourcecode.c.h; path = ADCMockResolver.h; sourceTree = "<group>"; };
 		6BE6C7C226E2F07C009E9171 /* sample.json */ = {isa = PBXFileReference; fileEncoding = 4; lastKnownFileType = text.json; name = sample.json; path = ../../../ADCIOSVisualizer/resources/sample.json; sourceTree = "<group>"; };
 		6BE6C7C426E7CDCF009E9171 /* ColumnSet.Input.ChoiceSet.VerticalStretch.json */ = {isa = PBXFileReference; fileEncoding = 4; lastKnownFileType = text.json; path = ColumnSet.Input.ChoiceSet.VerticalStretch.json; sourceTree = "<group>"; };
->>>>>>> e3d82a00
 		6BE8DFD3249C4C1B005EFE66 /* ACRToggleInputView.mm */ = {isa = PBXFileReference; lastKnownFileType = sourcecode.cpp.objcpp; path = ACRToggleInputView.mm; sourceTree = "<group>"; };
 		6BE8DFD5249C5126005EFE66 /* ACRToggleInputView.h */ = {isa = PBXFileReference; lastKnownFileType = sourcecode.c.h; path = ACRToggleInputView.h; sourceTree = "<group>"; };
 		6BF430752190DDCA0068E432 /* ACRQuickReplyView.h */ = {isa = PBXFileReference; fileEncoding = 4; lastKnownFileType = sourcecode.c.h; path = ACRQuickReplyView.h; sourceTree = "<group>"; };
@@ -1113,7 +1109,6 @@
 			name = Media;
 			sourceTree = "<group>";
 		};
-<<<<<<< HEAD
 		6BDE5C4A26FEAB52003A1DDB /* Targets */ = {
 			isa = PBXGroup;
 			children = (
@@ -1129,8 +1124,6 @@
 			name = Targets;
 			sourceTree = "<group>";
 		};
-		6BFCA139264F548600195CA7 /* TableView */ = {
-=======
 		6BE6C79426E1560A009E9171 /* Helpers */ = {
 			isa = PBXGroup;
 			children = (
@@ -1169,7 +1162,6 @@
 			sourceTree = "<group>";
 		};
 		6BFCA139264F548600195CA7 /* Table */ = {
->>>>>>> e3d82a00
 			isa = PBXGroup;
 			children = (
 				6BFCA14A265452E000195CA7 /* ACRTableRenderer.h */,
@@ -1771,11 +1763,7 @@
 				0D34860A261A859800614EB9 /* ACOActionOverflowPrivate.h in Headers */,
 				6B124C9F26BCB2FE007E9641 /* ACOVisibilityManager.h in Headers */,
 				6B92A7E62677DFAB00CAE3BF /* ACRChoiceSetCompactStyleView.h in Headers */,
-<<<<<<< HEAD
-=======
-				0D3485FD26193BA500614EB9 /* ACROverflowTarget.h in Headers */,
 				6BD859FB26F2CA7B0086F5BA /* ACOFillerSpaceManager.h in Headers */,
->>>>>>> e3d82a00
 				0D45F5A7261731E400EF03C5 /* ACRActionOverflowRenderer.h in Headers */,
 			);
 			runOnlyForDeploymentPostprocessing = 0;
@@ -2007,8 +1995,10 @@
 				F49683551F6CA24600DF0D3A /* ACRRenderResult.mm in Sources */,
 				6BFF9A0526004C580028069F /* ACOAuthentication.mm in Sources */,
 				6B8C765226449B09009548FA /* TableColumnDefinition.cpp in Sources */,
+				6BBE841A23CD184D00ECA586 /* ACOWarning.mm in Sources */,
 				6BD859FC26F2CA7B0086F5BA /* ACOFillerSpaceManager.mm in Sources */,
 				6BBE841A23CD184D00ECA586 /* ACOWarning.mm in Sources */,
+				0D34860226193C7900614EB9 /* ACROverflowTarget.mm in Sources */,
 				F44873071EE2261F00FCAFAE /* DateInput.cpp in Sources */,
 				F43110461F357487001AAE30 /* ACOHostConfig.mm in Sources */,
 				F4F6BA2F204F18D8003741B6 /* ParseResult.cpp in Sources */,
