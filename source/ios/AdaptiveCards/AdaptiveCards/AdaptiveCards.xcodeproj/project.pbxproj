// !$*UTF8*$!
{
	archiveVersion = 1;
	classes = {
	};
	objectVersion = 46;
	objects = {

/* Begin PBXAggregateTarget section */
		F47ACEE01F62495B0010BEF0 /* AdaptiveCards-Universal */ = {
			isa = PBXAggregateTarget;
			buildConfigurationList = F47ACEE11F62495B0010BEF0 /* Build configuration list for PBXAggregateTarget "AdaptiveCards-Universal" */;
			buildPhases = (
				F47ACEE41F6249610010BEF0 /* ShellScript */,
			);
			dependencies = (
			);
			name = "AdaptiveCards-Universal";
			productName = "AdaptiveCards-Universal";
		};
/* End PBXAggregateTarget section */

/* Begin PBXBuildFile section */
		6B1147D11F32E53A008846EC /* ACRActionDelegate.h in Headers */ = {isa = PBXBuildFile; fileRef = 6B1147D01F32E53A008846EC /* ACRActionDelegate.h */; settings = {ATTRIBUTES = (Public, ); }; };
		6B1147D41F32F756008846EC /* ACROpenURLTarget.h in Headers */ = {isa = PBXBuildFile; fileRef = 6B1147D21F32F756008846EC /* ACROpenURLTarget.h */; };
		6B1147D51F32F756008846EC /* ACROpenURLTarget.mm in Sources */ = {isa = PBXBuildFile; fileRef = 6B1147D31F32F756008846EC /* ACROpenURLTarget.mm */; };
		6B1147D81F32F922008846EC /* ACRShowCardTarget.h in Headers */ = {isa = PBXBuildFile; fileRef = 6B1147D61F32F922008846EC /* ACRShowCardTarget.h */; };
		6B1147D91F32F922008846EC /* ACRShowCardTarget.mm in Sources */ = {isa = PBXBuildFile; fileRef = 6B1147D71F32F922008846EC /* ACRShowCardTarget.mm */; };
		6B6840F41F25A5F7008A933F /* ACRInputControlTableView.h in Headers */ = {isa = PBXBuildFile; fileRef = 6B6840F21F25A5F7008A933F /* ACRInputControlTableView.h */; };
		6B6840F51F25A5F7008A933F /* ACRInputControlTableView.mm in Sources */ = {isa = PBXBuildFile; fileRef = 6B6840F31F25A5F7008A933F /* ACRInputControlTableView.mm */; };
		6B6840F81F25EC2D008A933F /* ACRInputChoiceSetRenderer.h in Headers */ = {isa = PBXBuildFile; fileRef = 6B6840F61F25EC2D008A933F /* ACRInputChoiceSetRenderer.h */; };
		6B6840F91F25EC2D008A933F /* ACRInputChoiceSetRenderer.mm in Sources */ = {isa = PBXBuildFile; fileRef = 6B6840F71F25EC2D008A933F /* ACRInputChoiceSetRenderer.mm */; };
		F401A8771F0DB69B006D7AF2 /* ACRImageSetUICollectionView.h in Headers */ = {isa = PBXBuildFile; fileRef = F401A8751F0DB69B006D7AF2 /* ACRImageSetUICollectionView.h */; };
		F401A8781F0DB69B006D7AF2 /* ACRImageSetUICollectionView.mm in Sources */ = {isa = PBXBuildFile; fileRef = F401A8761F0DB69B006D7AF2 /* ACRImageSetUICollectionView.mm */; };
		F401A87B1F0DCBC8006D7AF2 /* ACRImageSetRenderer.h in Headers */ = {isa = PBXBuildFile; fileRef = F401A8791F0DCBC8006D7AF2 /* ACRImageSetRenderer.h */; };
		F401A87C1F0DCBC8006D7AF2 /* ACRImageSetRenderer.mm in Sources */ = {isa = PBXBuildFile; fileRef = F401A87A1F0DCBC8006D7AF2 /* ACRImageSetRenderer.mm */; };
		F401A87F1F1045CA006D7AF2 /* ACRContentHoldingUIView.h in Headers */ = {isa = PBXBuildFile; fileRef = F401A87D1F1045CA006D7AF2 /* ACRContentHoldingUIView.h */; };
		F401A8801F1045CA006D7AF2 /* ACRContentHoldingUIView.mm in Sources */ = {isa = PBXBuildFile; fileRef = F401A87E1F1045CA006D7AF2 /* ACRContentHoldingUIView.mm */; };
		F4071C7A1FCCBAEF00AF4FEA /* ElementParserRegistration.h in Headers */ = {isa = PBXBuildFile; fileRef = F4071C731FCCBAEE00AF4FEA /* ElementParserRegistration.h */; };
		F4071C7B1FCCBAEF00AF4FEA /* ActionParserRegistration.h in Headers */ = {isa = PBXBuildFile; fileRef = F4071C741FCCBAEF00AF4FEA /* ActionParserRegistration.h */; };
		F4071C7C1FCCBAEF00AF4FEA /* json-forwards.h in Headers */ = {isa = PBXBuildFile; fileRef = F4071C761FCCBAEF00AF4FEA /* json-forwards.h */; };
		F4071C7D1FCCBAEF00AF4FEA /* json.h in Headers */ = {isa = PBXBuildFile; fileRef = F4071C771FCCBAEF00AF4FEA /* json.h */; };
		F4071C7E1FCCBAEF00AF4FEA /* ActionParserRegistration.cpp in Sources */ = {isa = PBXBuildFile; fileRef = F4071C781FCCBAEF00AF4FEA /* ActionParserRegistration.cpp */; };
		F4071C7F1FCCBAEF00AF4FEA /* ElementParserRegistration.cpp in Sources */ = {isa = PBXBuildFile; fileRef = F4071C791FCCBAEF00AF4FEA /* ElementParserRegistration.cpp */; };
		F423C0BF1EE1FBAA00905679 /* AdaptiveCards.framework in Frameworks */ = {isa = PBXBuildFile; fileRef = F423C0B51EE1FBA900905679 /* AdaptiveCards.framework */; };
		F423C0C61EE1FBAA00905679 /* ACFramework.h in Headers */ = {isa = PBXBuildFile; fileRef = F423C0B81EE1FBAA00905679 /* ACFramework.h */; settings = {ATTRIBUTES = (Public, ); }; };
		F423C14C1EE1FFF100905679 /* ACRViewController.h in Headers */ = {isa = PBXBuildFile; fileRef = F423C1481EE1FFF100905679 /* ACRViewController.h */; settings = {ATTRIBUTES = (Public, ); }; };
		F423C14D1EE1FFF100905679 /* ACRViewController.mm in Sources */ = {isa = PBXBuildFile; fileRef = F423C1491EE1FFF100905679 /* ACRViewController.mm */; };
		F42741071EF8624F00399FBB /* ACRIBaseCardElementRenderer.h in Headers */ = {isa = PBXBuildFile; fileRef = F42741061EF8624F00399FBB /* ACRIBaseCardElementRenderer.h */; };
		F427410A1EF864A900399FBB /* ACRBaseCardElementRenderer.h in Headers */ = {isa = PBXBuildFile; fileRef = F42741081EF864A900399FBB /* ACRBaseCardElementRenderer.h */; };
		F427410B1EF864A900399FBB /* ACRBaseCardElementRenderer.mm in Sources */ = {isa = PBXBuildFile; fileRef = F42741091EF864A900399FBB /* ACRBaseCardElementRenderer.mm */; };
		F42741121EF873A600399FBB /* ACRImageRenderer.h in Headers */ = {isa = PBXBuildFile; fileRef = F42741101EF873A600399FBB /* ACRImageRenderer.h */; };
		F42741131EF873A600399FBB /* ACRImageRenderer.mm in Sources */ = {isa = PBXBuildFile; fileRef = F42741111EF873A600399FBB /* ACRImageRenderer.mm */; };
		F42741161EF895AB00399FBB /* ACRTextBlockRenderer.h in Headers */ = {isa = PBXBuildFile; fileRef = F42741141EF895AB00399FBB /* ACRTextBlockRenderer.h */; };
		F42741171EF895AB00399FBB /* ACRTextBlockRenderer.mm in Sources */ = {isa = PBXBuildFile; fileRef = F42741151EF895AB00399FBB /* ACRTextBlockRenderer.mm */; };
		F427411C1EF8A25200399FBB /* ACRRegistration.h in Headers */ = {isa = PBXBuildFile; fileRef = F427411A1EF8A25200399FBB /* ACRRegistration.h */; settings = {ATTRIBUTES = (Public, ); }; };
		F427411D1EF8A25200399FBB /* ACRRegistration.mm in Sources */ = {isa = PBXBuildFile; fileRef = F427411B1EF8A25200399FBB /* ACRRegistration.mm */; };
		F42741201EF9DB8000399FBB /* ACRContainerRenderer.h in Headers */ = {isa = PBXBuildFile; fileRef = F427411E1EF9DB8000399FBB /* ACRContainerRenderer.h */; };
		F42741211EF9DB8000399FBB /* ACRContainerRenderer.mm in Sources */ = {isa = PBXBuildFile; fileRef = F427411F1EF9DB8000399FBB /* ACRContainerRenderer.mm */; };
		F42741241EFB274C00399FBB /* ACRColumnRenderer.h in Headers */ = {isa = PBXBuildFile; fileRef = F42741221EFB274C00399FBB /* ACRColumnRenderer.h */; };
		F42741251EFB274C00399FBB /* ACRColumnRenderer.mm in Sources */ = {isa = PBXBuildFile; fileRef = F42741231EFB274C00399FBB /* ACRColumnRenderer.mm */; };
		F42741281EFB374A00399FBB /* ACRColumnSetRenderer.h in Headers */ = {isa = PBXBuildFile; fileRef = F42741261EFB374A00399FBB /* ACRColumnSetRenderer.h */; };
		F42741291EFB374A00399FBB /* ACRColumnSetRenderer.mm in Sources */ = {isa = PBXBuildFile; fileRef = F42741271EFB374A00399FBB /* ACRColumnSetRenderer.mm */; };
		F42979371F31438900E89914 /* ACRIBaseInputHandler.h in Headers */ = {isa = PBXBuildFile; fileRef = F42979361F31438900E89914 /* ACRIBaseInputHandler.h */; };
		F429793A1F31458800E89914 /* ACRActionSubmitRenderer.h in Headers */ = {isa = PBXBuildFile; fileRef = F42979381F31458800E89914 /* ACRActionSubmitRenderer.h */; settings = {ATTRIBUTES = (Public, ); }; };
		F429793B1F31458800E89914 /* ACRActionSubmitRenderer.mm in Sources */ = {isa = PBXBuildFile; fileRef = F42979391F31458800E89914 /* ACRActionSubmitRenderer.mm */; };
		F429793E1F3155EF00E89914 /* ACRTextField.h in Headers */ = {isa = PBXBuildFile; fileRef = F429793C1F3155EF00E89914 /* ACRTextField.h */; };
		F429793F1F3155EF00E89914 /* ACRTextField.mm in Sources */ = {isa = PBXBuildFile; fileRef = F429793D1F3155EF00E89914 /* ACRTextField.mm */; };
		F42979421F322C3E00E89914 /* ACRErrors.h in Headers */ = {isa = PBXBuildFile; fileRef = F42979401F322C3E00E89914 /* ACRErrors.h */; };
		F42979431F322C3E00E89914 /* ACRErrors.mm in Sources */ = {isa = PBXBuildFile; fileRef = F42979411F322C3E00E89914 /* ACRErrors.mm */; };
		F42979461F322C9000E89914 /* ACRNumericTextField.mm in Sources */ = {isa = PBXBuildFile; fileRef = F42979441F322C9000E89914 /* ACRNumericTextField.mm */; };
		F42979471F322C9000E89914 /* ACRNumericTextField.h in Headers */ = {isa = PBXBuildFile; fileRef = F42979451F322C9000E89914 /* ACRNumericTextField.h */; };
		F429794A1F323BA700E89914 /* ACRDateTextField.h in Headers */ = {isa = PBXBuildFile; fileRef = F42979481F323BA700E89914 /* ACRDateTextField.h */; };
		F429794D1F32684900E89914 /* ACRDateTextField.mm in Sources */ = {isa = PBXBuildFile; fileRef = F429794C1F32684900E89914 /* ACRDateTextField.mm */; };
		F42E51671FD77D37008F9642 /* ElementParserRegistration.h in Headers */ = {isa = PBXBuildFile; fileRef = F42E51631FD77D36008F9642 /* ElementParserRegistration.h */; };
		F42E51681FD77D37008F9642 /* ActionParserRegistration.h in Headers */ = {isa = PBXBuildFile; fileRef = F42E51641FD77D36008F9642 /* ActionParserRegistration.h */; };
		F42E51691FD77D37008F9642 /* ActionParserRegistration.cpp in Sources */ = {isa = PBXBuildFile; fileRef = F42E51651FD77D37008F9642 /* ActionParserRegistration.cpp */; };
		F42E516A1FD77D37008F9642 /* ElementParserRegistration.cpp in Sources */ = {isa = PBXBuildFile; fileRef = F42E51661FD77D37008F9642 /* ElementParserRegistration.cpp */; };
		F43110431F357487001AAE30 /* ACRChoiceSetView.h in Headers */ = {isa = PBXBuildFile; fileRef = F431103D1F357487001AAE30 /* ACRChoiceSetView.h */; };
		F43110441F357487001AAE30 /* ACRChoiceSetView.mm in Sources */ = {isa = PBXBuildFile; fileRef = F431103E1F357487001AAE30 /* ACRChoiceSetView.mm */; };
		F43110451F357487001AAE30 /* ACOHostConfig.h in Headers */ = {isa = PBXBuildFile; fileRef = F431103F1F357487001AAE30 /* ACOHostConfig.h */; settings = {ATTRIBUTES = (Public, ); }; };
		F43110461F357487001AAE30 /* ACOHostConfig.mm in Sources */ = {isa = PBXBuildFile; fileRef = F43110401F357487001AAE30 /* ACOHostConfig.mm */; };
		F43110471F357487001AAE30 /* ACRToggleInputView.h in Headers */ = {isa = PBXBuildFile; fileRef = F43110411F357487001AAE30 /* ACRToggleInputView.h */; };
		F43110481F357487001AAE30 /* ACRToggleInputView.mm in Sources */ = {isa = PBXBuildFile; fileRef = F43110421F357487001AAE30 /* ACRToggleInputView.mm */; };
		F43660781F0706D800EBA868 /* SharedAdaptiveCard.cpp in Sources */ = {isa = PBXBuildFile; fileRef = F43660761F0706D800EBA868 /* SharedAdaptiveCard.cpp */; };
		F43660791F0706D800EBA868 /* SharedAdaptiveCard.h in Headers */ = {isa = PBXBuildFile; fileRef = F43660771F0706D800EBA868 /* SharedAdaptiveCard.h */; };
		F43A94101F1D60E30001920B /* ACRFactSetRenderer.h in Headers */ = {isa = PBXBuildFile; fileRef = F43A940E1F1D60E30001920B /* ACRFactSetRenderer.h */; };
		F43A94111F1D60E30001920B /* ACRFactSetRenderer.mm in Sources */ = {isa = PBXBuildFile; fileRef = F43A940F1F1D60E30001920B /* ACRFactSetRenderer.mm */; };
		F43A94141F1EED6D0001920B /* ACRInputRenderer.h in Headers */ = {isa = PBXBuildFile; fileRef = F43A94121F1EED6D0001920B /* ACRInputRenderer.h */; };
		F43A94151F1EED6D0001920B /* ACRInputRenderer.mm in Sources */ = {isa = PBXBuildFile; fileRef = F43A94131F1EED6D0001920B /* ACRInputRenderer.mm */; };
		F43A94181F20502D0001920B /* ACRInputToggleRenderer.h in Headers */ = {isa = PBXBuildFile; fileRef = F43A94161F20502D0001920B /* ACRInputToggleRenderer.h */; };
		F43A94191F20502D0001920B /* ACRInputToggleRenderer.mm in Sources */ = {isa = PBXBuildFile; fileRef = F43A94171F20502D0001920B /* ACRInputToggleRenderer.mm */; };
		F44872F51EE2261F00FCAFAE /* AdaptiveCardParseException.cpp in Sources */ = {isa = PBXBuildFile; fileRef = F44872BD1EE2261F00FCAFAE /* AdaptiveCardParseException.cpp */; };
		F44872F61EE2261F00FCAFAE /* AdaptiveCardParseException.h in Headers */ = {isa = PBXBuildFile; fileRef = F44872BE1EE2261F00FCAFAE /* AdaptiveCardParseException.h */; };
		F44872F71EE2261F00FCAFAE /* BaseActionElement.cpp in Sources */ = {isa = PBXBuildFile; fileRef = F44872BF1EE2261F00FCAFAE /* BaseActionElement.cpp */; };
		F44872F81EE2261F00FCAFAE /* BaseActionElement.h in Headers */ = {isa = PBXBuildFile; fileRef = F44872C01EE2261F00FCAFAE /* BaseActionElement.h */; };
		F44872F91EE2261F00FCAFAE /* BaseCardElement.cpp in Sources */ = {isa = PBXBuildFile; fileRef = F44872C11EE2261F00FCAFAE /* BaseCardElement.cpp */; };
		F44872FA1EE2261F00FCAFAE /* BaseCardElement.h in Headers */ = {isa = PBXBuildFile; fileRef = F44872C21EE2261F00FCAFAE /* BaseCardElement.h */; };
		F44872FB1EE2261F00FCAFAE /* BaseInputElement.cpp in Sources */ = {isa = PBXBuildFile; fileRef = F44872C31EE2261F00FCAFAE /* BaseInputElement.cpp */; };
		F44872FC1EE2261F00FCAFAE /* BaseInputElement.h in Headers */ = {isa = PBXBuildFile; fileRef = F44872C41EE2261F00FCAFAE /* BaseInputElement.h */; };
		F44872FD1EE2261F00FCAFAE /* ChoiceInput.cpp in Sources */ = {isa = PBXBuildFile; fileRef = F44872C51EE2261F00FCAFAE /* ChoiceInput.cpp */; };
		F44872FE1EE2261F00FCAFAE /* ChoiceInput.h in Headers */ = {isa = PBXBuildFile; fileRef = F44872C61EE2261F00FCAFAE /* ChoiceInput.h */; };
		F44872FF1EE2261F00FCAFAE /* ChoiceSetInput.cpp in Sources */ = {isa = PBXBuildFile; fileRef = F44872C71EE2261F00FCAFAE /* ChoiceSetInput.cpp */; };
		F44873001EE2261F00FCAFAE /* ChoiceSetInput.h in Headers */ = {isa = PBXBuildFile; fileRef = F44872C81EE2261F00FCAFAE /* ChoiceSetInput.h */; };
		F44873011EE2261F00FCAFAE /* Column.cpp in Sources */ = {isa = PBXBuildFile; fileRef = F44872C91EE2261F00FCAFAE /* Column.cpp */; };
		F44873021EE2261F00FCAFAE /* Column.h in Headers */ = {isa = PBXBuildFile; fileRef = F44872CA1EE2261F00FCAFAE /* Column.h */; };
		F44873031EE2261F00FCAFAE /* ColumnSet.cpp in Sources */ = {isa = PBXBuildFile; fileRef = F44872CB1EE2261F00FCAFAE /* ColumnSet.cpp */; };
		F44873041EE2261F00FCAFAE /* ColumnSet.h in Headers */ = {isa = PBXBuildFile; fileRef = F44872CC1EE2261F00FCAFAE /* ColumnSet.h */; };
		F44873051EE2261F00FCAFAE /* Container.cpp in Sources */ = {isa = PBXBuildFile; fileRef = F44872CD1EE2261F00FCAFAE /* Container.cpp */; };
		F44873061EE2261F00FCAFAE /* Container.h in Headers */ = {isa = PBXBuildFile; fileRef = F44872CE1EE2261F00FCAFAE /* Container.h */; };
		F44873071EE2261F00FCAFAE /* DateInput.cpp in Sources */ = {isa = PBXBuildFile; fileRef = F44872CF1EE2261F00FCAFAE /* DateInput.cpp */; };
		F44873081EE2261F00FCAFAE /* DateInput.h in Headers */ = {isa = PBXBuildFile; fileRef = F44872D01EE2261F00FCAFAE /* DateInput.h */; };
		F44873091EE2261F00FCAFAE /* Enums.cpp in Sources */ = {isa = PBXBuildFile; fileRef = F44872D11EE2261F00FCAFAE /* Enums.cpp */; };
		F448730A1EE2261F00FCAFAE /* Enums.h in Headers */ = {isa = PBXBuildFile; fileRef = F44872D21EE2261F00FCAFAE /* Enums.h */; };
		F448730B1EE2261F00FCAFAE /* Fact.cpp in Sources */ = {isa = PBXBuildFile; fileRef = F44872D31EE2261F00FCAFAE /* Fact.cpp */; };
		F448730C1EE2261F00FCAFAE /* Fact.h in Headers */ = {isa = PBXBuildFile; fileRef = F44872D41EE2261F00FCAFAE /* Fact.h */; };
		F448730D1EE2261F00FCAFAE /* FactSet.cpp in Sources */ = {isa = PBXBuildFile; fileRef = F44872D51EE2261F00FCAFAE /* FactSet.cpp */; };
		F448730E1EE2261F00FCAFAE /* FactSet.h in Headers */ = {isa = PBXBuildFile; fileRef = F44872D61EE2261F00FCAFAE /* FactSet.h */; };
		F448730F1EE2261F00FCAFAE /* HostConfig.h in Headers */ = {isa = PBXBuildFile; fileRef = F44872D71EE2261F00FCAFAE /* HostConfig.h */; };
		F44873121EE2261F00FCAFAE /* Image.cpp in Sources */ = {isa = PBXBuildFile; fileRef = F44872DA1EE2261F00FCAFAE /* Image.cpp */; };
		F44873131EE2261F00FCAFAE /* Image.h in Headers */ = {isa = PBXBuildFile; fileRef = F44872DB1EE2261F00FCAFAE /* Image.h */; };
		F44873141EE2261F00FCAFAE /* ImageSet.cpp in Sources */ = {isa = PBXBuildFile; fileRef = F44872DC1EE2261F00FCAFAE /* ImageSet.cpp */; };
		F44873151EE2261F00FCAFAE /* ImageSet.h in Headers */ = {isa = PBXBuildFile; fileRef = F44872DD1EE2261F00FCAFAE /* ImageSet.h */; };
		F44873171EE2261F00FCAFAE /* jsoncpp.cpp in Sources */ = {isa = PBXBuildFile; fileRef = F44872DF1EE2261F00FCAFAE /* jsoncpp.cpp */; };
		F44873181EE2261F00FCAFAE /* NumberInput.cpp in Sources */ = {isa = PBXBuildFile; fileRef = F44872E01EE2261F00FCAFAE /* NumberInput.cpp */; };
		F44873191EE2261F00FCAFAE /* NumberInput.h in Headers */ = {isa = PBXBuildFile; fileRef = F44872E11EE2261F00FCAFAE /* NumberInput.h */; };
		F448731A1EE2261F00FCAFAE /* OpenUrlAction.cpp in Sources */ = {isa = PBXBuildFile; fileRef = F44872E21EE2261F00FCAFAE /* OpenUrlAction.cpp */; };
		F448731B1EE2261F00FCAFAE /* OpenUrlAction.h in Headers */ = {isa = PBXBuildFile; fileRef = F44872E31EE2261F00FCAFAE /* OpenUrlAction.h */; };
		F448731C1EE2261F00FCAFAE /* ParseUtil.cpp in Sources */ = {isa = PBXBuildFile; fileRef = F44872E41EE2261F00FCAFAE /* ParseUtil.cpp */; };
		F448731D1EE2261F00FCAFAE /* ParseUtil.h in Headers */ = {isa = PBXBuildFile; fileRef = F44872E51EE2261F00FCAFAE /* ParseUtil.h */; };
		F448731E1EE2261F00FCAFAE /* pch.h in Headers */ = {isa = PBXBuildFile; fileRef = F44872E61EE2261F00FCAFAE /* pch.h */; };
		F448731F1EE2261F00FCAFAE /* ShowCardAction.cpp in Sources */ = {isa = PBXBuildFile; fileRef = F44872E71EE2261F00FCAFAE /* ShowCardAction.cpp */; };
		F44873201EE2261F00FCAFAE /* ShowCardAction.h in Headers */ = {isa = PBXBuildFile; fileRef = F44872E81EE2261F00FCAFAE /* ShowCardAction.h */; };
		F44873211EE2261F00FCAFAE /* SubmitAction.cpp in Sources */ = {isa = PBXBuildFile; fileRef = F44872E91EE2261F00FCAFAE /* SubmitAction.cpp */; };
		F44873221EE2261F00FCAFAE /* SubmitAction.h in Headers */ = {isa = PBXBuildFile; fileRef = F44872EA1EE2261F00FCAFAE /* SubmitAction.h */; };
		F44873231EE2261F00FCAFAE /* TextBlock.cpp in Sources */ = {isa = PBXBuildFile; fileRef = F44872EB1EE2261F00FCAFAE /* TextBlock.cpp */; };
		F44873241EE2261F00FCAFAE /* TextBlock.h in Headers */ = {isa = PBXBuildFile; fileRef = F44872EC1EE2261F00FCAFAE /* TextBlock.h */; };
		F44873251EE2261F00FCAFAE /* TextInput.cpp in Sources */ = {isa = PBXBuildFile; fileRef = F44872ED1EE2261F00FCAFAE /* TextInput.cpp */; };
		F44873261EE2261F00FCAFAE /* TextInput.h in Headers */ = {isa = PBXBuildFile; fileRef = F44872EE1EE2261F00FCAFAE /* TextInput.h */; };
		F44873271EE2261F00FCAFAE /* TimeInput.cpp in Sources */ = {isa = PBXBuildFile; fileRef = F44872EF1EE2261F00FCAFAE /* TimeInput.cpp */; };
		F44873281EE2261F00FCAFAE /* TimeInput.h in Headers */ = {isa = PBXBuildFile; fileRef = F44872F01EE2261F00FCAFAE /* TimeInput.h */; };
		F44873291EE2261F00FCAFAE /* ToggleInput.cpp in Sources */ = {isa = PBXBuildFile; fileRef = F44872F11EE2261F00FCAFAE /* ToggleInput.cpp */; };
		F448732A1EE2261F00FCAFAE /* ToggleInput.h in Headers */ = {isa = PBXBuildFile; fileRef = F44872F21EE2261F00FCAFAE /* ToggleInput.h */; };
		F452CD581F68CD6F005394B2 /* HostConfig.cpp in Sources */ = {isa = PBXBuildFile; fileRef = F452CD571F68CD6F005394B2 /* HostConfig.cpp */; };
		F45A071F1EF4BD67007C6503 /* UIKit.framework in Frameworks */ = {isa = PBXBuildFile; fileRef = F45A071E1EF4BD67007C6503 /* UIKit.framework */; };
		F49683521F6CA24600DF0D3A /* ACRRenderer.h in Headers */ = {isa = PBXBuildFile; fileRef = F496834E1F6CA24600DF0D3A /* ACRRenderer.h */; settings = {ATTRIBUTES = (Public, ); }; };
		F49683531F6CA24600DF0D3A /* ACRRenderer.mm in Sources */ = {isa = PBXBuildFile; fileRef = F496834F1F6CA24600DF0D3A /* ACRRenderer.mm */; };
		F49683541F6CA24600DF0D3A /* ACRRenderResult.h in Headers */ = {isa = PBXBuildFile; fileRef = F49683501F6CA24600DF0D3A /* ACRRenderResult.h */; settings = {ATTRIBUTES = (Public, ); }; };
		F49683551F6CA24600DF0D3A /* ACRRenderResult.mm in Sources */ = {isa = PBXBuildFile; fileRef = F49683511F6CA24600DF0D3A /* ACRRenderResult.mm */; };
		F4A5CABA1F623F4500242D62 /* AdaptiveCardsTests.m in Sources */ = {isa = PBXBuildFile; fileRef = F4A5CAB91F623F4500242D62 /* AdaptiveCardsTests.m */; };
		F4A799C71F6A0FC500C838F8 /* ACOParseResult.h in Headers */ = {isa = PBXBuildFile; fileRef = F4A799C31F6A0FC500C838F8 /* ACOParseResult.h */; settings = {ATTRIBUTES = (Public, ); }; };
		F4A799C81F6A0FC500C838F8 /* ACOParseResult.mm in Sources */ = {isa = PBXBuildFile; fileRef = F4A799C41F6A0FC500C838F8 /* ACOParseResult.mm */; };
		F4C1F5D51F2187900018CB78 /* ACRInputDateRenderer.h in Headers */ = {isa = PBXBuildFile; fileRef = F4C1F5D31F2187900018CB78 /* ACRInputDateRenderer.h */; };
		F4C1F5D61F2187900018CB78 /* ACRInputDateRenderer.mm in Sources */ = {isa = PBXBuildFile; fileRef = F4C1F5D41F2187900018CB78 /* ACRInputDateRenderer.mm */; };
		F4C1F5D91F218ABC0018CB78 /* ACRInputTimeRenderer.h in Headers */ = {isa = PBXBuildFile; fileRef = F4C1F5D71F218ABC0018CB78 /* ACRInputTimeRenderer.h */; };
		F4C1F5DA1F218ABC0018CB78 /* ACRInputTimeRenderer.mm in Sources */ = {isa = PBXBuildFile; fileRef = F4C1F5D81F218ABC0018CB78 /* ACRInputTimeRenderer.mm */; };
		F4C1F5DD1F218F920018CB78 /* ACRInputNumberRenderer.h in Headers */ = {isa = PBXBuildFile; fileRef = F4C1F5DB1F218F920018CB78 /* ACRInputNumberRenderer.h */; };
		F4C1F5DE1F218F920018CB78 /* ACRInputNumberRenderer.mm in Sources */ = {isa = PBXBuildFile; fileRef = F4C1F5DC1F218F920018CB78 /* ACRInputNumberRenderer.mm */; };
		F4C1F5E11F266D480018CB78 /* ACRInputControlPickerView.h in Headers */ = {isa = PBXBuildFile; fileRef = F4C1F5DF1F266D480018CB78 /* ACRInputControlPickerView.h */; };
		F4C1F5E21F266D480018CB78 /* ACRInputControlPickerView.mm in Sources */ = {isa = PBXBuildFile; fileRef = F4C1F5E01F266D480018CB78 /* ACRInputControlPickerView.mm */; };
		F4C1F5E41F2A62190018CB78 /* ACRActionOpenURLRenderer.mm in Sources */ = {isa = PBXBuildFile; fileRef = F4C1F5E31F2A62190018CB78 /* ACRActionOpenURLRenderer.mm */; };
		F4C1F5E61F2ABB0E0018CB78 /* ACRActionOpenURLRenderer.h in Headers */ = {isa = PBXBuildFile; fileRef = F4C1F5E51F2ABB0E0018CB78 /* ACRActionOpenURLRenderer.h */; settings = {ATTRIBUTES = (Public, ); }; };
		F4C1F5E81F2ABB3C0018CB78 /* ACRIBaseActionElementRenderer.h in Headers */ = {isa = PBXBuildFile; fileRef = F4C1F5E71F2ABB3C0018CB78 /* ACRIBaseActionElementRenderer.h */; settings = {ATTRIBUTES = (Public, ); }; };
		F4C1F5EB1F2ABD6B0018CB78 /* ACRBaseActionElementRenderer.h in Headers */ = {isa = PBXBuildFile; fileRef = F4C1F5E91F2ABD6B0018CB78 /* ACRBaseActionElementRenderer.h */; settings = {ATTRIBUTES = (Public, ); }; };
		F4C1F5EC1F2ABD6B0018CB78 /* ACRBaseActionElementRenderer.mm in Sources */ = {isa = PBXBuildFile; fileRef = F4C1F5EA1F2ABD6B0018CB78 /* ACRBaseActionElementRenderer.mm */; };
		F4C1F5EE1F2BB2810018CB78 /* ACRIContentHoldingView.h in Headers */ = {isa = PBXBuildFile; fileRef = F4C1F5ED1F2BB2810018CB78 /* ACRIContentHoldingView.h */; };
		F4C1F5F11F2BC6840018CB78 /* ACRButton.h in Headers */ = {isa = PBXBuildFile; fileRef = F4C1F5EF1F2BC6840018CB78 /* ACRButton.h */; };
		F4C1F5F21F2BC6840018CB78 /* ACRButton.mm in Sources */ = {isa = PBXBuildFile; fileRef = F4C1F5F01F2BC6840018CB78 /* ACRButton.mm */; };
		F4C1F5F51F2BF2900018CB78 /* ACRSubmitTarget.h in Headers */ = {isa = PBXBuildFile; fileRef = F4C1F5F31F2BF2900018CB78 /* ACRSubmitTarget.h */; };
		F4C1F5F61F2BF2900018CB78 /* ACRSubmitTarget.mm in Sources */ = {isa = PBXBuildFile; fileRef = F4C1F5F41F2BF2900018CB78 /* ACRSubmitTarget.mm */; };
		F4C1F5F81F2BF3ED0018CB78 /* SafariServices.framework in Frameworks */ = {isa = PBXBuildFile; fileRef = F4C1F5F71F2BF3ED0018CB78 /* SafariServices.framework */; };
		F4C1F5FE1F2C235E0018CB78 /* ACRActionShowCardRenderer.mm in Sources */ = {isa = PBXBuildFile; fileRef = F4C1F5FD1F2C235E0018CB78 /* ACRActionShowCardRenderer.mm */; };
		F4C1F6001F2C23FD0018CB78 /* ACRActionShowCardRenderer.h in Headers */ = {isa = PBXBuildFile; fileRef = F4C1F5FF1F2C23FD0018CB78 /* ACRActionShowCardRenderer.h */; settings = {ATTRIBUTES = (Public, ); }; };
		F4CAE77B1F7325DF00545555 /* Separator.cpp in Sources */ = {isa = PBXBuildFile; fileRef = F4CAE7791F7325DF00545555 /* Separator.cpp */; };
		F4CAE77C1F7325DF00545555 /* Separator.h in Headers */ = {isa = PBXBuildFile; fileRef = F4CAE77A1F7325DF00545555 /* Separator.h */; };
		F4CAE77E1F748AF200545555 /* ACOHostConfigPrivate.h in Headers */ = {isa = PBXBuildFile; fileRef = F4CAE77D1F748AF200545555 /* ACOHostConfigPrivate.h */; };
		F4CAE7821F75AB9000545555 /* ACOAdaptiveCard.h in Headers */ = {isa = PBXBuildFile; fileRef = F4CAE77F1F75AB9000545555 /* ACOAdaptiveCard.h */; settings = {ATTRIBUTES = (Public, ); }; };
		F4CAE7831F75AB9000545555 /* ACOAdaptiveCard.mm in Sources */ = {isa = PBXBuildFile; fileRef = F4CAE7801F75AB9000545555 /* ACOAdaptiveCard.mm */; };
		F4CAE7841F75AB9000545555 /* ACOAdaptiveCardPrivate.h in Headers */ = {isa = PBXBuildFile; fileRef = F4CAE7811F75AB9000545555 /* ACOAdaptiveCardPrivate.h */; };
		F4CAE7861F75B25C00545555 /* ACRRendererPrivate.h in Headers */ = {isa = PBXBuildFile; fileRef = F4CAE7851F75B25C00545555 /* ACRRendererPrivate.h */; };
		F4D33EA51F06F41B00941E44 /* ACRSeparator.mm in Sources */ = {isa = PBXBuildFile; fileRef = F4D33EA41F06F41B00941E44 /* ACRSeparator.mm */; };
		F4D33EA71F06F44C00941E44 /* ACRSeparator.h in Headers */ = {isa = PBXBuildFile; fileRef = F4D33EA61F06F44C00941E44 /* ACRSeparator.h */; };
		F4D402111F7DAC2C00D0356B /* ACOAdaptiveCardParseResult.h in Headers */ = {isa = PBXBuildFile; fileRef = F4D4020D1F7DAC2C00D0356B /* ACOAdaptiveCardParseResult.h */; settings = {ATTRIBUTES = (Public, ); }; };
		F4D402121F7DAC2C00D0356B /* ACOAdaptiveCardParseResult.mm in Sources */ = {isa = PBXBuildFile; fileRef = F4D4020E1F7DAC2C00D0356B /* ACOAdaptiveCardParseResult.mm */; };
		F4D402131F7DAC2C00D0356B /* ACOHostConfigParseResult.h in Headers */ = {isa = PBXBuildFile; fileRef = F4D4020F1F7DAC2C00D0356B /* ACOHostConfigParseResult.h */; settings = {ATTRIBUTES = (Public, ); }; };
		F4D402141F7DAC2C00D0356B /* ACOHostConfigParseResult.mm in Sources */ = {isa = PBXBuildFile; fileRef = F4D402101F7DAC2C00D0356B /* ACOHostConfigParseResult.mm */; };
		F4F2556C1F98246000A80D39 /* ACOBaseActionElement.h in Headers */ = {isa = PBXBuildFile; fileRef = F4F2556B1F98246000A80D39 /* ACOBaseActionElement.h */; settings = {ATTRIBUTES = (Public, ); }; };
		F4F2556F1F98247600A80D39 /* ACOBaseActionElementPrivate.h in Headers */ = {isa = PBXBuildFile; fileRef = F4F2556D1F98247600A80D39 /* ACOBaseActionElementPrivate.h */; };
		F4F255701F98247600A80D39 /* ACOBaseActionElement.mm in Sources */ = {isa = PBXBuildFile; fileRef = F4F2556E1F98247600A80D39 /* ACOBaseActionElement.mm */; };
		F4FE45661F196E7B0071D9E5 /* ACRColumnView.h in Headers */ = {isa = PBXBuildFile; fileRef = F4FE45641F196E7B0071D9E5 /* ACRColumnView.h */; };
		F4FE45671F196E7B0071D9E5 /* ACRColumnView.mm in Sources */ = {isa = PBXBuildFile; fileRef = F4FE45651F196E7B0071D9E5 /* ACRColumnView.mm */; };
		F4FE456A1F196F3D0071D9E5 /* ACRContentStackView.h in Headers */ = {isa = PBXBuildFile; fileRef = F4FE45681F196F3D0071D9E5 /* ACRContentStackView.h */; };
		F4FE456B1F196F3D0071D9E5 /* ACRContentStackView.mm in Sources */ = {isa = PBXBuildFile; fileRef = F4FE45691F196F3D0071D9E5 /* ACRContentStackView.mm */; };
		F4FE456E1F1985200071D9E5 /* ACRColumnSetView.h in Headers */ = {isa = PBXBuildFile; fileRef = F4FE456C1F1985200071D9E5 /* ACRColumnSetView.h */; };
		F4FE456F1F1985200071D9E5 /* ACRColumnSetView.mm in Sources */ = {isa = PBXBuildFile; fileRef = F4FE456D1F1985200071D9E5 /* ACRColumnSetView.mm */; };
/* End PBXBuildFile section */

/* Begin PBXContainerItemProxy section */
		F423C0C01EE1FBAA00905679 /* PBXContainerItemProxy */ = {
			isa = PBXContainerItemProxy;
			containerPortal = F423C0AC1EE1FBA900905679 /* Project object */;
			proxyType = 1;
			remoteGlobalIDString = F423C0B41EE1FBA900905679;
			remoteInfo = AdaptiveCards;
		};
/* End PBXContainerItemProxy section */

/* Begin PBXFileReference section */
		6B1147D01F32E53A008846EC /* ACRActionDelegate.h */ = {isa = PBXFileReference; fileEncoding = 4; lastKnownFileType = sourcecode.c.h; path = ACRActionDelegate.h; sourceTree = "<group>"; };
		6B1147D21F32F756008846EC /* ACROpenURLTarget.h */ = {isa = PBXFileReference; fileEncoding = 4; lastKnownFileType = sourcecode.c.h; path = ACROpenURLTarget.h; sourceTree = "<group>"; };
		6B1147D31F32F756008846EC /* ACROpenURLTarget.mm */ = {isa = PBXFileReference; fileEncoding = 4; lastKnownFileType = sourcecode.cpp.objcpp; path = ACROpenURLTarget.mm; sourceTree = "<group>"; };
		6B1147D61F32F922008846EC /* ACRShowCardTarget.h */ = {isa = PBXFileReference; fileEncoding = 4; lastKnownFileType = sourcecode.c.h; path = ACRShowCardTarget.h; sourceTree = "<group>"; };
		6B1147D71F32F922008846EC /* ACRShowCardTarget.mm */ = {isa = PBXFileReference; fileEncoding = 4; lastKnownFileType = sourcecode.cpp.objcpp; path = ACRShowCardTarget.mm; sourceTree = "<group>"; };
		6B6840F21F25A5F7008A933F /* ACRInputControlTableView.h */ = {isa = PBXFileReference; fileEncoding = 4; lastKnownFileType = sourcecode.c.h; path = ACRInputControlTableView.h; sourceTree = "<group>"; };
		6B6840F31F25A5F7008A933F /* ACRInputControlTableView.mm */ = {isa = PBXFileReference; fileEncoding = 4; lastKnownFileType = sourcecode.cpp.objcpp; path = ACRInputControlTableView.mm; sourceTree = "<group>"; };
		6B6840F61F25EC2D008A933F /* ACRInputChoiceSetRenderer.h */ = {isa = PBXFileReference; fileEncoding = 4; lastKnownFileType = sourcecode.c.h; path = ACRInputChoiceSetRenderer.h; sourceTree = "<group>"; };
		6B6840F71F25EC2D008A933F /* ACRInputChoiceSetRenderer.mm */ = {isa = PBXFileReference; fileEncoding = 4; lastKnownFileType = sourcecode.cpp.objcpp; path = ACRInputChoiceSetRenderer.mm; sourceTree = "<group>"; };
		F401A8751F0DB69B006D7AF2 /* ACRImageSetUICollectionView.h */ = {isa = PBXFileReference; fileEncoding = 4; lastKnownFileType = sourcecode.c.h; path = ACRImageSetUICollectionView.h; sourceTree = "<group>"; };
		F401A8761F0DB69B006D7AF2 /* ACRImageSetUICollectionView.mm */ = {isa = PBXFileReference; fileEncoding = 4; lastKnownFileType = sourcecode.cpp.objcpp; path = ACRImageSetUICollectionView.mm; sourceTree = "<group>"; };
		F401A8791F0DCBC8006D7AF2 /* ACRImageSetRenderer.h */ = {isa = PBXFileReference; fileEncoding = 4; lastKnownFileType = sourcecode.c.h; path = ACRImageSetRenderer.h; sourceTree = "<group>"; };
		F401A87A1F0DCBC8006D7AF2 /* ACRImageSetRenderer.mm */ = {isa = PBXFileReference; fileEncoding = 4; lastKnownFileType = sourcecode.cpp.objcpp; path = ACRImageSetRenderer.mm; sourceTree = "<group>"; };
		F401A87D1F1045CA006D7AF2 /* ACRContentHoldingUIView.h */ = {isa = PBXFileReference; fileEncoding = 4; lastKnownFileType = sourcecode.c.h; path = ACRContentHoldingUIView.h; sourceTree = "<group>"; };
		F401A87E1F1045CA006D7AF2 /* ACRContentHoldingUIView.mm */ = {isa = PBXFileReference; fileEncoding = 4; lastKnownFileType = sourcecode.cpp.objcpp; path = ACRContentHoldingUIView.mm; sourceTree = "<group>"; };
		F4071C731FCCBAEE00AF4FEA /* ElementParserRegistration.h */ = {isa = PBXFileReference; fileEncoding = 4; lastKnownFileType = sourcecode.c.h; name = ElementParserRegistration.h; path = ../../../../shared/cpp/ObjectModel/ElementParserRegistration.h; sourceTree = "<group>"; };
		F4071C741FCCBAEF00AF4FEA /* ActionParserRegistration.h */ = {isa = PBXFileReference; fileEncoding = 4; lastKnownFileType = sourcecode.c.h; name = ActionParserRegistration.h; path = ../../../../shared/cpp/ObjectModel/ActionParserRegistration.h; sourceTree = "<group>"; };
		F4071C761FCCBAEF00AF4FEA /* json-forwards.h */ = {isa = PBXFileReference; fileEncoding = 4; lastKnownFileType = sourcecode.c.h; path = "json-forwards.h"; sourceTree = "<group>"; };
		F4071C771FCCBAEF00AF4FEA /* json.h */ = {isa = PBXFileReference; fileEncoding = 4; lastKnownFileType = sourcecode.c.h; path = json.h; sourceTree = "<group>"; };
		F4071C781FCCBAEF00AF4FEA /* ActionParserRegistration.cpp */ = {isa = PBXFileReference; fileEncoding = 4; lastKnownFileType = sourcecode.cpp.cpp; name = ActionParserRegistration.cpp; path = ../../../../shared/cpp/ObjectModel/ActionParserRegistration.cpp; sourceTree = "<group>"; };
		F4071C791FCCBAEF00AF4FEA /* ElementParserRegistration.cpp */ = {isa = PBXFileReference; fileEncoding = 4; lastKnownFileType = sourcecode.cpp.cpp; name = ElementParserRegistration.cpp; path = ../../../../shared/cpp/ObjectModel/ElementParserRegistration.cpp; sourceTree = "<group>"; };
		F423C0B51EE1FBA900905679 /* AdaptiveCards.framework */ = {isa = PBXFileReference; explicitFileType = wrapper.framework; includeInIndex = 0; path = AdaptiveCards.framework; sourceTree = BUILT_PRODUCTS_DIR; };
		F423C0B81EE1FBAA00905679 /* ACFramework.h */ = {isa = PBXFileReference; lastKnownFileType = sourcecode.c.h; path = ACFramework.h; sourceTree = "<group>"; };
		F423C0B91EE1FBAA00905679 /* Info.plist */ = {isa = PBXFileReference; lastKnownFileType = text.plist.xml; path = Info.plist; sourceTree = "<group>"; };
		F423C0BE1EE1FBAA00905679 /* AdaptiveCardsTests.xctest */ = {isa = PBXFileReference; explicitFileType = wrapper.cfbundle; includeInIndex = 0; path = AdaptiveCardsTests.xctest; sourceTree = BUILT_PRODUCTS_DIR; };
		F423C1481EE1FFF100905679 /* ACRViewController.h */ = {isa = PBXFileReference; fileEncoding = 4; lastKnownFileType = sourcecode.c.h; path = ACRViewController.h; sourceTree = "<group>"; };
		F423C1491EE1FFF100905679 /* ACRViewController.mm */ = {isa = PBXFileReference; fileEncoding = 4; lastKnownFileType = sourcecode.cpp.objcpp; path = ACRViewController.mm; sourceTree = "<group>"; };
		F42741061EF8624F00399FBB /* ACRIBaseCardElementRenderer.h */ = {isa = PBXFileReference; fileEncoding = 4; lastKnownFileType = sourcecode.c.h; path = ACRIBaseCardElementRenderer.h; sourceTree = "<group>"; };
		F42741081EF864A900399FBB /* ACRBaseCardElementRenderer.h */ = {isa = PBXFileReference; fileEncoding = 4; lastKnownFileType = sourcecode.c.h; path = ACRBaseCardElementRenderer.h; sourceTree = "<group>"; };
		F42741091EF864A900399FBB /* ACRBaseCardElementRenderer.mm */ = {isa = PBXFileReference; fileEncoding = 4; lastKnownFileType = sourcecode.cpp.objcpp; path = ACRBaseCardElementRenderer.mm; sourceTree = "<group>"; };
		F42741101EF873A600399FBB /* ACRImageRenderer.h */ = {isa = PBXFileReference; fileEncoding = 4; lastKnownFileType = sourcecode.c.h; path = ACRImageRenderer.h; sourceTree = "<group>"; };
		F42741111EF873A600399FBB /* ACRImageRenderer.mm */ = {isa = PBXFileReference; fileEncoding = 4; lastKnownFileType = sourcecode.cpp.objcpp; path = ACRImageRenderer.mm; sourceTree = "<group>"; };
		F42741141EF895AB00399FBB /* ACRTextBlockRenderer.h */ = {isa = PBXFileReference; fileEncoding = 4; lastKnownFileType = sourcecode.c.h; path = ACRTextBlockRenderer.h; sourceTree = "<group>"; };
		F42741151EF895AB00399FBB /* ACRTextBlockRenderer.mm */ = {isa = PBXFileReference; fileEncoding = 4; lastKnownFileType = sourcecode.cpp.objcpp; path = ACRTextBlockRenderer.mm; sourceTree = "<group>"; };
		F427411A1EF8A25200399FBB /* ACRRegistration.h */ = {isa = PBXFileReference; fileEncoding = 4; lastKnownFileType = sourcecode.c.h; path = ACRRegistration.h; sourceTree = "<group>"; };
		F427411B1EF8A25200399FBB /* ACRRegistration.mm */ = {isa = PBXFileReference; fileEncoding = 4; lastKnownFileType = sourcecode.cpp.objcpp; path = ACRRegistration.mm; sourceTree = "<group>"; };
		F427411E1EF9DB8000399FBB /* ACRContainerRenderer.h */ = {isa = PBXFileReference; fileEncoding = 4; lastKnownFileType = sourcecode.c.h; path = ACRContainerRenderer.h; sourceTree = "<group>"; };
		F427411F1EF9DB8000399FBB /* ACRContainerRenderer.mm */ = {isa = PBXFileReference; fileEncoding = 4; lastKnownFileType = sourcecode.cpp.objcpp; path = ACRContainerRenderer.mm; sourceTree = "<group>"; };
		F42741221EFB274C00399FBB /* ACRColumnRenderer.h */ = {isa = PBXFileReference; fileEncoding = 4; lastKnownFileType = sourcecode.c.h; path = ACRColumnRenderer.h; sourceTree = "<group>"; };
		F42741231EFB274C00399FBB /* ACRColumnRenderer.mm */ = {isa = PBXFileReference; fileEncoding = 4; lastKnownFileType = sourcecode.cpp.objcpp; path = ACRColumnRenderer.mm; sourceTree = "<group>"; };
		F42741261EFB374A00399FBB /* ACRColumnSetRenderer.h */ = {isa = PBXFileReference; fileEncoding = 4; lastKnownFileType = sourcecode.c.h; path = ACRColumnSetRenderer.h; sourceTree = "<group>"; };
		F42741271EFB374A00399FBB /* ACRColumnSetRenderer.mm */ = {isa = PBXFileReference; fileEncoding = 4; lastKnownFileType = sourcecode.cpp.objcpp; path = ACRColumnSetRenderer.mm; sourceTree = "<group>"; };
		F42979361F31438900E89914 /* ACRIBaseInputHandler.h */ = {isa = PBXFileReference; fileEncoding = 4; lastKnownFileType = sourcecode.c.h; path = ACRIBaseInputHandler.h; sourceTree = "<group>"; };
		F42979381F31458800E89914 /* ACRActionSubmitRenderer.h */ = {isa = PBXFileReference; fileEncoding = 4; lastKnownFileType = sourcecode.c.h; path = ACRActionSubmitRenderer.h; sourceTree = "<group>"; };
		F42979391F31458800E89914 /* ACRActionSubmitRenderer.mm */ = {isa = PBXFileReference; fileEncoding = 4; lastKnownFileType = sourcecode.cpp.objcpp; path = ACRActionSubmitRenderer.mm; sourceTree = "<group>"; };
		F429793C1F3155EF00E89914 /* ACRTextField.h */ = {isa = PBXFileReference; fileEncoding = 4; lastKnownFileType = sourcecode.c.h; path = ACRTextField.h; sourceTree = "<group>"; };
		F429793D1F3155EF00E89914 /* ACRTextField.mm */ = {isa = PBXFileReference; fileEncoding = 4; lastKnownFileType = sourcecode.cpp.objcpp; path = ACRTextField.mm; sourceTree = "<group>"; };
		F42979401F322C3E00E89914 /* ACRErrors.h */ = {isa = PBXFileReference; fileEncoding = 4; lastKnownFileType = sourcecode.c.h; path = ACRErrors.h; sourceTree = "<group>"; };
		F42979411F322C3E00E89914 /* ACRErrors.mm */ = {isa = PBXFileReference; fileEncoding = 4; lastKnownFileType = sourcecode.cpp.objcpp; path = ACRErrors.mm; sourceTree = "<group>"; };
		F42979441F322C9000E89914 /* ACRNumericTextField.mm */ = {isa = PBXFileReference; fileEncoding = 4; lastKnownFileType = sourcecode.cpp.objcpp; path = ACRNumericTextField.mm; sourceTree = "<group>"; };
		F42979451F322C9000E89914 /* ACRNumericTextField.h */ = {isa = PBXFileReference; fileEncoding = 4; lastKnownFileType = sourcecode.c.h; path = ACRNumericTextField.h; sourceTree = "<group>"; };
		F42979481F323BA700E89914 /* ACRDateTextField.h */ = {isa = PBXFileReference; fileEncoding = 4; lastKnownFileType = sourcecode.c.h; path = ACRDateTextField.h; sourceTree = "<group>"; };
		F429794C1F32684900E89914 /* ACRDateTextField.mm */ = {isa = PBXFileReference; fileEncoding = 4; lastKnownFileType = sourcecode.cpp.objcpp; path = ACRDateTextField.mm; sourceTree = "<group>"; };
		F42E51631FD77D36008F9642 /* ElementParserRegistration.h */ = {isa = PBXFileReference; fileEncoding = 4; lastKnownFileType = sourcecode.c.h; name = ElementParserRegistration.h; path = ../../../../shared/cpp/ObjectModel/ElementParserRegistration.h; sourceTree = "<group>"; };
		F42E51641FD77D36008F9642 /* ActionParserRegistration.h */ = {isa = PBXFileReference; fileEncoding = 4; lastKnownFileType = sourcecode.c.h; name = ActionParserRegistration.h; path = ../../../../shared/cpp/ObjectModel/ActionParserRegistration.h; sourceTree = "<group>"; };
		F42E51651FD77D37008F9642 /* ActionParserRegistration.cpp */ = {isa = PBXFileReference; fileEncoding = 4; lastKnownFileType = sourcecode.cpp.cpp; name = ActionParserRegistration.cpp; path = ../../../../shared/cpp/ObjectModel/ActionParserRegistration.cpp; sourceTree = "<group>"; };
		F42E51661FD77D37008F9642 /* ElementParserRegistration.cpp */ = {isa = PBXFileReference; fileEncoding = 4; lastKnownFileType = sourcecode.cpp.cpp; name = ElementParserRegistration.cpp; path = ../../../../shared/cpp/ObjectModel/ElementParserRegistration.cpp; sourceTree = "<group>"; };
		F431103D1F357487001AAE30 /* ACRChoiceSetView.h */ = {isa = PBXFileReference; fileEncoding = 4; lastKnownFileType = sourcecode.c.h; path = ACRChoiceSetView.h; sourceTree = "<group>"; };
		F431103E1F357487001AAE30 /* ACRChoiceSetView.mm */ = {isa = PBXFileReference; fileEncoding = 4; lastKnownFileType = sourcecode.cpp.objcpp; path = ACRChoiceSetView.mm; sourceTree = "<group>"; };
		F431103F1F357487001AAE30 /* ACOHostConfig.h */ = {isa = PBXFileReference; fileEncoding = 4; lastKnownFileType = sourcecode.c.h; path = ACOHostConfig.h; sourceTree = "<group>"; };
		F43110401F357487001AAE30 /* ACOHostConfig.mm */ = {isa = PBXFileReference; fileEncoding = 4; lastKnownFileType = sourcecode.cpp.objcpp; path = ACOHostConfig.mm; sourceTree = "<group>"; };
		F43110411F357487001AAE30 /* ACRToggleInputView.h */ = {isa = PBXFileReference; fileEncoding = 4; lastKnownFileType = sourcecode.c.h; path = ACRToggleInputView.h; sourceTree = "<group>"; };
		F43110421F357487001AAE30 /* ACRToggleInputView.mm */ = {isa = PBXFileReference; fileEncoding = 4; lastKnownFileType = sourcecode.cpp.objcpp; path = ACRToggleInputView.mm; sourceTree = "<group>"; };
		F43660761F0706D800EBA868 /* SharedAdaptiveCard.cpp */ = {isa = PBXFileReference; fileEncoding = 4; lastKnownFileType = sourcecode.cpp.cpp; name = SharedAdaptiveCard.cpp; path = ../../../../shared/cpp/ObjectModel/SharedAdaptiveCard.cpp; sourceTree = "<group>"; };
		F43660771F0706D800EBA868 /* SharedAdaptiveCard.h */ = {isa = PBXFileReference; fileEncoding = 4; lastKnownFileType = sourcecode.c.h; name = SharedAdaptiveCard.h; path = ../../../../shared/cpp/ObjectModel/SharedAdaptiveCard.h; sourceTree = "<group>"; };
		F43A940E1F1D60E30001920B /* ACRFactSetRenderer.h */ = {isa = PBXFileReference; fileEncoding = 4; lastKnownFileType = sourcecode.c.h; path = ACRFactSetRenderer.h; sourceTree = "<group>"; };
		F43A940F1F1D60E30001920B /* ACRFactSetRenderer.mm */ = {isa = PBXFileReference; fileEncoding = 4; lastKnownFileType = sourcecode.cpp.objcpp; path = ACRFactSetRenderer.mm; sourceTree = "<group>"; };
		F43A94121F1EED6D0001920B /* ACRInputRenderer.h */ = {isa = PBXFileReference; fileEncoding = 4; lastKnownFileType = sourcecode.c.h; path = ACRInputRenderer.h; sourceTree = "<group>"; };
		F43A94131F1EED6D0001920B /* ACRInputRenderer.mm */ = {isa = PBXFileReference; fileEncoding = 4; lastKnownFileType = sourcecode.cpp.objcpp; path = ACRInputRenderer.mm; sourceTree = "<group>"; };
		F43A94161F20502D0001920B /* ACRInputToggleRenderer.h */ = {isa = PBXFileReference; fileEncoding = 4; lastKnownFileType = sourcecode.c.h; path = ACRInputToggleRenderer.h; sourceTree = "<group>"; };
		F43A94171F20502D0001920B /* ACRInputToggleRenderer.mm */ = {isa = PBXFileReference; fileEncoding = 4; lastKnownFileType = sourcecode.cpp.objcpp; path = ACRInputToggleRenderer.mm; sourceTree = "<group>"; };
		F44872BD1EE2261F00FCAFAE /* AdaptiveCardParseException.cpp */ = {isa = PBXFileReference; fileEncoding = 4; lastKnownFileType = sourcecode.cpp.cpp; name = AdaptiveCardParseException.cpp; path = ../../../../shared/cpp/ObjectModel/AdaptiveCardParseException.cpp; sourceTree = "<group>"; };
		F44872BE1EE2261F00FCAFAE /* AdaptiveCardParseException.h */ = {isa = PBXFileReference; fileEncoding = 4; lastKnownFileType = sourcecode.c.h; name = AdaptiveCardParseException.h; path = ../../../../shared/cpp/ObjectModel/AdaptiveCardParseException.h; sourceTree = "<group>"; };
		F44872BF1EE2261F00FCAFAE /* BaseActionElement.cpp */ = {isa = PBXFileReference; fileEncoding = 4; lastKnownFileType = sourcecode.cpp.cpp; name = BaseActionElement.cpp; path = ../../../../shared/cpp/ObjectModel/BaseActionElement.cpp; sourceTree = "<group>"; };
		F44872C01EE2261F00FCAFAE /* BaseActionElement.h */ = {isa = PBXFileReference; fileEncoding = 4; lastKnownFileType = sourcecode.c.h; name = BaseActionElement.h; path = ../../../../shared/cpp/ObjectModel/BaseActionElement.h; sourceTree = "<group>"; };
		F44872C11EE2261F00FCAFAE /* BaseCardElement.cpp */ = {isa = PBXFileReference; fileEncoding = 4; lastKnownFileType = sourcecode.cpp.cpp; name = BaseCardElement.cpp; path = ../../../../shared/cpp/ObjectModel/BaseCardElement.cpp; sourceTree = "<group>"; };
		F44872C21EE2261F00FCAFAE /* BaseCardElement.h */ = {isa = PBXFileReference; fileEncoding = 4; lastKnownFileType = sourcecode.c.h; name = BaseCardElement.h; path = ../../../../shared/cpp/ObjectModel/BaseCardElement.h; sourceTree = "<group>"; };
		F44872C31EE2261F00FCAFAE /* BaseInputElement.cpp */ = {isa = PBXFileReference; fileEncoding = 4; lastKnownFileType = sourcecode.cpp.cpp; name = BaseInputElement.cpp; path = ../../../../shared/cpp/ObjectModel/BaseInputElement.cpp; sourceTree = "<group>"; };
		F44872C41EE2261F00FCAFAE /* BaseInputElement.h */ = {isa = PBXFileReference; fileEncoding = 4; lastKnownFileType = sourcecode.c.h; name = BaseInputElement.h; path = ../../../../shared/cpp/ObjectModel/BaseInputElement.h; sourceTree = "<group>"; };
		F44872C51EE2261F00FCAFAE /* ChoiceInput.cpp */ = {isa = PBXFileReference; fileEncoding = 4; lastKnownFileType = sourcecode.cpp.cpp; name = ChoiceInput.cpp; path = ../../../../shared/cpp/ObjectModel/ChoiceInput.cpp; sourceTree = "<group>"; };
		F44872C61EE2261F00FCAFAE /* ChoiceInput.h */ = {isa = PBXFileReference; fileEncoding = 4; lastKnownFileType = sourcecode.c.h; name = ChoiceInput.h; path = ../../../../shared/cpp/ObjectModel/ChoiceInput.h; sourceTree = "<group>"; };
		F44872C71EE2261F00FCAFAE /* ChoiceSetInput.cpp */ = {isa = PBXFileReference; fileEncoding = 4; lastKnownFileType = sourcecode.cpp.cpp; name = ChoiceSetInput.cpp; path = ../../../../shared/cpp/ObjectModel/ChoiceSetInput.cpp; sourceTree = "<group>"; };
		F44872C81EE2261F00FCAFAE /* ChoiceSetInput.h */ = {isa = PBXFileReference; fileEncoding = 4; lastKnownFileType = sourcecode.c.h; name = ChoiceSetInput.h; path = ../../../../shared/cpp/ObjectModel/ChoiceSetInput.h; sourceTree = "<group>"; };
		F44872C91EE2261F00FCAFAE /* Column.cpp */ = {isa = PBXFileReference; fileEncoding = 4; lastKnownFileType = sourcecode.cpp.cpp; name = Column.cpp; path = ../../../../shared/cpp/ObjectModel/Column.cpp; sourceTree = "<group>"; };
		F44872CA1EE2261F00FCAFAE /* Column.h */ = {isa = PBXFileReference; fileEncoding = 4; lastKnownFileType = sourcecode.c.h; name = Column.h; path = ../../../../shared/cpp/ObjectModel/Column.h; sourceTree = "<group>"; };
		F44872CB1EE2261F00FCAFAE /* ColumnSet.cpp */ = {isa = PBXFileReference; fileEncoding = 4; lastKnownFileType = sourcecode.cpp.cpp; name = ColumnSet.cpp; path = ../../../../shared/cpp/ObjectModel/ColumnSet.cpp; sourceTree = "<group>"; };
		F44872CC1EE2261F00FCAFAE /* ColumnSet.h */ = {isa = PBXFileReference; fileEncoding = 4; lastKnownFileType = sourcecode.c.h; name = ColumnSet.h; path = ../../../../shared/cpp/ObjectModel/ColumnSet.h; sourceTree = "<group>"; };
		F44872CD1EE2261F00FCAFAE /* Container.cpp */ = {isa = PBXFileReference; fileEncoding = 4; lastKnownFileType = sourcecode.cpp.cpp; name = Container.cpp; path = ../../../../shared/cpp/ObjectModel/Container.cpp; sourceTree = "<group>"; };
		F44872CE1EE2261F00FCAFAE /* Container.h */ = {isa = PBXFileReference; fileEncoding = 4; lastKnownFileType = sourcecode.c.h; name = Container.h; path = ../../../../shared/cpp/ObjectModel/Container.h; sourceTree = "<group>"; };
		F44872CF1EE2261F00FCAFAE /* DateInput.cpp */ = {isa = PBXFileReference; fileEncoding = 4; lastKnownFileType = sourcecode.cpp.cpp; name = DateInput.cpp; path = ../../../../shared/cpp/ObjectModel/DateInput.cpp; sourceTree = "<group>"; };
		F44872D01EE2261F00FCAFAE /* DateInput.h */ = {isa = PBXFileReference; fileEncoding = 4; lastKnownFileType = sourcecode.c.h; name = DateInput.h; path = ../../../../shared/cpp/ObjectModel/DateInput.h; sourceTree = "<group>"; };
		F44872D11EE2261F00FCAFAE /* Enums.cpp */ = {isa = PBXFileReference; fileEncoding = 4; lastKnownFileType = sourcecode.cpp.cpp; name = Enums.cpp; path = ../../../../shared/cpp/ObjectModel/Enums.cpp; sourceTree = "<group>"; };
		F44872D21EE2261F00FCAFAE /* Enums.h */ = {isa = PBXFileReference; fileEncoding = 4; lastKnownFileType = sourcecode.c.h; name = Enums.h; path = ../../../../shared/cpp/ObjectModel/Enums.h; sourceTree = "<group>"; };
		F44872D31EE2261F00FCAFAE /* Fact.cpp */ = {isa = PBXFileReference; fileEncoding = 4; lastKnownFileType = sourcecode.cpp.cpp; name = Fact.cpp; path = ../../../../shared/cpp/ObjectModel/Fact.cpp; sourceTree = "<group>"; };
		F44872D41EE2261F00FCAFAE /* Fact.h */ = {isa = PBXFileReference; fileEncoding = 4; lastKnownFileType = sourcecode.c.h; name = Fact.h; path = ../../../../shared/cpp/ObjectModel/Fact.h; sourceTree = "<group>"; };
		F44872D51EE2261F00FCAFAE /* FactSet.cpp */ = {isa = PBXFileReference; fileEncoding = 4; lastKnownFileType = sourcecode.cpp.cpp; name = FactSet.cpp; path = ../../../../shared/cpp/ObjectModel/FactSet.cpp; sourceTree = "<group>"; };
		F44872D61EE2261F00FCAFAE /* FactSet.h */ = {isa = PBXFileReference; fileEncoding = 4; lastKnownFileType = sourcecode.c.h; name = FactSet.h; path = ../../../../shared/cpp/ObjectModel/FactSet.h; sourceTree = "<group>"; };
		F44872D71EE2261F00FCAFAE /* HostConfig.h */ = {isa = PBXFileReference; fileEncoding = 4; lastKnownFileType = sourcecode.c.h; name = HostConfig.h; path = ../../../../shared/cpp/ObjectModel/HostConfig.h; sourceTree = "<group>"; };
		F44872DA1EE2261F00FCAFAE /* Image.cpp */ = {isa = PBXFileReference; fileEncoding = 4; lastKnownFileType = sourcecode.cpp.cpp; name = Image.cpp; path = ../../../../shared/cpp/ObjectModel/Image.cpp; sourceTree = "<group>"; };
		F44872DB1EE2261F00FCAFAE /* Image.h */ = {isa = PBXFileReference; fileEncoding = 4; lastKnownFileType = sourcecode.c.h; name = Image.h; path = ../../../../shared/cpp/ObjectModel/Image.h; sourceTree = "<group>"; };
		F44872DC1EE2261F00FCAFAE /* ImageSet.cpp */ = {isa = PBXFileReference; fileEncoding = 4; lastKnownFileType = sourcecode.cpp.cpp; name = ImageSet.cpp; path = ../../../../shared/cpp/ObjectModel/ImageSet.cpp; sourceTree = "<group>"; };
		F44872DD1EE2261F00FCAFAE /* ImageSet.h */ = {isa = PBXFileReference; fileEncoding = 4; lastKnownFileType = sourcecode.c.h; name = ImageSet.h; path = ../../../../shared/cpp/ObjectModel/ImageSet.h; sourceTree = "<group>"; };
		F44872DF1EE2261F00FCAFAE /* jsoncpp.cpp */ = {isa = PBXFileReference; fileEncoding = 4; lastKnownFileType = sourcecode.cpp.cpp; name = jsoncpp.cpp; path = ../../../../shared/cpp/ObjectModel/jsoncpp.cpp; sourceTree = "<group>"; };
		F44872E01EE2261F00FCAFAE /* NumberInput.cpp */ = {isa = PBXFileReference; fileEncoding = 4; lastKnownFileType = sourcecode.cpp.cpp; name = NumberInput.cpp; path = ../../../../shared/cpp/ObjectModel/NumberInput.cpp; sourceTree = "<group>"; };
		F44872E11EE2261F00FCAFAE /* NumberInput.h */ = {isa = PBXFileReference; fileEncoding = 4; lastKnownFileType = sourcecode.c.h; name = NumberInput.h; path = ../../../../shared/cpp/ObjectModel/NumberInput.h; sourceTree = "<group>"; };
		F44872E21EE2261F00FCAFAE /* OpenUrlAction.cpp */ = {isa = PBXFileReference; fileEncoding = 4; lastKnownFileType = sourcecode.cpp.cpp; name = OpenUrlAction.cpp; path = ../../../../shared/cpp/ObjectModel/OpenUrlAction.cpp; sourceTree = "<group>"; };
		F44872E31EE2261F00FCAFAE /* OpenUrlAction.h */ = {isa = PBXFileReference; fileEncoding = 4; lastKnownFileType = sourcecode.c.h; name = OpenUrlAction.h; path = ../../../../shared/cpp/ObjectModel/OpenUrlAction.h; sourceTree = "<group>"; };
		F44872E41EE2261F00FCAFAE /* ParseUtil.cpp */ = {isa = PBXFileReference; fileEncoding = 4; lastKnownFileType = sourcecode.cpp.cpp; name = ParseUtil.cpp; path = ../../../../shared/cpp/ObjectModel/ParseUtil.cpp; sourceTree = "<group>"; };
		F44872E51EE2261F00FCAFAE /* ParseUtil.h */ = {isa = PBXFileReference; fileEncoding = 4; lastKnownFileType = sourcecode.c.h; name = ParseUtil.h; path = ../../../../shared/cpp/ObjectModel/ParseUtil.h; sourceTree = "<group>"; };
		F44872E61EE2261F00FCAFAE /* pch.h */ = {isa = PBXFileReference; fileEncoding = 4; lastKnownFileType = sourcecode.c.h; name = pch.h; path = ../../../../shared/cpp/ObjectModel/pch.h; sourceTree = "<group>"; };
		F44872E71EE2261F00FCAFAE /* ShowCardAction.cpp */ = {isa = PBXFileReference; fileEncoding = 4; lastKnownFileType = sourcecode.cpp.cpp; name = ShowCardAction.cpp; path = ../../../../shared/cpp/ObjectModel/ShowCardAction.cpp; sourceTree = "<group>"; };
		F44872E81EE2261F00FCAFAE /* ShowCardAction.h */ = {isa = PBXFileReference; fileEncoding = 4; lastKnownFileType = sourcecode.c.h; name = ShowCardAction.h; path = ../../../../shared/cpp/ObjectModel/ShowCardAction.h; sourceTree = "<group>"; };
		F44872E91EE2261F00FCAFAE /* SubmitAction.cpp */ = {isa = PBXFileReference; fileEncoding = 4; lastKnownFileType = sourcecode.cpp.cpp; name = SubmitAction.cpp; path = ../../../../shared/cpp/ObjectModel/SubmitAction.cpp; sourceTree = "<group>"; };
		F44872EA1EE2261F00FCAFAE /* SubmitAction.h */ = {isa = PBXFileReference; fileEncoding = 4; lastKnownFileType = sourcecode.c.h; name = SubmitAction.h; path = ../../../../shared/cpp/ObjectModel/SubmitAction.h; sourceTree = "<group>"; };
		F44872EB1EE2261F00FCAFAE /* TextBlock.cpp */ = {isa = PBXFileReference; fileEncoding = 4; lastKnownFileType = sourcecode.cpp.cpp; name = TextBlock.cpp; path = ../../../../shared/cpp/ObjectModel/TextBlock.cpp; sourceTree = "<group>"; };
		F44872EC1EE2261F00FCAFAE /* TextBlock.h */ = {isa = PBXFileReference; fileEncoding = 4; lastKnownFileType = sourcecode.c.h; name = TextBlock.h; path = ../../../../shared/cpp/ObjectModel/TextBlock.h; sourceTree = "<group>"; };
		F44872ED1EE2261F00FCAFAE /* TextInput.cpp */ = {isa = PBXFileReference; fileEncoding = 4; lastKnownFileType = sourcecode.cpp.cpp; name = TextInput.cpp; path = ../../../../shared/cpp/ObjectModel/TextInput.cpp; sourceTree = "<group>"; };
		F44872EE1EE2261F00FCAFAE /* TextInput.h */ = {isa = PBXFileReference; fileEncoding = 4; lastKnownFileType = sourcecode.c.h; name = TextInput.h; path = ../../../../shared/cpp/ObjectModel/TextInput.h; sourceTree = "<group>"; };
		F44872EF1EE2261F00FCAFAE /* TimeInput.cpp */ = {isa = PBXFileReference; fileEncoding = 4; lastKnownFileType = sourcecode.cpp.cpp; name = TimeInput.cpp; path = ../../../../shared/cpp/ObjectModel/TimeInput.cpp; sourceTree = "<group>"; };
		F44872F01EE2261F00FCAFAE /* TimeInput.h */ = {isa = PBXFileReference; fileEncoding = 4; lastKnownFileType = sourcecode.c.h; name = TimeInput.h; path = ../../../../shared/cpp/ObjectModel/TimeInput.h; sourceTree = "<group>"; };
		F44872F11EE2261F00FCAFAE /* ToggleInput.cpp */ = {isa = PBXFileReference; fileEncoding = 4; lastKnownFileType = sourcecode.cpp.cpp; name = ToggleInput.cpp; path = ../../../../shared/cpp/ObjectModel/ToggleInput.cpp; sourceTree = "<group>"; };
		F44872F21EE2261F00FCAFAE /* ToggleInput.h */ = {isa = PBXFileReference; fileEncoding = 4; lastKnownFileType = sourcecode.c.h; name = ToggleInput.h; path = ../../../../shared/cpp/ObjectModel/ToggleInput.h; sourceTree = "<group>"; };
		F452CD571F68CD6F005394B2 /* HostConfig.cpp */ = {isa = PBXFileReference; fileEncoding = 4; lastKnownFileType = sourcecode.cpp.cpp; name = HostConfig.cpp; path = ../../../../shared/cpp/ObjectModel/HostConfig.cpp; sourceTree = "<group>"; };
		F45A071A1EF4BC44007C6503 /* Foundation.framework */ = {isa = PBXFileReference; lastKnownFileType = wrapper.framework; name = Foundation.framework; path = System/Library/Frameworks/Foundation.framework; sourceTree = SDKROOT; };
		F45A071C1EF4BCC3007C6503 /* CoreGraphics.framework */ = {isa = PBXFileReference; lastKnownFileType = wrapper.framework; name = CoreGraphics.framework; path = System/Library/Frameworks/CoreGraphics.framework; sourceTree = SDKROOT; };
		F45A071E1EF4BD67007C6503 /* UIKit.framework */ = {isa = PBXFileReference; lastKnownFileType = wrapper.framework; name = UIKit.framework; path = System/Library/Frameworks/UIKit.framework; sourceTree = SDKROOT; };
		F496834E1F6CA24600DF0D3A /* ACRRenderer.h */ = {isa = PBXFileReference; fileEncoding = 4; lastKnownFileType = sourcecode.c.h; path = ACRRenderer.h; sourceTree = "<group>"; };
		F496834F1F6CA24600DF0D3A /* ACRRenderer.mm */ = {isa = PBXFileReference; fileEncoding = 4; lastKnownFileType = sourcecode.cpp.objcpp; path = ACRRenderer.mm; sourceTree = "<group>"; };
		F49683501F6CA24600DF0D3A /* ACRRenderResult.h */ = {isa = PBXFileReference; fileEncoding = 4; lastKnownFileType = sourcecode.c.h; path = ACRRenderResult.h; sourceTree = "<group>"; };
		F49683511F6CA24600DF0D3A /* ACRRenderResult.mm */ = {isa = PBXFileReference; fileEncoding = 4; lastKnownFileType = sourcecode.cpp.objcpp; path = ACRRenderResult.mm; sourceTree = "<group>"; };
		F4A5CAB91F623F4500242D62 /* AdaptiveCardsTests.m */ = {isa = PBXFileReference; fileEncoding = 4; lastKnownFileType = sourcecode.c.objc; path = AdaptiveCardsTests.m; sourceTree = "<group>"; };
		F4A799C31F6A0FC500C838F8 /* ACOParseResult.h */ = {isa = PBXFileReference; fileEncoding = 4; lastKnownFileType = sourcecode.c.h; path = ACOParseResult.h; sourceTree = "<group>"; };
		F4A799C41F6A0FC500C838F8 /* ACOParseResult.mm */ = {isa = PBXFileReference; fileEncoding = 4; lastKnownFileType = sourcecode.cpp.objcpp; path = ACOParseResult.mm; sourceTree = "<group>"; };
		F4C1F5D31F2187900018CB78 /* ACRInputDateRenderer.h */ = {isa = PBXFileReference; fileEncoding = 4; lastKnownFileType = sourcecode.c.h; path = ACRInputDateRenderer.h; sourceTree = "<group>"; };
		F4C1F5D41F2187900018CB78 /* ACRInputDateRenderer.mm */ = {isa = PBXFileReference; fileEncoding = 4; lastKnownFileType = sourcecode.cpp.objcpp; path = ACRInputDateRenderer.mm; sourceTree = "<group>"; };
		F4C1F5D71F218ABC0018CB78 /* ACRInputTimeRenderer.h */ = {isa = PBXFileReference; fileEncoding = 4; lastKnownFileType = sourcecode.c.h; path = ACRInputTimeRenderer.h; sourceTree = "<group>"; };
		F4C1F5D81F218ABC0018CB78 /* ACRInputTimeRenderer.mm */ = {isa = PBXFileReference; fileEncoding = 4; lastKnownFileType = sourcecode.cpp.objcpp; path = ACRInputTimeRenderer.mm; sourceTree = "<group>"; };
		F4C1F5DB1F218F920018CB78 /* ACRInputNumberRenderer.h */ = {isa = PBXFileReference; fileEncoding = 4; lastKnownFileType = sourcecode.c.h; path = ACRInputNumberRenderer.h; sourceTree = "<group>"; };
		F4C1F5DC1F218F920018CB78 /* ACRInputNumberRenderer.mm */ = {isa = PBXFileReference; fileEncoding = 4; lastKnownFileType = sourcecode.cpp.objcpp; path = ACRInputNumberRenderer.mm; sourceTree = "<group>"; };
		F4C1F5DF1F266D480018CB78 /* ACRInputControlPickerView.h */ = {isa = PBXFileReference; fileEncoding = 4; lastKnownFileType = sourcecode.c.h; path = ACRInputControlPickerView.h; sourceTree = "<group>"; };
		F4C1F5E01F266D480018CB78 /* ACRInputControlPickerView.mm */ = {isa = PBXFileReference; fileEncoding = 4; lastKnownFileType = sourcecode.cpp.objcpp; path = ACRInputControlPickerView.mm; sourceTree = "<group>"; };
		F4C1F5E31F2A62190018CB78 /* ACRActionOpenURLRenderer.mm */ = {isa = PBXFileReference; fileEncoding = 4; lastKnownFileType = sourcecode.cpp.objcpp; path = ACRActionOpenURLRenderer.mm; sourceTree = "<group>"; };
		F4C1F5E51F2ABB0E0018CB78 /* ACRActionOpenURLRenderer.h */ = {isa = PBXFileReference; fileEncoding = 4; lastKnownFileType = sourcecode.c.h; path = ACRActionOpenURLRenderer.h; sourceTree = "<group>"; };
		F4C1F5E71F2ABB3C0018CB78 /* ACRIBaseActionElementRenderer.h */ = {isa = PBXFileReference; fileEncoding = 4; lastKnownFileType = sourcecode.c.h; path = ACRIBaseActionElementRenderer.h; sourceTree = "<group>"; };
		F4C1F5E91F2ABD6B0018CB78 /* ACRBaseActionElementRenderer.h */ = {isa = PBXFileReference; fileEncoding = 4; lastKnownFileType = sourcecode.c.h; path = ACRBaseActionElementRenderer.h; sourceTree = "<group>"; };
		F4C1F5EA1F2ABD6B0018CB78 /* ACRBaseActionElementRenderer.mm */ = {isa = PBXFileReference; fileEncoding = 4; lastKnownFileType = sourcecode.cpp.objcpp; path = ACRBaseActionElementRenderer.mm; sourceTree = "<group>"; };
		F4C1F5ED1F2BB2810018CB78 /* ACRIContentHoldingView.h */ = {isa = PBXFileReference; fileEncoding = 4; lastKnownFileType = sourcecode.c.h; path = ACRIContentHoldingView.h; sourceTree = "<group>"; };
		F4C1F5EF1F2BC6840018CB78 /* ACRButton.h */ = {isa = PBXFileReference; fileEncoding = 4; lastKnownFileType = sourcecode.c.h; path = ACRButton.h; sourceTree = "<group>"; };
		F4C1F5F01F2BC6840018CB78 /* ACRButton.mm */ = {isa = PBXFileReference; fileEncoding = 4; lastKnownFileType = sourcecode.cpp.objcpp; path = ACRButton.mm; sourceTree = "<group>"; };
		F4C1F5F31F2BF2900018CB78 /* ACRSubmitTarget.h */ = {isa = PBXFileReference; fileEncoding = 4; lastKnownFileType = sourcecode.c.h; path = ACRSubmitTarget.h; sourceTree = "<group>"; };
		F4C1F5F41F2BF2900018CB78 /* ACRSubmitTarget.mm */ = {isa = PBXFileReference; fileEncoding = 4; lastKnownFileType = sourcecode.cpp.objcpp; path = ACRSubmitTarget.mm; sourceTree = "<group>"; };
		F4C1F5F71F2BF3ED0018CB78 /* SafariServices.framework */ = {isa = PBXFileReference; lastKnownFileType = wrapper.framework; name = SafariServices.framework; path = System/Library/Frameworks/SafariServices.framework; sourceTree = SDKROOT; };
		F4C1F5FD1F2C235E0018CB78 /* ACRActionShowCardRenderer.mm */ = {isa = PBXFileReference; fileEncoding = 4; lastKnownFileType = sourcecode.cpp.objcpp; path = ACRActionShowCardRenderer.mm; sourceTree = "<group>"; };
		F4C1F5FF1F2C23FD0018CB78 /* ACRActionShowCardRenderer.h */ = {isa = PBXFileReference; fileEncoding = 4; lastKnownFileType = sourcecode.c.h; path = ACRActionShowCardRenderer.h; sourceTree = "<group>"; };
		F4CAE7791F7325DF00545555 /* Separator.cpp */ = {isa = PBXFileReference; fileEncoding = 4; lastKnownFileType = sourcecode.cpp.cpp; name = Separator.cpp; path = ../../../../shared/cpp/ObjectModel/Separator.cpp; sourceTree = "<group>"; };
		F4CAE77A1F7325DF00545555 /* Separator.h */ = {isa = PBXFileReference; fileEncoding = 4; lastKnownFileType = sourcecode.c.h; name = Separator.h; path = ../../../../shared/cpp/ObjectModel/Separator.h; sourceTree = "<group>"; };
		F4CAE77D1F748AF200545555 /* ACOHostConfigPrivate.h */ = {isa = PBXFileReference; fileEncoding = 4; lastKnownFileType = sourcecode.c.h; path = ACOHostConfigPrivate.h; sourceTree = "<group>"; };
		F4CAE77F1F75AB9000545555 /* ACOAdaptiveCard.h */ = {isa = PBXFileReference; fileEncoding = 4; lastKnownFileType = sourcecode.c.h; path = ACOAdaptiveCard.h; sourceTree = "<group>"; };
		F4CAE7801F75AB9000545555 /* ACOAdaptiveCard.mm */ = {isa = PBXFileReference; fileEncoding = 4; lastKnownFileType = sourcecode.cpp.objcpp; path = ACOAdaptiveCard.mm; sourceTree = "<group>"; };
		F4CAE7811F75AB9000545555 /* ACOAdaptiveCardPrivate.h */ = {isa = PBXFileReference; fileEncoding = 4; lastKnownFileType = sourcecode.c.h; path = ACOAdaptiveCardPrivate.h; sourceTree = "<group>"; };
		F4CAE7851F75B25C00545555 /* ACRRendererPrivate.h */ = {isa = PBXFileReference; fileEncoding = 4; lastKnownFileType = sourcecode.c.h; path = ACRRendererPrivate.h; sourceTree = "<group>"; };
		F4D33EA41F06F41B00941E44 /* ACRSeparator.mm */ = {isa = PBXFileReference; fileEncoding = 4; lastKnownFileType = sourcecode.cpp.objcpp; path = ACRSeparator.mm; sourceTree = "<group>"; };
		F4D33EA61F06F44C00941E44 /* ACRSeparator.h */ = {isa = PBXFileReference; fileEncoding = 4; lastKnownFileType = sourcecode.c.h; path = ACRSeparator.h; sourceTree = "<group>"; };
		F4D4020D1F7DAC2C00D0356B /* ACOAdaptiveCardParseResult.h */ = {isa = PBXFileReference; fileEncoding = 4; lastKnownFileType = sourcecode.c.h; path = ACOAdaptiveCardParseResult.h; sourceTree = "<group>"; };
		F4D4020E1F7DAC2C00D0356B /* ACOAdaptiveCardParseResult.mm */ = {isa = PBXFileReference; fileEncoding = 4; lastKnownFileType = sourcecode.cpp.objcpp; path = ACOAdaptiveCardParseResult.mm; sourceTree = "<group>"; };
		F4D4020F1F7DAC2C00D0356B /* ACOHostConfigParseResult.h */ = {isa = PBXFileReference; fileEncoding = 4; lastKnownFileType = sourcecode.c.h; path = ACOHostConfigParseResult.h; sourceTree = "<group>"; };
		F4D402101F7DAC2C00D0356B /* ACOHostConfigParseResult.mm */ = {isa = PBXFileReference; fileEncoding = 4; lastKnownFileType = sourcecode.cpp.objcpp; path = ACOHostConfigParseResult.mm; sourceTree = "<group>"; };
		F4F2556B1F98246000A80D39 /* ACOBaseActionElement.h */ = {isa = PBXFileReference; fileEncoding = 4; lastKnownFileType = sourcecode.c.h; path = ACOBaseActionElement.h; sourceTree = "<group>"; };
		F4F2556D1F98247600A80D39 /* ACOBaseActionElementPrivate.h */ = {isa = PBXFileReference; fileEncoding = 4; lastKnownFileType = sourcecode.c.h; path = ACOBaseActionElementPrivate.h; sourceTree = "<group>"; };
		F4F2556E1F98247600A80D39 /* ACOBaseActionElement.mm */ = {isa = PBXFileReference; fileEncoding = 4; lastKnownFileType = sourcecode.cpp.objcpp; path = ACOBaseActionElement.mm; sourceTree = "<group>"; };
		F4FE45641F196E7B0071D9E5 /* ACRColumnView.h */ = {isa = PBXFileReference; fileEncoding = 4; lastKnownFileType = sourcecode.c.h; path = ACRColumnView.h; sourceTree = "<group>"; };
		F4FE45651F196E7B0071D9E5 /* ACRColumnView.mm */ = {isa = PBXFileReference; fileEncoding = 4; lastKnownFileType = sourcecode.cpp.objcpp; path = ACRColumnView.mm; sourceTree = "<group>"; };
		F4FE45681F196F3D0071D9E5 /* ACRContentStackView.h */ = {isa = PBXFileReference; fileEncoding = 4; lastKnownFileType = sourcecode.c.h; path = ACRContentStackView.h; sourceTree = "<group>"; };
		F4FE45691F196F3D0071D9E5 /* ACRContentStackView.mm */ = {isa = PBXFileReference; fileEncoding = 4; lastKnownFileType = sourcecode.cpp.objcpp; path = ACRContentStackView.mm; sourceTree = "<group>"; };
		F4FE456C1F1985200071D9E5 /* ACRColumnSetView.h */ = {isa = PBXFileReference; fileEncoding = 4; lastKnownFileType = sourcecode.c.h; path = ACRColumnSetView.h; sourceTree = "<group>"; };
		F4FE456D1F1985200071D9E5 /* ACRColumnSetView.mm */ = {isa = PBXFileReference; fileEncoding = 4; lastKnownFileType = sourcecode.cpp.objcpp; path = ACRColumnSetView.mm; sourceTree = "<group>"; };
/* End PBXFileReference section */

/* Begin PBXFrameworksBuildPhase section */
		F423C0B11EE1FBA900905679 /* Frameworks */ = {
			isa = PBXFrameworksBuildPhase;
			buildActionMask = 2147483647;
			files = (
				F4C1F5F81F2BF3ED0018CB78 /* SafariServices.framework in Frameworks */,
				F45A071F1EF4BD67007C6503 /* UIKit.framework in Frameworks */,
			);
			runOnlyForDeploymentPostprocessing = 0;
		};
		F423C0BB1EE1FBAA00905679 /* Frameworks */ = {
			isa = PBXFrameworksBuildPhase;
			buildActionMask = 2147483647;
			files = (
				F423C0BF1EE1FBAA00905679 /* AdaptiveCards.framework in Frameworks */,
			);
			runOnlyForDeploymentPostprocessing = 0;
		};
/* End PBXFrameworksBuildPhase section */

/* Begin PBXGroup section */
		F4071C751FCCBAEF00AF4FEA /* json */ = {
			isa = PBXGroup;
			children = (
				F4071C761FCCBAEF00AF4FEA /* json-forwards.h */,
				F4071C771FCCBAEF00AF4FEA /* json.h */,
			);
			name = json;
			path = ../../../../shared/cpp/ObjectModel/json;
			sourceTree = "<group>";
		};
		F423C0AB1EE1FBA900905679 = {
			isa = PBXGroup;
			children = (
				F423C0B71EE1FBA900905679 /* AdaptiveCards */,
				F423C0C21EE1FBAA00905679 /* AdaptiveCardsTests */,
				F423C0B61EE1FBA900905679 /* Products */,
				F45A07191EF4BC44007C6503 /* Frameworks */,
			);
			sourceTree = "<group>";
		};
		F423C0B61EE1FBA900905679 /* Products */ = {
			isa = PBXGroup;
			children = (
				F423C0B51EE1FBA900905679 /* AdaptiveCards.framework */,
				F423C0BE1EE1FBAA00905679 /* AdaptiveCardsTests.xctest */,
			);
			name = Products;
			sourceTree = "<group>";
		};
		F423C0B71EE1FBA900905679 /* AdaptiveCards */ = {
			isa = PBXGroup;
			children = (
				F423C0D71EE1FF2F00905679 /* SharedLib */,
				F42979331F30079D00E89914 /* Actions */,
				F42979321F30074900E89914 /* Inputs */,
				F42979341F3007C500E89914 /* ReadOnlyObjects */,
				F42979351F3007DF00E89914 /* Layouts */,
				F423C0B81EE1FBAA00905679 /* ACFramework.h */,
				F4F2556B1F98246000A80D39 /* ACOBaseActionElement.h */,
				F423C1481EE1FFF100905679 /* ACRViewController.h */,
				F4CAE77F1F75AB9000545555 /* ACOAdaptiveCard.h */,
				F4CAE7801F75AB9000545555 /* ACOAdaptiveCard.mm */,
				F4D4020D1F7DAC2C00D0356B /* ACOAdaptiveCardParseResult.h */,
				F4D4020E1F7DAC2C00D0356B /* ACOAdaptiveCardParseResult.mm */,
				F4D4020F1F7DAC2C00D0356B /* ACOHostConfigParseResult.h */,
				F4D402101F7DAC2C00D0356B /* ACOHostConfigParseResult.mm */,
				F423C1491EE1FFF100905679 /* ACRViewController.mm */,
				F496834E1F6CA24600DF0D3A /* ACRRenderer.h */,
				F496834F1F6CA24600DF0D3A /* ACRRenderer.mm */,
				F49683501F6CA24600DF0D3A /* ACRRenderResult.h */,
				F49683511F6CA24600DF0D3A /* ACRRenderResult.mm */,
				F431103F1F357487001AAE30 /* ACOHostConfig.h */,
				F43110401F357487001AAE30 /* ACOHostConfig.mm */,
				6B1147D01F32E53A008846EC /* ACRActionDelegate.h */,
				F4A799C31F6A0FC500C838F8 /* ACOParseResult.h */,
				F4A799C41F6A0FC500C838F8 /* ACOParseResult.mm */,
				F42979401F322C3E00E89914 /* ACRErrors.h */,
				F42979411F322C3E00E89914 /* ACRErrors.mm */,
				F423C0B91EE1FBAA00905679 /* Info.plist */,
			);
			path = AdaptiveCards;
			sourceTree = "<group>";
		};
		F423C0C21EE1FBAA00905679 /* AdaptiveCardsTests */ = {
			isa = PBXGroup;
			children = (
				F4A5CAB91F623F4500242D62 /* AdaptiveCardsTests.m */,
			);
			path = AdaptiveCardsTests;
			sourceTree = "<group>";
		};
		F423C0D71EE1FF2F00905679 /* SharedLib */ = {
			isa = PBXGroup;
			children = (
<<<<<<< HEAD
				F42E51651FD77D37008F9642 /* ActionParserRegistration.cpp */,
				F42E51641FD77D36008F9642 /* ActionParserRegistration.h */,
				F42E51661FD77D37008F9642 /* ElementParserRegistration.cpp */,
				F42E51631FD77D36008F9642 /* ElementParserRegistration.h */,
=======
				F4071C781FCCBAEF00AF4FEA /* ActionParserRegistration.cpp */,
				F4071C741FCCBAEF00AF4FEA /* ActionParserRegistration.h */,
				F4071C791FCCBAEF00AF4FEA /* ElementParserRegistration.cpp */,
				F4071C731FCCBAEE00AF4FEA /* ElementParserRegistration.h */,
				F4071C751FCCBAEF00AF4FEA /* json */,
>>>>>>> 9800e210
				F43660761F0706D800EBA868 /* SharedAdaptiveCard.cpp */,
				F4CAE7791F7325DF00545555 /* Separator.cpp */,
				F4CAE77A1F7325DF00545555 /* Separator.h */,
				F43660771F0706D800EBA868 /* SharedAdaptiveCard.h */,
				F44872BD1EE2261F00FCAFAE /* AdaptiveCardParseException.cpp */,
				F44872BE1EE2261F00FCAFAE /* AdaptiveCardParseException.h */,
				F44872BF1EE2261F00FCAFAE /* BaseActionElement.cpp */,
				F44872C01EE2261F00FCAFAE /* BaseActionElement.h */,
				F44872C11EE2261F00FCAFAE /* BaseCardElement.cpp */,
				F44872C21EE2261F00FCAFAE /* BaseCardElement.h */,
				F44872C31EE2261F00FCAFAE /* BaseInputElement.cpp */,
				F44872C41EE2261F00FCAFAE /* BaseInputElement.h */,
				F44872C51EE2261F00FCAFAE /* ChoiceInput.cpp */,
				F44872C61EE2261F00FCAFAE /* ChoiceInput.h */,
				F44872C71EE2261F00FCAFAE /* ChoiceSetInput.cpp */,
				F44872C81EE2261F00FCAFAE /* ChoiceSetInput.h */,
				F44872C91EE2261F00FCAFAE /* Column.cpp */,
				F44872CA1EE2261F00FCAFAE /* Column.h */,
				F44872CB1EE2261F00FCAFAE /* ColumnSet.cpp */,
				F44872CC1EE2261F00FCAFAE /* ColumnSet.h */,
				F44872CD1EE2261F00FCAFAE /* Container.cpp */,
				F44872CE1EE2261F00FCAFAE /* Container.h */,
				F44872CF1EE2261F00FCAFAE /* DateInput.cpp */,
				F44872D01EE2261F00FCAFAE /* DateInput.h */,
				F44872D11EE2261F00FCAFAE /* Enums.cpp */,
				F44872D21EE2261F00FCAFAE /* Enums.h */,
				F44872D31EE2261F00FCAFAE /* Fact.cpp */,
				F44872D41EE2261F00FCAFAE /* Fact.h */,
				F44872D51EE2261F00FCAFAE /* FactSet.cpp */,
				F44872D61EE2261F00FCAFAE /* FactSet.h */,
				F44872D71EE2261F00FCAFAE /* HostConfig.h */,
				F452CD571F68CD6F005394B2 /* HostConfig.cpp */,
				F44872DA1EE2261F00FCAFAE /* Image.cpp */,
				F44872DB1EE2261F00FCAFAE /* Image.h */,
				F44872DC1EE2261F00FCAFAE /* ImageSet.cpp */,
				F44872DD1EE2261F00FCAFAE /* ImageSet.h */,
				F44872DF1EE2261F00FCAFAE /* jsoncpp.cpp */,
				F44872E01EE2261F00FCAFAE /* NumberInput.cpp */,
				F44872E11EE2261F00FCAFAE /* NumberInput.h */,
				F44872E21EE2261F00FCAFAE /* OpenUrlAction.cpp */,
				F44872E31EE2261F00FCAFAE /* OpenUrlAction.h */,
				F44872E41EE2261F00FCAFAE /* ParseUtil.cpp */,
				F44872E51EE2261F00FCAFAE /* ParseUtil.h */,
				F44872E61EE2261F00FCAFAE /* pch.h */,
				F44872E71EE2261F00FCAFAE /* ShowCardAction.cpp */,
				F44872E81EE2261F00FCAFAE /* ShowCardAction.h */,
				F44872E91EE2261F00FCAFAE /* SubmitAction.cpp */,
				F44872EA1EE2261F00FCAFAE /* SubmitAction.h */,
				F44872EB1EE2261F00FCAFAE /* TextBlock.cpp */,
				F44872EC1EE2261F00FCAFAE /* TextBlock.h */,
				F44872ED1EE2261F00FCAFAE /* TextInput.cpp */,
				F44872EE1EE2261F00FCAFAE /* TextInput.h */,
				F44872EF1EE2261F00FCAFAE /* TimeInput.cpp */,
				F44872F01EE2261F00FCAFAE /* TimeInput.h */,
				F44872F11EE2261F00FCAFAE /* ToggleInput.cpp */,
				F44872F21EE2261F00FCAFAE /* ToggleInput.h */,
			);
			name = SharedLib;
			sourceTree = "<group>";
		};
		F42979321F30074900E89914 /* Inputs */ = {
			isa = PBXGroup;
			children = (
				F42979361F31438900E89914 /* ACRIBaseInputHandler.h */,
				F429793C1F3155EF00E89914 /* ACRTextField.h */,
				F429793D1F3155EF00E89914 /* ACRTextField.mm */,
				F42979451F322C9000E89914 /* ACRNumericTextField.h */,
				F42979441F322C9000E89914 /* ACRNumericTextField.mm */,
				F43A94121F1EED6D0001920B /* ACRInputRenderer.h */,
				F43A94131F1EED6D0001920B /* ACRInputRenderer.mm */,
				F4C1F5DB1F218F920018CB78 /* ACRInputNumberRenderer.h */,
				F4C1F5DC1F218F920018CB78 /* ACRInputNumberRenderer.mm */,
				F42979481F323BA700E89914 /* ACRDateTextField.h */,
				F429794C1F32684900E89914 /* ACRDateTextField.mm */,
				F4C1F5D71F218ABC0018CB78 /* ACRInputTimeRenderer.h */,
				F4C1F5D81F218ABC0018CB78 /* ACRInputTimeRenderer.mm */,
				F4C1F5D31F2187900018CB78 /* ACRInputDateRenderer.h */,
				F4C1F5D41F2187900018CB78 /* ACRInputDateRenderer.mm */,
				F43A94161F20502D0001920B /* ACRInputToggleRenderer.h */,
				F43A94171F20502D0001920B /* ACRInputToggleRenderer.mm */,
				6B6840F61F25EC2D008A933F /* ACRInputChoiceSetRenderer.h */,
				6B6840F71F25EC2D008A933F /* ACRInputChoiceSetRenderer.mm */,
				6B6840F21F25A5F7008A933F /* ACRInputControlTableView.h */,
				6B6840F31F25A5F7008A933F /* ACRInputControlTableView.mm */,
				F431103D1F357487001AAE30 /* ACRChoiceSetView.h */,
				F431103E1F357487001AAE30 /* ACRChoiceSetView.mm */,
				F43110411F357487001AAE30 /* ACRToggleInputView.h */,
				F43110421F357487001AAE30 /* ACRToggleInputView.mm */,
				F4C1F5DF1F266D480018CB78 /* ACRInputControlPickerView.h */,
				F4C1F5E01F266D480018CB78 /* ACRInputControlPickerView.mm */,
			);
			name = Inputs;
			sourceTree = "<group>";
		};
		F42979331F30079D00E89914 /* Actions */ = {
			isa = PBXGroup;
			children = (
				F4C1F5E71F2ABB3C0018CB78 /* ACRIBaseActionElementRenderer.h */,
				F4C1F5E91F2ABD6B0018CB78 /* ACRBaseActionElementRenderer.h */,
				F4C1F5EA1F2ABD6B0018CB78 /* ACRBaseActionElementRenderer.mm */,
				6B1147D21F32F756008846EC /* ACROpenURLTarget.h */,
				6B1147D31F32F756008846EC /* ACROpenURLTarget.mm */,
				F4C1F5E51F2ABB0E0018CB78 /* ACRActionOpenURLRenderer.h */,
				F4C1F5E31F2A62190018CB78 /* ACRActionOpenURLRenderer.mm */,
				6B1147D61F32F922008846EC /* ACRShowCardTarget.h */,
				6B1147D71F32F922008846EC /* ACRShowCardTarget.mm */,
				F4C1F5FF1F2C23FD0018CB78 /* ACRActionShowCardRenderer.h */,
				F4C1F5FD1F2C235E0018CB78 /* ACRActionShowCardRenderer.mm */,
				F4C1F5F31F2BF2900018CB78 /* ACRSubmitTarget.h */,
				F4C1F5F41F2BF2900018CB78 /* ACRSubmitTarget.mm */,
				F42979381F31458800E89914 /* ACRActionSubmitRenderer.h */,
				F42979391F31458800E89914 /* ACRActionSubmitRenderer.mm */,
				F4C1F5EF1F2BC6840018CB78 /* ACRButton.h */,
				F4C1F5F01F2BC6840018CB78 /* ACRButton.mm */,
			);
			name = Actions;
			sourceTree = "<group>";
		};
		F42979341F3007C500E89914 /* ReadOnlyObjects */ = {
			isa = PBXGroup;
			children = (
				F4F2556E1F98247600A80D39 /* ACOBaseActionElement.mm */,
				F4F2556D1F98247600A80D39 /* ACOBaseActionElementPrivate.h */,
				F4CAE7811F75AB9000545555 /* ACOAdaptiveCardPrivate.h */,
				F4CAE7851F75B25C00545555 /* ACRRendererPrivate.h */,
				F4CAE77D1F748AF200545555 /* ACOHostConfigPrivate.h */,
				F401A8751F0DB69B006D7AF2 /* ACRImageSetUICollectionView.h */,
				F401A8761F0DB69B006D7AF2 /* ACRImageSetUICollectionView.mm */,
				F401A8791F0DCBC8006D7AF2 /* ACRImageSetRenderer.h */,
				F401A87A1F0DCBC8006D7AF2 /* ACRImageSetRenderer.mm */,
				F427411E1EF9DB8000399FBB /* ACRContainerRenderer.h */,
				F427411F1EF9DB8000399FBB /* ACRContainerRenderer.mm */,
				F42741221EFB274C00399FBB /* ACRColumnRenderer.h */,
				F42741231EFB274C00399FBB /* ACRColumnRenderer.mm */,
				F42741261EFB374A00399FBB /* ACRColumnSetRenderer.h */,
				F42741271EFB374A00399FBB /* ACRColumnSetRenderer.mm */,
				F42741061EF8624F00399FBB /* ACRIBaseCardElementRenderer.h */,
				F42741081EF864A900399FBB /* ACRBaseCardElementRenderer.h */,
				F42741091EF864A900399FBB /* ACRBaseCardElementRenderer.mm */,
				F42741101EF873A600399FBB /* ACRImageRenderer.h */,
				F42741111EF873A600399FBB /* ACRImageRenderer.mm */,
				F42741141EF895AB00399FBB /* ACRTextBlockRenderer.h */,
				F42741151EF895AB00399FBB /* ACRTextBlockRenderer.mm */,
				F43A940E1F1D60E30001920B /* ACRFactSetRenderer.h */,
				F43A940F1F1D60E30001920B /* ACRFactSetRenderer.mm */,
				F427411A1EF8A25200399FBB /* ACRRegistration.h */,
				F427411B1EF8A25200399FBB /* ACRRegistration.mm */,
			);
			name = ReadOnlyObjects;
			sourceTree = "<group>";
		};
		F42979351F3007DF00E89914 /* Layouts */ = {
			isa = PBXGroup;
			children = (
				F401A87D1F1045CA006D7AF2 /* ACRContentHoldingUIView.h */,
				F401A87E1F1045CA006D7AF2 /* ACRContentHoldingUIView.mm */,
				F4D33EA41F06F41B00941E44 /* ACRSeparator.mm */,
				F4D33EA61F06F44C00941E44 /* ACRSeparator.h */,
				F4C1F5ED1F2BB2810018CB78 /* ACRIContentHoldingView.h */,
				F4FE45681F196F3D0071D9E5 /* ACRContentStackView.h */,
				F4FE45691F196F3D0071D9E5 /* ACRContentStackView.mm */,
				F4FE456C1F1985200071D9E5 /* ACRColumnSetView.h */,
				F4FE456D1F1985200071D9E5 /* ACRColumnSetView.mm */,
				F4FE45641F196E7B0071D9E5 /* ACRColumnView.h */,
				F4FE45651F196E7B0071D9E5 /* ACRColumnView.mm */,
			);
			name = Layouts;
			sourceTree = "<group>";
		};
		F45A07191EF4BC44007C6503 /* Frameworks */ = {
			isa = PBXGroup;
			children = (
				F4C1F5F71F2BF3ED0018CB78 /* SafariServices.framework */,
				F45A071E1EF4BD67007C6503 /* UIKit.framework */,
				F45A071C1EF4BCC3007C6503 /* CoreGraphics.framework */,
				F45A071A1EF4BC44007C6503 /* Foundation.framework */,
			);
			name = Frameworks;
			sourceTree = "<group>";
		};
/* End PBXGroup section */

/* Begin PBXHeadersBuildPhase section */
		F423C0B21EE1FBA900905679 /* Headers */ = {
			isa = PBXHeadersBuildPhase;
			buildActionMask = 2147483647;
			files = (
				F4071C7D1FCCBAEF00AF4FEA /* json.h in Headers */,
				F4D33EA71F06F44C00941E44 /* ACRSeparator.h in Headers */,
				F4071C7C1FCCBAEF00AF4FEA /* json-forwards.h in Headers */,
				F43110451F357487001AAE30 /* ACOHostConfig.h in Headers */,
				F4A799C71F6A0FC500C838F8 /* ACOParseResult.h in Headers */,
				F4F2556C1F98246000A80D39 /* ACOBaseActionElement.h in Headers */,
				F4CAE7821F75AB9000545555 /* ACOAdaptiveCard.h in Headers */,
				F44873001EE2261F00FCAFAE /* ChoiceSetInput.h in Headers */,
				F4C1F6001F2C23FD0018CB78 /* ACRActionShowCardRenderer.h in Headers */,
				F4C1F5E61F2ABB0E0018CB78 /* ACRActionOpenURLRenderer.h in Headers */,
				F4D402111F7DAC2C00D0356B /* ACOAdaptiveCardParseResult.h in Headers */,
				6B1147D41F32F756008846EC /* ACROpenURLTarget.h in Headers */,
				F4D402131F7DAC2C00D0356B /* ACOHostConfigParseResult.h in Headers */,
				F429793A1F31458800E89914 /* ACRActionSubmitRenderer.h in Headers */,
				F49683521F6CA24600DF0D3A /* ACRRenderer.h in Headers */,
				F427411C1EF8A25200399FBB /* ACRRegistration.h in Headers */,
				F49683541F6CA24600DF0D3A /* ACRRenderResult.h in Headers */,
				F4C1F5E81F2ABB3C0018CB78 /* ACRIBaseActionElementRenderer.h in Headers */,
				F4C1F5EB1F2ABD6B0018CB78 /* ACRBaseActionElementRenderer.h in Headers */,
				6B1147D11F32E53A008846EC /* ACRActionDelegate.h in Headers */,
				F43660791F0706D800EBA868 /* SharedAdaptiveCard.h in Headers */,
				F401A87B1F0DCBC8006D7AF2 /* ACRImageSetRenderer.h in Headers */,
				F423C14C1EE1FFF100905679 /* ACRViewController.h in Headers */,
				F448731E1EE2261F00FCAFAE /* pch.h in Headers */,
<<<<<<< HEAD
				F42E51681FD77D37008F9642 /* ActionParserRegistration.h in Headers */,
				F4FE456A1F196F3D0071D9E5 /* ACRContentStackView.h in Headers */,
				F42979371F31438900E89914 /* ACRIBaseInputHandler.h in Headers */,
				F42E51671FD77D37008F9642 /* ElementParserRegistration.h in Headers */,
=======
				F4071C7B1FCCBAEF00AF4FEA /* ActionParserRegistration.h in Headers */,
				F4FE456A1F196F3D0071D9E5 /* ACRContentStackView.h in Headers */,
				F42979371F31438900E89914 /* ACRIBaseInputHandler.h in Headers */,
				F4071C7A1FCCBAEF00AF4FEA /* ElementParserRegistration.h in Headers */,
>>>>>>> 9800e210
				F401A87F1F1045CA006D7AF2 /* ACRContentHoldingUIView.h in Headers */,
				F401A8771F0DB69B006D7AF2 /* ACRImageSetUICollectionView.h in Headers */,
				F43A94141F1EED6D0001920B /* ACRInputRenderer.h in Headers */,
				F44873061EE2261F00FCAFAE /* Container.h in Headers */,
				F4CAE7861F75B25C00545555 /* ACRRendererPrivate.h in Headers */,
				F42741161EF895AB00399FBB /* ACRTextBlockRenderer.h in Headers */,
				F429793E1F3155EF00E89914 /* ACRTextField.h in Headers */,
				F4FE45661F196E7B0071D9E5 /* ACRColumnView.h in Headers */,
				F44872FA1EE2261F00FCAFAE /* BaseCardElement.h in Headers */,
				F42741071EF8624F00399FBB /* ACRIBaseCardElementRenderer.h in Headers */,
				F44873281EE2261F00FCAFAE /* TimeInput.h in Headers */,
				F43110471F357487001AAE30 /* ACRToggleInputView.h in Headers */,
				F448730E1EE2261F00FCAFAE /* FactSet.h in Headers */,
				F4C1F5E11F266D480018CB78 /* ACRInputControlPickerView.h in Headers */,
				F44873131EE2261F00FCAFAE /* Image.h in Headers */,
				F42741241EFB274C00399FBB /* ACRColumnRenderer.h in Headers */,
				F42741281EFB374A00399FBB /* ACRColumnSetRenderer.h in Headers */,
				F44873021EE2261F00FCAFAE /* Column.h in Headers */,
				F44872FE1EE2261F00FCAFAE /* ChoiceInput.h in Headers */,
				F42741201EF9DB8000399FBB /* ACRContainerRenderer.h in Headers */,
				F44873261EE2261F00FCAFAE /* TextInput.h in Headers */,
				F4CAE77E1F748AF200545555 /* ACOHostConfigPrivate.h in Headers */,
				F44872F61EE2261F00FCAFAE /* AdaptiveCardParseException.h in Headers */,
				F44872F81EE2261F00FCAFAE /* BaseActionElement.h in Headers */,
				F448731D1EE2261F00FCAFAE /* ParseUtil.h in Headers */,
				F4CAE7841F75AB9000545555 /* ACOAdaptiveCardPrivate.h in Headers */,
				F448730A1EE2261F00FCAFAE /* Enums.h in Headers */,
				F4C1F5D91F218ABC0018CB78 /* ACRInputTimeRenderer.h in Headers */,
				F42979471F322C9000E89914 /* ACRNumericTextField.h in Headers */,
				F4C1F5DD1F218F920018CB78 /* ACRInputNumberRenderer.h in Headers */,
				F44873221EE2261F00FCAFAE /* SubmitAction.h in Headers */,
				F448730C1EE2261F00FCAFAE /* Fact.h in Headers */,
				6B1147D81F32F922008846EC /* ACRShowCardTarget.h in Headers */,
				F4FE456E1F1985200071D9E5 /* ACRColumnSetView.h in Headers */,
				6B6840F81F25EC2D008A933F /* ACRInputChoiceSetRenderer.h in Headers */,
				F43110431F357487001AAE30 /* ACRChoiceSetView.h in Headers */,
				F42979421F322C3E00E89914 /* ACRErrors.h in Headers */,
				F4C1F5EE1F2BB2810018CB78 /* ACRIContentHoldingView.h in Headers */,
				F429794A1F323BA700E89914 /* ACRDateTextField.h in Headers */,
				F44873081EE2261F00FCAFAE /* DateInput.h in Headers */,
				F44872FC1EE2261F00FCAFAE /* BaseInputElement.h in Headers */,
				F43A94101F1D60E30001920B /* ACRFactSetRenderer.h in Headers */,
				F427410A1EF864A900399FBB /* ACRBaseCardElementRenderer.h in Headers */,
				F4CAE77C1F7325DF00545555 /* Separator.h in Headers */,
				F4C1F5F11F2BC6840018CB78 /* ACRButton.h in Headers */,
				F448730F1EE2261F00FCAFAE /* HostConfig.h in Headers */,
				F44873151EE2261F00FCAFAE /* ImageSet.h in Headers */,
				F4F2556F1F98247600A80D39 /* ACOBaseActionElementPrivate.h in Headers */,
				F44873201EE2261F00FCAFAE /* ShowCardAction.h in Headers */,
				F4C1F5F51F2BF2900018CB78 /* ACRSubmitTarget.h in Headers */,
				F44873241EE2261F00FCAFAE /* TextBlock.h in Headers */,
				F448732A1EE2261F00FCAFAE /* ToggleInput.h in Headers */,
				6B6840F41F25A5F7008A933F /* ACRInputControlTableView.h in Headers */,
				F423C0C61EE1FBAA00905679 /* ACFramework.h in Headers */,
				F44873041EE2261F00FCAFAE /* ColumnSet.h in Headers */,
				F44873191EE2261F00FCAFAE /* NumberInput.h in Headers */,
				F43A94181F20502D0001920B /* ACRInputToggleRenderer.h in Headers */,
				F42741121EF873A600399FBB /* ACRImageRenderer.h in Headers */,
				F448731B1EE2261F00FCAFAE /* OpenUrlAction.h in Headers */,
				F4C1F5D51F2187900018CB78 /* ACRInputDateRenderer.h in Headers */,
			);
			runOnlyForDeploymentPostprocessing = 0;
		};
/* End PBXHeadersBuildPhase section */

/* Begin PBXNativeTarget section */
		F423C0B41EE1FBA900905679 /* AdaptiveCards */ = {
			isa = PBXNativeTarget;
			buildConfigurationList = F423C0C91EE1FBAA00905679 /* Build configuration list for PBXNativeTarget "AdaptiveCards" */;
			buildPhases = (
				F423C0B01EE1FBA900905679 /* Sources */,
				F423C0B11EE1FBA900905679 /* Frameworks */,
				F423C0B21EE1FBA900905679 /* Headers */,
				F423C0B31EE1FBA900905679 /* Resources */,
			);
			buildRules = (
			);
			dependencies = (
			);
			name = AdaptiveCards;
			productName = AdaptiveCards;
			productReference = F423C0B51EE1FBA900905679 /* AdaptiveCards.framework */;
			productType = "com.apple.product-type.framework";
		};
		F423C0BD1EE1FBAA00905679 /* AdaptiveCardsTests */ = {
			isa = PBXNativeTarget;
			buildConfigurationList = F423C0CC1EE1FBAA00905679 /* Build configuration list for PBXNativeTarget "AdaptiveCardsTests" */;
			buildPhases = (
				F423C0BA1EE1FBAA00905679 /* Sources */,
				F423C0BB1EE1FBAA00905679 /* Frameworks */,
				F423C0BC1EE1FBAA00905679 /* Resources */,
				F47ACEDA1F6248C00010BEF0 /* ShellScript */,
			);
			buildRules = (
			);
			dependencies = (
				F423C0C11EE1FBAA00905679 /* PBXTargetDependency */,
			);
			name = AdaptiveCardsTests;
			productName = AdaptiveCardsTests;
			productReference = F423C0BE1EE1FBAA00905679 /* AdaptiveCardsTests.xctest */;
			productType = "com.apple.product-type.bundle.unit-test";
		};
/* End PBXNativeTarget section */

/* Begin PBXProject section */
		F423C0AC1EE1FBA900905679 /* Project object */ = {
			isa = PBXProject;
			attributes = {
				LastUpgradeCheck = 0900;
				ORGANIZATIONNAME = Microsoft;
				TargetAttributes = {
					F423C0B41EE1FBA900905679 = {
						CreatedOnToolsVersion = 8.3.2;
						ProvisioningStyle = Automatic;
					};
					F423C0BD1EE1FBAA00905679 = {
						CreatedOnToolsVersion = 8.3.2;
						ProvisioningStyle = Automatic;
					};
					F47ACEE01F62495B0010BEF0 = {
						CreatedOnToolsVersion = 8.3.3;
						ProvisioningStyle = Automatic;
					};
				};
			};
			buildConfigurationList = F423C0AF1EE1FBA900905679 /* Build configuration list for PBXProject "AdaptiveCards" */;
			compatibilityVersion = "Xcode 3.2";
			developmentRegion = English;
			hasScannedForEncodings = 0;
			knownRegions = (
				en,
			);
			mainGroup = F423C0AB1EE1FBA900905679;
			productRefGroup = F423C0B61EE1FBA900905679 /* Products */;
			projectDirPath = "";
			projectRoot = "";
			targets = (
				F423C0B41EE1FBA900905679 /* AdaptiveCards */,
				F423C0BD1EE1FBAA00905679 /* AdaptiveCardsTests */,
				F47ACEE01F62495B0010BEF0 /* AdaptiveCards-Universal */,
			);
		};
/* End PBXProject section */

/* Begin PBXResourcesBuildPhase section */
		F423C0B31EE1FBA900905679 /* Resources */ = {
			isa = PBXResourcesBuildPhase;
			buildActionMask = 2147483647;
			files = (
			);
			runOnlyForDeploymentPostprocessing = 0;
		};
		F423C0BC1EE1FBAA00905679 /* Resources */ = {
			isa = PBXResourcesBuildPhase;
			buildActionMask = 2147483647;
			files = (
			);
			runOnlyForDeploymentPostprocessing = 0;
		};
/* End PBXResourcesBuildPhase section */

/* Begin PBXShellScriptBuildPhase section */
		F47ACEDA1F6248C00010BEF0 /* ShellScript */ = {
			isa = PBXShellScriptBuildPhase;
			buildActionMask = 2147483647;
			files = (
			);
			inputPaths = (
			);
			outputPaths = (
			);
			runOnlyForDeploymentPostprocessing = 0;
			shellPath = /bin/sh;
			shellScript = "######################\n# Options\n######################\nNULL=\n\nREVEAL_ARCHIVE_IN_FINDER=false\n\nFRAMEWORK_NAME=\"${PROJECT_NAME}\"\n\nSIMULATOR_LIBRARY_PATH=\"${BUILD_DIR}/${CONFIGURATION}-iphonesimulator/${FRAMEWORK_NAME}.framework\"\n\nDEVICE_LIBRARY_PATH=\"${BUILD_DIR}/${CONFIGURATION}-iphoneos/${FRAMEWORK_NAME}.framework\"\n\nUNIVERSAL_LIBRARY_DIR=\"${BUILD_DIR}/${CONFIGURATION}-iphoneuniversal\"\n\nFRAMEWORK=\"${UNIVERSAL_LIBRARY_DIR}/${FRAMEWORK_NAME}.framework\"\n\n\n######################\n# Build Frameworks\n######################\nif [ -d ${PROJECT_NAME}.xcworkspace ]; then\nxcodebuild -workspace ${PROJECT_NAME}.xcworkspace -scheme ${PROJECT_NAME} -sdk iphonesimulator -configuration ${CONFIGURATION} clean build CONFIGURATION_BUILD_DIR=${BUILD_DIR}/${CONFIGURATION}-iphonesimulator 2>&1\nxcodebuild -workspace ${PROJECT_NAME}.xcworkspace -scheme ${PROJECT_NAME} -sdk iphoneos -configuration ${CONFIGURATION} clean build CONFIGURATION_BUILD_DIR=${BUILD_DIR}/${CONFIGURATION}-iphoneos 2>&1\nelse\nxcodebuild -project ${PROJECT_NAME}.xcodeproj -scheme ${PROJECT_NAME} -sdk iphonesimulator -configuration ${CONFIGURATION} clean build CONFIGURATION_BUILD_DIR=${BUILD_DIR}/${CONFIGURATION}-iphonesimulator 2>&1\nxcodebuild -project ${PROJECT_NAME}.xcodeproj -scheme ${PROJECT_NAME} -sdk iphoneos -configuration ${CONFIGURATION} clean build CONFIGURATION_BUILD_DIR=${BUILD_DIR}/${CONFIGURATION}-iphoneos 2>&1\nfi\n\n######################\n# Create directory for universal\n######################\n\nrm -rf \"${UNIVERSAL_LIBRARY_DIR}\"\n\nmkdir \"${UNIVERSAL_LIBRARY_DIR}\"\n\nmkdir \"${FRAMEWORK}\"\n\n\n######################\n# Copy files Framework\n######################\n\ncp -r \"${DEVICE_LIBRARY_PATH}/.\" \"${FRAMEWORK}\"\n\n\n######################\n# Make an universal binary\n######################\n\nlipo \"${SIMULATOR_LIBRARY_PATH}/${FRAMEWORK_NAME}\" \"${DEVICE_LIBRARY_PATH}/${FRAMEWORK_NAME}\" -create -output \"${FRAMEWORK}/${FRAMEWORK_NAME}\" | echo\n\n# For Swift framework, Swiftmodule needs to be copied in the universal framework\nif [ -d \"${SIMULATOR_LIBRARY_PATH}/Modules/${FRAMEWORK_NAME}.swiftmodule/\" ]; then\ncp -f ${SIMULATOR_LIBRARY_PATH}/Modules/${FRAMEWORK_NAME}.swiftmodule\\/${NULL}* \"${FRAMEWORK}/Modules/${FRAMEWORK_NAME}.swiftmodule/\" | echo\nfi\n\nif [ -d \"${DEVICE_LIBRARY_PATH}/Modules/${FRAMEWORK_NAME}.swiftmodule/\" ]; then\ncp -f ${DEVICE_LIBRARY_PATH}/Modules/${FRAMEWORK_NAME}.swiftmodule\\/${NULL}* \"${FRAMEWORK}/Modules/${FRAMEWORK_NAME}.swiftmodule/\" | echo\nfi\n\n######################\n# On Release, copy the result to release directory\n######################\nOUTPUT_DIR=\"${PROJECT_DIR}/Output\"\nTARGET_DIR=\"${OUTPUT_DIR}/${FRAMEWORK_NAME}-${CONFIGURATION}-iphoneuniversal/\"\n\nrm -rf \"$TARGET_DIR\"\nmkdir -p \"$TARGET_DIR\"\n\ncp -rf \"${FRAMEWORK}\" \"$OUTPUT_DIR\"\ncp -r \"${FRAMEWORK}\" \"$TARGET_DIR\"\n\nif [ ${REVEAL_ARCHIVE_IN_FINDER} = true ]; then\nopen \"${OUTPUT_DIR}/\"\nfi";
		};
		F47ACEE41F6249610010BEF0 /* ShellScript */ = {
			isa = PBXShellScriptBuildPhase;
			buildActionMask = 2147483647;
			files = (
			);
			inputPaths = (
			);
			outputPaths = (
			);
			runOnlyForDeploymentPostprocessing = 0;
			shellPath = /bin/sh;
			shellScript = "######################\n# Options\n######################\nNULL=\n\nREVEAL_ARCHIVE_IN_FINDER=false\n\nFRAMEWORK_NAME=\"${PROJECT_NAME}\"\n\nSIMULATOR_LIBRARY_PATH=\"${BUILD_DIR}/${CONFIGURATION}-iphonesimulator/${FRAMEWORK_NAME}.framework\"\nDEVICE_LIBRARY_PATH=\"${BUILD_DIR}/${CONFIGURATION}-iphoneos/${FRAMEWORK_NAME}.framework\"\nUNIVERSAL_LIBRARY_DIR=\"${BUILD_DIR}/${CONFIGURATION}-iphoneuniversal\"\n\nFRAMEWORK=\"${UNIVERSAL_LIBRARY_DIR}/${FRAMEWORK_NAME}.framework\"\n\n\n######################\n# Build Frameworks\n######################\nif [ -d ${PROJECT_NAME}.xcworkspace ]; then\nxcodebuild -workspace ${PROJECT_NAME}.xcworkspace -scheme ${PROJECT_NAME} -sdk iphoneos -configuration ${CONFIGURATION} clean build CONFIGURATION_BUILD_DIR=${BUILD_DIR}/${CONFIGURATION}-iphoneos 2>&1\nelse\nxcodebuild -project ${PROJECT_NAME}.xcodeproj -scheme ${PROJECT_NAME} -sdk iphonesimulator -configuration ${CONFIGURATION} clean build CONFIGURATION_BUILD_DIR=${BUILD_DIR}/${CONFIGURATION}-iphonesimulator 2>&1\nxcodebuild -project ${PROJECT_NAME}.xcodeproj -scheme ${PROJECT_NAME} -sdk iphoneos -configuration ${CONFIGURATION} clean build CONFIGURATION_BUILD_DIR=${BUILD_DIR}/${CONFIGURATION}-iphoneos 2>&1\nfi\n\n######################\n# Create directory for universal\n######################\n\nrm -rf \"${UNIVERSAL_LIBRARY_DIR}\"\n\nmkdir \"${UNIVERSAL_LIBRARY_DIR}\"\n\nmkdir \"${FRAMEWORK}\"\n\n\n######################\n# Copy files Framework\n######################\n\ncp -r \"${DEVICE_LIBRARY_PATH}/.\" \"${FRAMEWORK}\"\n\n\n######################\n# Make an universal binary\n######################\n\nlipo \"${SIMULATOR_LIBRARY_PATH}/${FRAMEWORK_NAME}\" \"${DEVICE_LIBRARY_PATH}/${FRAMEWORK_NAME}\" -create -output \"${FRAMEWORK}/${FRAMEWORK_NAME}\" | echo\n\n######################\n# On Release, copy the result to release directory\n######################\nOUTPUT_DIR=\"${PROJECT_DIR}\"\ncp -rf \"${FRAMEWORK}\" \"$OUTPUT_DIR\"\nzip -r AdaptiveCards.framework.zip AdaptiveCards.framework/\nrm -rf AdaptiveCards.framework";
		};
/* End PBXShellScriptBuildPhase section */

/* Begin PBXSourcesBuildPhase section */
		F423C0B01EE1FBA900905679 /* Sources */ = {
			isa = PBXSourcesBuildPhase;
			buildActionMask = 2147483647;
			files = (
				F42741291EFB374A00399FBB /* ACRColumnSetRenderer.mm in Sources */,
				F448731C1EE2261F00FCAFAE /* ParseUtil.cpp in Sources */,
				F44873291EE2261F00FCAFAE /* ToggleInput.cpp in Sources */,
				F401A8781F0DB69B006D7AF2 /* ACRImageSetUICollectionView.mm in Sources */,
				F42979461F322C9000E89914 /* ACRNumericTextField.mm in Sources */,
				F43A94111F1D60E30001920B /* ACRFactSetRenderer.mm in Sources */,
				F44873141EE2261F00FCAFAE /* ImageSet.cpp in Sources */,
				F4C1F5D61F2187900018CB78 /* ACRInputDateRenderer.mm in Sources */,
				F44872F71EE2261F00FCAFAE /* BaseActionElement.cpp in Sources */,
				F44872FB1EE2261F00FCAFAE /* BaseInputElement.cpp in Sources */,
				F42979431F322C3E00E89914 /* ACRErrors.mm in Sources */,
				F44873251EE2261F00FCAFAE /* TextInput.cpp in Sources */,
				F44873091EE2261F00FCAFAE /* Enums.cpp in Sources */,
				F44873171EE2261F00FCAFAE /* jsoncpp.cpp in Sources */,
				F49683551F6CA24600DF0D3A /* ACRRenderResult.mm in Sources */,
				F44873071EE2261F00FCAFAE /* DateInput.cpp in Sources */,
				F43110461F357487001AAE30 /* ACOHostConfig.mm in Sources */,
				F4C1F5F21F2BC6840018CB78 /* ACRButton.mm in Sources */,
				F49683531F6CA24600DF0D3A /* ACRRenderer.mm in Sources */,
				F42741211EF9DB8000399FBB /* ACRContainerRenderer.mm in Sources */,
				F429793B1F31458800E89914 /* ACRActionSubmitRenderer.mm in Sources */,
				F4D33EA51F06F41B00941E44 /* ACRSeparator.mm in Sources */,
				F427411D1EF8A25200399FBB /* ACRRegistration.mm in Sources */,
				F4C1F5FE1F2C235E0018CB78 /* ACRActionShowCardRenderer.mm in Sources */,
				F4FE45671F196E7B0071D9E5 /* ACRColumnView.mm in Sources */,
				F44873011EE2261F00FCAFAE /* Column.cpp in Sources */,
				F448730D1EE2261F00FCAFAE /* FactSet.cpp in Sources */,
				F44873031EE2261F00FCAFAE /* ColumnSet.cpp in Sources */,
				F4FE456F1F1985200071D9E5 /* ACRColumnSetView.mm in Sources */,
				F44872FD1EE2261F00FCAFAE /* ChoiceInput.cpp in Sources */,
				F44872F51EE2261F00FCAFAE /* AdaptiveCardParseException.cpp in Sources */,
				F429794D1F32684900E89914 /* ACRDateTextField.mm in Sources */,
				F43110481F357487001AAE30 /* ACRToggleInputView.mm in Sources */,
				6B6840F91F25EC2D008A933F /* ACRInputChoiceSetRenderer.mm in Sources */,
				F42741131EF873A600399FBB /* ACRImageRenderer.mm in Sources */,
				F448730B1EE2261F00FCAFAE /* Fact.cpp in Sources */,
				F423C14D1EE1FFF100905679 /* ACRViewController.mm in Sources */,
				F452CD581F68CD6F005394B2 /* HostConfig.cpp in Sources */,
<<<<<<< HEAD
				F42E51691FD77D37008F9642 /* ActionParserRegistration.cpp in Sources */,
=======
				F4071C7E1FCCBAEF00AF4FEA /* ActionParserRegistration.cpp in Sources */,
>>>>>>> 9800e210
				F4FE456B1F196F3D0071D9E5 /* ACRContentStackView.mm in Sources */,
				F429793F1F3155EF00E89914 /* ACRTextField.mm in Sources */,
				F43A94191F20502D0001920B /* ACRInputToggleRenderer.mm in Sources */,
				F44873271EE2261F00FCAFAE /* TimeInput.cpp in Sources */,
				6B6840F51F25A5F7008A933F /* ACRInputControlTableView.mm in Sources */,
				F43A94151F1EED6D0001920B /* ACRInputRenderer.mm in Sources */,
				F401A87C1F0DCBC8006D7AF2 /* ACRImageSetRenderer.mm in Sources */,
				F44873211EE2261F00FCAFAE /* SubmitAction.cpp in Sources */,
				F44872FF1EE2261F00FCAFAE /* ChoiceSetInput.cpp in Sources */,
				F4C1F5F61F2BF2900018CB78 /* ACRSubmitTarget.mm in Sources */,
				F44873051EE2261F00FCAFAE /* Container.cpp in Sources */,
				F44873181EE2261F00FCAFAE /* NumberInput.cpp in Sources */,
				F401A8801F1045CA006D7AF2 /* ACRContentHoldingUIView.mm in Sources */,
				F44873121EE2261F00FCAFAE /* Image.cpp in Sources */,
				F4CAE77B1F7325DF00545555 /* Separator.cpp in Sources */,
				F448731F1EE2261F00FCAFAE /* ShowCardAction.cpp in Sources */,
				F4C1F5DE1F218F920018CB78 /* ACRInputNumberRenderer.mm in Sources */,
				F448731A1EE2261F00FCAFAE /* OpenUrlAction.cpp in Sources */,
				F4CAE7831F75AB9000545555 /* ACOAdaptiveCard.mm in Sources */,
				6B1147D91F32F922008846EC /* ACRShowCardTarget.mm in Sources */,
				F42741171EF895AB00399FBB /* ACRTextBlockRenderer.mm in Sources */,
				F44873231EE2261F00FCAFAE /* TextBlock.cpp in Sources */,
				F44872F91EE2261F00FCAFAE /* BaseCardElement.cpp in Sources */,
				F427410B1EF864A900399FBB /* ACRBaseCardElementRenderer.mm in Sources */,
				F43660781F0706D800EBA868 /* SharedAdaptiveCard.cpp in Sources */,
				6B1147D51F32F756008846EC /* ACROpenURLTarget.mm in Sources */,
				F42741251EFB274C00399FBB /* ACRColumnRenderer.mm in Sources */,
				F4F255701F98247600A80D39 /* ACOBaseActionElement.mm in Sources */,
				F4C1F5DA1F218ABC0018CB78 /* ACRInputTimeRenderer.mm in Sources */,
				F4D402121F7DAC2C00D0356B /* ACOAdaptiveCardParseResult.mm in Sources */,
				F4C1F5E21F266D480018CB78 /* ACRInputControlPickerView.mm in Sources */,
				F43110441F357487001AAE30 /* ACRChoiceSetView.mm in Sources */,
				F4C1F5E41F2A62190018CB78 /* ACRActionOpenURLRenderer.mm in Sources */,
<<<<<<< HEAD
				F42E516A1FD77D37008F9642 /* ElementParserRegistration.cpp in Sources */,
=======
				F4071C7F1FCCBAEF00AF4FEA /* ElementParserRegistration.cpp in Sources */,
>>>>>>> 9800e210
				F4C1F5EC1F2ABD6B0018CB78 /* ACRBaseActionElementRenderer.mm in Sources */,
				F4A799C81F6A0FC500C838F8 /* ACOParseResult.mm in Sources */,
				F4D402141F7DAC2C00D0356B /* ACOHostConfigParseResult.mm in Sources */,
			);
			runOnlyForDeploymentPostprocessing = 0;
		};
		F423C0BA1EE1FBAA00905679 /* Sources */ = {
			isa = PBXSourcesBuildPhase;
			buildActionMask = 2147483647;
			files = (
				F4A5CABA1F623F4500242D62 /* AdaptiveCardsTests.m in Sources */,
			);
			runOnlyForDeploymentPostprocessing = 0;
		};
/* End PBXSourcesBuildPhase section */

/* Begin PBXTargetDependency section */
		F423C0C11EE1FBAA00905679 /* PBXTargetDependency */ = {
			isa = PBXTargetDependency;
			target = F423C0B41EE1FBA900905679 /* AdaptiveCards */;
			targetProxy = F423C0C01EE1FBAA00905679 /* PBXContainerItemProxy */;
		};
/* End PBXTargetDependency section */

/* Begin XCBuildConfiguration section */
		F423C0C71EE1FBAA00905679 /* Debug */ = {
			isa = XCBuildConfiguration;
			buildSettings = {
				ALWAYS_SEARCH_USER_PATHS = NO;
				CLANG_ANALYZER_NONNULL = YES;
				CLANG_ANALYZER_NUMBER_OBJECT_CONVERSION = YES_AGGRESSIVE;
				CLANG_CXX_LANGUAGE_STANDARD = "gnu++14";
				CLANG_CXX_LIBRARY = "libc++";
				CLANG_ENABLE_MODULES = YES;
				CLANG_ENABLE_OBJC_ARC = YES;
				CLANG_WARN_BLOCK_CAPTURE_AUTORELEASING = YES;
				CLANG_WARN_BOOL_CONVERSION = YES;
				CLANG_WARN_COMMA = YES;
				CLANG_WARN_CONSTANT_CONVERSION = YES;
				CLANG_WARN_DIRECT_OBJC_ISA_USAGE = YES_ERROR;
				CLANG_WARN_DOCUMENTATION_COMMENTS = YES;
				CLANG_WARN_EMPTY_BODY = YES;
				CLANG_WARN_ENUM_CONVERSION = YES;
				CLANG_WARN_INFINITE_RECURSION = YES;
				CLANG_WARN_INT_CONVERSION = YES;
				CLANG_WARN_NON_LITERAL_NULL_CONVERSION = YES;
				CLANG_WARN_OBJC_LITERAL_CONVERSION = YES;
				CLANG_WARN_OBJC_ROOT_CLASS = YES_ERROR;
				CLANG_WARN_RANGE_LOOP_ANALYSIS = YES;
				CLANG_WARN_STRICT_PROTOTYPES = YES;
				CLANG_WARN_SUSPICIOUS_MOVE = YES;
				CLANG_WARN_UNREACHABLE_CODE = YES;
				CLANG_WARN__DUPLICATE_METHOD_MATCH = YES;
				"CODE_SIGN_IDENTITY[sdk=iphoneos*]" = "iPhone Developer";
				COPY_PHASE_STRIP = NO;
				CURRENT_PROJECT_VERSION = 1;
				DEBUG_INFORMATION_FORMAT = dwarf;
				ENABLE_STRICT_OBJC_MSGSEND = YES;
				ENABLE_TESTABILITY = YES;
				GCC_C_LANGUAGE_STANDARD = gnu99;
				GCC_DYNAMIC_NO_PIC = NO;
				GCC_NO_COMMON_BLOCKS = YES;
				GCC_OPTIMIZATION_LEVEL = 0;
				GCC_PREPROCESSOR_DEFINITIONS = (
					"DEBUG=1",
					"$(inherited)",
				);
				GCC_WARN_64_TO_32_BIT_CONVERSION = YES;
				GCC_WARN_ABOUT_RETURN_TYPE = YES_ERROR;
				GCC_WARN_UNDECLARED_SELECTOR = YES;
				GCC_WARN_UNINITIALIZED_AUTOS = YES_AGGRESSIVE;
				GCC_WARN_UNUSED_FUNCTION = YES;
				GCC_WARN_UNUSED_VARIABLE = YES;
				HEADER_SEARCH_PATHS = "";
				IPHONEOS_DEPLOYMENT_TARGET = 10.3;
				MTL_ENABLE_DEBUG_INFO = YES;
				ONLY_ACTIVE_ARCH = YES;
				SDKROOT = iphoneos;
				TARGETED_DEVICE_FAMILY = "1,2";
				VERSIONING_SYSTEM = "apple-generic";
				VERSION_INFO_PREFIX = "";
			};
			name = Debug;
		};
		F423C0C81EE1FBAA00905679 /* Release */ = {
			isa = XCBuildConfiguration;
			buildSettings = {
				ALWAYS_SEARCH_USER_PATHS = NO;
				CLANG_ANALYZER_NONNULL = YES;
				CLANG_ANALYZER_NUMBER_OBJECT_CONVERSION = YES_AGGRESSIVE;
				CLANG_CXX_LANGUAGE_STANDARD = "gnu++14";
				CLANG_CXX_LIBRARY = "libc++";
				CLANG_ENABLE_MODULES = YES;
				CLANG_ENABLE_OBJC_ARC = YES;
				CLANG_WARN_BLOCK_CAPTURE_AUTORELEASING = YES;
				CLANG_WARN_BOOL_CONVERSION = YES;
				CLANG_WARN_COMMA = YES;
				CLANG_WARN_CONSTANT_CONVERSION = YES;
				CLANG_WARN_DIRECT_OBJC_ISA_USAGE = YES_ERROR;
				CLANG_WARN_DOCUMENTATION_COMMENTS = YES;
				CLANG_WARN_EMPTY_BODY = YES;
				CLANG_WARN_ENUM_CONVERSION = YES;
				CLANG_WARN_INFINITE_RECURSION = YES;
				CLANG_WARN_INT_CONVERSION = YES;
				CLANG_WARN_NON_LITERAL_NULL_CONVERSION = YES;
				CLANG_WARN_OBJC_LITERAL_CONVERSION = YES;
				CLANG_WARN_OBJC_ROOT_CLASS = YES_ERROR;
				CLANG_WARN_RANGE_LOOP_ANALYSIS = YES;
				CLANG_WARN_STRICT_PROTOTYPES = YES;
				CLANG_WARN_SUSPICIOUS_MOVE = YES;
				CLANG_WARN_UNREACHABLE_CODE = YES;
				CLANG_WARN__DUPLICATE_METHOD_MATCH = YES;
				"CODE_SIGN_IDENTITY[sdk=iphoneos*]" = "iPhone Developer";
				COPY_PHASE_STRIP = NO;
				CURRENT_PROJECT_VERSION = 1;
				DEBUG_INFORMATION_FORMAT = "dwarf-with-dsym";
				ENABLE_NS_ASSERTIONS = NO;
				ENABLE_STRICT_OBJC_MSGSEND = YES;
				GCC_C_LANGUAGE_STANDARD = gnu99;
				GCC_NO_COMMON_BLOCKS = YES;
				GCC_WARN_64_TO_32_BIT_CONVERSION = YES;
				GCC_WARN_ABOUT_RETURN_TYPE = YES_ERROR;
				GCC_WARN_UNDECLARED_SELECTOR = YES;
				GCC_WARN_UNINITIALIZED_AUTOS = YES_AGGRESSIVE;
				GCC_WARN_UNUSED_FUNCTION = YES;
				GCC_WARN_UNUSED_VARIABLE = YES;
				HEADER_SEARCH_PATHS = "";
				IPHONEOS_DEPLOYMENT_TARGET = 10.3;
				MTL_ENABLE_DEBUG_INFO = NO;
				SDKROOT = iphoneos;
				TARGETED_DEVICE_FAMILY = "1,2";
				VALIDATE_PRODUCT = YES;
				VERSIONING_SYSTEM = "apple-generic";
				VERSION_INFO_PREFIX = "";
			};
			name = Release;
		};
		F423C0CA1EE1FBAA00905679 /* Debug */ = {
			isa = XCBuildConfiguration;
			buildSettings = {
				CODE_SIGN_IDENTITY = "";
				DEFINES_MODULE = YES;
				DYLIB_COMPATIBILITY_VERSION = 1;
				DYLIB_CURRENT_VERSION = 1;
				DYLIB_INSTALL_NAME_BASE = "@rpath";
				HEADER_SEARCH_PATHS = "";
				INFOPLIST_FILE = AdaptiveCards/Info.plist;
				INSTALL_PATH = "$(LOCAL_LIBRARY_DIR)/Frameworks";
				LD_RUNPATH_SEARCH_PATHS = "$(inherited) @executable_path/Frameworks @loader_path/Frameworks";
				MACH_O_TYPE = mh_dylib;
				OTHER_LDFLAGS = "";
				OTHER_LIBTOOLFLAGS = "";
				PRODUCT_BUNDLE_IDENTIFIER = MSFT.AdaptiveCards;
				PRODUCT_NAME = "$(TARGET_NAME)";
				SCAN_ALL_SOURCE_FILES_FOR_INCLUDES = NO;
				SKIP_INSTALL = YES;
				USER_HEADER_SEARCH_PATHS = "";
			};
			name = Debug;
		};
		F423C0CB1EE1FBAA00905679 /* Release */ = {
			isa = XCBuildConfiguration;
			buildSettings = {
				CODE_SIGN_IDENTITY = "";
				DEFINES_MODULE = YES;
				DYLIB_COMPATIBILITY_VERSION = 1;
				DYLIB_CURRENT_VERSION = 1;
				DYLIB_INSTALL_NAME_BASE = "@rpath";
				HEADER_SEARCH_PATHS = "";
				INFOPLIST_FILE = AdaptiveCards/Info.plist;
				INSTALL_PATH = "$(LOCAL_LIBRARY_DIR)/Frameworks";
				LD_RUNPATH_SEARCH_PATHS = "$(inherited) @executable_path/Frameworks @loader_path/Frameworks";
				MACH_O_TYPE = mh_dylib;
				OTHER_LDFLAGS = "";
				OTHER_LIBTOOLFLAGS = "";
				PRODUCT_BUNDLE_IDENTIFIER = MSFT.AdaptiveCards;
				PRODUCT_NAME = "$(TARGET_NAME)";
				SCAN_ALL_SOURCE_FILES_FOR_INCLUDES = NO;
				SKIP_INSTALL = YES;
				USER_HEADER_SEARCH_PATHS = "";
			};
			name = Release;
		};
		F423C0CD1EE1FBAA00905679 /* Debug */ = {
			isa = XCBuildConfiguration;
			buildSettings = {
				INFOPLIST_FILE = AdaptiveCardsTests/Info.plist;
				LD_RUNPATH_SEARCH_PATHS = "$(inherited) @executable_path/Frameworks @loader_path/Frameworks";
				PRODUCT_BUNDLE_IDENTIFIER = MSFT.AdaptiveCardsTests;
				PRODUCT_NAME = "$(TARGET_NAME)";
			};
			name = Debug;
		};
		F423C0CE1EE1FBAA00905679 /* Release */ = {
			isa = XCBuildConfiguration;
			buildSettings = {
				INFOPLIST_FILE = AdaptiveCardsTests/Info.plist;
				LD_RUNPATH_SEARCH_PATHS = "$(inherited) @executable_path/Frameworks @loader_path/Frameworks";
				PRODUCT_BUNDLE_IDENTIFIER = MSFT.AdaptiveCardsTests;
				PRODUCT_NAME = "$(TARGET_NAME)";
			};
			name = Release;
		};
		F47ACEE21F62495B0010BEF0 /* Debug */ = {
			isa = XCBuildConfiguration;
			buildSettings = {
				ONLY_ACTIVE_ARCH = YES;
				PRODUCT_NAME = "$(TARGET_NAME)";
			};
			name = Debug;
		};
		F47ACEE31F62495B0010BEF0 /* Release */ = {
			isa = XCBuildConfiguration;
			buildSettings = {
				ONLY_ACTIVE_ARCH = NO;
				PRODUCT_NAME = "$(TARGET_NAME)";
			};
			name = Release;
		};
/* End XCBuildConfiguration section */

/* Begin XCConfigurationList section */
		F423C0AF1EE1FBA900905679 /* Build configuration list for PBXProject "AdaptiveCards" */ = {
			isa = XCConfigurationList;
			buildConfigurations = (
				F423C0C71EE1FBAA00905679 /* Debug */,
				F423C0C81EE1FBAA00905679 /* Release */,
			);
			defaultConfigurationIsVisible = 0;
			defaultConfigurationName = Release;
		};
		F423C0C91EE1FBAA00905679 /* Build configuration list for PBXNativeTarget "AdaptiveCards" */ = {
			isa = XCConfigurationList;
			buildConfigurations = (
				F423C0CA1EE1FBAA00905679 /* Debug */,
				F423C0CB1EE1FBAA00905679 /* Release */,
			);
			defaultConfigurationIsVisible = 0;
			defaultConfigurationName = Release;
		};
		F423C0CC1EE1FBAA00905679 /* Build configuration list for PBXNativeTarget "AdaptiveCardsTests" */ = {
			isa = XCConfigurationList;
			buildConfigurations = (
				F423C0CD1EE1FBAA00905679 /* Debug */,
				F423C0CE1EE1FBAA00905679 /* Release */,
			);
			defaultConfigurationIsVisible = 0;
			defaultConfigurationName = Release;
		};
		F47ACEE11F62495B0010BEF0 /* Build configuration list for PBXAggregateTarget "AdaptiveCards-Universal" */ = {
			isa = XCConfigurationList;
			buildConfigurations = (
				F47ACEE21F62495B0010BEF0 /* Debug */,
				F47ACEE31F62495B0010BEF0 /* Release */,
			);
			defaultConfigurationIsVisible = 0;
			defaultConfigurationName = Release;
		};
/* End XCConfigurationList section */
	};
	rootObject = F423C0AC1EE1FBA900905679 /* Project object */;
}<|MERGE_RESOLUTION|>--- conflicted
+++ resolved
@@ -479,18 +479,11 @@
 		F423C0D71EE1FF2F00905679 /* SharedLib */ = {
 			isa = PBXGroup;
 			children = (
-<<<<<<< HEAD
-				F42E51651FD77D37008F9642 /* ActionParserRegistration.cpp */,
-				F42E51641FD77D36008F9642 /* ActionParserRegistration.h */,
-				F42E51661FD77D37008F9642 /* ElementParserRegistration.cpp */,
-				F42E51631FD77D36008F9642 /* ElementParserRegistration.h */,
-=======
 				F4071C781FCCBAEF00AF4FEA /* ActionParserRegistration.cpp */,
 				F4071C741FCCBAEF00AF4FEA /* ActionParserRegistration.h */,
 				F4071C791FCCBAEF00AF4FEA /* ElementParserRegistration.cpp */,
 				F4071C731FCCBAEE00AF4FEA /* ElementParserRegistration.h */,
 				F4071C751FCCBAEF00AF4FEA /* json */,
->>>>>>> 9800e210
 				F43660761F0706D800EBA868 /* SharedAdaptiveCard.cpp */,
 				F4CAE7791F7325DF00545555 /* Separator.cpp */,
 				F4CAE77A1F7325DF00545555 /* Separator.h */,
@@ -702,17 +695,10 @@
 				F401A87B1F0DCBC8006D7AF2 /* ACRImageSetRenderer.h in Headers */,
 				F423C14C1EE1FFF100905679 /* ACRViewController.h in Headers */,
 				F448731E1EE2261F00FCAFAE /* pch.h in Headers */,
-<<<<<<< HEAD
-				F42E51681FD77D37008F9642 /* ActionParserRegistration.h in Headers */,
-				F4FE456A1F196F3D0071D9E5 /* ACRContentStackView.h in Headers */,
-				F42979371F31438900E89914 /* ACRIBaseInputHandler.h in Headers */,
-				F42E51671FD77D37008F9642 /* ElementParserRegistration.h in Headers */,
-=======
 				F4071C7B1FCCBAEF00AF4FEA /* ActionParserRegistration.h in Headers */,
 				F4FE456A1F196F3D0071D9E5 /* ACRContentStackView.h in Headers */,
 				F42979371F31438900E89914 /* ACRIBaseInputHandler.h in Headers */,
 				F4071C7A1FCCBAEF00AF4FEA /* ElementParserRegistration.h in Headers */,
->>>>>>> 9800e210
 				F401A87F1F1045CA006D7AF2 /* ACRContentHoldingUIView.h in Headers */,
 				F401A8771F0DB69B006D7AF2 /* ACRImageSetUICollectionView.h in Headers */,
 				F43A94141F1EED6D0001920B /* ACRInputRenderer.h in Headers */,
@@ -947,11 +933,7 @@
 				F448730B1EE2261F00FCAFAE /* Fact.cpp in Sources */,
 				F423C14D1EE1FFF100905679 /* ACRViewController.mm in Sources */,
 				F452CD581F68CD6F005394B2 /* HostConfig.cpp in Sources */,
-<<<<<<< HEAD
-				F42E51691FD77D37008F9642 /* ActionParserRegistration.cpp in Sources */,
-=======
 				F4071C7E1FCCBAEF00AF4FEA /* ActionParserRegistration.cpp in Sources */,
->>>>>>> 9800e210
 				F4FE456B1F196F3D0071D9E5 /* ACRContentStackView.mm in Sources */,
 				F429793F1F3155EF00E89914 /* ACRTextField.mm in Sources */,
 				F43A94191F20502D0001920B /* ACRInputToggleRenderer.mm in Sources */,
@@ -985,11 +967,7 @@
 				F4C1F5E21F266D480018CB78 /* ACRInputControlPickerView.mm in Sources */,
 				F43110441F357487001AAE30 /* ACRChoiceSetView.mm in Sources */,
 				F4C1F5E41F2A62190018CB78 /* ACRActionOpenURLRenderer.mm in Sources */,
-<<<<<<< HEAD
-				F42E516A1FD77D37008F9642 /* ElementParserRegistration.cpp in Sources */,
-=======
 				F4071C7F1FCCBAEF00AF4FEA /* ElementParserRegistration.cpp in Sources */,
->>>>>>> 9800e210
 				F4C1F5EC1F2ABD6B0018CB78 /* ACRBaseActionElementRenderer.mm in Sources */,
 				F4A799C81F6A0FC500C838F8 /* ACOParseResult.mm in Sources */,
 				F4D402141F7DAC2C00D0356B /* ACOHostConfigParseResult.mm in Sources */,
