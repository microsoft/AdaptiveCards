--- conflicted
+++ resolved
@@ -38,17 +38,14 @@
 		6B1147D11F32E53A008846EC /* ACRActionDelegate.h in Headers */ = {isa = PBXBuildFile; fileRef = 6B1147D01F32E53A008846EC /* ACRActionDelegate.h */; settings = {ATTRIBUTES = (Public, ); }; };
 		6B1147D81F32F922008846EC /* ACRShowCardTarget.h in Headers */ = {isa = PBXBuildFile; fileRef = 6B1147D61F32F922008846EC /* ACRShowCardTarget.h */; settings = {ATTRIBUTES = (Public, ); }; };
 		6B1147D91F32F922008846EC /* ACRShowCardTarget.mm in Sources */ = {isa = PBXBuildFile; fileRef = 6B1147D71F32F922008846EC /* ACRShowCardTarget.mm */; };
-<<<<<<< HEAD
+		6B124C8C26B4AA07007E9641 /* AdaptiveCardsActionsTest.mm in Sources */ = {isa = PBXBuildFile; fileRef = 6B124C8B26B4AA07007E9641 /* AdaptiveCardsActionsTest.mm */; };
+		6B124C8E26B4B3CD007E9641 /* UIKit.framework in Frameworks */ = {isa = PBXBuildFile; fileRef = 6B124C8D26B4B3CD007E9641 /* UIKit.framework */; };
+		6B124C9026B8AC37007E9641 /* MockACRView.mm in Sources */ = {isa = PBXBuildFile; fileRef = 6B124C8F26B8AC37007E9641 /* MockACRView.mm */; };
+		6B124C9526B8AE72007E9641 /* MockContext.mm in Sources */ = {isa = PBXBuildFile; fileRef = 6B124C9426B8AE72007E9641 /* MockContext.mm */; };
 		6B124C9826B9F5FC007E9641 /* AdaptiveCardsColumnTests.mm in Sources */ = {isa = PBXBuildFile; fileRef = 6B124C9726B9F5FC007E9641 /* AdaptiveCardsColumnTests.mm */; };
 		6B124C9B26B9F7AD007E9641 /* ACOVisibilityManager.mm in Sources */ = {isa = PBXBuildFile; fileRef = 6B124C9A26B9F7AD007E9641 /* ACOVisibilityManager.mm */; };
 		6B124C9D26B9FA64007E9641 /* UIKit.framework in Frameworks */ = {isa = PBXBuildFile; fileRef = 6B124C9C26B9FA64007E9641 /* UIKit.framework */; };
 		6B124C9F26BCB2FE007E9641 /* ACOVisibilityManager.h in Headers */ = {isa = PBXBuildFile; fileRef = 6B124C9926B9F6B1007E9641 /* ACOVisibilityManager.h */; settings = {ATTRIBUTES = (Public, ); }; };
-=======
-		6B124C8C26B4AA07007E9641 /* AdaptiveCardsActionsTest.mm in Sources */ = {isa = PBXBuildFile; fileRef = 6B124C8B26B4AA07007E9641 /* AdaptiveCardsActionsTest.mm */; };
-		6B124C8E26B4B3CD007E9641 /* UIKit.framework in Frameworks */ = {isa = PBXBuildFile; fileRef = 6B124C8D26B4B3CD007E9641 /* UIKit.framework */; };
-		6B124C9026B8AC37007E9641 /* MockACRView.mm in Sources */ = {isa = PBXBuildFile; fileRef = 6B124C8F26B8AC37007E9641 /* MockACRView.mm */; };
-		6B124C9526B8AE72007E9641 /* MockContext.mm in Sources */ = {isa = PBXBuildFile; fileRef = 6B124C9426B8AE72007E9641 /* MockContext.mm */; };
->>>>>>> db157fcd
 		6B22425D21E80647000ACDA1 /* ACOParseContextPrivate.h in Headers */ = {isa = PBXBuildFile; fileRef = 6B22425A21E80647000ACDA1 /* ACOParseContextPrivate.h */; settings = {ATTRIBUTES = (Public, ); }; };
 		6B22425E21E80647000ACDA1 /* ACOParseContext.h in Headers */ = {isa = PBXBuildFile; fileRef = 6B22425B21E80647000ACDA1 /* ACOParseContext.h */; settings = {ATTRIBUTES = (Public, ); }; };
 		6B22425F21E80647000ACDA1 /* ACOParseContext.mm in Sources */ = {isa = PBXBuildFile; fileRef = 6B22425C21E80647000ACDA1 /* ACOParseContext.mm */; };
@@ -465,19 +462,16 @@
 		6B1147D01F32E53A008846EC /* ACRActionDelegate.h */ = {isa = PBXFileReference; fileEncoding = 4; lastKnownFileType = sourcecode.c.h; path = ACRActionDelegate.h; sourceTree = "<group>"; };
 		6B1147D61F32F922008846EC /* ACRShowCardTarget.h */ = {isa = PBXFileReference; fileEncoding = 4; lastKnownFileType = sourcecode.c.h; path = ACRShowCardTarget.h; sourceTree = "<group>"; };
 		6B1147D71F32F922008846EC /* ACRShowCardTarget.mm */ = {isa = PBXFileReference; fileEncoding = 4; lastKnownFileType = sourcecode.cpp.objcpp; path = ACRShowCardTarget.mm; sourceTree = "<group>"; };
-<<<<<<< HEAD
-		6B124C9726B9F5FC007E9641 /* AdaptiveCardsColumnTests.mm */ = {isa = PBXFileReference; fileEncoding = 4; lastKnownFileType = sourcecode.cpp.objcpp; path = AdaptiveCardsColumnTests.mm; sourceTree = "<group>"; };
-		6B124C9926B9F6B1007E9641 /* ACOVisibilityManager.h */ = {isa = PBXFileReference; lastKnownFileType = sourcecode.c.h; path = ACOVisibilityManager.h; sourceTree = "<group>"; };
-		6B124C9A26B9F7AD007E9641 /* ACOVisibilityManager.mm */ = {isa = PBXFileReference; fileEncoding = 4; lastKnownFileType = sourcecode.cpp.objcpp; path = ACOVisibilityManager.mm; sourceTree = "<group>"; };
-		6B124C9C26B9FA64007E9641 /* UIKit.framework */ = {isa = PBXFileReference; lastKnownFileType = wrapper.framework; name = UIKit.framework; path = Platforms/MacOSX.platform/Developer/SDKs/MacOSX11.3.sdk/System/iOSSupport/System/Library/Frameworks/UIKit.framework; sourceTree = DEVELOPER_DIR; };
-=======
 		6B124C8B26B4AA07007E9641 /* AdaptiveCardsActionsTest.mm */ = {isa = PBXFileReference; fileEncoding = 4; lastKnownFileType = sourcecode.cpp.objcpp; path = AdaptiveCardsActionsTest.mm; sourceTree = "<group>"; };
 		6B124C8D26B4B3CD007E9641 /* UIKit.framework */ = {isa = PBXFileReference; lastKnownFileType = wrapper.framework; name = UIKit.framework; path = Platforms/MacOSX.platform/Developer/SDKs/MacOSX11.3.sdk/System/iOSSupport/System/Library/Frameworks/UIKit.framework; sourceTree = DEVELOPER_DIR; };
 		6B124C8F26B8AC37007E9641 /* MockACRView.mm */ = {isa = PBXFileReference; lastKnownFileType = sourcecode.cpp.objcpp; path = MockACRView.mm; sourceTree = "<group>"; };
 		6B124C9126B8AC58007E9641 /* MockACRView.h */ = {isa = PBXFileReference; lastKnownFileType = sourcecode.c.h; path = MockACRView.h; sourceTree = "<group>"; };
 		6B124C9326B8AE59007E9641 /* MockContext.h */ = {isa = PBXFileReference; lastKnownFileType = sourcecode.c.h; path = MockContext.h; sourceTree = "<group>"; };
 		6B124C9426B8AE72007E9641 /* MockContext.mm */ = {isa = PBXFileReference; lastKnownFileType = sourcecode.cpp.objcpp; path = MockContext.mm; sourceTree = "<group>"; };
->>>>>>> db157fcd
+		6B124C9726B9F5FC007E9641 /* AdaptiveCardsColumnTests.mm */ = {isa = PBXFileReference; fileEncoding = 4; lastKnownFileType = sourcecode.cpp.objcpp; path = AdaptiveCardsColumnTests.mm; sourceTree = "<group>"; };
+		6B124C9926B9F6B1007E9641 /* ACOVisibilityManager.h */ = {isa = PBXFileReference; lastKnownFileType = sourcecode.c.h; path = ACOVisibilityManager.h; sourceTree = "<group>"; };
+		6B124C9A26B9F7AD007E9641 /* ACOVisibilityManager.mm */ = {isa = PBXFileReference; fileEncoding = 4; lastKnownFileType = sourcecode.cpp.objcpp; path = ACOVisibilityManager.mm; sourceTree = "<group>"; };
+		6B124C9C26B9FA64007E9641 /* UIKit.framework */ = {isa = PBXFileReference; lastKnownFileType = wrapper.framework; name = UIKit.framework; path = Platforms/MacOSX.platform/Developer/SDKs/MacOSX11.3.sdk/System/iOSSupport/System/Library/Frameworks/UIKit.framework; sourceTree = DEVELOPER_DIR; };
 		6B22425A21E80647000ACDA1 /* ACOParseContextPrivate.h */ = {isa = PBXFileReference; fileEncoding = 4; lastKnownFileType = sourcecode.c.h; path = ACOParseContextPrivate.h; sourceTree = "<group>"; };
 		6B22425B21E80647000ACDA1 /* ACOParseContext.h */ = {isa = PBXFileReference; fileEncoding = 4; lastKnownFileType = sourcecode.c.h; path = ACOParseContext.h; sourceTree = "<group>"; };
 		6B22425C21E80647000ACDA1 /* ACOParseContext.mm */ = {isa = PBXFileReference; fileEncoding = 4; lastKnownFileType = sourcecode.cpp.objcpp; path = ACOParseContext.mm; sourceTree = "<group>"; };
@@ -870,11 +864,7 @@
 			isa = PBXFrameworksBuildPhase;
 			buildActionMask = 2147483647;
 			files = (
-<<<<<<< HEAD
-				6B124C9D26B9FA64007E9641 /* UIKit.framework in Frameworks */,
-=======
 				6B124C8E26B4B3CD007E9641 /* UIKit.framework in Frameworks */,
->>>>>>> db157fcd
 				F423C0BF1EE1FBAA00905679 /* AdaptiveCards.framework in Frameworks */,
 			);
 			runOnlyForDeploymentPostprocessing = 0;
@@ -882,7 +872,17 @@
 /* End PBXFrameworksBuildPhase section */
 
 /* Begin PBXGroup section */
-<<<<<<< HEAD
+		6B124C9226B8AE3B007E9641 /* Mocks */ = {
+			isa = PBXGroup;
+			children = (
+				6B124C8F26B8AC37007E9641 /* MockACRView.mm */,
+				6B124C9126B8AC58007E9641 /* MockACRView.h */,
+				6B124C9326B8AE59007E9641 /* MockContext.h */,
+				6B124C9426B8AE72007E9641 /* MockContext.mm */,
+			);
+			path = Mocks;
+			sourceTree = "<group>";
+		};
 		6B124C9626B9F519007E9641 /* Columns */ = {
 			isa = PBXGroup;
 			children = (
@@ -893,7 +893,7 @@
 			);
 			name = Columns;
 			sourceTree = "<group>";
-		};
+		};		
 		6B124C9E26BA0D49007E9641 /* Action.ToggleVisibility */ = {
 			isa = PBXGroup;
 			children = (
@@ -903,17 +903,6 @@
 				6B616C4221CB20D1003E29CE /* ACRActionToggleVisibilityRenderer.mm */,
 			);
 			name = Action.ToggleVisibility;
-=======
-		6B124C9226B8AE3B007E9641 /* Mocks */ = {
-			isa = PBXGroup;
-			children = (
-				6B124C8F26B8AC37007E9641 /* MockACRView.mm */,
-				6B124C9126B8AC58007E9641 /* MockACRView.h */,
-				6B124C9326B8AE59007E9641 /* MockContext.h */,
-				6B124C9426B8AE72007E9641 /* MockContext.mm */,
-			);
-			path = Mocks;
->>>>>>> db157fcd
 			sourceTree = "<group>";
 		};
 		6B70ABA425797B720095D925 /* InputRenderers */ = {
@@ -1145,11 +1134,8 @@
 		F423C0C21EE1FBAA00905679 /* AdaptiveCardsTests */ = {
 			isa = PBXGroup;
 			children = (
-<<<<<<< HEAD
+				6B124C8B26B4AA07007E9641 /* AdaptiveCardsActionsTest.mm */,
 				6B124C9726B9F5FC007E9641 /* AdaptiveCardsColumnTests.mm */,
-=======
-				6B124C8B26B4AA07007E9641 /* AdaptiveCardsActionsTest.mm */,
->>>>>>> db157fcd
 				30D56DEE2682AB9C00D6E418 /* AdaptiveCardsTextBlockTests.mm */,
 				30D56DE8268298B300D6E418 /* AdaptiveCardsTests.mm */,
 				6B124C9226B8AE3B007E9641 /* Mocks */,
@@ -1449,11 +1435,7 @@
 		F45A07191EF4BC44007C6503 /* Frameworks */ = {
 			isa = PBXGroup;
 			children = (
-<<<<<<< HEAD
-				6B124C9C26B9FA64007E9641 /* UIKit.framework */,
-=======
 				6B124C8D26B4B3CD007E9641 /* UIKit.framework */,
->>>>>>> db157fcd
 				6BB2121721001596009EA1BA /* AVFoundation.framework */,
 				6BB2120F210013AA009EA1BA /* AVKit.framework */,
 				F4CA74A320181B52002041DF /* QuartzCore.framework */,
@@ -1988,15 +1970,14 @@
 			isa = PBXSourcesBuildPhase;
 			buildActionMask = 2147483647;
 			files = (
-<<<<<<< HEAD
-				6B124C9826B9F5FC007E9641 /* AdaptiveCardsColumnTests.mm in Sources */,
-=======
 				6B124C8C26B4AA07007E9641 /* AdaptiveCardsActionsTest.mm in Sources */,
->>>>>>> db157fcd
 				30D56DEF2682AB9C00D6E418 /* AdaptiveCardsTextBlockTests.mm in Sources */,
 				6B124C9526B8AE72007E9641 /* MockContext.mm in Sources */,
 				30D56DE9268298B300D6E418 /* AdaptiveCardsTests.mm in Sources */,
 				6B124C9026B8AC37007E9641 /* MockACRView.mm in Sources */,
+				6B124C9826B9F5FC007E9641 /* AdaptiveCardsColumnTests.mm in Sources */,
+				30D56DEF2682AB9C00D6E418 /* AdaptiveCardsTextBlockTests.mm in Sources */,
+				30D56DE9268298B300D6E418 /* AdaptiveCardsTests.mm in Sources */,
 			);
 			runOnlyForDeploymentPostprocessing = 0;
 		};
