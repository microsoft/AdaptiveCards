--- conflicted
+++ resolved
@@ -201,7 +201,6 @@
 		F4F44B9D204A16BC00A2F24C /* ACRTextBlockRenderer.h in Headers */ = {isa = PBXBuildFile; fileRef = F42741141EF895AB00399FBB /* ACRTextBlockRenderer.h */; settings = {ATTRIBUTES = (Public, ); }; };
 		F4F44BA0204CED2400A2F24C /* ACRCustomRenderer.mm in Sources */ = {isa = PBXBuildFile; fileRef = F4F44B9E204CED2300A2F24C /* ACRCustomRenderer.mm */; };
 		F4F44BA1204CED2400A2F24C /* ACRCustomRenderer.h in Headers */ = {isa = PBXBuildFile; fileRef = F4F44B9F204CED2300A2F24C /* ACRCustomRenderer.h */; };
-<<<<<<< HEAD
 		F4F6BA29204E107F003741B6 /* UnknownElement.h in Headers */ = {isa = PBXBuildFile; fileRef = F4F6BA27204E107F003741B6 /* UnknownElement.h */; };
 		F4F6BA2A204E107F003741B6 /* UnknownElement.cpp in Sources */ = {isa = PBXBuildFile; fileRef = F4F6BA28204E107F003741B6 /* UnknownElement.cpp */; };
 		F4F6BA2F204F18D8003741B6 /* ParseResult.cpp in Sources */ = {isa = PBXBuildFile; fileRef = F4F6BA2B204F18D7003741B6 /* ParseResult.cpp */; };
@@ -211,15 +210,8 @@
 		F4F6BA35204F200F003741B6 /* ACRParseWarning.mm in Sources */ = {isa = PBXBuildFile; fileRef = F4F6BA33204F200E003741B6 /* ACRParseWarning.mm */; };
 		F4F6BA36204F200F003741B6 /* ACRParseWarning.h in Headers */ = {isa = PBXBuildFile; fileRef = F4F6BA34204F200E003741B6 /* ACRParseWarning.h */; settings = {ATTRIBUTES = (Public, ); }; };
 		F4F6BA38204F2954003741B6 /* ACRParseWarningPrivate.h in Headers */ = {isa = PBXBuildFile; fileRef = F4F6BA37204F2954003741B6 /* ACRParseWarningPrivate.h */; };
-<<<<<<< HEAD
 		F4F6BA3B204F3109003741B6 /* ACRAggregateTarget.mm in Sources */ = {isa = PBXBuildFile; fileRef = F4F6BA39204F3109003741B6 /* ACRAggregateTarget.mm */; };
 		F4F6BA3C204F3109003741B6 /* ACRAggregateTarget.h in Headers */ = {isa = PBXBuildFile; fileRef = F4F6BA3A204F3109003741B6 /* ACRAggregateTarget.h */; };
-=======
-=======
-		F4F44BAD204D344B00A2F24C /* ACRAggregateTarget.mm in Sources */ = {isa = PBXBuildFile; fileRef = F4F44BAB204D344A00A2F24C /* ACRAggregateTarget.mm */; };
-		F4F44BAE204D344B00A2F24C /* ACRAggregateTarget.h in Headers */ = {isa = PBXBuildFile; fileRef = F4F44BAC204D344B00A2F24C /* ACRAggregateTarget.h */; };
->>>>>>> 000b7d67eae532ea17ecb7e70cb2a368e7bac1dc
->>>>>>> 2aa07a46
 		F4FA2731201FF941005989F9 /* ACRLongPressGestureRecognizerFactory.mm in Sources */ = {isa = PBXBuildFile; fileRef = F4FA272F201FF940005989F9 /* ACRLongPressGestureRecognizerFactory.mm */; };
 		F4FA2732201FF941005989F9 /* ACRLongPressGestureRecognizerFactory.h in Headers */ = {isa = PBXBuildFile; fileRef = F4FA2730201FF941005989F9 /* ACRLongPressGestureRecognizerFactory.h */; };
 		F4FE45661F196E7B0071D9E5 /* ACRColumnView.h in Headers */ = {isa = PBXBuildFile; fileRef = F4FE45641F196E7B0071D9E5 /* ACRColumnView.h */; };
@@ -425,7 +417,6 @@
 		F4F44B8A2048F83F00A2F24C /* ACOBaseCardElement.h */ = {isa = PBXFileReference; fileEncoding = 4; lastKnownFileType = sourcecode.c.h; path = ACOBaseCardElement.h; sourceTree = "<group>"; };
 		F4F44B9E204CED2300A2F24C /* ACRCustomRenderer.mm */ = {isa = PBXFileReference; fileEncoding = 4; lastKnownFileType = sourcecode.cpp.objcpp; path = ACRCustomRenderer.mm; sourceTree = "<group>"; };
 		F4F44B9F204CED2300A2F24C /* ACRCustomRenderer.h */ = {isa = PBXFileReference; fileEncoding = 4; lastKnownFileType = sourcecode.c.h; path = ACRCustomRenderer.h; sourceTree = "<group>"; };
-<<<<<<< HEAD
 		F4F6BA27204E107F003741B6 /* UnknownElement.h */ = {isa = PBXFileReference; fileEncoding = 4; lastKnownFileType = sourcecode.c.h; name = UnknownElement.h; path = ../../../../shared/cpp/ObjectModel/UnknownElement.h; sourceTree = "<group>"; };
 		F4F6BA28204E107F003741B6 /* UnknownElement.cpp */ = {isa = PBXFileReference; fileEncoding = 4; lastKnownFileType = sourcecode.cpp.cpp; name = UnknownElement.cpp; path = ../../../../shared/cpp/ObjectModel/UnknownElement.cpp; sourceTree = "<group>"; };
 		F4F6BA2B204F18D7003741B6 /* ParseResult.cpp */ = {isa = PBXFileReference; fileEncoding = 4; lastKnownFileType = sourcecode.cpp.cpp; name = ParseResult.cpp; path = ../../../../shared/cpp/ObjectModel/ParseResult.cpp; sourceTree = "<group>"; };
@@ -435,15 +426,8 @@
 		F4F6BA33204F200E003741B6 /* ACRParseWarning.mm */ = {isa = PBXFileReference; fileEncoding = 4; lastKnownFileType = sourcecode.cpp.objcpp; path = ACRParseWarning.mm; sourceTree = "<group>"; };
 		F4F6BA34204F200E003741B6 /* ACRParseWarning.h */ = {isa = PBXFileReference; fileEncoding = 4; lastKnownFileType = sourcecode.c.h; path = ACRParseWarning.h; sourceTree = "<group>"; };
 		F4F6BA37204F2954003741B6 /* ACRParseWarningPrivate.h */ = {isa = PBXFileReference; fileEncoding = 4; lastKnownFileType = sourcecode.c.h; path = ACRParseWarningPrivate.h; sourceTree = "<group>"; };
-<<<<<<< HEAD
 		F4F6BA39204F3109003741B6 /* ACRAggregateTarget.mm */ = {isa = PBXFileReference; fileEncoding = 4; lastKnownFileType = sourcecode.cpp.objcpp; path = ACRAggregateTarget.mm; sourceTree = "<group>"; };
 		F4F6BA3A204F3109003741B6 /* ACRAggregateTarget.h */ = {isa = PBXFileReference; fileEncoding = 4; lastKnownFileType = sourcecode.c.h; path = ACRAggregateTarget.h; sourceTree = "<group>"; };
-=======
-=======
-		F4F44BAB204D344A00A2F24C /* ACRAggregateTarget.mm */ = {isa = PBXFileReference; fileEncoding = 4; lastKnownFileType = sourcecode.cpp.objcpp; path = ACRAggregateTarget.mm; sourceTree = "<group>"; };
-		F4F44BAC204D344B00A2F24C /* ACRAggregateTarget.h */ = {isa = PBXFileReference; fileEncoding = 4; lastKnownFileType = sourcecode.c.h; path = ACRAggregateTarget.h; sourceTree = "<group>"; };
->>>>>>> 000b7d67eae532ea17ecb7e70cb2a368e7bac1dc
->>>>>>> 2aa07a46
 		F4FA272F201FF940005989F9 /* ACRLongPressGestureRecognizerFactory.mm */ = {isa = PBXFileReference; fileEncoding = 4; lastKnownFileType = sourcecode.cpp.objcpp; path = ACRLongPressGestureRecognizerFactory.mm; sourceTree = "<group>"; };
 		F4FA2730201FF941005989F9 /* ACRLongPressGestureRecognizerFactory.h */ = {isa = PBXFileReference; fileEncoding = 4; lastKnownFileType = sourcecode.c.h; path = ACRLongPressGestureRecognizerFactory.h; sourceTree = "<group>"; };
 		F4FE45641F196E7B0071D9E5 /* ACRColumnView.h */ = {isa = PBXFileReference; fileEncoding = 4; lastKnownFileType = sourcecode.c.h; path = ACRColumnView.h; sourceTree = "<group>"; };
@@ -673,13 +657,8 @@
 		F42979331F30079D00E89914 /* Actions */ = {
 			isa = PBXGroup;
 			children = (
-<<<<<<< HEAD
 				F4F6BA3A204F3109003741B6 /* ACRAggregateTarget.h */,
 				F4F6BA39204F3109003741B6 /* ACRAggregateTarget.mm */,
-=======
-				F4F44BAC204D344B00A2F24C /* ACRAggregateTarget.h */,
-				F4F44BAB204D344A00A2F24C /* ACRAggregateTarget.mm */,
->>>>>>> 2aa07a46
 				F4FA2730201FF941005989F9 /* ACRLongPressGestureRecognizerFactory.h */,
 				F4FA272F201FF940005989F9 /* ACRLongPressGestureRecognizerFactory.mm */,
 				F4CA749F2016B3B9002041DF /* ACRLongPressGestureRecognizerEventHandler.h */,
@@ -1098,10 +1077,7 @@
 				F427410B1EF864A900399FBB /* ACRBaseCardElementRenderer.mm in Sources */,
 				F43660781F0706D800EBA868 /* SharedAdaptiveCard.cpp in Sources */,
 				F42E517A1FEC3840008F9642 /* MarkDownParser.cpp in Sources */,
-<<<<<<< HEAD
 				F4F6BA3B204F3109003741B6 /* ACRAggregateTarget.mm in Sources */,
-=======
->>>>>>> 2aa07a46
 				F42741251EFB274C00399FBB /* ACRColumnRenderer.mm in Sources */,
 				F4F255701F98247600A80D39 /* ACOBaseActionElement.mm in Sources */,
 				F4C1F5DA1F218ABC0018CB78 /* ACRInputTimeRenderer.mm in Sources */,
