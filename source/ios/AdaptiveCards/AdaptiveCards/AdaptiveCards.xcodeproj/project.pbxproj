// !$*UTF8*$!
{
	archiveVersion = 1;
	classes = {
	};
	objectVersion = 46;
	objects = {

/* Begin PBXAggregateTarget section */
		F47ACEE01F62495B0010BEF0 /* AdaptiveCards-Universal */ = {
			isa = PBXAggregateTarget;
			buildConfigurationList = F47ACEE11F62495B0010BEF0 /* Build configuration list for PBXAggregateTarget "AdaptiveCards-Universal" */;
			buildPhases = (
				F47ACEE41F6249610010BEF0 /* ShellScript */,
			);
			dependencies = (
			);
			name = "AdaptiveCards-Universal";
			productName = "AdaptiveCards-Universal";
		};
/* End PBXAggregateTarget section */

/* Begin PBXBuildFile section */
		300ECB63219A12D100371DC5 /* AdaptiveBase64Util.cpp in Sources */ = {isa = PBXBuildFile; fileRef = 300ECB61219A12D100371DC5 /* AdaptiveBase64Util.cpp */; };
		300ECB64219A12D100371DC5 /* AdaptiveBase64Util.h in Headers */ = {isa = PBXBuildFile; fileRef = 300ECB62219A12D100371DC5 /* AdaptiveBase64Util.h */; settings = {ATTRIBUTES = (Public, ); }; };
		6B096D4E225431D0006CC034 /* ACRRichTextBlockRenderer.h in Headers */ = {isa = PBXBuildFile; fileRef = 6B096D4C225431D0006CC034 /* ACRRichTextBlockRenderer.h */; settings = {ATTRIBUTES = (Public, ); }; };
		6B096D4F225431D0006CC034 /* ACRRichTextBlockRenderer.mm in Sources */ = {isa = PBXBuildFile; fileRef = 6B096D4D225431D0006CC034 /* ACRRichTextBlockRenderer.mm */; };
		6B096D7E22694776006CC034 /* ACRRegistrationPrivate.h in Headers */ = {isa = PBXBuildFile; fileRef = 6B096D7D22694775006CC034 /* ACRRegistrationPrivate.h */; settings = {ATTRIBUTES = (Public, ); }; };
		6B1147D11F32E53A008846EC /* ACRActionDelegate.h in Headers */ = {isa = PBXBuildFile; fileRef = 6B1147D01F32E53A008846EC /* ACRActionDelegate.h */; settings = {ATTRIBUTES = (Public, ); }; };
		6B1147D81F32F922008846EC /* ACRShowCardTarget.h in Headers */ = {isa = PBXBuildFile; fileRef = 6B1147D61F32F922008846EC /* ACRShowCardTarget.h */; settings = {ATTRIBUTES = (Public, ); }; };
		6B1147D91F32F922008846EC /* ACRShowCardTarget.mm in Sources */ = {isa = PBXBuildFile; fileRef = 6B1147D71F32F922008846EC /* ACRShowCardTarget.mm */; };
		6B14FC61211BBBEA00A11CC5 /* ACRPickerView.xib in Resources */ = {isa = PBXBuildFile; fileRef = 6B14FC60211BBBEA00A11CC5 /* ACRPickerView.xib */; };
		6B22425D21E80647000ACDA1 /* ACOParseContextPrivate.h in Headers */ = {isa = PBXBuildFile; fileRef = 6B22425A21E80647000ACDA1 /* ACOParseContextPrivate.h */; settings = {ATTRIBUTES = (Public, ); }; };
		6B22425E21E80647000ACDA1 /* ACOParseContext.h in Headers */ = {isa = PBXBuildFile; fileRef = 6B22425B21E80647000ACDA1 /* ACOParseContext.h */; settings = {ATTRIBUTES = (Public, ); }; };
		6B22425F21E80647000ACDA1 /* ACOParseContext.mm in Sources */ = {isa = PBXBuildFile; fileRef = 6B22425C21E80647000ACDA1 /* ACOParseContext.mm */; };
		6B22426D2203BE98000ACDA1 /* UnknownAction.h in Headers */ = {isa = PBXBuildFile; fileRef = 6B22426B2203BE97000ACDA1 /* UnknownAction.h */; settings = {ATTRIBUTES = (Public, ); }; };
		6B22426E2203BE98000ACDA1 /* UnknownAction.cpp in Sources */ = {isa = PBXBuildFile; fileRef = 6B22426C2203BE97000ACDA1 /* UnknownAction.cpp */; };
		6B224278220BAC8B000ACDA1 /* BaseElement.cpp in Sources */ = {isa = PBXBuildFile; fileRef = 6B224275220BAC8A000ACDA1 /* BaseElement.cpp */; };
		6B224279220BAC8B000ACDA1 /* BaseElement.h in Headers */ = {isa = PBXBuildFile; fileRef = 6B224276220BAC8B000ACDA1 /* BaseElement.h */; settings = {ATTRIBUTES = (Public, ); }; };
		6B22427A220BAC8B000ACDA1 /* pch.cpp in Sources */ = {isa = PBXBuildFile; fileRef = 6B224277220BAC8B000ACDA1 /* pch.cpp */; };
		6B2242812220DDF5000ACDA1 /* CollectionTypeElement.cpp in Sources */ = {isa = PBXBuildFile; fileRef = 6B22427F2220DDF5000ACDA1 /* CollectionTypeElement.cpp */; };
		6B2242822220DDF5000ACDA1 /* CollectionTypeElement.h in Headers */ = {isa = PBXBuildFile; fileRef = 6B2242802220DDF5000ACDA1 /* CollectionTypeElement.h */; settings = {ATTRIBUTES = (Public, ); }; };
		6B2242A32233439E000ACDA1 /* TextElementProperties.cpp in Sources */ = {isa = PBXBuildFile; fileRef = 6B2242A12233439D000ACDA1 /* TextElementProperties.cpp */; };
		6B2242A42233439E000ACDA1 /* TextElementProperties.h in Headers */ = {isa = PBXBuildFile; fileRef = 6B2242A22233439D000ACDA1 /* TextElementProperties.h */; settings = {ATTRIBUTES = (Public, ); }; };
		6B2242A72233442C000ACDA1 /* RichTextBlock.cpp in Sources */ = {isa = PBXBuildFile; fileRef = 6B2242A52233442C000ACDA1 /* RichTextBlock.cpp */; };
		6B2242A82233442C000ACDA1 /* RichTextBlock.h in Headers */ = {isa = PBXBuildFile; fileRef = 6B2242A62233442C000ACDA1 /* RichTextBlock.h */; settings = {ATTRIBUTES = (Public, ); }; };
		6B2242AE22334452000ACDA1 /* TextRun.h in Headers */ = {isa = PBXBuildFile; fileRef = 6B2242A922334451000ACDA1 /* TextRun.h */; settings = {ATTRIBUTES = (Public, ); }; };
		6B2242AF22334452000ACDA1 /* TextRun.cpp in Sources */ = {isa = PBXBuildFile; fileRef = 6B2242AA22334451000ACDA1 /* TextRun.cpp */; };
		6B2242B022334452000ACDA1 /* Inline.h in Headers */ = {isa = PBXBuildFile; fileRef = 6B2242AB22334451000ACDA1 /* Inline.h */; settings = {ATTRIBUTES = (Public, ); }; };
		6B2242B422334492000ACDA1 /* Inline.cpp in Sources */ = {isa = PBXBuildFile; fileRef = 6B2242B322334492000ACDA1 /* Inline.cpp */; };
		6B268FE720CF19E200D99C1B /* RemoteResourceInformation.h in Headers */ = {isa = PBXBuildFile; fileRef = 6B268FE620CF19E100D99C1B /* RemoteResourceInformation.h */; settings = {ATTRIBUTES = (Public, ); }; };
		6B3787B720CA00D300015401 /* ACRUILabel.h in Headers */ = {isa = PBXBuildFile; fileRef = F4F44B6A203FA8EF00A2F24C /* ACRUILabel.h */; settings = {ATTRIBUTES = (Public, ); }; };
		6B3787BA20CB3E0E00015401 /* ACRContentHoldingUIScrollView.mm in Sources */ = {isa = PBXBuildFile; fileRef = 6B3787B820CB3E0E00015401 /* ACRContentHoldingUIScrollView.mm */; };
		6B3787BB20CB3E0E00015401 /* ACRContentHoldingUIScrollView.h in Headers */ = {isa = PBXBuildFile; fileRef = 6B3787B920CB3E0E00015401 /* ACRContentHoldingUIScrollView.h */; settings = {ATTRIBUTES = (Public, ); }; };
		6B421CC02101503E002F401A /* QuartzCore.framework in Frameworks */ = {isa = PBXBuildFile; fileRef = F4CA74A320181B52002041DF /* QuartzCore.framework */; };
		6B421CC121015EDD002F401A /* CoreGraphics.framework in Frameworks */ = {isa = PBXBuildFile; fileRef = F45A071C1EF4BCC3007C6503 /* CoreGraphics.framework */; };
		6B5D240C212C89E70010EB07 /* ACORemoteResourceInformationPrivate.h in Headers */ = {isa = PBXBuildFile; fileRef = 6B5D2409212C89E60010EB07 /* ACORemoteResourceInformationPrivate.h */; settings = {ATTRIBUTES = (Public, ); }; };
		6B5D240D212C89E70010EB07 /* ACORemoteResourceInformation.h in Headers */ = {isa = PBXBuildFile; fileRef = 6B5D240A212C89E70010EB07 /* ACORemoteResourceInformation.h */; settings = {ATTRIBUTES = (Public, ); }; };
		6B5D240E212C89E70010EB07 /* ACORemoteResourceInformation.mm in Sources */ = {isa = PBXBuildFile; fileRef = 6B5D240B212C89E70010EB07 /* ACORemoteResourceInformation.mm */; };
		6B5D2418212E1CF80010EB07 /* checked-checkbox-24.png in Resources */ = {isa = PBXBuildFile; fileRef = 6B5D2414212E1CF70010EB07 /* checked-checkbox-24.png */; };
		6B5D2419212E1CF80010EB07 /* checked.png in Resources */ = {isa = PBXBuildFile; fileRef = 6B5D2415212E1CF70010EB07 /* checked.png */; };
		6B5D241A212E1CF80010EB07 /* unchecked-checkbox-24.png in Resources */ = {isa = PBXBuildFile; fileRef = 6B5D2416212E1CF70010EB07 /* unchecked-checkbox-24.png */; };
		6B5D241B212E1CF80010EB07 /* unchecked.png in Resources */ = {isa = PBXBuildFile; fileRef = 6B5D2417212E1CF70010EB07 /* unchecked.png */; };
		6B616C3F21CB1878003E29CE /* ACRToggleVisibilityTarget.h in Headers */ = {isa = PBXBuildFile; fileRef = 6B616C3D21CB1878003E29CE /* ACRToggleVisibilityTarget.h */; settings = {ATTRIBUTES = (Public, ); }; };
		6B616C4021CB1878003E29CE /* ACRToggleVisibilityTarget.mm in Sources */ = {isa = PBXBuildFile; fileRef = 6B616C3E21CB1878003E29CE /* ACRToggleVisibilityTarget.mm */; };
		6B616C4321CB20D2003E29CE /* ACRActionToggleVisibilityRenderer.h in Headers */ = {isa = PBXBuildFile; fileRef = 6B616C4121CB20D1003E29CE /* ACRActionToggleVisibilityRenderer.h */; settings = {ATTRIBUTES = (Public, ); }; };
		6B616C4421CB20D2003E29CE /* ACRActionToggleVisibilityRenderer.mm in Sources */ = {isa = PBXBuildFile; fileRef = 6B616C4221CB20D1003E29CE /* ACRActionToggleVisibilityRenderer.mm */; };
		6B6840F91F25EC2D008A933F /* ACRInputChoiceSetRenderer.mm in Sources */ = {isa = PBXBuildFile; fileRef = 6B6840F71F25EC2D008A933F /* ACRInputChoiceSetRenderer.mm */; };
		6B696CD923202B1B00E1D607 /* ACRTargetBuilderDirector.mm in Sources */ = {isa = PBXBuildFile; fileRef = 6B696CD723202B1A00E1D607 /* ACRTargetBuilderDirector.mm */; };
		6B696CDA23202B1B00E1D607 /* ACRTargetBuilderDirector.h in Headers */ = {isa = PBXBuildFile; fileRef = 6B696CD823202B1A00E1D607 /* ACRTargetBuilderDirector.h */; settings = {ATTRIBUTES = (Public, ); }; };
		6B7B1A9120B4D2AB00260731 /* Media.cpp in Sources */ = {isa = PBXBuildFile; fileRef = 6B7B1A8D20B4D2AA00260731 /* Media.cpp */; };
		6B7B1A9220B4D2AB00260731 /* MediaSource.cpp in Sources */ = {isa = PBXBuildFile; fileRef = 6B7B1A8E20B4D2AA00260731 /* MediaSource.cpp */; };
		6B7B1A9320B4D2AB00260731 /* MediaSource.h in Headers */ = {isa = PBXBuildFile; fileRef = 6B7B1A8F20B4D2AA00260731 /* MediaSource.h */; settings = {ATTRIBUTES = (Public, ); }; };
		6B7B1A9420B4D2AB00260731 /* Media.h in Headers */ = {isa = PBXBuildFile; fileRef = 6B7B1A9020B4D2AB00260731 /* Media.h */; settings = {ATTRIBUTES = (Public, ); }; };
		6B7B1A9720BE2CBC00260731 /* ACRUIImageView.mm in Sources */ = {isa = PBXBuildFile; fileRef = 6B7B1A9520BE2CBB00260731 /* ACRUIImageView.mm */; };
		6B7B1A9820BE2CBC00260731 /* ACRUIImageView.h in Headers */ = {isa = PBXBuildFile; fileRef = 6B7B1A9620BE2CBC00260731 /* ACRUIImageView.h */; settings = {ATTRIBUTES = (Public, ); }; };
		6B9AB2FD20D327DB005C8E15 /* ACRCellForCompactMode.xib in Resources */ = {isa = PBXBuildFile; fileRef = 6B9AB2FB20D327DB005C8E15 /* ACRCellForCompactMode.xib */; };
		6B9AB30220D32A89005C8E15 /* ACRButton.xib in Resources */ = {isa = PBXBuildFile; fileRef = 6B9AB30120D32A89005C8E15 /* ACRButton.xib */; };
		6B9AB31020DD82A2005C8E15 /* ACRTextView.h in Headers */ = {isa = PBXBuildFile; fileRef = 6B9AB30E20DD82A2005C8E15 /* ACRTextView.h */; settings = {ATTRIBUTES = (Public, ); }; };
		6B9AB31120DD82A2005C8E15 /* ACRTextView.mm in Sources */ = {isa = PBXBuildFile; fileRef = 6B9AB30F20DD82A2005C8E15 /* ACRTextView.mm */; };
		6B9BDF7320E1BD0E00F13155 /* ACRToggleInputDataSource.mm in Sources */ = {isa = PBXBuildFile; fileRef = 6B9BDF7120E1BD0E00F13155 /* ACRToggleInputDataSource.mm */; };
		6B9BDF7420E1BD0E00F13155 /* ACRToggleInputDataSource.h in Headers */ = {isa = PBXBuildFile; fileRef = 6B9BDF7220E1BD0E00F13155 /* ACRToggleInputDataSource.h */; settings = {ATTRIBUTES = (Public, ); }; };
		6B9BDF7F20F40D1000F13155 /* ACOResourceResolvers.mm in Sources */ = {isa = PBXBuildFile; fileRef = 6B9BDF7D20F40D0F00F13155 /* ACOResourceResolvers.mm */; };
		6B9BDF8020F40D1000F13155 /* ACOResourceResolvers.h in Headers */ = {isa = PBXBuildFile; fileRef = 6B9BDF7E20F40D1000F13155 /* ACOResourceResolvers.h */; settings = {ATTRIBUTES = (Public, ); }; };
		6B9BDFCA20F6BF5D00F13155 /* ACOIResourceResolver.h in Headers */ = {isa = PBXBuildFile; fileRef = 6B9BDFC920F6BF5D00F13155 /* ACOIResourceResolver.h */; settings = {ATTRIBUTES = (Public, ); }; };
		6B9D650921095C7A00BB5C7B /* ACOMediaEventPrivate.h in Headers */ = {isa = PBXBuildFile; fileRef = 6B9D650621095C7A00BB5C7B /* ACOMediaEventPrivate.h */; settings = {ATTRIBUTES = (Public, ); }; };
		6B9D650A21095C7A00BB5C7B /* ACOMediaEvent.h in Headers */ = {isa = PBXBuildFile; fileRef = 6B9D650721095C7A00BB5C7B /* ACOMediaEvent.h */; settings = {ATTRIBUTES = (Public, ); }; };
		6B9D650B21095C7A00BB5C7B /* ACOMediaEvent.mm in Sources */ = {isa = PBXBuildFile; fileRef = 6B9D650821095C7A00BB5C7B /* ACOMediaEvent.mm */; };
		6B9D650E21095CBF00BB5C7B /* ACRMediaTarget.h in Headers */ = {isa = PBXBuildFile; fileRef = 6B9D650C21095CBE00BB5C7B /* ACRMediaTarget.h */; settings = {ATTRIBUTES = (Public, ); }; };
		6B9D650F21095CBF00BB5C7B /* ACRMediaTarget.mm in Sources */ = {isa = PBXBuildFile; fileRef = 6B9D650D21095CBE00BB5C7B /* ACRMediaTarget.mm */; };
		6BAC0F2D228E2D7300E42DEB /* RichTextElementProperties.h in Headers */ = {isa = PBXBuildFile; fileRef = 6BAC0F2B228E2D7200E42DEB /* RichTextElementProperties.h */; settings = {ATTRIBUTES = (Public, ); }; };
		6BAC0F2E228E2D7300E42DEB /* RichTextElementProperties.cpp in Sources */ = {isa = PBXBuildFile; fileRef = 6BAC0F2C228E2D7300E42DEB /* RichTextElementProperties.cpp */; };
		6BB211FC20FF9FEA009EA1BA /* ACRActionSetRenderer.mm in Sources */ = {isa = PBXBuildFile; fileRef = 6BB211FA20FF9FE9009EA1BA /* ACRActionSetRenderer.mm */; };
		6BB211FD20FF9FEA009EA1BA /* ACRActionSetRenderer.h in Headers */ = {isa = PBXBuildFile; fileRef = 6BB211FB20FF9FEA009EA1BA /* ACRActionSetRenderer.h */; settings = {ATTRIBUTES = (Public, ); }; };
		6BB211FF20FFF9C0009EA1BA /* ACRIMedia.h in Headers */ = {isa = PBXBuildFile; fileRef = 6BB211FE20FFF9C0009EA1BA /* ACRIMedia.h */; settings = {ATTRIBUTES = (Public, ); }; };
		6BB2121821001596009EA1BA /* AVFoundation.framework in Frameworks */ = {isa = PBXBuildFile; fileRef = 6BB2121721001596009EA1BA /* AVFoundation.framework */; };
		6BB21219210015A7009EA1BA /* AVKit.framework in Frameworks */ = {isa = PBXBuildFile; fileRef = 6BB2120F210013AA009EA1BA /* AVKit.framework */; };
		6BBE841923CD184D00ECA586 /* ACREnums.h in Headers */ = {isa = PBXBuildFile; fileRef = 6BBE841623CD184D00ECA586 /* ACREnums.h */; settings = {ATTRIBUTES = (Public, ); }; };
		6BBE841A23CD184D00ECA586 /* ACOWarning.mm in Sources */ = {isa = PBXBuildFile; fileRef = 6BBE841723CD184D00ECA586 /* ACOWarning.mm */; };
		6BBE841B23CD184D00ECA586 /* ACOWarning.h in Headers */ = {isa = PBXBuildFile; fileRef = 6BBE841823CD184D00ECA586 /* ACOWarning.h */; settings = {ATTRIBUTES = (Public, ); }; };
		6BBE841F23CE60E300ECA586 /* ACRMediaRenderer.h in Headers */ = {isa = PBXBuildFile; fileRef = 6BBE841E23CE60E300ECA586 /* ACRMediaRenderer.h */; settings = {ATTRIBUTES = (Public, ); }; };
		6BC30F6C21E56A6900B9FAAE /* UtiliOS.h in Headers */ = {isa = PBXBuildFile; fileRef = 6BC30F6B21E56A6900B9FAAE /* UtiliOS.h */; settings = {ATTRIBUTES = (Public, ); }; };
		6BC30F6E21E56CF900B9FAAE /* UtiliOS.mm in Sources */ = {isa = PBXBuildFile; fileRef = 6BC30F6D21E56CF900B9FAAE /* UtiliOS.mm */; };
		6BC30F7621E5750A00B9FAAE /* EnumMagic.h in Headers */ = {isa = PBXBuildFile; fileRef = 6BC30F7521E5750A00B9FAAE /* EnumMagic.h */; settings = {ATTRIBUTES = (Public, ); }; };
		6BC30F7921E6E49E00B9FAAE /* ACRCustomActionRenderer.mm in Sources */ = {isa = PBXBuildFile; fileRef = 6BC30F7721E6E49E00B9FAAE /* ACRCustomActionRenderer.mm */; };
		6BC30F7A21E6E49E00B9FAAE /* ACRCustomActionRenderer.h in Headers */ = {isa = PBXBuildFile; fileRef = 6BC30F7821E6E49E00B9FAAE /* ACRCustomActionRenderer.h */; settings = {ATTRIBUTES = (Public, ); }; };
		6BCE4B222108EB4E00021A62 /* ACRAVPlayerViewHoldingUIView.h in Headers */ = {isa = PBXBuildFile; fileRef = 6BCE4B202108EB4D00021A62 /* ACRAVPlayerViewHoldingUIView.h */; settings = {ATTRIBUTES = (Public, ); }; };
		6BCE4B232108EB4E00021A62 /* ACRAVPlayerViewHoldingUIView.mm in Sources */ = {isa = PBXBuildFile; fileRef = 6BCE4B212108EB4E00021A62 /* ACRAVPlayerViewHoldingUIView.mm */; };
		6BCE4B252108FA7D00021A62 /* ACRMediaRenderer.mm in Sources */ = {isa = PBXBuildFile; fileRef = 6BCE4B242108FA7C00021A62 /* ACRMediaRenderer.mm */; };
		6BCE4B272108FA9300021A62 /* ACRLongPressGestureRecognizerFactory.mm in Sources */ = {isa = PBXBuildFile; fileRef = 6BCE4B262108FA9300021A62 /* ACRLongPressGestureRecognizerFactory.mm */; };
		6BCE4B292108FBD800021A62 /* ACRLongPressGestureRecognizerFactory.h in Headers */ = {isa = PBXBuildFile; fileRef = 6BCE4B282108FBD800021A62 /* ACRLongPressGestureRecognizerFactory.h */; settings = {ATTRIBUTES = (Public, ); }; };
<<<<<<< HEAD
		6BE76E5E24A4321D00671E48 /* ACRButtonExpandable.xib in Resources */ = {isa = PBXBuildFile; fileRef = 6BE76E5D24A4321C00671E48 /* ACRButtonExpandable.xib */; };
=======
		6BE8DFD2249C45C9005EFE66 /* ACRToggleInputView.xib in Resources */ = {isa = PBXBuildFile; fileRef = 6BE8DFD1249C45C9005EFE66 /* ACRToggleInputView.xib */; };
		6BE8DFD4249C4C1B005EFE66 /* ACRToggleInputView.mm in Sources */ = {isa = PBXBuildFile; fileRef = 6BE8DFD3249C4C1B005EFE66 /* ACRToggleInputView.mm */; };
>>>>>>> 3cc17b0e
		6BF339D320A6649500DA5973 /* json.h in CopyFiles */ = {isa = PBXBuildFile; fileRef = F4071C771FCCBAEF00AF4FEA /* json.h */; };
		6BF430742190DCBF0068E432 /* ACRQuickActionView.xib in Resources */ = {isa = PBXBuildFile; fileRef = 6BF430732190DCBF0068E432 /* ACRQuickActionView.xib */; };
		6BF430772190DDCA0068E432 /* ACRQuickReplyView.h in Headers */ = {isa = PBXBuildFile; fileRef = 6BF430752190DDCA0068E432 /* ACRQuickReplyView.h */; settings = {ATTRIBUTES = (Public, ); }; };
		6BF430782190DDCA0068E432 /* ACRQuickReplyView.mm in Sources */ = {isa = PBXBuildFile; fileRef = 6BF430762190DDCA0068E432 /* ACRQuickReplyView.mm */; };
		6BF4307C219126CD0068E432 /* ACRQuickActionMultilineView.xib in Resources */ = {isa = PBXBuildFile; fileRef = 6BF4307B219126CD0068E432 /* ACRQuickActionMultilineView.xib */; };
		6BF4307F219129600068E432 /* ACRQuickReplyMultilineView.h in Headers */ = {isa = PBXBuildFile; fileRef = 6BF4307D219129600068E432 /* ACRQuickReplyMultilineView.h */; settings = {ATTRIBUTES = (Public, ); }; };
		6BF43080219129600068E432 /* ACRQuickReplyMultilineView.mm in Sources */ = {isa = PBXBuildFile; fileRef = 6BF4307E219129600068E432 /* ACRQuickReplyMultilineView.mm */; };
		7ECFB640219A3940004727A9 /* ParseContext.cpp in Sources */ = {isa = PBXBuildFile; fileRef = 7ECFB63E219A3940004727A9 /* ParseContext.cpp */; };
		7ECFB641219A3940004727A9 /* ParseContext.h in Headers */ = {isa = PBXBuildFile; fileRef = 7ECFB63F219A3940004727A9 /* ParseContext.h */; settings = {ATTRIBUTES = (Public, ); }; };
		7EDC0F67213878E800077A13 /* SemanticVersion.h in Headers */ = {isa = PBXBuildFile; fileRef = 7EDC0F65213878E800077A13 /* SemanticVersion.h */; settings = {ATTRIBUTES = (Public, ); }; };
		7EDC0F68213878E800077A13 /* SemanticVersion.cpp in Sources */ = {isa = PBXBuildFile; fileRef = 7EDC0F66213878E800077A13 /* SemanticVersion.cpp */; };
		7EF8879D21F14CDD00BAFF02 /* BackgroundImage.h in Headers */ = {isa = PBXBuildFile; fileRef = 7EF8879B21F14CDD00BAFF02 /* BackgroundImage.h */; settings = {ATTRIBUTES = (Public, ); }; };
		7EF8879E21F14CDD00BAFF02 /* BackgroundImage.cpp in Sources */ = {isa = PBXBuildFile; fileRef = 7EF8879C21F14CDD00BAFF02 /* BackgroundImage.cpp */; };
		8404BA8E226697800091A0AD /* FeatureRegistration.h in Headers */ = {isa = PBXBuildFile; fileRef = 8404BA8C226697800091A0AD /* FeatureRegistration.h */; settings = {ATTRIBUTES = (Public, ); }; };
		8404BA8F226697800091A0AD /* FeatureRegistration.cpp in Sources */ = {isa = PBXBuildFile; fileRef = 8404BA8D226697800091A0AD /* FeatureRegistration.cpp */; };
		C8DEDF39220CDEB00001AAED /* ActionSet.cpp in Sources */ = {isa = PBXBuildFile; fileRef = C8DEDF37220CDEB00001AAED /* ActionSet.cpp */; };
		C8DEDF3A220CDEB00001AAED /* ActionSet.h in Headers */ = {isa = PBXBuildFile; fileRef = C8DEDF38220CDEB00001AAED /* ActionSet.h */; settings = {ATTRIBUTES = (Public, ); }; };
		CA1218C621C4509400152EA8 /* ToggleVisibilityTarget.h in Headers */ = {isa = PBXBuildFile; fileRef = CA1218C221C4509300152EA8 /* ToggleVisibilityTarget.h */; settings = {ATTRIBUTES = (Public, ); }; };
		CA1218C721C4509400152EA8 /* ToggleVisibilityAction.h in Headers */ = {isa = PBXBuildFile; fileRef = CA1218C321C4509300152EA8 /* ToggleVisibilityAction.h */; settings = {ATTRIBUTES = (Public, ); }; };
		CA1218C821C4509400152EA8 /* ToggleVisibilityTarget.cpp in Sources */ = {isa = PBXBuildFile; fileRef = CA1218C421C4509400152EA8 /* ToggleVisibilityTarget.cpp */; };
		CA1218C921C4509400152EA8 /* ToggleVisibilityAction.cpp in Sources */ = {isa = PBXBuildFile; fileRef = CA1218C521C4509400152EA8 /* ToggleVisibilityAction.cpp */; };
		F401A8771F0DB69B006D7AF2 /* ACRImageSetUICollectionView.h in Headers */ = {isa = PBXBuildFile; fileRef = F401A8751F0DB69B006D7AF2 /* ACRImageSetUICollectionView.h */; settings = {ATTRIBUTES = (Public, ); }; };
		F401A8781F0DB69B006D7AF2 /* ACRImageSetUICollectionView.mm in Sources */ = {isa = PBXBuildFile; fileRef = F401A8761F0DB69B006D7AF2 /* ACRImageSetUICollectionView.mm */; };
		F401A87C1F0DCBC8006D7AF2 /* ACRImageSetRenderer.mm in Sources */ = {isa = PBXBuildFile; fileRef = F401A87A1F0DCBC8006D7AF2 /* ACRImageSetRenderer.mm */; };
		F401A87F1F1045CA006D7AF2 /* ACRContentHoldingUIView.h in Headers */ = {isa = PBXBuildFile; fileRef = F401A87D1F1045CA006D7AF2 /* ACRContentHoldingUIView.h */; settings = {ATTRIBUTES = (Public, ); }; };
		F401A8801F1045CA006D7AF2 /* ACRContentHoldingUIView.mm in Sources */ = {isa = PBXBuildFile; fileRef = F401A87E1F1045CA006D7AF2 /* ACRContentHoldingUIView.mm */; };
		F4071C7A1FCCBAEF00AF4FEA /* ElementParserRegistration.h in Headers */ = {isa = PBXBuildFile; fileRef = F4071C731FCCBAEE00AF4FEA /* ElementParserRegistration.h */; settings = {ATTRIBUTES = (Public, ); }; };
		F4071C7B1FCCBAEF00AF4FEA /* ActionParserRegistration.h in Headers */ = {isa = PBXBuildFile; fileRef = F4071C741FCCBAEF00AF4FEA /* ActionParserRegistration.h */; settings = {ATTRIBUTES = (Public, ); }; };
		F4071C7C1FCCBAEF00AF4FEA /* json-forwards.h in Headers */ = {isa = PBXBuildFile; fileRef = F4071C761FCCBAEF00AF4FEA /* json-forwards.h */; settings = {ATTRIBUTES = (Public, ); }; };
		F4071C7D1FCCBAEF00AF4FEA /* json.h in Headers */ = {isa = PBXBuildFile; fileRef = F4071C771FCCBAEF00AF4FEA /* json.h */; settings = {ATTRIBUTES = (Public, ); }; };
		F4071C7E1FCCBAEF00AF4FEA /* ActionParserRegistration.cpp in Sources */ = {isa = PBXBuildFile; fileRef = F4071C781FCCBAEF00AF4FEA /* ActionParserRegistration.cpp */; };
		F4071C7F1FCCBAEF00AF4FEA /* ElementParserRegistration.cpp in Sources */ = {isa = PBXBuildFile; fileRef = F4071C791FCCBAEF00AF4FEA /* ElementParserRegistration.cpp */; };
		F423C0BF1EE1FBAA00905679 /* AdaptiveCards.framework in Frameworks */ = {isa = PBXBuildFile; fileRef = F423C0B51EE1FBA900905679 /* AdaptiveCards.framework */; };
		F423C0C61EE1FBAA00905679 /* ACFramework.h in Headers */ = {isa = PBXBuildFile; fileRef = F423C0B81EE1FBAA00905679 /* ACFramework.h */; settings = {ATTRIBUTES = (Public, ); }; };
		F42741071EF8624F00399FBB /* ACRIBaseCardElementRenderer.h in Headers */ = {isa = PBXBuildFile; fileRef = F42741061EF8624F00399FBB /* ACRIBaseCardElementRenderer.h */; settings = {ATTRIBUTES = (Public, ); }; };
		F427410A1EF864A900399FBB /* ACRBaseCardElementRenderer.h in Headers */ = {isa = PBXBuildFile; fileRef = F42741081EF864A900399FBB /* ACRBaseCardElementRenderer.h */; settings = {ATTRIBUTES = (Public, ); }; };
		F427410B1EF864A900399FBB /* ACRBaseCardElementRenderer.mm in Sources */ = {isa = PBXBuildFile; fileRef = F42741091EF864A900399FBB /* ACRBaseCardElementRenderer.mm */; };
		F42741131EF873A600399FBB /* ACRImageRenderer.mm in Sources */ = {isa = PBXBuildFile; fileRef = F42741111EF873A600399FBB /* ACRImageRenderer.mm */; };
		F42741171EF895AB00399FBB /* ACRTextBlockRenderer.mm in Sources */ = {isa = PBXBuildFile; fileRef = F42741151EF895AB00399FBB /* ACRTextBlockRenderer.mm */; };
		F427411C1EF8A25200399FBB /* ACRRegistration.h in Headers */ = {isa = PBXBuildFile; fileRef = F427411A1EF8A25200399FBB /* ACRRegistration.h */; settings = {ATTRIBUTES = (Public, ); }; };
		F427411D1EF8A25200399FBB /* ACRRegistration.mm in Sources */ = {isa = PBXBuildFile; fileRef = F427411B1EF8A25200399FBB /* ACRRegistration.mm */; };
		F42741211EF9DB8000399FBB /* ACRContainerRenderer.mm in Sources */ = {isa = PBXBuildFile; fileRef = F427411F1EF9DB8000399FBB /* ACRContainerRenderer.mm */; };
		F42741251EFB274C00399FBB /* ACRColumnRenderer.mm in Sources */ = {isa = PBXBuildFile; fileRef = F42741231EFB274C00399FBB /* ACRColumnRenderer.mm */; };
		F42741291EFB374A00399FBB /* ACRColumnSetRenderer.mm in Sources */ = {isa = PBXBuildFile; fileRef = F42741271EFB374A00399FBB /* ACRColumnSetRenderer.mm */; };
		F429793A1F31458800E89914 /* ACRActionSubmitRenderer.h in Headers */ = {isa = PBXBuildFile; fileRef = F42979381F31458800E89914 /* ACRActionSubmitRenderer.h */; settings = {ATTRIBUTES = (Public, ); }; };
		F429793B1F31458800E89914 /* ACRActionSubmitRenderer.mm in Sources */ = {isa = PBXBuildFile; fileRef = F42979391F31458800E89914 /* ACRActionSubmitRenderer.mm */; };
		F429793E1F3155EF00E89914 /* ACRTextField.h in Headers */ = {isa = PBXBuildFile; fileRef = F429793C1F3155EF00E89914 /* ACRTextField.h */; settings = {ATTRIBUTES = (Public, ); }; };
		F429793F1F3155EF00E89914 /* ACRTextField.mm in Sources */ = {isa = PBXBuildFile; fileRef = F429793D1F3155EF00E89914 /* ACRTextField.mm */; };
		F42979431F322C3E00E89914 /* ACRErrors.mm in Sources */ = {isa = PBXBuildFile; fileRef = F42979411F322C3E00E89914 /* ACRErrors.mm */; };
		F42979461F322C9000E89914 /* ACRNumericTextField.mm in Sources */ = {isa = PBXBuildFile; fileRef = F42979441F322C9000E89914 /* ACRNumericTextField.mm */; };
		F42979471F322C9000E89914 /* ACRNumericTextField.h in Headers */ = {isa = PBXBuildFile; fileRef = F42979451F322C9000E89914 /* ACRNumericTextField.h */; settings = {ATTRIBUTES = (Public, ); }; };
		F429794A1F323BA700E89914 /* ACRDateTextField.h in Headers */ = {isa = PBXBuildFile; fileRef = F42979481F323BA700E89914 /* ACRDateTextField.h */; settings = {ATTRIBUTES = (Public, ); }; };
		F429794D1F32684900E89914 /* ACRDateTextField.mm in Sources */ = {isa = PBXBuildFile; fileRef = F429794C1F32684900E89914 /* ACRDateTextField.mm */; };
		F42C2F4A20351954008787B0 /* (null) in Sources */ = {isa = PBXBuildFile; };
		F42C2F4C20351A8E008787B0 /* ACOBaseCardElementPrivate.h in Headers */ = {isa = PBXBuildFile; fileRef = F42C2F4B20351A8E008787B0 /* ACOBaseCardElementPrivate.h */; settings = {ATTRIBUTES = (Public, ); }; };
		F42E51731FEC3840008F9642 /* MarkDownParsedResult.h in Headers */ = {isa = PBXBuildFile; fileRef = F42E516B1FEC383E008F9642 /* MarkDownParsedResult.h */; settings = {ATTRIBUTES = (Public, ); }; };
		F42E51741FEC3840008F9642 /* MarkDownBlockParser.cpp in Sources */ = {isa = PBXBuildFile; fileRef = F42E516C1FEC383E008F9642 /* MarkDownBlockParser.cpp */; };
		F42E51751FEC3840008F9642 /* MarkDownHtmlGenerator.h in Headers */ = {isa = PBXBuildFile; fileRef = F42E516D1FEC383F008F9642 /* MarkDownHtmlGenerator.h */; settings = {ATTRIBUTES = (Public, ); }; };
		F42E51761FEC3840008F9642 /* MarkDownParsedResult.cpp in Sources */ = {isa = PBXBuildFile; fileRef = F42E516E1FEC383F008F9642 /* MarkDownParsedResult.cpp */; };
		F42E51771FEC3840008F9642 /* MarkDownBlockParser.h in Headers */ = {isa = PBXBuildFile; fileRef = F42E516F1FEC383F008F9642 /* MarkDownBlockParser.h */; settings = {ATTRIBUTES = (Public, ); }; };
		F42E51781FEC3840008F9642 /* MarkDownHtmlGenerator.cpp in Sources */ = {isa = PBXBuildFile; fileRef = F42E51701FEC383F008F9642 /* MarkDownHtmlGenerator.cpp */; };
		F42E51791FEC3840008F9642 /* MarkDownParser.h in Headers */ = {isa = PBXBuildFile; fileRef = F42E51711FEC383F008F9642 /* MarkDownParser.h */; settings = {ATTRIBUTES = (Public, ); }; };
		F42E517A1FEC3840008F9642 /* MarkDownParser.cpp in Sources */ = {isa = PBXBuildFile; fileRef = F42E51721FEC3840008F9642 /* MarkDownParser.cpp */; };
		F43110431F357487001AAE30 /* ACRInputTableView.h in Headers */ = {isa = PBXBuildFile; fileRef = F431103D1F357487001AAE30 /* ACRInputTableView.h */; settings = {ATTRIBUTES = (Public, ); }; };
		F43110441F357487001AAE30 /* ACRInputTableView.mm in Sources */ = {isa = PBXBuildFile; fileRef = F431103E1F357487001AAE30 /* ACRInputTableView.mm */; };
		F43110451F357487001AAE30 /* ACOHostConfig.h in Headers */ = {isa = PBXBuildFile; fileRef = F431103F1F357487001AAE30 /* ACOHostConfig.h */; settings = {ATTRIBUTES = (Public, ); }; };
		F43110461F357487001AAE30 /* ACOHostConfig.mm in Sources */ = {isa = PBXBuildFile; fileRef = F43110401F357487001AAE30 /* ACOHostConfig.mm */; };
		F43660781F0706D800EBA868 /* SharedAdaptiveCard.cpp in Sources */ = {isa = PBXBuildFile; fileRef = F43660761F0706D800EBA868 /* SharedAdaptiveCard.cpp */; };
		F43660791F0706D800EBA868 /* SharedAdaptiveCard.h in Headers */ = {isa = PBXBuildFile; fileRef = F43660771F0706D800EBA868 /* SharedAdaptiveCard.h */; settings = {ATTRIBUTES = (Public, ); }; };
		F43A94111F1D60E30001920B /* ACRFactSetRenderer.mm in Sources */ = {isa = PBXBuildFile; fileRef = F43A940F1F1D60E30001920B /* ACRFactSetRenderer.mm */; };
		F43A94151F1EED6D0001920B /* ACRInputRenderer.mm in Sources */ = {isa = PBXBuildFile; fileRef = F43A94131F1EED6D0001920B /* ACRInputRenderer.mm */; };
		F43A94191F20502D0001920B /* ACRInputToggleRenderer.mm in Sources */ = {isa = PBXBuildFile; fileRef = F43A94171F20502D0001920B /* ACRInputToggleRenderer.mm */; };
		F44872F51EE2261F00FCAFAE /* AdaptiveCardParseException.cpp in Sources */ = {isa = PBXBuildFile; fileRef = F44872BD1EE2261F00FCAFAE /* AdaptiveCardParseException.cpp */; };
		F44872F61EE2261F00FCAFAE /* AdaptiveCardParseException.h in Headers */ = {isa = PBXBuildFile; fileRef = F44872BE1EE2261F00FCAFAE /* AdaptiveCardParseException.h */; settings = {ATTRIBUTES = (Public, ); }; };
		F44872F71EE2261F00FCAFAE /* BaseActionElement.cpp in Sources */ = {isa = PBXBuildFile; fileRef = F44872BF1EE2261F00FCAFAE /* BaseActionElement.cpp */; };
		F44872F81EE2261F00FCAFAE /* BaseActionElement.h in Headers */ = {isa = PBXBuildFile; fileRef = F44872C01EE2261F00FCAFAE /* BaseActionElement.h */; settings = {ATTRIBUTES = (Public, ); }; };
		F44872F91EE2261F00FCAFAE /* BaseCardElement.cpp in Sources */ = {isa = PBXBuildFile; fileRef = F44872C11EE2261F00FCAFAE /* BaseCardElement.cpp */; };
		F44872FA1EE2261F00FCAFAE /* BaseCardElement.h in Headers */ = {isa = PBXBuildFile; fileRef = F44872C21EE2261F00FCAFAE /* BaseCardElement.h */; settings = {ATTRIBUTES = (Public, ); }; };
		F44872FB1EE2261F00FCAFAE /* BaseInputElement.cpp in Sources */ = {isa = PBXBuildFile; fileRef = F44872C31EE2261F00FCAFAE /* BaseInputElement.cpp */; };
		F44872FC1EE2261F00FCAFAE /* BaseInputElement.h in Headers */ = {isa = PBXBuildFile; fileRef = F44872C41EE2261F00FCAFAE /* BaseInputElement.h */; settings = {ATTRIBUTES = (Public, ); }; };
		F44872FD1EE2261F00FCAFAE /* ChoiceInput.cpp in Sources */ = {isa = PBXBuildFile; fileRef = F44872C51EE2261F00FCAFAE /* ChoiceInput.cpp */; };
		F44872FE1EE2261F00FCAFAE /* ChoiceInput.h in Headers */ = {isa = PBXBuildFile; fileRef = F44872C61EE2261F00FCAFAE /* ChoiceInput.h */; settings = {ATTRIBUTES = (Public, ); }; };
		F44872FF1EE2261F00FCAFAE /* ChoiceSetInput.cpp in Sources */ = {isa = PBXBuildFile; fileRef = F44872C71EE2261F00FCAFAE /* ChoiceSetInput.cpp */; };
		F44873001EE2261F00FCAFAE /* ChoiceSetInput.h in Headers */ = {isa = PBXBuildFile; fileRef = F44872C81EE2261F00FCAFAE /* ChoiceSetInput.h */; settings = {ATTRIBUTES = (Public, ); }; };
		F44873011EE2261F00FCAFAE /* Column.cpp in Sources */ = {isa = PBXBuildFile; fileRef = F44872C91EE2261F00FCAFAE /* Column.cpp */; };
		F44873021EE2261F00FCAFAE /* Column.h in Headers */ = {isa = PBXBuildFile; fileRef = F44872CA1EE2261F00FCAFAE /* Column.h */; settings = {ATTRIBUTES = (Public, ); }; };
		F44873031EE2261F00FCAFAE /* ColumnSet.cpp in Sources */ = {isa = PBXBuildFile; fileRef = F44872CB1EE2261F00FCAFAE /* ColumnSet.cpp */; };
		F44873041EE2261F00FCAFAE /* ColumnSet.h in Headers */ = {isa = PBXBuildFile; fileRef = F44872CC1EE2261F00FCAFAE /* ColumnSet.h */; settings = {ATTRIBUTES = (Public, ); }; };
		F44873051EE2261F00FCAFAE /* Container.cpp in Sources */ = {isa = PBXBuildFile; fileRef = F44872CD1EE2261F00FCAFAE /* Container.cpp */; };
		F44873061EE2261F00FCAFAE /* Container.h in Headers */ = {isa = PBXBuildFile; fileRef = F44872CE1EE2261F00FCAFAE /* Container.h */; settings = {ATTRIBUTES = (Public, ); }; };
		F44873071EE2261F00FCAFAE /* DateInput.cpp in Sources */ = {isa = PBXBuildFile; fileRef = F44872CF1EE2261F00FCAFAE /* DateInput.cpp */; };
		F44873081EE2261F00FCAFAE /* DateInput.h in Headers */ = {isa = PBXBuildFile; fileRef = F44872D01EE2261F00FCAFAE /* DateInput.h */; settings = {ATTRIBUTES = (Public, ); }; };
		F44873091EE2261F00FCAFAE /* Enums.cpp in Sources */ = {isa = PBXBuildFile; fileRef = F44872D11EE2261F00FCAFAE /* Enums.cpp */; };
		F448730A1EE2261F00FCAFAE /* Enums.h in Headers */ = {isa = PBXBuildFile; fileRef = F44872D21EE2261F00FCAFAE /* Enums.h */; settings = {ATTRIBUTES = (Public, ); }; };
		F448730B1EE2261F00FCAFAE /* Fact.cpp in Sources */ = {isa = PBXBuildFile; fileRef = F44872D31EE2261F00FCAFAE /* Fact.cpp */; };
		F448730C1EE2261F00FCAFAE /* Fact.h in Headers */ = {isa = PBXBuildFile; fileRef = F44872D41EE2261F00FCAFAE /* Fact.h */; settings = {ATTRIBUTES = (Public, ); }; };
		F448730D1EE2261F00FCAFAE /* FactSet.cpp in Sources */ = {isa = PBXBuildFile; fileRef = F44872D51EE2261F00FCAFAE /* FactSet.cpp */; };
		F448730E1EE2261F00FCAFAE /* FactSet.h in Headers */ = {isa = PBXBuildFile; fileRef = F44872D61EE2261F00FCAFAE /* FactSet.h */; settings = {ATTRIBUTES = (Public, ); }; };
		F448730F1EE2261F00FCAFAE /* HostConfig.h in Headers */ = {isa = PBXBuildFile; fileRef = F44872D71EE2261F00FCAFAE /* HostConfig.h */; settings = {ATTRIBUTES = (Public, ); }; };
		F44873121EE2261F00FCAFAE /* Image.cpp in Sources */ = {isa = PBXBuildFile; fileRef = F44872DA1EE2261F00FCAFAE /* Image.cpp */; };
		F44873131EE2261F00FCAFAE /* Image.h in Headers */ = {isa = PBXBuildFile; fileRef = F44872DB1EE2261F00FCAFAE /* Image.h */; settings = {ATTRIBUTES = (Public, ); }; };
		F44873141EE2261F00FCAFAE /* ImageSet.cpp in Sources */ = {isa = PBXBuildFile; fileRef = F44872DC1EE2261F00FCAFAE /* ImageSet.cpp */; };
		F44873151EE2261F00FCAFAE /* ImageSet.h in Headers */ = {isa = PBXBuildFile; fileRef = F44872DD1EE2261F00FCAFAE /* ImageSet.h */; settings = {ATTRIBUTES = (Public, ); }; };
		F44873171EE2261F00FCAFAE /* jsoncpp.cpp in Sources */ = {isa = PBXBuildFile; fileRef = F44872DF1EE2261F00FCAFAE /* jsoncpp.cpp */; };
		F44873181EE2261F00FCAFAE /* NumberInput.cpp in Sources */ = {isa = PBXBuildFile; fileRef = F44872E01EE2261F00FCAFAE /* NumberInput.cpp */; };
		F44873191EE2261F00FCAFAE /* NumberInput.h in Headers */ = {isa = PBXBuildFile; fileRef = F44872E11EE2261F00FCAFAE /* NumberInput.h */; settings = {ATTRIBUTES = (Public, ); }; };
		F448731A1EE2261F00FCAFAE /* OpenUrlAction.cpp in Sources */ = {isa = PBXBuildFile; fileRef = F44872E21EE2261F00FCAFAE /* OpenUrlAction.cpp */; };
		F448731B1EE2261F00FCAFAE /* OpenUrlAction.h in Headers */ = {isa = PBXBuildFile; fileRef = F44872E31EE2261F00FCAFAE /* OpenUrlAction.h */; settings = {ATTRIBUTES = (Public, ); }; };
		F448731C1EE2261F00FCAFAE /* ParseUtil.cpp in Sources */ = {isa = PBXBuildFile; fileRef = F44872E41EE2261F00FCAFAE /* ParseUtil.cpp */; };
		F448731D1EE2261F00FCAFAE /* ParseUtil.h in Headers */ = {isa = PBXBuildFile; fileRef = F44872E51EE2261F00FCAFAE /* ParseUtil.h */; settings = {ATTRIBUTES = (Public, ); }; };
		F448731E1EE2261F00FCAFAE /* pch.h in Headers */ = {isa = PBXBuildFile; fileRef = F44872E61EE2261F00FCAFAE /* pch.h */; settings = {ATTRIBUTES = (Public, ); }; };
		F448731F1EE2261F00FCAFAE /* ShowCardAction.cpp in Sources */ = {isa = PBXBuildFile; fileRef = F44872E71EE2261F00FCAFAE /* ShowCardAction.cpp */; };
		F44873201EE2261F00FCAFAE /* ShowCardAction.h in Headers */ = {isa = PBXBuildFile; fileRef = F44872E81EE2261F00FCAFAE /* ShowCardAction.h */; settings = {ATTRIBUTES = (Public, ); }; };
		F44873211EE2261F00FCAFAE /* SubmitAction.cpp in Sources */ = {isa = PBXBuildFile; fileRef = F44872E91EE2261F00FCAFAE /* SubmitAction.cpp */; };
		F44873221EE2261F00FCAFAE /* SubmitAction.h in Headers */ = {isa = PBXBuildFile; fileRef = F44872EA1EE2261F00FCAFAE /* SubmitAction.h */; settings = {ATTRIBUTES = (Public, ); }; };
		F44873231EE2261F00FCAFAE /* TextBlock.cpp in Sources */ = {isa = PBXBuildFile; fileRef = F44872EB1EE2261F00FCAFAE /* TextBlock.cpp */; };
		F44873241EE2261F00FCAFAE /* TextBlock.h in Headers */ = {isa = PBXBuildFile; fileRef = F44872EC1EE2261F00FCAFAE /* TextBlock.h */; settings = {ATTRIBUTES = (Public, ); }; };
		F44873251EE2261F00FCAFAE /* TextInput.cpp in Sources */ = {isa = PBXBuildFile; fileRef = F44872ED1EE2261F00FCAFAE /* TextInput.cpp */; };
		F44873261EE2261F00FCAFAE /* TextInput.h in Headers */ = {isa = PBXBuildFile; fileRef = F44872EE1EE2261F00FCAFAE /* TextInput.h */; settings = {ATTRIBUTES = (Public, ); }; };
		F44873271EE2261F00FCAFAE /* TimeInput.cpp in Sources */ = {isa = PBXBuildFile; fileRef = F44872EF1EE2261F00FCAFAE /* TimeInput.cpp */; };
		F44873281EE2261F00FCAFAE /* TimeInput.h in Headers */ = {isa = PBXBuildFile; fileRef = F44872F01EE2261F00FCAFAE /* TimeInput.h */; settings = {ATTRIBUTES = (Public, ); }; };
		F44873291EE2261F00FCAFAE /* ToggleInput.cpp in Sources */ = {isa = PBXBuildFile; fileRef = F44872F11EE2261F00FCAFAE /* ToggleInput.cpp */; };
		F448732A1EE2261F00FCAFAE /* ToggleInput.h in Headers */ = {isa = PBXBuildFile; fileRef = F44872F21EE2261F00FCAFAE /* ToggleInput.h */; settings = {ATTRIBUTES = (Public, ); }; };
		F452CD581F68CD6F005394B2 /* HostConfig.cpp in Sources */ = {isa = PBXBuildFile; fileRef = F452CD571F68CD6F005394B2 /* HostConfig.cpp */; };
		F45A071F1EF4BD67007C6503 /* UIKit.framework in Frameworks */ = {isa = PBXBuildFile; fileRef = F45A071E1EF4BD67007C6503 /* UIKit.framework */; };
		F4603238207575C7006C5358 /* ACRLabelView.xib in Resources */ = {isa = PBXBuildFile; fileRef = F4603237207575A3006C5358 /* ACRLabelView.xib */; };
		F460324120757F38006C5358 /* ACRTextField.xib in Resources */ = {isa = PBXBuildFile; fileRef = F460324020757F38006C5358 /* ACRTextField.xib */; };
		F460324520758583006C5358 /* ACRDatePicker.xib in Resources */ = {isa = PBXBuildFile; fileRef = F460324420758583006C5358 /* ACRDatePicker.xib */; };
		F460324720759519006C5358 /* ACRDateTextField.xib in Resources */ = {isa = PBXBuildFile; fileRef = F460324620759519006C5358 /* ACRDateTextField.xib */; };
		F46032492075997D006C5358 /* ACRInputTableView.xib in Resources */ = {isa = PBXBuildFile; fileRef = F46032482075997D006C5358 /* ACRInputTableView.xib */; };
		F495FC0A2022A18F0093D4DE /* ACRChoiceSetViewDataSource.mm in Sources */ = {isa = PBXBuildFile; fileRef = F495FC082022A18F0093D4DE /* ACRChoiceSetViewDataSource.mm */; };
		F495FC0B2022A18F0093D4DE /* ACRChoiceSetViewDataSource.h in Headers */ = {isa = PBXBuildFile; fileRef = F495FC092022A18F0093D4DE /* ACRChoiceSetViewDataSource.h */; settings = {ATTRIBUTES = (Public, ); }; };
		F495FC0E2022AC920093D4DE /* ACRChoiceSetViewDataSourceCompactStyle.mm in Sources */ = {isa = PBXBuildFile; fileRef = F495FC0C2022AC920093D4DE /* ACRChoiceSetViewDataSourceCompactStyle.mm */; };
		F495FC0F2022AC920093D4DE /* ACRChoiceSetViewDataSourceCompactStyle.h in Headers */ = {isa = PBXBuildFile; fileRef = F495FC0D2022AC920093D4DE /* ACRChoiceSetViewDataSourceCompactStyle.h */; settings = {ATTRIBUTES = (Public, ); }; };
		F4960C042051FE8200780566 /* ACRView.h in Headers */ = {isa = PBXBuildFile; fileRef = F4960C022051FE8000780566 /* ACRView.h */; settings = {ATTRIBUTES = (Public, ); }; };
		F4960C052051FE8200780566 /* ACRView.mm in Sources */ = {isa = PBXBuildFile; fileRef = F4960C032051FE8100780566 /* ACRView.mm */; };
		F49683521F6CA24600DF0D3A /* ACRRenderer.h in Headers */ = {isa = PBXBuildFile; fileRef = F496834E1F6CA24600DF0D3A /* ACRRenderer.h */; settings = {ATTRIBUTES = (Public, ); }; };
		F49683531F6CA24600DF0D3A /* ACRRenderer.mm in Sources */ = {isa = PBXBuildFile; fileRef = F496834F1F6CA24600DF0D3A /* ACRRenderer.mm */; };
		F49683541F6CA24600DF0D3A /* ACRRenderResult.h in Headers */ = {isa = PBXBuildFile; fileRef = F49683501F6CA24600DF0D3A /* ACRRenderResult.h */; settings = {ATTRIBUTES = (Public, ); }; };
		F49683551F6CA24600DF0D3A /* ACRRenderResult.mm in Sources */ = {isa = PBXBuildFile; fileRef = F49683511F6CA24600DF0D3A /* ACRRenderResult.mm */; };
		F4A5CABA1F623F4500242D62 /* AdaptiveCardsTests.m in Sources */ = {isa = PBXBuildFile; fileRef = F4A5CAB91F623F4500242D62 /* AdaptiveCardsTests.m */; };
		F4C1F5D61F2187900018CB78 /* ACRInputDateRenderer.mm in Sources */ = {isa = PBXBuildFile; fileRef = F4C1F5D41F2187900018CB78 /* ACRInputDateRenderer.mm */; };
		F4C1F5DA1F218ABC0018CB78 /* ACRInputTimeRenderer.mm in Sources */ = {isa = PBXBuildFile; fileRef = F4C1F5D81F218ABC0018CB78 /* ACRInputTimeRenderer.mm */; };
		F4C1F5DD1F218F920018CB78 /* ACRInputNumberRenderer.h in Headers */ = {isa = PBXBuildFile; fileRef = F4C1F5DB1F218F920018CB78 /* ACRInputNumberRenderer.h */; settings = {ATTRIBUTES = (Public, ); }; };
		F4C1F5DE1F218F920018CB78 /* ACRInputNumberRenderer.mm in Sources */ = {isa = PBXBuildFile; fileRef = F4C1F5DC1F218F920018CB78 /* ACRInputNumberRenderer.mm */; };
		F4C1F5E41F2A62190018CB78 /* ACRActionOpenURLRenderer.mm in Sources */ = {isa = PBXBuildFile; fileRef = F4C1F5E31F2A62190018CB78 /* ACRActionOpenURLRenderer.mm */; };
		F4C1F5E61F2ABB0E0018CB78 /* ACRActionOpenURLRenderer.h in Headers */ = {isa = PBXBuildFile; fileRef = F4C1F5E51F2ABB0E0018CB78 /* ACRActionOpenURLRenderer.h */; settings = {ATTRIBUTES = (Public, ); }; };
		F4C1F5E81F2ABB3C0018CB78 /* ACRIBaseActionElementRenderer.h in Headers */ = {isa = PBXBuildFile; fileRef = F4C1F5E71F2ABB3C0018CB78 /* ACRIBaseActionElementRenderer.h */; settings = {ATTRIBUTES = (Public, ); }; };
		F4C1F5EB1F2ABD6B0018CB78 /* ACRBaseActionElementRenderer.h in Headers */ = {isa = PBXBuildFile; fileRef = F4C1F5E91F2ABD6B0018CB78 /* ACRBaseActionElementRenderer.h */; settings = {ATTRIBUTES = (Public, ); }; };
		F4C1F5EC1F2ABD6B0018CB78 /* ACRBaseActionElementRenderer.mm in Sources */ = {isa = PBXBuildFile; fileRef = F4C1F5EA1F2ABD6B0018CB78 /* ACRBaseActionElementRenderer.mm */; };
		F4C1F5EE1F2BB2810018CB78 /* ACRIContentHoldingView.h in Headers */ = {isa = PBXBuildFile; fileRef = F4C1F5ED1F2BB2810018CB78 /* ACRIContentHoldingView.h */; settings = {ATTRIBUTES = (Public, ); }; };
		F4C1F5F11F2BC6840018CB78 /* ACRButton.h in Headers */ = {isa = PBXBuildFile; fileRef = F4C1F5EF1F2BC6840018CB78 /* ACRButton.h */; settings = {ATTRIBUTES = (Public, ); }; };
		F4C1F5F21F2BC6840018CB78 /* ACRButton.mm in Sources */ = {isa = PBXBuildFile; fileRef = F4C1F5F01F2BC6840018CB78 /* ACRButton.mm */; };
		F4C1F5FE1F2C235E0018CB78 /* ACRActionShowCardRenderer.mm in Sources */ = {isa = PBXBuildFile; fileRef = F4C1F5FD1F2C235E0018CB78 /* ACRActionShowCardRenderer.mm */; };
		F4C1F6001F2C23FD0018CB78 /* ACRActionShowCardRenderer.h in Headers */ = {isa = PBXBuildFile; fileRef = F4C1F5FF1F2C23FD0018CB78 /* ACRActionShowCardRenderer.h */; settings = {ATTRIBUTES = (Public, ); }; };
		F4CA74A02016B3B9002041DF /* ACRLongPressGestureRecognizerEventHandler.mm in Sources */ = {isa = PBXBuildFile; fileRef = F4CA749E2016B3B8002041DF /* ACRLongPressGestureRecognizerEventHandler.mm */; };
		F4CA74A12016B3B9002041DF /* ACRLongPressGestureRecognizerEventHandler.h in Headers */ = {isa = PBXBuildFile; fileRef = F4CA749F2016B3B9002041DF /* ACRLongPressGestureRecognizerEventHandler.h */; settings = {ATTRIBUTES = (Public, ); }; };
		F4CAE77B1F7325DF00545555 /* Separator.cpp in Sources */ = {isa = PBXBuildFile; fileRef = F4CAE7791F7325DF00545555 /* Separator.cpp */; };
		F4CAE77C1F7325DF00545555 /* Separator.h in Headers */ = {isa = PBXBuildFile; fileRef = F4CAE77A1F7325DF00545555 /* Separator.h */; settings = {ATTRIBUTES = (Public, ); }; };
		F4CAE77E1F748AF200545555 /* ACOHostConfigPrivate.h in Headers */ = {isa = PBXBuildFile; fileRef = F4CAE77D1F748AF200545555 /* ACOHostConfigPrivate.h */; settings = {ATTRIBUTES = (Public, ); }; };
		F4CAE7821F75AB9000545555 /* ACOAdaptiveCard.h in Headers */ = {isa = PBXBuildFile; fileRef = F4CAE77F1F75AB9000545555 /* ACOAdaptiveCard.h */; settings = {ATTRIBUTES = (Public, ); }; };
		F4CAE7831F75AB9000545555 /* ACOAdaptiveCard.mm in Sources */ = {isa = PBXBuildFile; fileRef = F4CAE7801F75AB9000545555 /* ACOAdaptiveCard.mm */; };
		F4CAE7841F75AB9000545555 /* ACOAdaptiveCardPrivate.h in Headers */ = {isa = PBXBuildFile; fileRef = F4CAE7811F75AB9000545555 /* ACOAdaptiveCardPrivate.h */; settings = {ATTRIBUTES = (Public, ); }; };
		F4CAE7861F75B25C00545555 /* ACRRendererPrivate.h in Headers */ = {isa = PBXBuildFile; fileRef = F4CAE7851F75B25C00545555 /* ACRRendererPrivate.h */; settings = {ATTRIBUTES = (Public, ); }; };
		F4D0694A205B27EA003645E4 /* ACRViewController.mm in Sources */ = {isa = PBXBuildFile; fileRef = F4D06947205B27E9003645E4 /* ACRViewController.mm */; };
		F4D0694B205B27EA003645E4 /* ACRViewController.h in Headers */ = {isa = PBXBuildFile; fileRef = F4D06948205B27E9003645E4 /* ACRViewController.h */; settings = {ATTRIBUTES = (Public, ); }; };
		F4D0694C205B27EA003645E4 /* ACRViewPrivate.h in Headers */ = {isa = PBXBuildFile; fileRef = F4D06949205B27EA003645E4 /* ACRViewPrivate.h */; settings = {ATTRIBUTES = (Public, ); }; };
		F4D33EA51F06F41B00941E44 /* ACRSeparator.mm in Sources */ = {isa = PBXBuildFile; fileRef = F4D33EA41F06F41B00941E44 /* ACRSeparator.mm */; };
		F4D33EA71F06F44C00941E44 /* ACRSeparator.h in Headers */ = {isa = PBXBuildFile; fileRef = F4D33EA61F06F44C00941E44 /* ACRSeparator.h */; settings = {ATTRIBUTES = (Public, ); }; };
		F4D402111F7DAC2C00D0356B /* ACOAdaptiveCardParseResult.h in Headers */ = {isa = PBXBuildFile; fileRef = F4D4020D1F7DAC2C00D0356B /* ACOAdaptiveCardParseResult.h */; settings = {ATTRIBUTES = (Public, ); }; };
		F4D402121F7DAC2C00D0356B /* ACOAdaptiveCardParseResult.mm in Sources */ = {isa = PBXBuildFile; fileRef = F4D4020E1F7DAC2C00D0356B /* ACOAdaptiveCardParseResult.mm */; };
		F4D402131F7DAC2C00D0356B /* ACOHostConfigParseResult.h in Headers */ = {isa = PBXBuildFile; fileRef = F4D4020F1F7DAC2C00D0356B /* ACOHostConfigParseResult.h */; settings = {ATTRIBUTES = (Public, ); }; };
		F4D402141F7DAC2C00D0356B /* ACOHostConfigParseResult.mm in Sources */ = {isa = PBXBuildFile; fileRef = F4D402101F7DAC2C00D0356B /* ACOHostConfigParseResult.mm */; };
		F4F2556C1F98246000A80D39 /* ACOBaseActionElement.h in Headers */ = {isa = PBXBuildFile; fileRef = F4F2556B1F98246000A80D39 /* ACOBaseActionElement.h */; settings = {ATTRIBUTES = (Public, ); }; };
		F4F2556F1F98247600A80D39 /* ACOBaseActionElementPrivate.h in Headers */ = {isa = PBXBuildFile; fileRef = F4F2556D1F98247600A80D39 /* ACOBaseActionElementPrivate.h */; settings = {ATTRIBUTES = (Public, ); }; };
		F4F255701F98247600A80D39 /* ACOBaseActionElement.mm in Sources */ = {isa = PBXBuildFile; fileRef = F4F2556E1F98247600A80D39 /* ACOBaseActionElement.mm */; };
		F4F44B6E203FAF9300A2F24C /* ACRUILabel.mm in Sources */ = {isa = PBXBuildFile; fileRef = F4F44B6D203FAF9300A2F24C /* ACRUILabel.mm */; };
		F4F44B7A20478C5C00A2F24C /* DateTimePreparsedToken.h in Headers */ = {isa = PBXBuildFile; fileRef = F4F44B7620478C5B00A2F24C /* DateTimePreparsedToken.h */; settings = {ATTRIBUTES = (Public, ); }; };
		F4F44B7B20478C5C00A2F24C /* DateTimePreparser.h in Headers */ = {isa = PBXBuildFile; fileRef = F4F44B7720478C5B00A2F24C /* DateTimePreparser.h */; settings = {ATTRIBUTES = (Public, ); }; };
		F4F44B7C20478C5C00A2F24C /* DateTimePreparsedToken.cpp in Sources */ = {isa = PBXBuildFile; fileRef = F4F44B7820478C5C00A2F24C /* DateTimePreparsedToken.cpp */; };
		F4F44B7D20478C5C00A2F24C /* DateTimePreparser.cpp in Sources */ = {isa = PBXBuildFile; fileRef = F4F44B7920478C5C00A2F24C /* DateTimePreparser.cpp */; };
		F4F44B8020478C6F00A2F24C /* Util.h in Headers */ = {isa = PBXBuildFile; fileRef = F4F44B7E20478C6F00A2F24C /* Util.h */; settings = {ATTRIBUTES = (Public, ); }; };
		F4F44B8120478C6F00A2F24C /* Util.cpp in Sources */ = {isa = PBXBuildFile; fileRef = F4F44B7F20478C6F00A2F24C /* Util.cpp */; };
		F4F44B8D204A11D000A2F24C /* (null) in Headers */ = {isa = PBXBuildFile; settings = {ATTRIBUTES = (Public, ); }; };
		F4F44B8E204A145200A2F24C /* ACOBaseCardElement.mm in Sources */ = {isa = PBXBuildFile; fileRef = F4F44B882048F82F00A2F24C /* ACOBaseCardElement.mm */; };
		F4F44B8F204A148200A2F24C /* ACOBaseCardElement.h in Headers */ = {isa = PBXBuildFile; fileRef = F4F44B8A2048F83F00A2F24C /* ACOBaseCardElement.h */; settings = {ATTRIBUTES = (Public, ); }; };
		F4F44B90204A14EF00A2F24C /* ACRColumnRenderer.h in Headers */ = {isa = PBXBuildFile; fileRef = F42741221EFB274C00399FBB /* ACRColumnRenderer.h */; settings = {ATTRIBUTES = (Public, ); }; };
		F4F44B91204A152100A2F24C /* ACRColumnSetRenderer.h in Headers */ = {isa = PBXBuildFile; fileRef = F42741261EFB374A00399FBB /* ACRColumnSetRenderer.h */; settings = {ATTRIBUTES = (Public, ); }; };
		F4F44B92204A153D00A2F24C /* ACRContainerRenderer.h in Headers */ = {isa = PBXBuildFile; fileRef = F427411E1EF9DB8000399FBB /* ACRContainerRenderer.h */; settings = {ATTRIBUTES = (Public, ); }; };
		F4F44B93204A155B00A2F24C /* ACRFactSetRenderer.h in Headers */ = {isa = PBXBuildFile; fileRef = F43A940E1F1D60E30001920B /* ACRFactSetRenderer.h */; settings = {ATTRIBUTES = (Public, ); }; };
		F4F44B94204A157B00A2F24C /* ACRImageRenderer.h in Headers */ = {isa = PBXBuildFile; fileRef = F42741101EF873A600399FBB /* ACRImageRenderer.h */; settings = {ATTRIBUTES = (Public, ); }; };
		F4F44B95204A159A00A2F24C /* ACRImageSetRenderer.h in Headers */ = {isa = PBXBuildFile; fileRef = F401A8791F0DCBC8006D7AF2 /* ACRImageSetRenderer.h */; settings = {ATTRIBUTES = (Public, ); }; };
		F4F44B96204A15C500A2F24C /* ACRInputChoiceSetRenderer.h in Headers */ = {isa = PBXBuildFile; fileRef = 6B6840F61F25EC2D008A933F /* ACRInputChoiceSetRenderer.h */; settings = {ATTRIBUTES = (Public, ); }; };
		F4F44B97204A15DF00A2F24C /* ACRInputDateRenderer.h in Headers */ = {isa = PBXBuildFile; fileRef = F4C1F5D31F2187900018CB78 /* ACRInputDateRenderer.h */; settings = {ATTRIBUTES = (Public, ); }; };
		F4F44B98204A160B00A2F24C /* ACRInputRenderer.h in Headers */ = {isa = PBXBuildFile; fileRef = F43A94121F1EED6D0001920B /* ACRInputRenderer.h */; settings = {ATTRIBUTES = (Public, ); }; };
		F4F44B99204A162900A2F24C /* ACRInputTimeRenderer.h in Headers */ = {isa = PBXBuildFile; fileRef = F4C1F5D71F218ABC0018CB78 /* ACRInputTimeRenderer.h */; settings = {ATTRIBUTES = (Public, ); }; };
		F4F44B9A204A164100A2F24C /* ACRInputToggleRenderer.h in Headers */ = {isa = PBXBuildFile; fileRef = F43A94161F20502D0001920B /* ACRInputToggleRenderer.h */; settings = {ATTRIBUTES = (Public, ); }; };
		F4F44B9B204A165F00A2F24C /* ACRIBaseInputHandler.h in Headers */ = {isa = PBXBuildFile; fileRef = F42979361F31438900E89914 /* ACRIBaseInputHandler.h */; settings = {ATTRIBUTES = (Public, ); }; };
		F4F44B9C204A169D00A2F24C /* ACRErrors.h in Headers */ = {isa = PBXBuildFile; fileRef = F42979401F322C3E00E89914 /* ACRErrors.h */; settings = {ATTRIBUTES = (Public, ); }; };
		F4F44B9D204A16BC00A2F24C /* ACRTextBlockRenderer.h in Headers */ = {isa = PBXBuildFile; fileRef = F42741141EF895AB00399FBB /* ACRTextBlockRenderer.h */; settings = {ATTRIBUTES = (Public, ); }; };
		F4F44BA0204CED2400A2F24C /* ACRCustomRenderer.mm in Sources */ = {isa = PBXBuildFile; fileRef = F4F44B9E204CED2300A2F24C /* ACRCustomRenderer.mm */; };
		F4F44BA1204CED2400A2F24C /* ACRCustomRenderer.h in Headers */ = {isa = PBXBuildFile; fileRef = F4F44B9F204CED2300A2F24C /* ACRCustomRenderer.h */; settings = {ATTRIBUTES = (Public, ); }; };
		F4F6BA29204E107F003741B6 /* UnknownElement.h in Headers */ = {isa = PBXBuildFile; fileRef = F4F6BA27204E107F003741B6 /* UnknownElement.h */; settings = {ATTRIBUTES = (Public, ); }; };
		F4F6BA2A204E107F003741B6 /* UnknownElement.cpp in Sources */ = {isa = PBXBuildFile; fileRef = F4F6BA28204E107F003741B6 /* UnknownElement.cpp */; };
		F4F6BA2F204F18D8003741B6 /* ParseResult.cpp in Sources */ = {isa = PBXBuildFile; fileRef = F4F6BA2B204F18D7003741B6 /* ParseResult.cpp */; };
		F4F6BA30204F18D8003741B6 /* AdaptiveCardParseWarning.h in Headers */ = {isa = PBXBuildFile; fileRef = F4F6BA2C204F18D8003741B6 /* AdaptiveCardParseWarning.h */; settings = {ATTRIBUTES = (Public, ); }; };
		F4F6BA31204F18D8003741B6 /* ParseResult.h in Headers */ = {isa = PBXBuildFile; fileRef = F4F6BA2D204F18D8003741B6 /* ParseResult.h */; settings = {ATTRIBUTES = (Public, ); }; };
		F4F6BA32204F18D8003741B6 /* AdaptiveCardParseWarning.cpp in Sources */ = {isa = PBXBuildFile; fileRef = F4F6BA2E204F18D8003741B6 /* AdaptiveCardParseWarning.cpp */; };
		F4F6BA35204F200F003741B6 /* ACRParseWarning.mm in Sources */ = {isa = PBXBuildFile; fileRef = F4F6BA33204F200E003741B6 /* ACRParseWarning.mm */; };
		F4F6BA36204F200F003741B6 /* ACRParseWarning.h in Headers */ = {isa = PBXBuildFile; fileRef = F4F6BA34204F200E003741B6 /* ACRParseWarning.h */; settings = {ATTRIBUTES = (Public, ); }; };
		F4F6BA38204F2954003741B6 /* ACRParseWarningPrivate.h in Headers */ = {isa = PBXBuildFile; fileRef = F4F6BA37204F2954003741B6 /* ACRParseWarningPrivate.h */; settings = {ATTRIBUTES = (Public, ); }; };
		F4F6BA3B204F3109003741B6 /* ACRAggregateTarget.mm in Sources */ = {isa = PBXBuildFile; fileRef = F4F6BA39204F3109003741B6 /* ACRAggregateTarget.mm */; };
		F4F6BA3C204F3109003741B6 /* ACRAggregateTarget.h in Headers */ = {isa = PBXBuildFile; fileRef = F4F6BA3A204F3109003741B6 /* ACRAggregateTarget.h */; settings = {ATTRIBUTES = (Public, ); }; };
		F4FE45661F196E7B0071D9E5 /* ACRColumnView.h in Headers */ = {isa = PBXBuildFile; fileRef = F4FE45641F196E7B0071D9E5 /* ACRColumnView.h */; settings = {ATTRIBUTES = (Public, ); }; };
		F4FE45671F196E7B0071D9E5 /* ACRColumnView.mm in Sources */ = {isa = PBXBuildFile; fileRef = F4FE45651F196E7B0071D9E5 /* ACRColumnView.mm */; };
		F4FE456A1F196F3D0071D9E5 /* ACRContentStackView.h in Headers */ = {isa = PBXBuildFile; fileRef = F4FE45681F196F3D0071D9E5 /* ACRContentStackView.h */; settings = {ATTRIBUTES = (Public, ); }; };
		F4FE456B1F196F3D0071D9E5 /* ACRContentStackView.mm in Sources */ = {isa = PBXBuildFile; fileRef = F4FE45691F196F3D0071D9E5 /* ACRContentStackView.mm */; };
		F4FE456E1F1985200071D9E5 /* ACRColumnSetView.h in Headers */ = {isa = PBXBuildFile; fileRef = F4FE456C1F1985200071D9E5 /* ACRColumnSetView.h */; settings = {ATTRIBUTES = (Public, ); }; };
		F4FE456F1F1985200071D9E5 /* ACRColumnSetView.mm in Sources */ = {isa = PBXBuildFile; fileRef = F4FE456D1F1985200071D9E5 /* ACRColumnSetView.mm */; };
/* End PBXBuildFile section */

/* Begin PBXContainerItemProxy section */
		F423C0C01EE1FBAA00905679 /* PBXContainerItemProxy */ = {
			isa = PBXContainerItemProxy;
			containerPortal = F423C0AC1EE1FBA900905679 /* Project object */;
			proxyType = 1;
			remoteGlobalIDString = F423C0B41EE1FBA900905679;
			remoteInfo = AdaptiveCards;
		};
/* End PBXContainerItemProxy section */

/* Begin PBXCopyFilesBuildPhase section */
		6BF339D220A6647500DA5973 /* CopyFiles */ = {
			isa = PBXCopyFilesBuildPhase;
			buildActionMask = 12;
			dstPath = Headers/json;
			dstSubfolderSpec = 1;
			files = (
				6BF339D320A6649500DA5973 /* json.h in CopyFiles */,
			);
			runOnlyForDeploymentPostprocessing = 0;
		};
/* End PBXCopyFilesBuildPhase section */

/* Begin PBXFileReference section */
		300ECB61219A12D100371DC5 /* AdaptiveBase64Util.cpp */ = {isa = PBXFileReference; fileEncoding = 4; lastKnownFileType = sourcecode.cpp.cpp; name = AdaptiveBase64Util.cpp; path = ../../../../shared/cpp/ObjectModel/AdaptiveBase64Util.cpp; sourceTree = "<group>"; };
		300ECB62219A12D100371DC5 /* AdaptiveBase64Util.h */ = {isa = PBXFileReference; fileEncoding = 4; lastKnownFileType = sourcecode.c.h; name = AdaptiveBase64Util.h; path = ../../../../shared/cpp/ObjectModel/AdaptiveBase64Util.h; sourceTree = "<group>"; };
		6B096D4C225431D0006CC034 /* ACRRichTextBlockRenderer.h */ = {isa = PBXFileReference; fileEncoding = 4; lastKnownFileType = sourcecode.c.h; path = ACRRichTextBlockRenderer.h; sourceTree = "<group>"; };
		6B096D4D225431D0006CC034 /* ACRRichTextBlockRenderer.mm */ = {isa = PBXFileReference; fileEncoding = 4; lastKnownFileType = sourcecode.cpp.objcpp; path = ACRRichTextBlockRenderer.mm; sourceTree = "<group>"; };
		6B096D7D22694775006CC034 /* ACRRegistrationPrivate.h */ = {isa = PBXFileReference; fileEncoding = 4; lastKnownFileType = sourcecode.c.h; path = ACRRegistrationPrivate.h; sourceTree = "<group>"; };
		6B1147D01F32E53A008846EC /* ACRActionDelegate.h */ = {isa = PBXFileReference; fileEncoding = 4; lastKnownFileType = sourcecode.c.h; path = ACRActionDelegate.h; sourceTree = "<group>"; };
		6B1147D61F32F922008846EC /* ACRShowCardTarget.h */ = {isa = PBXFileReference; fileEncoding = 4; lastKnownFileType = sourcecode.c.h; path = ACRShowCardTarget.h; sourceTree = "<group>"; };
		6B1147D71F32F922008846EC /* ACRShowCardTarget.mm */ = {isa = PBXFileReference; fileEncoding = 4; lastKnownFileType = sourcecode.cpp.objcpp; path = ACRShowCardTarget.mm; sourceTree = "<group>"; };
		6B14FC60211BBBEA00A11CC5 /* ACRPickerView.xib */ = {isa = PBXFileReference; lastKnownFileType = file.xib; path = ACRPickerView.xib; sourceTree = "<group>"; };
		6B22425A21E80647000ACDA1 /* ACOParseContextPrivate.h */ = {isa = PBXFileReference; fileEncoding = 4; lastKnownFileType = sourcecode.c.h; path = ACOParseContextPrivate.h; sourceTree = "<group>"; };
		6B22425B21E80647000ACDA1 /* ACOParseContext.h */ = {isa = PBXFileReference; fileEncoding = 4; lastKnownFileType = sourcecode.c.h; path = ACOParseContext.h; sourceTree = "<group>"; };
		6B22425C21E80647000ACDA1 /* ACOParseContext.mm */ = {isa = PBXFileReference; fileEncoding = 4; lastKnownFileType = sourcecode.cpp.objcpp; path = ACOParseContext.mm; sourceTree = "<group>"; };
		6B22426B2203BE97000ACDA1 /* UnknownAction.h */ = {isa = PBXFileReference; fileEncoding = 4; lastKnownFileType = sourcecode.c.h; name = UnknownAction.h; path = ../../../../shared/cpp/ObjectModel/UnknownAction.h; sourceTree = "<group>"; };
		6B22426C2203BE97000ACDA1 /* UnknownAction.cpp */ = {isa = PBXFileReference; fileEncoding = 4; lastKnownFileType = sourcecode.cpp.cpp; name = UnknownAction.cpp; path = ../../../../shared/cpp/ObjectModel/UnknownAction.cpp; sourceTree = "<group>"; };
		6B224275220BAC8A000ACDA1 /* BaseElement.cpp */ = {isa = PBXFileReference; fileEncoding = 4; lastKnownFileType = sourcecode.cpp.cpp; name = BaseElement.cpp; path = ../../../../shared/cpp/ObjectModel/BaseElement.cpp; sourceTree = "<group>"; };
		6B224276220BAC8B000ACDA1 /* BaseElement.h */ = {isa = PBXFileReference; fileEncoding = 4; lastKnownFileType = sourcecode.c.h; name = BaseElement.h; path = ../../../../shared/cpp/ObjectModel/BaseElement.h; sourceTree = "<group>"; };
		6B224277220BAC8B000ACDA1 /* pch.cpp */ = {isa = PBXFileReference; fileEncoding = 4; lastKnownFileType = sourcecode.cpp.cpp; name = pch.cpp; path = ../../../../shared/cpp/ObjectModel/pch.cpp; sourceTree = "<group>"; };
		6B22427F2220DDF5000ACDA1 /* CollectionTypeElement.cpp */ = {isa = PBXFileReference; fileEncoding = 4; lastKnownFileType = sourcecode.cpp.cpp; name = CollectionTypeElement.cpp; path = ../../../../shared/cpp/ObjectModel/CollectionTypeElement.cpp; sourceTree = "<group>"; };
		6B2242802220DDF5000ACDA1 /* CollectionTypeElement.h */ = {isa = PBXFileReference; fileEncoding = 4; lastKnownFileType = sourcecode.c.h; name = CollectionTypeElement.h; path = ../../../../shared/cpp/ObjectModel/CollectionTypeElement.h; sourceTree = "<group>"; };
		6B2242A12233439D000ACDA1 /* TextElementProperties.cpp */ = {isa = PBXFileReference; fileEncoding = 4; lastKnownFileType = sourcecode.cpp.cpp; name = TextElementProperties.cpp; path = ../../../../shared/cpp/ObjectModel/TextElementProperties.cpp; sourceTree = "<group>"; };
		6B2242A22233439D000ACDA1 /* TextElementProperties.h */ = {isa = PBXFileReference; fileEncoding = 4; lastKnownFileType = sourcecode.c.h; name = TextElementProperties.h; path = ../../../../shared/cpp/ObjectModel/TextElementProperties.h; sourceTree = "<group>"; };
		6B2242A52233442C000ACDA1 /* RichTextBlock.cpp */ = {isa = PBXFileReference; fileEncoding = 4; lastKnownFileType = sourcecode.cpp.cpp; name = RichTextBlock.cpp; path = ../../../../shared/cpp/ObjectModel/RichTextBlock.cpp; sourceTree = "<group>"; };
		6B2242A62233442C000ACDA1 /* RichTextBlock.h */ = {isa = PBXFileReference; fileEncoding = 4; lastKnownFileType = sourcecode.c.h; name = RichTextBlock.h; path = ../../../../shared/cpp/ObjectModel/RichTextBlock.h; sourceTree = "<group>"; };
		6B2242A922334451000ACDA1 /* TextRun.h */ = {isa = PBXFileReference; fileEncoding = 4; lastKnownFileType = sourcecode.c.h; name = TextRun.h; path = ../../../../shared/cpp/ObjectModel/TextRun.h; sourceTree = "<group>"; };
		6B2242AA22334451000ACDA1 /* TextRun.cpp */ = {isa = PBXFileReference; fileEncoding = 4; lastKnownFileType = sourcecode.cpp.cpp; name = TextRun.cpp; path = ../../../../shared/cpp/ObjectModel/TextRun.cpp; sourceTree = "<group>"; };
		6B2242AB22334451000ACDA1 /* Inline.h */ = {isa = PBXFileReference; fileEncoding = 4; lastKnownFileType = sourcecode.c.h; name = Inline.h; path = ../../../../shared/cpp/ObjectModel/Inline.h; sourceTree = "<group>"; };
		6B2242B322334492000ACDA1 /* Inline.cpp */ = {isa = PBXFileReference; fileEncoding = 4; lastKnownFileType = sourcecode.cpp.cpp; name = Inline.cpp; path = ../../../../shared/cpp/ObjectModel/Inline.cpp; sourceTree = "<group>"; };
		6B268FE620CF19E100D99C1B /* RemoteResourceInformation.h */ = {isa = PBXFileReference; fileEncoding = 4; lastKnownFileType = sourcecode.c.h; name = RemoteResourceInformation.h; path = ../../../../shared/cpp/ObjectModel/RemoteResourceInformation.h; sourceTree = "<group>"; };
		6B3787B820CB3E0E00015401 /* ACRContentHoldingUIScrollView.mm */ = {isa = PBXFileReference; fileEncoding = 4; lastKnownFileType = sourcecode.cpp.objcpp; path = ACRContentHoldingUIScrollView.mm; sourceTree = "<group>"; };
		6B3787B920CB3E0E00015401 /* ACRContentHoldingUIScrollView.h */ = {isa = PBXFileReference; fileEncoding = 4; lastKnownFileType = sourcecode.c.h; path = ACRContentHoldingUIScrollView.h; sourceTree = "<group>"; };
		6B5D2409212C89E60010EB07 /* ACORemoteResourceInformationPrivate.h */ = {isa = PBXFileReference; fileEncoding = 4; lastKnownFileType = sourcecode.c.h; path = ACORemoteResourceInformationPrivate.h; sourceTree = "<group>"; };
		6B5D240A212C89E70010EB07 /* ACORemoteResourceInformation.h */ = {isa = PBXFileReference; fileEncoding = 4; lastKnownFileType = sourcecode.c.h; path = ACORemoteResourceInformation.h; sourceTree = "<group>"; };
		6B5D240B212C89E70010EB07 /* ACORemoteResourceInformation.mm */ = {isa = PBXFileReference; fileEncoding = 4; lastKnownFileType = sourcecode.cpp.objcpp; path = ACORemoteResourceInformation.mm; sourceTree = "<group>"; };
		6B5D2414212E1CF70010EB07 /* checked-checkbox-24.png */ = {isa = PBXFileReference; lastKnownFileType = image.png; path = "checked-checkbox-24.png"; sourceTree = "<group>"; };
		6B5D2415212E1CF70010EB07 /* checked.png */ = {isa = PBXFileReference; lastKnownFileType = image.png; path = checked.png; sourceTree = "<group>"; };
		6B5D2416212E1CF70010EB07 /* unchecked-checkbox-24.png */ = {isa = PBXFileReference; lastKnownFileType = image.png; path = "unchecked-checkbox-24.png"; sourceTree = "<group>"; };
		6B5D2417212E1CF70010EB07 /* unchecked.png */ = {isa = PBXFileReference; lastKnownFileType = image.png; path = unchecked.png; sourceTree = "<group>"; };
		6B616C3D21CB1878003E29CE /* ACRToggleVisibilityTarget.h */ = {isa = PBXFileReference; fileEncoding = 4; lastKnownFileType = sourcecode.c.h; path = ACRToggleVisibilityTarget.h; sourceTree = "<group>"; };
		6B616C3E21CB1878003E29CE /* ACRToggleVisibilityTarget.mm */ = {isa = PBXFileReference; fileEncoding = 4; lastKnownFileType = sourcecode.cpp.objcpp; path = ACRToggleVisibilityTarget.mm; sourceTree = "<group>"; };
		6B616C4121CB20D1003E29CE /* ACRActionToggleVisibilityRenderer.h */ = {isa = PBXFileReference; fileEncoding = 4; lastKnownFileType = sourcecode.c.h; path = ACRActionToggleVisibilityRenderer.h; sourceTree = "<group>"; };
		6B616C4221CB20D1003E29CE /* ACRActionToggleVisibilityRenderer.mm */ = {isa = PBXFileReference; fileEncoding = 4; lastKnownFileType = sourcecode.cpp.objcpp; path = ACRActionToggleVisibilityRenderer.mm; sourceTree = "<group>"; };
		6B6840F61F25EC2D008A933F /* ACRInputChoiceSetRenderer.h */ = {isa = PBXFileReference; fileEncoding = 4; lastKnownFileType = sourcecode.c.h; path = ACRInputChoiceSetRenderer.h; sourceTree = "<group>"; };
		6B6840F71F25EC2D008A933F /* ACRInputChoiceSetRenderer.mm */ = {isa = PBXFileReference; fileEncoding = 4; lastKnownFileType = sourcecode.cpp.objcpp; path = ACRInputChoiceSetRenderer.mm; sourceTree = "<group>"; };
		6B696CD723202B1A00E1D607 /* ACRTargetBuilderDirector.mm */ = {isa = PBXFileReference; fileEncoding = 4; lastKnownFileType = sourcecode.cpp.objcpp; path = ACRTargetBuilderDirector.mm; sourceTree = "<group>"; };
		6B696CD823202B1A00E1D607 /* ACRTargetBuilderDirector.h */ = {isa = PBXFileReference; fileEncoding = 4; lastKnownFileType = sourcecode.c.h; path = ACRTargetBuilderDirector.h; sourceTree = "<group>"; };
		6B7B1A8D20B4D2AA00260731 /* Media.cpp */ = {isa = PBXFileReference; fileEncoding = 4; lastKnownFileType = sourcecode.cpp.cpp; name = Media.cpp; path = ../../../../shared/cpp/ObjectModel/Media.cpp; sourceTree = "<group>"; };
		6B7B1A8E20B4D2AA00260731 /* MediaSource.cpp */ = {isa = PBXFileReference; fileEncoding = 4; lastKnownFileType = sourcecode.cpp.cpp; name = MediaSource.cpp; path = ../../../../shared/cpp/ObjectModel/MediaSource.cpp; sourceTree = "<group>"; };
		6B7B1A8F20B4D2AA00260731 /* MediaSource.h */ = {isa = PBXFileReference; fileEncoding = 4; lastKnownFileType = sourcecode.c.h; name = MediaSource.h; path = ../../../../shared/cpp/ObjectModel/MediaSource.h; sourceTree = "<group>"; };
		6B7B1A9020B4D2AB00260731 /* Media.h */ = {isa = PBXFileReference; fileEncoding = 4; lastKnownFileType = sourcecode.c.h; name = Media.h; path = ../../../../shared/cpp/ObjectModel/Media.h; sourceTree = "<group>"; };
		6B7B1A9520BE2CBB00260731 /* ACRUIImageView.mm */ = {isa = PBXFileReference; fileEncoding = 4; lastKnownFileType = sourcecode.cpp.objcpp; path = ACRUIImageView.mm; sourceTree = "<group>"; };
		6B7B1A9620BE2CBC00260731 /* ACRUIImageView.h */ = {isa = PBXFileReference; fileEncoding = 4; lastKnownFileType = sourcecode.c.h; path = ACRUIImageView.h; sourceTree = "<group>"; };
		6B9AB2FB20D327DB005C8E15 /* ACRCellForCompactMode.xib */ = {isa = PBXFileReference; fileEncoding = 4; lastKnownFileType = file.xib; path = ACRCellForCompactMode.xib; sourceTree = "<group>"; };
		6B9AB30120D32A89005C8E15 /* ACRButton.xib */ = {isa = PBXFileReference; fileEncoding = 4; lastKnownFileType = file.xib; path = ACRButton.xib; sourceTree = "<group>"; };
		6B9AB30E20DD82A2005C8E15 /* ACRTextView.h */ = {isa = PBXFileReference; fileEncoding = 4; lastKnownFileType = sourcecode.c.h; path = ACRTextView.h; sourceTree = "<group>"; };
		6B9AB30F20DD82A2005C8E15 /* ACRTextView.mm */ = {isa = PBXFileReference; fileEncoding = 4; lastKnownFileType = sourcecode.cpp.objcpp; path = ACRTextView.mm; sourceTree = "<group>"; };
		6B9BDF7120E1BD0E00F13155 /* ACRToggleInputDataSource.mm */ = {isa = PBXFileReference; fileEncoding = 4; lastKnownFileType = sourcecode.cpp.objcpp; path = ACRToggleInputDataSource.mm; sourceTree = "<group>"; };
		6B9BDF7220E1BD0E00F13155 /* ACRToggleInputDataSource.h */ = {isa = PBXFileReference; fileEncoding = 4; lastKnownFileType = sourcecode.c.h; path = ACRToggleInputDataSource.h; sourceTree = "<group>"; };
		6B9BDF7D20F40D0F00F13155 /* ACOResourceResolvers.mm */ = {isa = PBXFileReference; fileEncoding = 4; lastKnownFileType = sourcecode.cpp.objcpp; path = ACOResourceResolvers.mm; sourceTree = "<group>"; };
		6B9BDF7E20F40D1000F13155 /* ACOResourceResolvers.h */ = {isa = PBXFileReference; fileEncoding = 4; lastKnownFileType = sourcecode.c.h; path = ACOResourceResolvers.h; sourceTree = "<group>"; };
		6B9BDFC920F6BF5D00F13155 /* ACOIResourceResolver.h */ = {isa = PBXFileReference; fileEncoding = 4; lastKnownFileType = sourcecode.c.h; path = ACOIResourceResolver.h; sourceTree = "<group>"; };
		6B9D650621095C7A00BB5C7B /* ACOMediaEventPrivate.h */ = {isa = PBXFileReference; fileEncoding = 4; lastKnownFileType = sourcecode.c.h; path = ACOMediaEventPrivate.h; sourceTree = "<group>"; };
		6B9D650721095C7A00BB5C7B /* ACOMediaEvent.h */ = {isa = PBXFileReference; fileEncoding = 4; lastKnownFileType = sourcecode.c.h; path = ACOMediaEvent.h; sourceTree = "<group>"; };
		6B9D650821095C7A00BB5C7B /* ACOMediaEvent.mm */ = {isa = PBXFileReference; fileEncoding = 4; lastKnownFileType = sourcecode.cpp.objcpp; path = ACOMediaEvent.mm; sourceTree = "<group>"; };
		6B9D650C21095CBE00BB5C7B /* ACRMediaTarget.h */ = {isa = PBXFileReference; fileEncoding = 4; lastKnownFileType = sourcecode.c.h; path = ACRMediaTarget.h; sourceTree = "<group>"; };
		6B9D650D21095CBE00BB5C7B /* ACRMediaTarget.mm */ = {isa = PBXFileReference; fileEncoding = 4; lastKnownFileType = sourcecode.cpp.objcpp; path = ACRMediaTarget.mm; sourceTree = "<group>"; };
		6BAC0F2B228E2D7200E42DEB /* RichTextElementProperties.h */ = {isa = PBXFileReference; fileEncoding = 4; lastKnownFileType = sourcecode.c.h; name = RichTextElementProperties.h; path = ../../../../shared/cpp/ObjectModel/RichTextElementProperties.h; sourceTree = "<group>"; };
		6BAC0F2C228E2D7300E42DEB /* RichTextElementProperties.cpp */ = {isa = PBXFileReference; fileEncoding = 4; lastKnownFileType = sourcecode.cpp.cpp; name = RichTextElementProperties.cpp; path = ../../../../shared/cpp/ObjectModel/RichTextElementProperties.cpp; sourceTree = "<group>"; };
		6BB211FA20FF9FE9009EA1BA /* ACRActionSetRenderer.mm */ = {isa = PBXFileReference; fileEncoding = 4; lastKnownFileType = sourcecode.cpp.objcpp; path = ACRActionSetRenderer.mm; sourceTree = "<group>"; };
		6BB211FB20FF9FEA009EA1BA /* ACRActionSetRenderer.h */ = {isa = PBXFileReference; fileEncoding = 4; lastKnownFileType = sourcecode.c.h; path = ACRActionSetRenderer.h; sourceTree = "<group>"; };
		6BB211FE20FFF9C0009EA1BA /* ACRIMedia.h */ = {isa = PBXFileReference; fileEncoding = 4; lastKnownFileType = sourcecode.c.h; path = ACRIMedia.h; sourceTree = "<group>"; };
		6BB2120F210013AA009EA1BA /* AVKit.framework */ = {isa = PBXFileReference; lastKnownFileType = wrapper.framework; name = AVKit.framework; path = System/Library/Frameworks/AVKit.framework; sourceTree = SDKROOT; };
		6BB2121721001596009EA1BA /* AVFoundation.framework */ = {isa = PBXFileReference; lastKnownFileType = wrapper.framework; name = AVFoundation.framework; path = System/Library/Frameworks/AVFoundation.framework; sourceTree = SDKROOT; };
		6BBE841623CD184D00ECA586 /* ACREnums.h */ = {isa = PBXFileReference; fileEncoding = 4; lastKnownFileType = sourcecode.c.h; path = ACREnums.h; sourceTree = "<group>"; };
		6BBE841723CD184D00ECA586 /* ACOWarning.mm */ = {isa = PBXFileReference; fileEncoding = 4; lastKnownFileType = sourcecode.cpp.objcpp; path = ACOWarning.mm; sourceTree = "<group>"; };
		6BBE841823CD184D00ECA586 /* ACOWarning.h */ = {isa = PBXFileReference; fileEncoding = 4; lastKnownFileType = sourcecode.c.h; path = ACOWarning.h; sourceTree = "<group>"; };
		6BBE841E23CE60E300ECA586 /* ACRMediaRenderer.h */ = {isa = PBXFileReference; fileEncoding = 4; lastKnownFileType = sourcecode.c.h; path = ACRMediaRenderer.h; sourceTree = "<group>"; };
		6BC30F6B21E56A6900B9FAAE /* UtiliOS.h */ = {isa = PBXFileReference; fileEncoding = 4; lastKnownFileType = sourcecode.c.h; path = UtiliOS.h; sourceTree = "<group>"; };
		6BC30F6D21E56CF900B9FAAE /* UtiliOS.mm */ = {isa = PBXFileReference; fileEncoding = 4; lastKnownFileType = sourcecode.cpp.objcpp; path = UtiliOS.mm; sourceTree = "<group>"; };
		6BC30F7521E5750A00B9FAAE /* EnumMagic.h */ = {isa = PBXFileReference; fileEncoding = 4; lastKnownFileType = sourcecode.c.h; name = EnumMagic.h; path = ../../../../shared/cpp/ObjectModel/EnumMagic.h; sourceTree = "<group>"; };
		6BC30F7721E6E49E00B9FAAE /* ACRCustomActionRenderer.mm */ = {isa = PBXFileReference; fileEncoding = 4; lastKnownFileType = sourcecode.cpp.objcpp; path = ACRCustomActionRenderer.mm; sourceTree = "<group>"; };
		6BC30F7821E6E49E00B9FAAE /* ACRCustomActionRenderer.h */ = {isa = PBXFileReference; fileEncoding = 4; lastKnownFileType = sourcecode.c.h; path = ACRCustomActionRenderer.h; sourceTree = "<group>"; };
		6BCE4B202108EB4D00021A62 /* ACRAVPlayerViewHoldingUIView.h */ = {isa = PBXFileReference; fileEncoding = 4; lastKnownFileType = sourcecode.c.h; path = ACRAVPlayerViewHoldingUIView.h; sourceTree = "<group>"; };
		6BCE4B212108EB4E00021A62 /* ACRAVPlayerViewHoldingUIView.mm */ = {isa = PBXFileReference; fileEncoding = 4; lastKnownFileType = sourcecode.cpp.objcpp; path = ACRAVPlayerViewHoldingUIView.mm; sourceTree = "<group>"; };
		6BCE4B242108FA7C00021A62 /* ACRMediaRenderer.mm */ = {isa = PBXFileReference; fileEncoding = 4; lastKnownFileType = sourcecode.cpp.objcpp; path = ACRMediaRenderer.mm; sourceTree = "<group>"; };
		6BCE4B262108FA9300021A62 /* ACRLongPressGestureRecognizerFactory.mm */ = {isa = PBXFileReference; fileEncoding = 4; lastKnownFileType = sourcecode.cpp.objcpp; path = ACRLongPressGestureRecognizerFactory.mm; sourceTree = "<group>"; };
		6BCE4B282108FBD800021A62 /* ACRLongPressGestureRecognizerFactory.h */ = {isa = PBXFileReference; fileEncoding = 4; lastKnownFileType = sourcecode.c.h; path = ACRLongPressGestureRecognizerFactory.h; sourceTree = "<group>"; };
<<<<<<< HEAD
		6BE76E5D24A4321C00671E48 /* ACRButtonExpandable.xib */ = {isa = PBXFileReference; fileEncoding = 4; lastKnownFileType = file.xib; path = ACRButtonExpandable.xib; sourceTree = "<group>"; };
=======
		6BE8DFD1249C45C9005EFE66 /* ACRToggleInputView.xib */ = {isa = PBXFileReference; lastKnownFileType = file.xib; path = ACRToggleInputView.xib; sourceTree = "<group>"; };
		6BE8DFD3249C4C1B005EFE66 /* ACRToggleInputView.mm */ = {isa = PBXFileReference; lastKnownFileType = sourcecode.cpp.objcpp; path = ACRToggleInputView.mm; sourceTree = "<group>"; };
		6BE8DFD5249C5126005EFE66 /* ACRToggleInputView.h */ = {isa = PBXFileReference; lastKnownFileType = sourcecode.c.h; path = ACRToggleInputView.h; sourceTree = "<group>"; };
>>>>>>> 3cc17b0e
		6BF430732190DCBF0068E432 /* ACRQuickActionView.xib */ = {isa = PBXFileReference; lastKnownFileType = file.xib; path = ACRQuickActionView.xib; sourceTree = "<group>"; };
		6BF430752190DDCA0068E432 /* ACRQuickReplyView.h */ = {isa = PBXFileReference; fileEncoding = 4; lastKnownFileType = sourcecode.c.h; path = ACRQuickReplyView.h; sourceTree = "<group>"; };
		6BF430762190DDCA0068E432 /* ACRQuickReplyView.mm */ = {isa = PBXFileReference; fileEncoding = 4; lastKnownFileType = sourcecode.cpp.objcpp; path = ACRQuickReplyView.mm; sourceTree = "<group>"; };
		6BF4307B219126CD0068E432 /* ACRQuickActionMultilineView.xib */ = {isa = PBXFileReference; lastKnownFileType = file.xib; path = ACRQuickActionMultilineView.xib; sourceTree = "<group>"; };
		6BF4307D219129600068E432 /* ACRQuickReplyMultilineView.h */ = {isa = PBXFileReference; fileEncoding = 4; lastKnownFileType = sourcecode.c.h; path = ACRQuickReplyMultilineView.h; sourceTree = "<group>"; };
		6BF4307E219129600068E432 /* ACRQuickReplyMultilineView.mm */ = {isa = PBXFileReference; fileEncoding = 4; lastKnownFileType = sourcecode.cpp.objcpp; path = ACRQuickReplyMultilineView.mm; sourceTree = "<group>"; };
		7ECFB63E219A3940004727A9 /* ParseContext.cpp */ = {isa = PBXFileReference; fileEncoding = 4; lastKnownFileType = sourcecode.cpp.cpp; name = ParseContext.cpp; path = ../../../../shared/cpp/ObjectModel/ParseContext.cpp; sourceTree = "<group>"; };
		7ECFB63F219A3940004727A9 /* ParseContext.h */ = {isa = PBXFileReference; fileEncoding = 4; lastKnownFileType = sourcecode.c.h; name = ParseContext.h; path = ../../../../shared/cpp/ObjectModel/ParseContext.h; sourceTree = "<group>"; };
		7EDC0F65213878E800077A13 /* SemanticVersion.h */ = {isa = PBXFileReference; fileEncoding = 4; lastKnownFileType = sourcecode.c.h; name = SemanticVersion.h; path = ../../../../shared/cpp/ObjectModel/SemanticVersion.h; sourceTree = "<group>"; };
		7EDC0F66213878E800077A13 /* SemanticVersion.cpp */ = {isa = PBXFileReference; fileEncoding = 4; lastKnownFileType = sourcecode.cpp.cpp; name = SemanticVersion.cpp; path = ../../../../shared/cpp/ObjectModel/SemanticVersion.cpp; sourceTree = "<group>"; };
		7EF8879B21F14CDD00BAFF02 /* BackgroundImage.h */ = {isa = PBXFileReference; fileEncoding = 4; lastKnownFileType = sourcecode.c.h; name = BackgroundImage.h; path = ../../../../shared/cpp/ObjectModel/BackgroundImage.h; sourceTree = "<group>"; };
		7EF8879C21F14CDD00BAFF02 /* BackgroundImage.cpp */ = {isa = PBXFileReference; fileEncoding = 4; lastKnownFileType = sourcecode.cpp.cpp; name = BackgroundImage.cpp; path = ../../../../shared/cpp/ObjectModel/BackgroundImage.cpp; sourceTree = "<group>"; };
		8404BA8C226697800091A0AD /* FeatureRegistration.h */ = {isa = PBXFileReference; fileEncoding = 4; lastKnownFileType = sourcecode.c.h; name = FeatureRegistration.h; path = ../../../../shared/cpp/ObjectModel/FeatureRegistration.h; sourceTree = "<group>"; };
		8404BA8D226697800091A0AD /* FeatureRegistration.cpp */ = {isa = PBXFileReference; fileEncoding = 4; lastKnownFileType = sourcecode.cpp.cpp; name = FeatureRegistration.cpp; path = ../../../../shared/cpp/ObjectModel/FeatureRegistration.cpp; sourceTree = "<group>"; };
		C8DEDF37220CDEB00001AAED /* ActionSet.cpp */ = {isa = PBXFileReference; fileEncoding = 4; lastKnownFileType = sourcecode.cpp.cpp; name = ActionSet.cpp; path = ../../../../shared/cpp/ObjectModel/ActionSet.cpp; sourceTree = "<group>"; };
		C8DEDF38220CDEB00001AAED /* ActionSet.h */ = {isa = PBXFileReference; fileEncoding = 4; lastKnownFileType = sourcecode.c.h; name = ActionSet.h; path = ../../../../shared/cpp/ObjectModel/ActionSet.h; sourceTree = "<group>"; };
		CA1218C221C4509300152EA8 /* ToggleVisibilityTarget.h */ = {isa = PBXFileReference; fileEncoding = 4; lastKnownFileType = sourcecode.c.h; name = ToggleVisibilityTarget.h; path = ../../../../shared/cpp/ObjectModel/ToggleVisibilityTarget.h; sourceTree = "<group>"; };
		CA1218C321C4509300152EA8 /* ToggleVisibilityAction.h */ = {isa = PBXFileReference; fileEncoding = 4; lastKnownFileType = sourcecode.c.h; name = ToggleVisibilityAction.h; path = ../../../../shared/cpp/ObjectModel/ToggleVisibilityAction.h; sourceTree = "<group>"; };
		CA1218C421C4509400152EA8 /* ToggleVisibilityTarget.cpp */ = {isa = PBXFileReference; fileEncoding = 4; lastKnownFileType = sourcecode.cpp.cpp; name = ToggleVisibilityTarget.cpp; path = ../../../../shared/cpp/ObjectModel/ToggleVisibilityTarget.cpp; sourceTree = "<group>"; };
		CA1218C521C4509400152EA8 /* ToggleVisibilityAction.cpp */ = {isa = PBXFileReference; fileEncoding = 4; lastKnownFileType = sourcecode.cpp.cpp; name = ToggleVisibilityAction.cpp; path = ../../../../shared/cpp/ObjectModel/ToggleVisibilityAction.cpp; sourceTree = "<group>"; };
		F401A8751F0DB69B006D7AF2 /* ACRImageSetUICollectionView.h */ = {isa = PBXFileReference; fileEncoding = 4; lastKnownFileType = sourcecode.c.h; path = ACRImageSetUICollectionView.h; sourceTree = "<group>"; };
		F401A8761F0DB69B006D7AF2 /* ACRImageSetUICollectionView.mm */ = {isa = PBXFileReference; fileEncoding = 4; lastKnownFileType = sourcecode.cpp.objcpp; path = ACRImageSetUICollectionView.mm; sourceTree = "<group>"; };
		F401A8791F0DCBC8006D7AF2 /* ACRImageSetRenderer.h */ = {isa = PBXFileReference; fileEncoding = 4; lastKnownFileType = sourcecode.c.h; path = ACRImageSetRenderer.h; sourceTree = "<group>"; };
		F401A87A1F0DCBC8006D7AF2 /* ACRImageSetRenderer.mm */ = {isa = PBXFileReference; fileEncoding = 4; lastKnownFileType = sourcecode.cpp.objcpp; path = ACRImageSetRenderer.mm; sourceTree = "<group>"; };
		F401A87D1F1045CA006D7AF2 /* ACRContentHoldingUIView.h */ = {isa = PBXFileReference; fileEncoding = 4; lastKnownFileType = sourcecode.c.h; path = ACRContentHoldingUIView.h; sourceTree = "<group>"; };
		F401A87E1F1045CA006D7AF2 /* ACRContentHoldingUIView.mm */ = {isa = PBXFileReference; fileEncoding = 4; lastKnownFileType = sourcecode.cpp.objcpp; path = ACRContentHoldingUIView.mm; sourceTree = "<group>"; };
		F4071C731FCCBAEE00AF4FEA /* ElementParserRegistration.h */ = {isa = PBXFileReference; fileEncoding = 4; lastKnownFileType = sourcecode.c.h; name = ElementParserRegistration.h; path = ../../../../shared/cpp/ObjectModel/ElementParserRegistration.h; sourceTree = "<group>"; };
		F4071C741FCCBAEF00AF4FEA /* ActionParserRegistration.h */ = {isa = PBXFileReference; fileEncoding = 4; lastKnownFileType = sourcecode.c.h; name = ActionParserRegistration.h; path = ../../../../shared/cpp/ObjectModel/ActionParserRegistration.h; sourceTree = "<group>"; };
		F4071C761FCCBAEF00AF4FEA /* json-forwards.h */ = {isa = PBXFileReference; fileEncoding = 4; lastKnownFileType = sourcecode.c.h; path = "json-forwards.h"; sourceTree = "<group>"; };
		F4071C771FCCBAEF00AF4FEA /* json.h */ = {isa = PBXFileReference; fileEncoding = 4; lastKnownFileType = sourcecode.c.h; path = json.h; sourceTree = "<group>"; };
		F4071C781FCCBAEF00AF4FEA /* ActionParserRegistration.cpp */ = {isa = PBXFileReference; fileEncoding = 4; lastKnownFileType = sourcecode.cpp.cpp; name = ActionParserRegistration.cpp; path = ../../../../shared/cpp/ObjectModel/ActionParserRegistration.cpp; sourceTree = "<group>"; };
		F4071C791FCCBAEF00AF4FEA /* ElementParserRegistration.cpp */ = {isa = PBXFileReference; fileEncoding = 4; lastKnownFileType = sourcecode.cpp.cpp; name = ElementParserRegistration.cpp; path = ../../../../shared/cpp/ObjectModel/ElementParserRegistration.cpp; sourceTree = "<group>"; };
		F423C0B51EE1FBA900905679 /* AdaptiveCards.framework */ = {isa = PBXFileReference; explicitFileType = wrapper.framework; includeInIndex = 0; path = AdaptiveCards.framework; sourceTree = BUILT_PRODUCTS_DIR; };
		F423C0B81EE1FBAA00905679 /* ACFramework.h */ = {isa = PBXFileReference; lastKnownFileType = sourcecode.c.h; path = ACFramework.h; sourceTree = "<group>"; };
		F423C0B91EE1FBAA00905679 /* Info.plist */ = {isa = PBXFileReference; lastKnownFileType = text.plist.xml; path = Info.plist; sourceTree = "<group>"; };
		F423C0BE1EE1FBAA00905679 /* AdaptiveCardsTests.xctest */ = {isa = PBXFileReference; explicitFileType = wrapper.cfbundle; includeInIndex = 0; path = AdaptiveCardsTests.xctest; sourceTree = BUILT_PRODUCTS_DIR; };
		F42741061EF8624F00399FBB /* ACRIBaseCardElementRenderer.h */ = {isa = PBXFileReference; fileEncoding = 4; lastKnownFileType = sourcecode.c.h; path = ACRIBaseCardElementRenderer.h; sourceTree = "<group>"; };
		F42741081EF864A900399FBB /* ACRBaseCardElementRenderer.h */ = {isa = PBXFileReference; fileEncoding = 4; lastKnownFileType = sourcecode.c.h; path = ACRBaseCardElementRenderer.h; sourceTree = "<group>"; };
		F42741091EF864A900399FBB /* ACRBaseCardElementRenderer.mm */ = {isa = PBXFileReference; fileEncoding = 4; lastKnownFileType = sourcecode.cpp.objcpp; path = ACRBaseCardElementRenderer.mm; sourceTree = "<group>"; };
		F42741101EF873A600399FBB /* ACRImageRenderer.h */ = {isa = PBXFileReference; fileEncoding = 4; lastKnownFileType = sourcecode.c.h; path = ACRImageRenderer.h; sourceTree = "<group>"; };
		F42741111EF873A600399FBB /* ACRImageRenderer.mm */ = {isa = PBXFileReference; fileEncoding = 4; lastKnownFileType = sourcecode.cpp.objcpp; path = ACRImageRenderer.mm; sourceTree = "<group>"; };
		F42741141EF895AB00399FBB /* ACRTextBlockRenderer.h */ = {isa = PBXFileReference; fileEncoding = 4; lastKnownFileType = sourcecode.c.h; path = ACRTextBlockRenderer.h; sourceTree = "<group>"; };
		F42741151EF895AB00399FBB /* ACRTextBlockRenderer.mm */ = {isa = PBXFileReference; fileEncoding = 4; lastKnownFileType = sourcecode.cpp.objcpp; path = ACRTextBlockRenderer.mm; sourceTree = "<group>"; };
		F427411A1EF8A25200399FBB /* ACRRegistration.h */ = {isa = PBXFileReference; fileEncoding = 4; lastKnownFileType = sourcecode.c.h; path = ACRRegistration.h; sourceTree = "<group>"; };
		F427411B1EF8A25200399FBB /* ACRRegistration.mm */ = {isa = PBXFileReference; fileEncoding = 4; lastKnownFileType = sourcecode.cpp.objcpp; path = ACRRegistration.mm; sourceTree = "<group>"; };
		F427411E1EF9DB8000399FBB /* ACRContainerRenderer.h */ = {isa = PBXFileReference; fileEncoding = 4; lastKnownFileType = sourcecode.c.h; path = ACRContainerRenderer.h; sourceTree = "<group>"; };
		F427411F1EF9DB8000399FBB /* ACRContainerRenderer.mm */ = {isa = PBXFileReference; fileEncoding = 4; lastKnownFileType = sourcecode.cpp.objcpp; path = ACRContainerRenderer.mm; sourceTree = "<group>"; };
		F42741221EFB274C00399FBB /* ACRColumnRenderer.h */ = {isa = PBXFileReference; fileEncoding = 4; lastKnownFileType = sourcecode.c.h; path = ACRColumnRenderer.h; sourceTree = "<group>"; };
		F42741231EFB274C00399FBB /* ACRColumnRenderer.mm */ = {isa = PBXFileReference; fileEncoding = 4; lastKnownFileType = sourcecode.cpp.objcpp; path = ACRColumnRenderer.mm; sourceTree = "<group>"; };
		F42741261EFB374A00399FBB /* ACRColumnSetRenderer.h */ = {isa = PBXFileReference; fileEncoding = 4; lastKnownFileType = sourcecode.c.h; path = ACRColumnSetRenderer.h; sourceTree = "<group>"; };
		F42741271EFB374A00399FBB /* ACRColumnSetRenderer.mm */ = {isa = PBXFileReference; fileEncoding = 4; lastKnownFileType = sourcecode.cpp.objcpp; path = ACRColumnSetRenderer.mm; sourceTree = "<group>"; };
		F42979361F31438900E89914 /* ACRIBaseInputHandler.h */ = {isa = PBXFileReference; fileEncoding = 4; lastKnownFileType = sourcecode.c.h; path = ACRIBaseInputHandler.h; sourceTree = "<group>"; };
		F42979381F31458800E89914 /* ACRActionSubmitRenderer.h */ = {isa = PBXFileReference; fileEncoding = 4; lastKnownFileType = sourcecode.c.h; path = ACRActionSubmitRenderer.h; sourceTree = "<group>"; };
		F42979391F31458800E89914 /* ACRActionSubmitRenderer.mm */ = {isa = PBXFileReference; fileEncoding = 4; lastKnownFileType = sourcecode.cpp.objcpp; path = ACRActionSubmitRenderer.mm; sourceTree = "<group>"; };
		F429793C1F3155EF00E89914 /* ACRTextField.h */ = {isa = PBXFileReference; fileEncoding = 4; lastKnownFileType = sourcecode.c.h; path = ACRTextField.h; sourceTree = "<group>"; };
		F429793D1F3155EF00E89914 /* ACRTextField.mm */ = {isa = PBXFileReference; fileEncoding = 4; lastKnownFileType = sourcecode.cpp.objcpp; path = ACRTextField.mm; sourceTree = "<group>"; };
		F42979401F322C3E00E89914 /* ACRErrors.h */ = {isa = PBXFileReference; fileEncoding = 4; lastKnownFileType = sourcecode.c.h; path = ACRErrors.h; sourceTree = "<group>"; };
		F42979411F322C3E00E89914 /* ACRErrors.mm */ = {isa = PBXFileReference; fileEncoding = 4; lastKnownFileType = sourcecode.cpp.objcpp; path = ACRErrors.mm; sourceTree = "<group>"; };
		F42979441F322C9000E89914 /* ACRNumericTextField.mm */ = {isa = PBXFileReference; fileEncoding = 4; lastKnownFileType = sourcecode.cpp.objcpp; path = ACRNumericTextField.mm; sourceTree = "<group>"; };
		F42979451F322C9000E89914 /* ACRNumericTextField.h */ = {isa = PBXFileReference; fileEncoding = 4; lastKnownFileType = sourcecode.c.h; path = ACRNumericTextField.h; sourceTree = "<group>"; };
		F42979481F323BA700E89914 /* ACRDateTextField.h */ = {isa = PBXFileReference; fileEncoding = 4; lastKnownFileType = sourcecode.c.h; path = ACRDateTextField.h; sourceTree = "<group>"; };
		F429794C1F32684900E89914 /* ACRDateTextField.mm */ = {isa = PBXFileReference; fileEncoding = 4; lastKnownFileType = sourcecode.cpp.objcpp; path = ACRDateTextField.mm; sourceTree = "<group>"; };
		F42C2F4B20351A8E008787B0 /* ACOBaseCardElementPrivate.h */ = {isa = PBXFileReference; fileEncoding = 4; lastKnownFileType = sourcecode.c.h; path = ACOBaseCardElementPrivate.h; sourceTree = "<group>"; };
		F42E516B1FEC383E008F9642 /* MarkDownParsedResult.h */ = {isa = PBXFileReference; fileEncoding = 4; lastKnownFileType = sourcecode.c.h; name = MarkDownParsedResult.h; path = ../../../../shared/cpp/ObjectModel/MarkDownParsedResult.h; sourceTree = "<group>"; };
		F42E516C1FEC383E008F9642 /* MarkDownBlockParser.cpp */ = {isa = PBXFileReference; fileEncoding = 4; lastKnownFileType = sourcecode.cpp.cpp; name = MarkDownBlockParser.cpp; path = ../../../../shared/cpp/ObjectModel/MarkDownBlockParser.cpp; sourceTree = "<group>"; };
		F42E516D1FEC383F008F9642 /* MarkDownHtmlGenerator.h */ = {isa = PBXFileReference; fileEncoding = 4; lastKnownFileType = sourcecode.c.h; name = MarkDownHtmlGenerator.h; path = ../../../../shared/cpp/ObjectModel/MarkDownHtmlGenerator.h; sourceTree = "<group>"; };
		F42E516E1FEC383F008F9642 /* MarkDownParsedResult.cpp */ = {isa = PBXFileReference; fileEncoding = 4; lastKnownFileType = sourcecode.cpp.cpp; name = MarkDownParsedResult.cpp; path = ../../../../shared/cpp/ObjectModel/MarkDownParsedResult.cpp; sourceTree = "<group>"; };
		F42E516F1FEC383F008F9642 /* MarkDownBlockParser.h */ = {isa = PBXFileReference; fileEncoding = 4; lastKnownFileType = sourcecode.c.h; name = MarkDownBlockParser.h; path = ../../../../shared/cpp/ObjectModel/MarkDownBlockParser.h; sourceTree = "<group>"; };
		F42E51701FEC383F008F9642 /* MarkDownHtmlGenerator.cpp */ = {isa = PBXFileReference; fileEncoding = 4; lastKnownFileType = sourcecode.cpp.cpp; name = MarkDownHtmlGenerator.cpp; path = ../../../../shared/cpp/ObjectModel/MarkDownHtmlGenerator.cpp; sourceTree = "<group>"; };
		F42E51711FEC383F008F9642 /* MarkDownParser.h */ = {isa = PBXFileReference; fileEncoding = 4; lastKnownFileType = sourcecode.c.h; name = MarkDownParser.h; path = ../../../../shared/cpp/ObjectModel/MarkDownParser.h; sourceTree = "<group>"; };
		F42E51721FEC3840008F9642 /* MarkDownParser.cpp */ = {isa = PBXFileReference; fileEncoding = 4; lastKnownFileType = sourcecode.cpp.cpp; name = MarkDownParser.cpp; path = ../../../../shared/cpp/ObjectModel/MarkDownParser.cpp; sourceTree = "<group>"; };
		F431103D1F357487001AAE30 /* ACRInputTableView.h */ = {isa = PBXFileReference; fileEncoding = 4; lastKnownFileType = sourcecode.c.h; path = ACRInputTableView.h; sourceTree = "<group>"; };
		F431103E1F357487001AAE30 /* ACRInputTableView.mm */ = {isa = PBXFileReference; fileEncoding = 4; lastKnownFileType = sourcecode.cpp.objcpp; path = ACRInputTableView.mm; sourceTree = "<group>"; };
		F431103F1F357487001AAE30 /* ACOHostConfig.h */ = {isa = PBXFileReference; fileEncoding = 4; lastKnownFileType = sourcecode.c.h; path = ACOHostConfig.h; sourceTree = "<group>"; };
		F43110401F357487001AAE30 /* ACOHostConfig.mm */ = {isa = PBXFileReference; fileEncoding = 4; lastKnownFileType = sourcecode.cpp.objcpp; path = ACOHostConfig.mm; sourceTree = "<group>"; };
		F43660761F0706D800EBA868 /* SharedAdaptiveCard.cpp */ = {isa = PBXFileReference; fileEncoding = 4; lastKnownFileType = sourcecode.cpp.cpp; name = SharedAdaptiveCard.cpp; path = ../../../../shared/cpp/ObjectModel/SharedAdaptiveCard.cpp; sourceTree = "<group>"; };
		F43660771F0706D800EBA868 /* SharedAdaptiveCard.h */ = {isa = PBXFileReference; fileEncoding = 4; lastKnownFileType = sourcecode.c.h; name = SharedAdaptiveCard.h; path = ../../../../shared/cpp/ObjectModel/SharedAdaptiveCard.h; sourceTree = "<group>"; };
		F43A940E1F1D60E30001920B /* ACRFactSetRenderer.h */ = {isa = PBXFileReference; fileEncoding = 4; lastKnownFileType = sourcecode.c.h; path = ACRFactSetRenderer.h; sourceTree = "<group>"; };
		F43A940F1F1D60E30001920B /* ACRFactSetRenderer.mm */ = {isa = PBXFileReference; fileEncoding = 4; lastKnownFileType = sourcecode.cpp.objcpp; path = ACRFactSetRenderer.mm; sourceTree = "<group>"; };
		F43A94121F1EED6D0001920B /* ACRInputRenderer.h */ = {isa = PBXFileReference; fileEncoding = 4; lastKnownFileType = sourcecode.c.h; path = ACRInputRenderer.h; sourceTree = "<group>"; };
		F43A94131F1EED6D0001920B /* ACRInputRenderer.mm */ = {isa = PBXFileReference; fileEncoding = 4; lastKnownFileType = sourcecode.cpp.objcpp; path = ACRInputRenderer.mm; sourceTree = "<group>"; };
		F43A94161F20502D0001920B /* ACRInputToggleRenderer.h */ = {isa = PBXFileReference; fileEncoding = 4; lastKnownFileType = sourcecode.c.h; path = ACRInputToggleRenderer.h; sourceTree = "<group>"; };
		F43A94171F20502D0001920B /* ACRInputToggleRenderer.mm */ = {isa = PBXFileReference; fileEncoding = 4; lastKnownFileType = sourcecode.cpp.objcpp; path = ACRInputToggleRenderer.mm; sourceTree = "<group>"; };
		F44872BD1EE2261F00FCAFAE /* AdaptiveCardParseException.cpp */ = {isa = PBXFileReference; fileEncoding = 4; lastKnownFileType = sourcecode.cpp.cpp; name = AdaptiveCardParseException.cpp; path = ../../../../shared/cpp/ObjectModel/AdaptiveCardParseException.cpp; sourceTree = "<group>"; };
		F44872BE1EE2261F00FCAFAE /* AdaptiveCardParseException.h */ = {isa = PBXFileReference; fileEncoding = 4; lastKnownFileType = sourcecode.c.h; name = AdaptiveCardParseException.h; path = ../../../../shared/cpp/ObjectModel/AdaptiveCardParseException.h; sourceTree = "<group>"; };
		F44872BF1EE2261F00FCAFAE /* BaseActionElement.cpp */ = {isa = PBXFileReference; fileEncoding = 4; lastKnownFileType = sourcecode.cpp.cpp; name = BaseActionElement.cpp; path = ../../../../shared/cpp/ObjectModel/BaseActionElement.cpp; sourceTree = "<group>"; };
		F44872C01EE2261F00FCAFAE /* BaseActionElement.h */ = {isa = PBXFileReference; fileEncoding = 4; lastKnownFileType = sourcecode.c.h; name = BaseActionElement.h; path = ../../../../shared/cpp/ObjectModel/BaseActionElement.h; sourceTree = "<group>"; };
		F44872C11EE2261F00FCAFAE /* BaseCardElement.cpp */ = {isa = PBXFileReference; fileEncoding = 4; lastKnownFileType = sourcecode.cpp.cpp; name = BaseCardElement.cpp; path = ../../../../shared/cpp/ObjectModel/BaseCardElement.cpp; sourceTree = "<group>"; };
		F44872C21EE2261F00FCAFAE /* BaseCardElement.h */ = {isa = PBXFileReference; fileEncoding = 4; lastKnownFileType = sourcecode.c.h; name = BaseCardElement.h; path = ../../../../shared/cpp/ObjectModel/BaseCardElement.h; sourceTree = "<group>"; };
		F44872C31EE2261F00FCAFAE /* BaseInputElement.cpp */ = {isa = PBXFileReference; fileEncoding = 4; lastKnownFileType = sourcecode.cpp.cpp; name = BaseInputElement.cpp; path = ../../../../shared/cpp/ObjectModel/BaseInputElement.cpp; sourceTree = "<group>"; };
		F44872C41EE2261F00FCAFAE /* BaseInputElement.h */ = {isa = PBXFileReference; fileEncoding = 4; lastKnownFileType = sourcecode.c.h; name = BaseInputElement.h; path = ../../../../shared/cpp/ObjectModel/BaseInputElement.h; sourceTree = "<group>"; };
		F44872C51EE2261F00FCAFAE /* ChoiceInput.cpp */ = {isa = PBXFileReference; fileEncoding = 4; lastKnownFileType = sourcecode.cpp.cpp; name = ChoiceInput.cpp; path = ../../../../shared/cpp/ObjectModel/ChoiceInput.cpp; sourceTree = "<group>"; };
		F44872C61EE2261F00FCAFAE /* ChoiceInput.h */ = {isa = PBXFileReference; fileEncoding = 4; lastKnownFileType = sourcecode.c.h; name = ChoiceInput.h; path = ../../../../shared/cpp/ObjectModel/ChoiceInput.h; sourceTree = "<group>"; };
		F44872C71EE2261F00FCAFAE /* ChoiceSetInput.cpp */ = {isa = PBXFileReference; fileEncoding = 4; lastKnownFileType = sourcecode.cpp.cpp; name = ChoiceSetInput.cpp; path = ../../../../shared/cpp/ObjectModel/ChoiceSetInput.cpp; sourceTree = "<group>"; };
		F44872C81EE2261F00FCAFAE /* ChoiceSetInput.h */ = {isa = PBXFileReference; fileEncoding = 4; lastKnownFileType = sourcecode.c.h; name = ChoiceSetInput.h; path = ../../../../shared/cpp/ObjectModel/ChoiceSetInput.h; sourceTree = "<group>"; };
		F44872C91EE2261F00FCAFAE /* Column.cpp */ = {isa = PBXFileReference; fileEncoding = 4; lastKnownFileType = sourcecode.cpp.cpp; name = Column.cpp; path = ../../../../shared/cpp/ObjectModel/Column.cpp; sourceTree = "<group>"; };
		F44872CA1EE2261F00FCAFAE /* Column.h */ = {isa = PBXFileReference; fileEncoding = 4; lastKnownFileType = sourcecode.c.h; name = Column.h; path = ../../../../shared/cpp/ObjectModel/Column.h; sourceTree = "<group>"; };
		F44872CB1EE2261F00FCAFAE /* ColumnSet.cpp */ = {isa = PBXFileReference; fileEncoding = 4; lastKnownFileType = sourcecode.cpp.cpp; name = ColumnSet.cpp; path = ../../../../shared/cpp/ObjectModel/ColumnSet.cpp; sourceTree = "<group>"; };
		F44872CC1EE2261F00FCAFAE /* ColumnSet.h */ = {isa = PBXFileReference; fileEncoding = 4; lastKnownFileType = sourcecode.c.h; name = ColumnSet.h; path = ../../../../shared/cpp/ObjectModel/ColumnSet.h; sourceTree = "<group>"; };
		F44872CD1EE2261F00FCAFAE /* Container.cpp */ = {isa = PBXFileReference; fileEncoding = 4; lastKnownFileType = sourcecode.cpp.cpp; name = Container.cpp; path = ../../../../shared/cpp/ObjectModel/Container.cpp; sourceTree = "<group>"; };
		F44872CE1EE2261F00FCAFAE /* Container.h */ = {isa = PBXFileReference; fileEncoding = 4; lastKnownFileType = sourcecode.c.h; name = Container.h; path = ../../../../shared/cpp/ObjectModel/Container.h; sourceTree = "<group>"; };
		F44872CF1EE2261F00FCAFAE /* DateInput.cpp */ = {isa = PBXFileReference; fileEncoding = 4; lastKnownFileType = sourcecode.cpp.cpp; name = DateInput.cpp; path = ../../../../shared/cpp/ObjectModel/DateInput.cpp; sourceTree = "<group>"; };
		F44872D01EE2261F00FCAFAE /* DateInput.h */ = {isa = PBXFileReference; fileEncoding = 4; lastKnownFileType = sourcecode.c.h; name = DateInput.h; path = ../../../../shared/cpp/ObjectModel/DateInput.h; sourceTree = "<group>"; };
		F44872D11EE2261F00FCAFAE /* Enums.cpp */ = {isa = PBXFileReference; fileEncoding = 4; lastKnownFileType = sourcecode.cpp.cpp; name = Enums.cpp; path = ../../../../shared/cpp/ObjectModel/Enums.cpp; sourceTree = "<group>"; };
		F44872D21EE2261F00FCAFAE /* Enums.h */ = {isa = PBXFileReference; explicitFileType = sourcecode.c.h; fileEncoding = 4; name = Enums.h; path = ../../../../shared/cpp/ObjectModel/Enums.h; sourceTree = "<group>"; };
		F44872D31EE2261F00FCAFAE /* Fact.cpp */ = {isa = PBXFileReference; fileEncoding = 4; lastKnownFileType = sourcecode.cpp.cpp; name = Fact.cpp; path = ../../../../shared/cpp/ObjectModel/Fact.cpp; sourceTree = "<group>"; };
		F44872D41EE2261F00FCAFAE /* Fact.h */ = {isa = PBXFileReference; fileEncoding = 4; lastKnownFileType = sourcecode.c.h; name = Fact.h; path = ../../../../shared/cpp/ObjectModel/Fact.h; sourceTree = "<group>"; };
		F44872D51EE2261F00FCAFAE /* FactSet.cpp */ = {isa = PBXFileReference; fileEncoding = 4; lastKnownFileType = sourcecode.cpp.cpp; name = FactSet.cpp; path = ../../../../shared/cpp/ObjectModel/FactSet.cpp; sourceTree = "<group>"; };
		F44872D61EE2261F00FCAFAE /* FactSet.h */ = {isa = PBXFileReference; fileEncoding = 4; lastKnownFileType = sourcecode.c.h; name = FactSet.h; path = ../../../../shared/cpp/ObjectModel/FactSet.h; sourceTree = "<group>"; };
		F44872D71EE2261F00FCAFAE /* HostConfig.h */ = {isa = PBXFileReference; fileEncoding = 4; lastKnownFileType = sourcecode.c.h; name = HostConfig.h; path = ../../../../shared/cpp/ObjectModel/HostConfig.h; sourceTree = "<group>"; };
		F44872DA1EE2261F00FCAFAE /* Image.cpp */ = {isa = PBXFileReference; fileEncoding = 4; lastKnownFileType = sourcecode.cpp.cpp; name = Image.cpp; path = ../../../../shared/cpp/ObjectModel/Image.cpp; sourceTree = "<group>"; };
		F44872DB1EE2261F00FCAFAE /* Image.h */ = {isa = PBXFileReference; fileEncoding = 4; lastKnownFileType = sourcecode.c.h; name = Image.h; path = ../../../../shared/cpp/ObjectModel/Image.h; sourceTree = "<group>"; };
		F44872DC1EE2261F00FCAFAE /* ImageSet.cpp */ = {isa = PBXFileReference; fileEncoding = 4; lastKnownFileType = sourcecode.cpp.cpp; name = ImageSet.cpp; path = ../../../../shared/cpp/ObjectModel/ImageSet.cpp; sourceTree = "<group>"; };
		F44872DD1EE2261F00FCAFAE /* ImageSet.h */ = {isa = PBXFileReference; fileEncoding = 4; lastKnownFileType = sourcecode.c.h; name = ImageSet.h; path = ../../../../shared/cpp/ObjectModel/ImageSet.h; sourceTree = "<group>"; };
		F44872DF1EE2261F00FCAFAE /* jsoncpp.cpp */ = {isa = PBXFileReference; fileEncoding = 4; lastKnownFileType = sourcecode.cpp.cpp; name = jsoncpp.cpp; path = ../../../../shared/cpp/ObjectModel/jsoncpp.cpp; sourceTree = "<group>"; };
		F44872E01EE2261F00FCAFAE /* NumberInput.cpp */ = {isa = PBXFileReference; fileEncoding = 4; lastKnownFileType = sourcecode.cpp.cpp; name = NumberInput.cpp; path = ../../../../shared/cpp/ObjectModel/NumberInput.cpp; sourceTree = "<group>"; };
		F44872E11EE2261F00FCAFAE /* NumberInput.h */ = {isa = PBXFileReference; fileEncoding = 4; lastKnownFileType = sourcecode.c.h; name = NumberInput.h; path = ../../../../shared/cpp/ObjectModel/NumberInput.h; sourceTree = "<group>"; };
		F44872E21EE2261F00FCAFAE /* OpenUrlAction.cpp */ = {isa = PBXFileReference; fileEncoding = 4; lastKnownFileType = sourcecode.cpp.cpp; name = OpenUrlAction.cpp; path = ../../../../shared/cpp/ObjectModel/OpenUrlAction.cpp; sourceTree = "<group>"; };
		F44872E31EE2261F00FCAFAE /* OpenUrlAction.h */ = {isa = PBXFileReference; fileEncoding = 4; lastKnownFileType = sourcecode.c.h; name = OpenUrlAction.h; path = ../../../../shared/cpp/ObjectModel/OpenUrlAction.h; sourceTree = "<group>"; };
		F44872E41EE2261F00FCAFAE /* ParseUtil.cpp */ = {isa = PBXFileReference; fileEncoding = 4; lastKnownFileType = sourcecode.cpp.cpp; name = ParseUtil.cpp; path = ../../../../shared/cpp/ObjectModel/ParseUtil.cpp; sourceTree = "<group>"; };
		F44872E51EE2261F00FCAFAE /* ParseUtil.h */ = {isa = PBXFileReference; fileEncoding = 4; lastKnownFileType = sourcecode.c.h; name = ParseUtil.h; path = ../../../../shared/cpp/ObjectModel/ParseUtil.h; sourceTree = "<group>"; };
		F44872E61EE2261F00FCAFAE /* pch.h */ = {isa = PBXFileReference; fileEncoding = 4; lastKnownFileType = sourcecode.c.h; name = pch.h; path = ../../../../shared/cpp/ObjectModel/pch.h; sourceTree = "<group>"; };
		F44872E71EE2261F00FCAFAE /* ShowCardAction.cpp */ = {isa = PBXFileReference; fileEncoding = 4; lastKnownFileType = sourcecode.cpp.cpp; name = ShowCardAction.cpp; path = ../../../../shared/cpp/ObjectModel/ShowCardAction.cpp; sourceTree = "<group>"; };
		F44872E81EE2261F00FCAFAE /* ShowCardAction.h */ = {isa = PBXFileReference; fileEncoding = 4; lastKnownFileType = sourcecode.c.h; name = ShowCardAction.h; path = ../../../../shared/cpp/ObjectModel/ShowCardAction.h; sourceTree = "<group>"; };
		F44872E91EE2261F00FCAFAE /* SubmitAction.cpp */ = {isa = PBXFileReference; fileEncoding = 4; lastKnownFileType = sourcecode.cpp.cpp; name = SubmitAction.cpp; path = ../../../../shared/cpp/ObjectModel/SubmitAction.cpp; sourceTree = "<group>"; };
		F44872EA1EE2261F00FCAFAE /* SubmitAction.h */ = {isa = PBXFileReference; fileEncoding = 4; lastKnownFileType = sourcecode.c.h; name = SubmitAction.h; path = ../../../../shared/cpp/ObjectModel/SubmitAction.h; sourceTree = "<group>"; };
		F44872EB1EE2261F00FCAFAE /* TextBlock.cpp */ = {isa = PBXFileReference; fileEncoding = 4; lastKnownFileType = sourcecode.cpp.cpp; name = TextBlock.cpp; path = ../../../../shared/cpp/ObjectModel/TextBlock.cpp; sourceTree = "<group>"; };
		F44872EC1EE2261F00FCAFAE /* TextBlock.h */ = {isa = PBXFileReference; fileEncoding = 4; lastKnownFileType = sourcecode.c.h; name = TextBlock.h; path = ../../../../shared/cpp/ObjectModel/TextBlock.h; sourceTree = "<group>"; };
		F44872ED1EE2261F00FCAFAE /* TextInput.cpp */ = {isa = PBXFileReference; fileEncoding = 4; lastKnownFileType = sourcecode.cpp.cpp; name = TextInput.cpp; path = ../../../../shared/cpp/ObjectModel/TextInput.cpp; sourceTree = "<group>"; };
		F44872EE1EE2261F00FCAFAE /* TextInput.h */ = {isa = PBXFileReference; fileEncoding = 4; lastKnownFileType = sourcecode.c.h; name = TextInput.h; path = ../../../../shared/cpp/ObjectModel/TextInput.h; sourceTree = "<group>"; };
		F44872EF1EE2261F00FCAFAE /* TimeInput.cpp */ = {isa = PBXFileReference; fileEncoding = 4; lastKnownFileType = sourcecode.cpp.cpp; name = TimeInput.cpp; path = ../../../../shared/cpp/ObjectModel/TimeInput.cpp; sourceTree = "<group>"; };
		F44872F01EE2261F00FCAFAE /* TimeInput.h */ = {isa = PBXFileReference; fileEncoding = 4; lastKnownFileType = sourcecode.c.h; name = TimeInput.h; path = ../../../../shared/cpp/ObjectModel/TimeInput.h; sourceTree = "<group>"; };
		F44872F11EE2261F00FCAFAE /* ToggleInput.cpp */ = {isa = PBXFileReference; fileEncoding = 4; lastKnownFileType = sourcecode.cpp.cpp; name = ToggleInput.cpp; path = ../../../../shared/cpp/ObjectModel/ToggleInput.cpp; sourceTree = "<group>"; };
		F44872F21EE2261F00FCAFAE /* ToggleInput.h */ = {isa = PBXFileReference; fileEncoding = 4; lastKnownFileType = sourcecode.c.h; name = ToggleInput.h; path = ../../../../shared/cpp/ObjectModel/ToggleInput.h; sourceTree = "<group>"; };
		F452CD571F68CD6F005394B2 /* HostConfig.cpp */ = {isa = PBXFileReference; fileEncoding = 4; lastKnownFileType = sourcecode.cpp.cpp; name = HostConfig.cpp; path = ../../../../shared/cpp/ObjectModel/HostConfig.cpp; sourceTree = "<group>"; };
		F45A071A1EF4BC44007C6503 /* Foundation.framework */ = {isa = PBXFileReference; lastKnownFileType = wrapper.framework; name = Foundation.framework; path = System/Library/Frameworks/Foundation.framework; sourceTree = SDKROOT; };
		F45A071C1EF4BCC3007C6503 /* CoreGraphics.framework */ = {isa = PBXFileReference; lastKnownFileType = wrapper.framework; name = CoreGraphics.framework; path = System/Library/Frameworks/CoreGraphics.framework; sourceTree = SDKROOT; };
		F45A071E1EF4BD67007C6503 /* UIKit.framework */ = {isa = PBXFileReference; lastKnownFileType = wrapper.framework; name = UIKit.framework; path = System/Library/Frameworks/UIKit.framework; sourceTree = SDKROOT; };
		F4603237207575A3006C5358 /* ACRLabelView.xib */ = {isa = PBXFileReference; lastKnownFileType = file.xib; path = ACRLabelView.xib; sourceTree = "<group>"; };
		F460324020757F38006C5358 /* ACRTextField.xib */ = {isa = PBXFileReference; lastKnownFileType = file.xib; path = ACRTextField.xib; sourceTree = "<group>"; };
		F460324420758583006C5358 /* ACRDatePicker.xib */ = {isa = PBXFileReference; lastKnownFileType = file.xib; path = ACRDatePicker.xib; sourceTree = "<group>"; };
		F460324620759519006C5358 /* ACRDateTextField.xib */ = {isa = PBXFileReference; lastKnownFileType = file.xib; path = ACRDateTextField.xib; sourceTree = "<group>"; };
		F46032482075997D006C5358 /* ACRInputTableView.xib */ = {isa = PBXFileReference; lastKnownFileType = file.xib; path = ACRInputTableView.xib; sourceTree = "<group>"; };
		F495FC082022A18F0093D4DE /* ACRChoiceSetViewDataSource.mm */ = {isa = PBXFileReference; fileEncoding = 4; lastKnownFileType = sourcecode.cpp.objcpp; path = ACRChoiceSetViewDataSource.mm; sourceTree = "<group>"; };
		F495FC092022A18F0093D4DE /* ACRChoiceSetViewDataSource.h */ = {isa = PBXFileReference; fileEncoding = 4; lastKnownFileType = sourcecode.c.h; path = ACRChoiceSetViewDataSource.h; sourceTree = "<group>"; };
		F495FC0C2022AC920093D4DE /* ACRChoiceSetViewDataSourceCompactStyle.mm */ = {isa = PBXFileReference; fileEncoding = 4; lastKnownFileType = sourcecode.cpp.objcpp; path = ACRChoiceSetViewDataSourceCompactStyle.mm; sourceTree = "<group>"; };
		F495FC0D2022AC920093D4DE /* ACRChoiceSetViewDataSourceCompactStyle.h */ = {isa = PBXFileReference; fileEncoding = 4; lastKnownFileType = sourcecode.c.h; path = ACRChoiceSetViewDataSourceCompactStyle.h; sourceTree = "<group>"; };
		F4960C022051FE8000780566 /* ACRView.h */ = {isa = PBXFileReference; fileEncoding = 4; lastKnownFileType = sourcecode.c.h; path = ACRView.h; sourceTree = "<group>"; };
		F4960C032051FE8100780566 /* ACRView.mm */ = {isa = PBXFileReference; fileEncoding = 4; lastKnownFileType = sourcecode.cpp.objcpp; path = ACRView.mm; sourceTree = "<group>"; };
		F496834E1F6CA24600DF0D3A /* ACRRenderer.h */ = {isa = PBXFileReference; fileEncoding = 4; lastKnownFileType = sourcecode.c.h; path = ACRRenderer.h; sourceTree = "<group>"; };
		F496834F1F6CA24600DF0D3A /* ACRRenderer.mm */ = {isa = PBXFileReference; fileEncoding = 4; lastKnownFileType = sourcecode.cpp.objcpp; path = ACRRenderer.mm; sourceTree = "<group>"; };
		F49683501F6CA24600DF0D3A /* ACRRenderResult.h */ = {isa = PBXFileReference; fileEncoding = 4; lastKnownFileType = sourcecode.c.h; path = ACRRenderResult.h; sourceTree = "<group>"; };
		F49683511F6CA24600DF0D3A /* ACRRenderResult.mm */ = {isa = PBXFileReference; fileEncoding = 4; lastKnownFileType = sourcecode.cpp.objcpp; path = ACRRenderResult.mm; sourceTree = "<group>"; };
		F4A5CAB91F623F4500242D62 /* AdaptiveCardsTests.m */ = {isa = PBXFileReference; fileEncoding = 4; lastKnownFileType = sourcecode.c.objc; path = AdaptiveCardsTests.m; sourceTree = "<group>"; };
		F4C1F5D31F2187900018CB78 /* ACRInputDateRenderer.h */ = {isa = PBXFileReference; fileEncoding = 4; lastKnownFileType = sourcecode.c.h; path = ACRInputDateRenderer.h; sourceTree = "<group>"; };
		F4C1F5D41F2187900018CB78 /* ACRInputDateRenderer.mm */ = {isa = PBXFileReference; fileEncoding = 4; lastKnownFileType = sourcecode.cpp.objcpp; path = ACRInputDateRenderer.mm; sourceTree = "<group>"; };
		F4C1F5D71F218ABC0018CB78 /* ACRInputTimeRenderer.h */ = {isa = PBXFileReference; fileEncoding = 4; lastKnownFileType = sourcecode.c.h; path = ACRInputTimeRenderer.h; sourceTree = "<group>"; };
		F4C1F5D81F218ABC0018CB78 /* ACRInputTimeRenderer.mm */ = {isa = PBXFileReference; fileEncoding = 4; lastKnownFileType = sourcecode.cpp.objcpp; path = ACRInputTimeRenderer.mm; sourceTree = "<group>"; };
		F4C1F5DB1F218F920018CB78 /* ACRInputNumberRenderer.h */ = {isa = PBXFileReference; fileEncoding = 4; lastKnownFileType = sourcecode.c.h; path = ACRInputNumberRenderer.h; sourceTree = "<group>"; };
		F4C1F5DC1F218F920018CB78 /* ACRInputNumberRenderer.mm */ = {isa = PBXFileReference; fileEncoding = 4; lastKnownFileType = sourcecode.cpp.objcpp; path = ACRInputNumberRenderer.mm; sourceTree = "<group>"; };
		F4C1F5E31F2A62190018CB78 /* ACRActionOpenURLRenderer.mm */ = {isa = PBXFileReference; fileEncoding = 4; lastKnownFileType = sourcecode.cpp.objcpp; path = ACRActionOpenURLRenderer.mm; sourceTree = "<group>"; };
		F4C1F5E51F2ABB0E0018CB78 /* ACRActionOpenURLRenderer.h */ = {isa = PBXFileReference; fileEncoding = 4; lastKnownFileType = sourcecode.c.h; path = ACRActionOpenURLRenderer.h; sourceTree = "<group>"; };
		F4C1F5E71F2ABB3C0018CB78 /* ACRIBaseActionElementRenderer.h */ = {isa = PBXFileReference; fileEncoding = 4; lastKnownFileType = sourcecode.c.h; path = ACRIBaseActionElementRenderer.h; sourceTree = "<group>"; };
		F4C1F5E91F2ABD6B0018CB78 /* ACRBaseActionElementRenderer.h */ = {isa = PBXFileReference; fileEncoding = 4; lastKnownFileType = sourcecode.c.h; path = ACRBaseActionElementRenderer.h; sourceTree = "<group>"; };
		F4C1F5EA1F2ABD6B0018CB78 /* ACRBaseActionElementRenderer.mm */ = {isa = PBXFileReference; fileEncoding = 4; lastKnownFileType = sourcecode.cpp.objcpp; path = ACRBaseActionElementRenderer.mm; sourceTree = "<group>"; };
		F4C1F5ED1F2BB2810018CB78 /* ACRIContentHoldingView.h */ = {isa = PBXFileReference; fileEncoding = 4; lastKnownFileType = sourcecode.c.h; path = ACRIContentHoldingView.h; sourceTree = "<group>"; };
		F4C1F5EF1F2BC6840018CB78 /* ACRButton.h */ = {isa = PBXFileReference; fileEncoding = 4; lastKnownFileType = sourcecode.c.h; path = ACRButton.h; sourceTree = "<group>"; };
		F4C1F5F01F2BC6840018CB78 /* ACRButton.mm */ = {isa = PBXFileReference; fileEncoding = 4; lastKnownFileType = sourcecode.cpp.objcpp; path = ACRButton.mm; sourceTree = "<group>"; };
		F4C1F5FD1F2C235E0018CB78 /* ACRActionShowCardRenderer.mm */ = {isa = PBXFileReference; fileEncoding = 4; lastKnownFileType = sourcecode.cpp.objcpp; path = ACRActionShowCardRenderer.mm; sourceTree = "<group>"; };
		F4C1F5FF1F2C23FD0018CB78 /* ACRActionShowCardRenderer.h */ = {isa = PBXFileReference; fileEncoding = 4; lastKnownFileType = sourcecode.c.h; path = ACRActionShowCardRenderer.h; sourceTree = "<group>"; };
		F4CA749E2016B3B8002041DF /* ACRLongPressGestureRecognizerEventHandler.mm */ = {isa = PBXFileReference; fileEncoding = 4; lastKnownFileType = sourcecode.cpp.objcpp; path = ACRLongPressGestureRecognizerEventHandler.mm; sourceTree = "<group>"; };
		F4CA749F2016B3B9002041DF /* ACRLongPressGestureRecognizerEventHandler.h */ = {isa = PBXFileReference; fileEncoding = 4; lastKnownFileType = sourcecode.c.h; path = ACRLongPressGestureRecognizerEventHandler.h; sourceTree = "<group>"; };
		F4CA74A320181B52002041DF /* QuartzCore.framework */ = {isa = PBXFileReference; lastKnownFileType = wrapper.framework; name = QuartzCore.framework; path = System/Library/Frameworks/QuartzCore.framework; sourceTree = SDKROOT; };
		F4CAE7791F7325DF00545555 /* Separator.cpp */ = {isa = PBXFileReference; fileEncoding = 4; lastKnownFileType = sourcecode.cpp.cpp; name = Separator.cpp; path = ../../../../shared/cpp/ObjectModel/Separator.cpp; sourceTree = "<group>"; };
		F4CAE77A1F7325DF00545555 /* Separator.h */ = {isa = PBXFileReference; fileEncoding = 4; lastKnownFileType = sourcecode.c.h; name = Separator.h; path = ../../../../shared/cpp/ObjectModel/Separator.h; sourceTree = "<group>"; };
		F4CAE77D1F748AF200545555 /* ACOHostConfigPrivate.h */ = {isa = PBXFileReference; fileEncoding = 4; lastKnownFileType = sourcecode.c.h; path = ACOHostConfigPrivate.h; sourceTree = "<group>"; };
		F4CAE77F1F75AB9000545555 /* ACOAdaptiveCard.h */ = {isa = PBXFileReference; fileEncoding = 4; lastKnownFileType = sourcecode.c.h; path = ACOAdaptiveCard.h; sourceTree = "<group>"; };
		F4CAE7801F75AB9000545555 /* ACOAdaptiveCard.mm */ = {isa = PBXFileReference; fileEncoding = 4; lastKnownFileType = sourcecode.cpp.objcpp; path = ACOAdaptiveCard.mm; sourceTree = "<group>"; };
		F4CAE7811F75AB9000545555 /* ACOAdaptiveCardPrivate.h */ = {isa = PBXFileReference; fileEncoding = 4; lastKnownFileType = sourcecode.c.h; path = ACOAdaptiveCardPrivate.h; sourceTree = "<group>"; };
		F4CAE7851F75B25C00545555 /* ACRRendererPrivate.h */ = {isa = PBXFileReference; fileEncoding = 4; lastKnownFileType = sourcecode.c.h; path = ACRRendererPrivate.h; sourceTree = "<group>"; };
		F4D06947205B27E9003645E4 /* ACRViewController.mm */ = {isa = PBXFileReference; fileEncoding = 4; lastKnownFileType = sourcecode.cpp.objcpp; path = ACRViewController.mm; sourceTree = "<group>"; };
		F4D06948205B27E9003645E4 /* ACRViewController.h */ = {isa = PBXFileReference; fileEncoding = 4; lastKnownFileType = sourcecode.c.h; path = ACRViewController.h; sourceTree = "<group>"; };
		F4D06949205B27EA003645E4 /* ACRViewPrivate.h */ = {isa = PBXFileReference; fileEncoding = 4; lastKnownFileType = sourcecode.c.h; path = ACRViewPrivate.h; sourceTree = "<group>"; };
		F4D33EA41F06F41B00941E44 /* ACRSeparator.mm */ = {isa = PBXFileReference; fileEncoding = 4; lastKnownFileType = sourcecode.cpp.objcpp; path = ACRSeparator.mm; sourceTree = "<group>"; };
		F4D33EA61F06F44C00941E44 /* ACRSeparator.h */ = {isa = PBXFileReference; fileEncoding = 4; lastKnownFileType = sourcecode.c.h; path = ACRSeparator.h; sourceTree = "<group>"; };
		F4D4020D1F7DAC2C00D0356B /* ACOAdaptiveCardParseResult.h */ = {isa = PBXFileReference; fileEncoding = 4; lastKnownFileType = sourcecode.c.h; path = ACOAdaptiveCardParseResult.h; sourceTree = "<group>"; };
		F4D4020E1F7DAC2C00D0356B /* ACOAdaptiveCardParseResult.mm */ = {isa = PBXFileReference; fileEncoding = 4; lastKnownFileType = sourcecode.cpp.objcpp; path = ACOAdaptiveCardParseResult.mm; sourceTree = "<group>"; };
		F4D4020F1F7DAC2C00D0356B /* ACOHostConfigParseResult.h */ = {isa = PBXFileReference; fileEncoding = 4; lastKnownFileType = sourcecode.c.h; path = ACOHostConfigParseResult.h; sourceTree = "<group>"; };
		F4D402101F7DAC2C00D0356B /* ACOHostConfigParseResult.mm */ = {isa = PBXFileReference; fileEncoding = 4; lastKnownFileType = sourcecode.cpp.objcpp; path = ACOHostConfigParseResult.mm; sourceTree = "<group>"; };
		F4F2556B1F98246000A80D39 /* ACOBaseActionElement.h */ = {isa = PBXFileReference; fileEncoding = 4; lastKnownFileType = sourcecode.c.h; path = ACOBaseActionElement.h; sourceTree = "<group>"; };
		F4F2556D1F98247600A80D39 /* ACOBaseActionElementPrivate.h */ = {isa = PBXFileReference; fileEncoding = 4; lastKnownFileType = sourcecode.c.h; path = ACOBaseActionElementPrivate.h; sourceTree = "<group>"; };
		F4F2556E1F98247600A80D39 /* ACOBaseActionElement.mm */ = {isa = PBXFileReference; fileEncoding = 4; lastKnownFileType = sourcecode.cpp.objcpp; path = ACOBaseActionElement.mm; sourceTree = "<group>"; };
		F4F44B6A203FA8EF00A2F24C /* ACRUILabel.h */ = {isa = PBXFileReference; lastKnownFileType = sourcecode.c.h; path = ACRUILabel.h; sourceTree = "<group>"; };
		F4F44B6D203FAF9300A2F24C /* ACRUILabel.mm */ = {isa = PBXFileReference; lastKnownFileType = sourcecode.cpp.objcpp; path = ACRUILabel.mm; sourceTree = "<group>"; };
		F4F44B7620478C5B00A2F24C /* DateTimePreparsedToken.h */ = {isa = PBXFileReference; fileEncoding = 4; lastKnownFileType = sourcecode.c.h; name = DateTimePreparsedToken.h; path = ../../../../shared/cpp/ObjectModel/DateTimePreparsedToken.h; sourceTree = "<group>"; };
		F4F44B7720478C5B00A2F24C /* DateTimePreparser.h */ = {isa = PBXFileReference; fileEncoding = 4; lastKnownFileType = sourcecode.c.h; name = DateTimePreparser.h; path = ../../../../shared/cpp/ObjectModel/DateTimePreparser.h; sourceTree = "<group>"; };
		F4F44B7820478C5C00A2F24C /* DateTimePreparsedToken.cpp */ = {isa = PBXFileReference; fileEncoding = 4; lastKnownFileType = sourcecode.cpp.cpp; name = DateTimePreparsedToken.cpp; path = ../../../../shared/cpp/ObjectModel/DateTimePreparsedToken.cpp; sourceTree = "<group>"; };
		F4F44B7920478C5C00A2F24C /* DateTimePreparser.cpp */ = {isa = PBXFileReference; fileEncoding = 4; lastKnownFileType = sourcecode.cpp.cpp; name = DateTimePreparser.cpp; path = ../../../../shared/cpp/ObjectModel/DateTimePreparser.cpp; sourceTree = "<group>"; };
		F4F44B7E20478C6F00A2F24C /* Util.h */ = {isa = PBXFileReference; fileEncoding = 4; lastKnownFileType = sourcecode.c.h; name = Util.h; path = ../../../../shared/cpp/ObjectModel/Util.h; sourceTree = "<group>"; };
		F4F44B7F20478C6F00A2F24C /* Util.cpp */ = {isa = PBXFileReference; fileEncoding = 4; lastKnownFileType = sourcecode.cpp.cpp; name = Util.cpp; path = ../../../../shared/cpp/ObjectModel/Util.cpp; sourceTree = "<group>"; };
		F4F44B882048F82F00A2F24C /* ACOBaseCardElement.mm */ = {isa = PBXFileReference; fileEncoding = 4; lastKnownFileType = sourcecode.cpp.objcpp; path = ACOBaseCardElement.mm; sourceTree = "<group>"; };
		F4F44B8A2048F83F00A2F24C /* ACOBaseCardElement.h */ = {isa = PBXFileReference; fileEncoding = 4; lastKnownFileType = sourcecode.c.h; path = ACOBaseCardElement.h; sourceTree = "<group>"; };
		F4F44B9E204CED2300A2F24C /* ACRCustomRenderer.mm */ = {isa = PBXFileReference; fileEncoding = 4; lastKnownFileType = sourcecode.cpp.objcpp; path = ACRCustomRenderer.mm; sourceTree = "<group>"; };
		F4F44B9F204CED2300A2F24C /* ACRCustomRenderer.h */ = {isa = PBXFileReference; fileEncoding = 4; lastKnownFileType = sourcecode.c.h; path = ACRCustomRenderer.h; sourceTree = "<group>"; };
		F4F6BA27204E107F003741B6 /* UnknownElement.h */ = {isa = PBXFileReference; fileEncoding = 4; lastKnownFileType = sourcecode.c.h; name = UnknownElement.h; path = ../../../../shared/cpp/ObjectModel/UnknownElement.h; sourceTree = "<group>"; };
		F4F6BA28204E107F003741B6 /* UnknownElement.cpp */ = {isa = PBXFileReference; fileEncoding = 4; lastKnownFileType = sourcecode.cpp.cpp; name = UnknownElement.cpp; path = ../../../../shared/cpp/ObjectModel/UnknownElement.cpp; sourceTree = "<group>"; };
		F4F6BA2B204F18D7003741B6 /* ParseResult.cpp */ = {isa = PBXFileReference; fileEncoding = 4; lastKnownFileType = sourcecode.cpp.cpp; name = ParseResult.cpp; path = ../../../../shared/cpp/ObjectModel/ParseResult.cpp; sourceTree = "<group>"; };
		F4F6BA2C204F18D8003741B6 /* AdaptiveCardParseWarning.h */ = {isa = PBXFileReference; fileEncoding = 4; lastKnownFileType = sourcecode.c.h; name = AdaptiveCardParseWarning.h; path = ../../../../shared/cpp/ObjectModel/AdaptiveCardParseWarning.h; sourceTree = "<group>"; };
		F4F6BA2D204F18D8003741B6 /* ParseResult.h */ = {isa = PBXFileReference; fileEncoding = 4; lastKnownFileType = sourcecode.c.h; name = ParseResult.h; path = ../../../../shared/cpp/ObjectModel/ParseResult.h; sourceTree = "<group>"; };
		F4F6BA2E204F18D8003741B6 /* AdaptiveCardParseWarning.cpp */ = {isa = PBXFileReference; fileEncoding = 4; lastKnownFileType = sourcecode.cpp.cpp; name = AdaptiveCardParseWarning.cpp; path = ../../../../shared/cpp/ObjectModel/AdaptiveCardParseWarning.cpp; sourceTree = "<group>"; };
		F4F6BA33204F200E003741B6 /* ACRParseWarning.mm */ = {isa = PBXFileReference; fileEncoding = 4; lastKnownFileType = sourcecode.cpp.objcpp; path = ACRParseWarning.mm; sourceTree = "<group>"; };
		F4F6BA34204F200E003741B6 /* ACRParseWarning.h */ = {isa = PBXFileReference; fileEncoding = 4; lastKnownFileType = sourcecode.c.h; path = ACRParseWarning.h; sourceTree = "<group>"; };
		F4F6BA37204F2954003741B6 /* ACRParseWarningPrivate.h */ = {isa = PBXFileReference; fileEncoding = 4; lastKnownFileType = sourcecode.c.h; path = ACRParseWarningPrivate.h; sourceTree = "<group>"; };
		F4F6BA39204F3109003741B6 /* ACRAggregateTarget.mm */ = {isa = PBXFileReference; fileEncoding = 4; lastKnownFileType = sourcecode.cpp.objcpp; path = ACRAggregateTarget.mm; sourceTree = "<group>"; };
		F4F6BA3A204F3109003741B6 /* ACRAggregateTarget.h */ = {isa = PBXFileReference; fileEncoding = 4; lastKnownFileType = sourcecode.c.h; path = ACRAggregateTarget.h; sourceTree = "<group>"; };
		F4FE45641F196E7B0071D9E5 /* ACRColumnView.h */ = {isa = PBXFileReference; fileEncoding = 4; lastKnownFileType = sourcecode.c.h; path = ACRColumnView.h; sourceTree = "<group>"; };
		F4FE45651F196E7B0071D9E5 /* ACRColumnView.mm */ = {isa = PBXFileReference; fileEncoding = 4; lastKnownFileType = sourcecode.cpp.objcpp; path = ACRColumnView.mm; sourceTree = "<group>"; };
		F4FE45681F196F3D0071D9E5 /* ACRContentStackView.h */ = {isa = PBXFileReference; fileEncoding = 4; lastKnownFileType = sourcecode.c.h; path = ACRContentStackView.h; sourceTree = "<group>"; };
		F4FE45691F196F3D0071D9E5 /* ACRContentStackView.mm */ = {isa = PBXFileReference; fileEncoding = 4; lastKnownFileType = sourcecode.cpp.objcpp; path = ACRContentStackView.mm; sourceTree = "<group>"; };
		F4FE456C1F1985200071D9E5 /* ACRColumnSetView.h */ = {isa = PBXFileReference; fileEncoding = 4; lastKnownFileType = sourcecode.c.h; path = ACRColumnSetView.h; sourceTree = "<group>"; };
		F4FE456D1F1985200071D9E5 /* ACRColumnSetView.mm */ = {isa = PBXFileReference; fileEncoding = 4; lastKnownFileType = sourcecode.cpp.objcpp; path = ACRColumnSetView.mm; sourceTree = "<group>"; };
/* End PBXFileReference section */

/* Begin PBXFrameworksBuildPhase section */
		F423C0B11EE1FBA900905679 /* Frameworks */ = {
			isa = PBXFrameworksBuildPhase;
			buildActionMask = 2147483647;
			files = (
				6B421CC121015EDD002F401A /* CoreGraphics.framework in Frameworks */,
				6B421CC02101503E002F401A /* QuartzCore.framework in Frameworks */,
				6BB21219210015A7009EA1BA /* AVKit.framework in Frameworks */,
				6BB2121821001596009EA1BA /* AVFoundation.framework in Frameworks */,
				F45A071F1EF4BD67007C6503 /* UIKit.framework in Frameworks */,
			);
			runOnlyForDeploymentPostprocessing = 0;
		};
		F423C0BB1EE1FBAA00905679 /* Frameworks */ = {
			isa = PBXFrameworksBuildPhase;
			buildActionMask = 2147483647;
			files = (
				F423C0BF1EE1FBAA00905679 /* AdaptiveCards.framework in Frameworks */,
			);
			runOnlyForDeploymentPostprocessing = 0;
		};
/* End PBXFrameworksBuildPhase section */

/* Begin PBXGroup section */
		6B14FC682122263800A11CC5 /* Images */ = {
			isa = PBXGroup;
			children = (
				6B5D2414212E1CF70010EB07 /* checked-checkbox-24.png */,
				6B5D2415212E1CF70010EB07 /* checked.png */,
				6B5D2416212E1CF70010EB07 /* unchecked-checkbox-24.png */,
				6B5D2417212E1CF70010EB07 /* unchecked.png */,
			);
			path = Images;
			sourceTree = "<group>";
		};
		6BB2120621000024009EA1BA /* Media */ = {
			isa = PBXGroup;
			children = (
				6BBE841E23CE60E300ECA586 /* ACRMediaRenderer.h */,
				6B9D650721095C7A00BB5C7B /* ACOMediaEvent.h */,
				6B9D650821095C7A00BB5C7B /* ACOMediaEvent.mm */,
				6B9D650621095C7A00BB5C7B /* ACOMediaEventPrivate.h */,
				6BB211FE20FFF9C0009EA1BA /* ACRIMedia.h */,
				6BCE4B242108FA7C00021A62 /* ACRMediaRenderer.mm */,
				6B9D650C21095CBE00BB5C7B /* ACRMediaTarget.h */,
				6B9D650D21095CBE00BB5C7B /* ACRMediaTarget.mm */,
			);
			name = Media;
			sourceTree = "<group>";
		};
		F4071C751FCCBAEF00AF4FEA /* json */ = {
			isa = PBXGroup;
			children = (
				F4071C761FCCBAEF00AF4FEA /* json-forwards.h */,
				F4071C771FCCBAEF00AF4FEA /* json.h */,
			);
			name = json;
			path = ../../../../shared/cpp/ObjectModel/json;
			sourceTree = "<group>";
		};
		F423C0AB1EE1FBA900905679 = {
			isa = PBXGroup;
			children = (
				F423C0B71EE1FBA900905679 /* AdaptiveCards */,
				F423C0C21EE1FBAA00905679 /* AdaptiveCardsTests */,
				F45A07191EF4BC44007C6503 /* Frameworks */,
				F423C0B61EE1FBA900905679 /* Products */,
			);
			sourceTree = "<group>";
		};
		F423C0B61EE1FBA900905679 /* Products */ = {
			isa = PBXGroup;
			children = (
				F423C0B51EE1FBA900905679 /* AdaptiveCards.framework */,
				F423C0BE1EE1FBAA00905679 /* AdaptiveCardsTests.xctest */,
			);
			name = Products;
			sourceTree = "<group>";
		};
		F423C0B71EE1FBA900905679 /* AdaptiveCards */ = {
			isa = PBXGroup;
			children = (
				F423C0B81EE1FBAA00905679 /* ACFramework.h */,
				F4CAE77F1F75AB9000545555 /* ACOAdaptiveCard.h */,
				F4CAE7801F75AB9000545555 /* ACOAdaptiveCard.mm */,
				F4D4020D1F7DAC2C00D0356B /* ACOAdaptiveCardParseResult.h */,
				F4D4020E1F7DAC2C00D0356B /* ACOAdaptiveCardParseResult.mm */,
				F4CAE7811F75AB9000545555 /* ACOAdaptiveCardPrivate.h */,
				F4F2556B1F98246000A80D39 /* ACOBaseActionElement.h */,
				F4F2556E1F98247600A80D39 /* ACOBaseActionElement.mm */,
				F4F2556D1F98247600A80D39 /* ACOBaseActionElementPrivate.h */,
				F4F44B8A2048F83F00A2F24C /* ACOBaseCardElement.h */,
				F4F44B882048F82F00A2F24C /* ACOBaseCardElement.mm */,
				F42C2F4B20351A8E008787B0 /* ACOBaseCardElementPrivate.h */,
				F431103F1F357487001AAE30 /* ACOHostConfig.h */,
				F43110401F357487001AAE30 /* ACOHostConfig.mm */,
				F4D4020F1F7DAC2C00D0356B /* ACOHostConfigParseResult.h */,
				F4D402101F7DAC2C00D0356B /* ACOHostConfigParseResult.mm */,
				F4CAE77D1F748AF200545555 /* ACOHostConfigPrivate.h */,
				6B9BDFC920F6BF5D00F13155 /* ACOIResourceResolver.h */,
				6B5D240A212C89E70010EB07 /* ACORemoteResourceInformation.h */,
				6B5D240B212C89E70010EB07 /* ACORemoteResourceInformation.mm */,
				6B5D2409212C89E60010EB07 /* ACORemoteResourceInformationPrivate.h */,
				6B9BDF7E20F40D1000F13155 /* ACOResourceResolvers.h */,
				6B9BDF7D20F40D0F00F13155 /* ACOResourceResolvers.mm */,
				6BBE841823CD184D00ECA586 /* ACOWarning.h */,
				6BBE841723CD184D00ECA586 /* ACOWarning.mm */,
				6B1147D01F32E53A008846EC /* ACRActionDelegate.h */,
				6BBE841623CD184D00ECA586 /* ACREnums.h */,
				F42979401F322C3E00E89914 /* ACRErrors.h */,
				F42979411F322C3E00E89914 /* ACRErrors.mm */,
				F4F6BA34204F200E003741B6 /* ACRParseWarning.h */,
				F4F6BA33204F200E003741B6 /* ACRParseWarning.mm */,
				F4F6BA37204F2954003741B6 /* ACRParseWarningPrivate.h */,
				F427411A1EF8A25200399FBB /* ACRRegistration.h */,
				F427411B1EF8A25200399FBB /* ACRRegistration.mm */,
				6B096D7D22694775006CC034 /* ACRRegistrationPrivate.h */,
				F496834E1F6CA24600DF0D3A /* ACRRenderer.h */,
				F496834F1F6CA24600DF0D3A /* ACRRenderer.mm */,
				F4CAE7851F75B25C00545555 /* ACRRendererPrivate.h */,
				F49683501F6CA24600DF0D3A /* ACRRenderResult.h */,
				F49683511F6CA24600DF0D3A /* ACRRenderResult.mm */,
				6B696CD823202B1A00E1D607 /* ACRTargetBuilderDirector.h */,
				6B696CD723202B1A00E1D607 /* ACRTargetBuilderDirector.mm */,
				F4960C022051FE8000780566 /* ACRView.h */,
				F4960C032051FE8100780566 /* ACRView.mm */,
				6B616C4121CB20D1003E29CE /* ACRActionToggleVisibilityRenderer.h */,
				F4D06948205B27E9003645E4 /* ACRViewController.h */,
				F4D06947205B27E9003645E4 /* ACRViewController.mm */,
				F4D06949205B27EA003645E4 /* ACRViewPrivate.h */,
				F42979331F30079D00E89914 /* Actions */,
				6B14FC682122263800A11CC5 /* Images */,
				F423C0B91EE1FBAA00905679 /* Info.plist */,
				F42979321F30074900E89914 /* Inputs */,
				F42979351F3007DF00E89914 /* Layouts */,
				6BB2120621000024009EA1BA /* Media */,
				F42979341F3007C500E89914 /* ReadOnlyObjects */,
				F423C0D71EE1FF2F00905679 /* SharedLib */,
				6BC30F6B21E56A6900B9FAAE /* UtiliOS.h */,
				6BC30F6D21E56CF900B9FAAE /* UtiliOS.mm */,
				F460323D20757AE6006C5358 /* XIB */,
			);
			path = AdaptiveCards;
			sourceTree = "<group>";
		};
		F423C0C21EE1FBAA00905679 /* AdaptiveCardsTests */ = {
			isa = PBXGroup;
			children = (
				F4A5CAB91F623F4500242D62 /* AdaptiveCardsTests.m */,
			);
			path = AdaptiveCardsTests;
			sourceTree = "<group>";
		};
		F423C0D71EE1FF2F00905679 /* SharedLib */ = {
			isa = PBXGroup;
			children = (
				F4071C781FCCBAEF00AF4FEA /* ActionParserRegistration.cpp */,
				F4071C741FCCBAEF00AF4FEA /* ActionParserRegistration.h */,
				C8DEDF37220CDEB00001AAED /* ActionSet.cpp */,
				C8DEDF38220CDEB00001AAED /* ActionSet.h */,
				300ECB61219A12D100371DC5 /* AdaptiveBase64Util.cpp */,
				300ECB62219A12D100371DC5 /* AdaptiveBase64Util.h */,
				F44872BD1EE2261F00FCAFAE /* AdaptiveCardParseException.cpp */,
				F44872BE1EE2261F00FCAFAE /* AdaptiveCardParseException.h */,
				F4F6BA2E204F18D8003741B6 /* AdaptiveCardParseWarning.cpp */,
				F4F6BA2C204F18D8003741B6 /* AdaptiveCardParseWarning.h */,
				7EF8879C21F14CDD00BAFF02 /* BackgroundImage.cpp */,
				7EF8879B21F14CDD00BAFF02 /* BackgroundImage.h */,
				F44872BF1EE2261F00FCAFAE /* BaseActionElement.cpp */,
				F44872C01EE2261F00FCAFAE /* BaseActionElement.h */,
				F44872C11EE2261F00FCAFAE /* BaseCardElement.cpp */,
				F44872C21EE2261F00FCAFAE /* BaseCardElement.h */,
				6B224275220BAC8A000ACDA1 /* BaseElement.cpp */,
				6B224276220BAC8B000ACDA1 /* BaseElement.h */,
				F44872C31EE2261F00FCAFAE /* BaseInputElement.cpp */,
				F44872C41EE2261F00FCAFAE /* BaseInputElement.h */,
				F44872C51EE2261F00FCAFAE /* ChoiceInput.cpp */,
				F44872C61EE2261F00FCAFAE /* ChoiceInput.h */,
				F44872C71EE2261F00FCAFAE /* ChoiceSetInput.cpp */,
				F44872C81EE2261F00FCAFAE /* ChoiceSetInput.h */,
				6B22427F2220DDF5000ACDA1 /* CollectionTypeElement.cpp */,
				6B2242802220DDF5000ACDA1 /* CollectionTypeElement.h */,
				F44872C91EE2261F00FCAFAE /* Column.cpp */,
				F44872CA1EE2261F00FCAFAE /* Column.h */,
				F44872CB1EE2261F00FCAFAE /* ColumnSet.cpp */,
				F44872CC1EE2261F00FCAFAE /* ColumnSet.h */,
				F44872CD1EE2261F00FCAFAE /* Container.cpp */,
				F44872CE1EE2261F00FCAFAE /* Container.h */,
				F44872CF1EE2261F00FCAFAE /* DateInput.cpp */,
				F44872D01EE2261F00FCAFAE /* DateInput.h */,
				F4F44B7820478C5C00A2F24C /* DateTimePreparsedToken.cpp */,
				F4F44B7620478C5B00A2F24C /* DateTimePreparsedToken.h */,
				F4F44B7920478C5C00A2F24C /* DateTimePreparser.cpp */,
				F4F44B7720478C5B00A2F24C /* DateTimePreparser.h */,
				F4071C791FCCBAEF00AF4FEA /* ElementParserRegistration.cpp */,
				F4071C731FCCBAEE00AF4FEA /* ElementParserRegistration.h */,
				6BC30F7521E5750A00B9FAAE /* EnumMagic.h */,
				F44872D11EE2261F00FCAFAE /* Enums.cpp */,
				F44872D21EE2261F00FCAFAE /* Enums.h */,
				F44872D31EE2261F00FCAFAE /* Fact.cpp */,
				F44872D41EE2261F00FCAFAE /* Fact.h */,
				F44872D51EE2261F00FCAFAE /* FactSet.cpp */,
				F44872D61EE2261F00FCAFAE /* FactSet.h */,
				8404BA8D226697800091A0AD /* FeatureRegistration.cpp */,
				8404BA8C226697800091A0AD /* FeatureRegistration.h */,
				F452CD571F68CD6F005394B2 /* HostConfig.cpp */,
				F44872D71EE2261F00FCAFAE /* HostConfig.h */,
				F44872DA1EE2261F00FCAFAE /* Image.cpp */,
				F44872DB1EE2261F00FCAFAE /* Image.h */,
				F44872DC1EE2261F00FCAFAE /* ImageSet.cpp */,
				F44872DD1EE2261F00FCAFAE /* ImageSet.h */,
				6B2242B322334492000ACDA1 /* Inline.cpp */,
				6B2242AB22334451000ACDA1 /* Inline.h */,
				F4071C751FCCBAEF00AF4FEA /* json */,
				F44872DF1EE2261F00FCAFAE /* jsoncpp.cpp */,
				F42E516C1FEC383E008F9642 /* MarkDownBlockParser.cpp */,
				F42E516F1FEC383F008F9642 /* MarkDownBlockParser.h */,
				F42E51701FEC383F008F9642 /* MarkDownHtmlGenerator.cpp */,
				F42E516D1FEC383F008F9642 /* MarkDownHtmlGenerator.h */,
				F42E516E1FEC383F008F9642 /* MarkDownParsedResult.cpp */,
				F42E516B1FEC383E008F9642 /* MarkDownParsedResult.h */,
				F42E51721FEC3840008F9642 /* MarkDownParser.cpp */,
				F42E51711FEC383F008F9642 /* MarkDownParser.h */,
				6B7B1A8D20B4D2AA00260731 /* Media.cpp */,
				6B7B1A9020B4D2AB00260731 /* Media.h */,
				6B7B1A8E20B4D2AA00260731 /* MediaSource.cpp */,
				6B7B1A8F20B4D2AA00260731 /* MediaSource.h */,
				F44872E01EE2261F00FCAFAE /* NumberInput.cpp */,
				F44872E11EE2261F00FCAFAE /* NumberInput.h */,
				F44872E21EE2261F00FCAFAE /* OpenUrlAction.cpp */,
				F44872E31EE2261F00FCAFAE /* OpenUrlAction.h */,
				7ECFB63E219A3940004727A9 /* ParseContext.cpp */,
				7ECFB63F219A3940004727A9 /* ParseContext.h */,
				F4F6BA2B204F18D7003741B6 /* ParseResult.cpp */,
				F4F6BA2D204F18D8003741B6 /* ParseResult.h */,
				F44872E41EE2261F00FCAFAE /* ParseUtil.cpp */,
				F44872E51EE2261F00FCAFAE /* ParseUtil.h */,
				6B224277220BAC8B000ACDA1 /* pch.cpp */,
				F44872E61EE2261F00FCAFAE /* pch.h */,
				6B268FE620CF19E100D99C1B /* RemoteResourceInformation.h */,
				6B2242A52233442C000ACDA1 /* RichTextBlock.cpp */,
				6B2242A62233442C000ACDA1 /* RichTextBlock.h */,
				6BAC0F2C228E2D7300E42DEB /* RichTextElementProperties.cpp */,
				6BAC0F2B228E2D7200E42DEB /* RichTextElementProperties.h */,
				7EDC0F66213878E800077A13 /* SemanticVersion.cpp */,
				7EDC0F65213878E800077A13 /* SemanticVersion.h */,
				F4CAE7791F7325DF00545555 /* Separator.cpp */,
				F4CAE77A1F7325DF00545555 /* Separator.h */,
				F43660761F0706D800EBA868 /* SharedAdaptiveCard.cpp */,
				F43660771F0706D800EBA868 /* SharedAdaptiveCard.h */,
				F44872E71EE2261F00FCAFAE /* ShowCardAction.cpp */,
				F44872E81EE2261F00FCAFAE /* ShowCardAction.h */,
				F44872E91EE2261F00FCAFAE /* SubmitAction.cpp */,
				F44872EA1EE2261F00FCAFAE /* SubmitAction.h */,
				F44872EB1EE2261F00FCAFAE /* TextBlock.cpp */,
				F44872EC1EE2261F00FCAFAE /* TextBlock.h */,
				6B2242A12233439D000ACDA1 /* TextElementProperties.cpp */,
				6B2242A22233439D000ACDA1 /* TextElementProperties.h */,
				F44872ED1EE2261F00FCAFAE /* TextInput.cpp */,
				F44872EE1EE2261F00FCAFAE /* TextInput.h */,
				6B2242AA22334451000ACDA1 /* TextRun.cpp */,
				6B2242A922334451000ACDA1 /* TextRun.h */,
				F44872EF1EE2261F00FCAFAE /* TimeInput.cpp */,
				F44872F01EE2261F00FCAFAE /* TimeInput.h */,
				F44872F11EE2261F00FCAFAE /* ToggleInput.cpp */,
				F44872F21EE2261F00FCAFAE /* ToggleInput.h */,
				CA1218C521C4509400152EA8 /* ToggleVisibilityAction.cpp */,
				CA1218C321C4509300152EA8 /* ToggleVisibilityAction.h */,
				CA1218C421C4509400152EA8 /* ToggleVisibilityTarget.cpp */,
				CA1218C221C4509300152EA8 /* ToggleVisibilityTarget.h */,
				6B22426C2203BE97000ACDA1 /* UnknownAction.cpp */,
				6B22426B2203BE97000ACDA1 /* UnknownAction.h */,
				F4F6BA28204E107F003741B6 /* UnknownElement.cpp */,
				F4F6BA27204E107F003741B6 /* UnknownElement.h */,
				F4F44B7F20478C6F00A2F24C /* Util.cpp */,
				F4F44B7E20478C6F00A2F24C /* Util.h */,
			);
			name = SharedLib;
			sourceTree = "<group>";
		};
		F42979321F30074900E89914 /* Inputs */ = {
			isa = PBXGroup;
			children = (
				F495FC092022A18F0093D4DE /* ACRChoiceSetViewDataSource.h */,
				F495FC082022A18F0093D4DE /* ACRChoiceSetViewDataSource.mm */,
				F495FC0D2022AC920093D4DE /* ACRChoiceSetViewDataSourceCompactStyle.h */,
				F495FC0C2022AC920093D4DE /* ACRChoiceSetViewDataSourceCompactStyle.mm */,
				F42979481F323BA700E89914 /* ACRDateTextField.h */,
				F429794C1F32684900E89914 /* ACRDateTextField.mm */,
				F42979361F31438900E89914 /* ACRIBaseInputHandler.h */,
				6B6840F61F25EC2D008A933F /* ACRInputChoiceSetRenderer.h */,
				6B6840F71F25EC2D008A933F /* ACRInputChoiceSetRenderer.mm */,
				F4C1F5D31F2187900018CB78 /* ACRInputDateRenderer.h */,
				F4C1F5D41F2187900018CB78 /* ACRInputDateRenderer.mm */,
				F4C1F5DB1F218F920018CB78 /* ACRInputNumberRenderer.h */,
				F4C1F5DC1F218F920018CB78 /* ACRInputNumberRenderer.mm */,
				F43A94121F1EED6D0001920B /* ACRInputRenderer.h */,
				F43A94131F1EED6D0001920B /* ACRInputRenderer.mm */,
				F431103D1F357487001AAE30 /* ACRInputTableView.h */,
				F431103E1F357487001AAE30 /* ACRInputTableView.mm */,
				F4C1F5D71F218ABC0018CB78 /* ACRInputTimeRenderer.h */,
				F4C1F5D81F218ABC0018CB78 /* ACRInputTimeRenderer.mm */,
				F43A94161F20502D0001920B /* ACRInputToggleRenderer.h */,
				F43A94171F20502D0001920B /* ACRInputToggleRenderer.mm */,
				F42979451F322C9000E89914 /* ACRNumericTextField.h */,
				F42979441F322C9000E89914 /* ACRNumericTextField.mm */,
				6BF4307D219129600068E432 /* ACRQuickReplyMultilineView.h */,
				6BF4307E219129600068E432 /* ACRQuickReplyMultilineView.mm */,
				6BF430752190DDCA0068E432 /* ACRQuickReplyView.h */,
				6BF430762190DDCA0068E432 /* ACRQuickReplyView.mm */,
				F429793C1F3155EF00E89914 /* ACRTextField.h */,
				F429793D1F3155EF00E89914 /* ACRTextField.mm */,
				6B9AB30E20DD82A2005C8E15 /* ACRTextView.h */,
				6B9AB30F20DD82A2005C8E15 /* ACRTextView.mm */,
				6B9BDF7220E1BD0E00F13155 /* ACRToggleInputDataSource.h */,
				6B9BDF7120E1BD0E00F13155 /* ACRToggleInputDataSource.mm */,
				6BE8DFD3249C4C1B005EFE66 /* ACRToggleInputView.mm */,
				6BE8DFD5249C5126005EFE66 /* ACRToggleInputView.h */,
			);
			name = Inputs;
			sourceTree = "<group>";
		};
		F42979331F30079D00E89914 /* Actions */ = {
			isa = PBXGroup;
			children = (
				6B22425B21E80647000ACDA1 /* ACOParseContext.h */,
				6B22425C21E80647000ACDA1 /* ACOParseContext.mm */,
				6B22425A21E80647000ACDA1 /* ACOParseContextPrivate.h */,
				F4C1F5E51F2ABB0E0018CB78 /* ACRActionOpenURLRenderer.h */,
				F4C1F5E31F2A62190018CB78 /* ACRActionOpenURLRenderer.mm */,
				6BB211FB20FF9FEA009EA1BA /* ACRActionSetRenderer.h */,
				6BB211FA20FF9FE9009EA1BA /* ACRActionSetRenderer.mm */,
				F4C1F5FF1F2C23FD0018CB78 /* ACRActionShowCardRenderer.h */,
				F4C1F5FD1F2C235E0018CB78 /* ACRActionShowCardRenderer.mm */,
				F42979381F31458800E89914 /* ACRActionSubmitRenderer.h */,
				F42979391F31458800E89914 /* ACRActionSubmitRenderer.mm */,
				6B616C4221CB20D1003E29CE /* ACRActionToggleVisibilityRenderer.mm */,
				F4F6BA3A204F3109003741B6 /* ACRAggregateTarget.h */,
				F4F6BA39204F3109003741B6 /* ACRAggregateTarget.mm */,
				F4C1F5E91F2ABD6B0018CB78 /* ACRBaseActionElementRenderer.h */,
				F4C1F5EA1F2ABD6B0018CB78 /* ACRBaseActionElementRenderer.mm */,
				F4C1F5EF1F2BC6840018CB78 /* ACRButton.h */,
				F4C1F5F01F2BC6840018CB78 /* ACRButton.mm */,
				6BC30F7821E6E49E00B9FAAE /* ACRCustomActionRenderer.h */,
				6BC30F7721E6E49E00B9FAAE /* ACRCustomActionRenderer.mm */,
				F4C1F5E71F2ABB3C0018CB78 /* ACRIBaseActionElementRenderer.h */,
				F4CA749F2016B3B9002041DF /* ACRLongPressGestureRecognizerEventHandler.h */,
				F4CA749E2016B3B8002041DF /* ACRLongPressGestureRecognizerEventHandler.mm */,
				6BCE4B282108FBD800021A62 /* ACRLongPressGestureRecognizerFactory.h */,
				6BCE4B262108FA9300021A62 /* ACRLongPressGestureRecognizerFactory.mm */,
				6B1147D61F32F922008846EC /* ACRShowCardTarget.h */,
				6B1147D71F32F922008846EC /* ACRShowCardTarget.mm */,
				6B616C3D21CB1878003E29CE /* ACRToggleVisibilityTarget.h */,
				6B616C3E21CB1878003E29CE /* ACRToggleVisibilityTarget.mm */,
			);
			name = Actions;
			sourceTree = "<group>";
		};
		F42979341F3007C500E89914 /* ReadOnlyObjects */ = {
			isa = PBXGroup;
			children = (
				F42741081EF864A900399FBB /* ACRBaseCardElementRenderer.h */,
				F42741091EF864A900399FBB /* ACRBaseCardElementRenderer.mm */,
				F42741221EFB274C00399FBB /* ACRColumnRenderer.h */,
				F42741231EFB274C00399FBB /* ACRColumnRenderer.mm */,
				F42741261EFB374A00399FBB /* ACRColumnSetRenderer.h */,
				F42741271EFB374A00399FBB /* ACRColumnSetRenderer.mm */,
				F427411E1EF9DB8000399FBB /* ACRContainerRenderer.h */,
				F427411F1EF9DB8000399FBB /* ACRContainerRenderer.mm */,
				F4F44B9F204CED2300A2F24C /* ACRCustomRenderer.h */,
				F4F44B9E204CED2300A2F24C /* ACRCustomRenderer.mm */,
				F43A940E1F1D60E30001920B /* ACRFactSetRenderer.h */,
				F43A940F1F1D60E30001920B /* ACRFactSetRenderer.mm */,
				F42741061EF8624F00399FBB /* ACRIBaseCardElementRenderer.h */,
				F42741101EF873A600399FBB /* ACRImageRenderer.h */,
				F42741111EF873A600399FBB /* ACRImageRenderer.mm */,
				F401A8791F0DCBC8006D7AF2 /* ACRImageSetRenderer.h */,
				F401A87A1F0DCBC8006D7AF2 /* ACRImageSetRenderer.mm */,
				F401A8751F0DB69B006D7AF2 /* ACRImageSetUICollectionView.h */,
				F401A8761F0DB69B006D7AF2 /* ACRImageSetUICollectionView.mm */,
				6B096D4C225431D0006CC034 /* ACRRichTextBlockRenderer.h */,
				6B096D4D225431D0006CC034 /* ACRRichTextBlockRenderer.mm */,
				F42741141EF895AB00399FBB /* ACRTextBlockRenderer.h */,
				F42741151EF895AB00399FBB /* ACRTextBlockRenderer.mm */,
				6B7B1A9620BE2CBC00260731 /* ACRUIImageView.h */,
				6B7B1A9520BE2CBB00260731 /* ACRUIImageView.mm */,
				F4F44B6A203FA8EF00A2F24C /* ACRUILabel.h */,
				F4F44B6D203FAF9300A2F24C /* ACRUILabel.mm */,
			);
			name = ReadOnlyObjects;
			sourceTree = "<group>";
		};
		F42979351F3007DF00E89914 /* Layouts */ = {
			isa = PBXGroup;
			children = (
				6BCE4B202108EB4D00021A62 /* ACRAVPlayerViewHoldingUIView.h */,
				6BCE4B212108EB4E00021A62 /* ACRAVPlayerViewHoldingUIView.mm */,
				F4FE456C1F1985200071D9E5 /* ACRColumnSetView.h */,
				F4FE456D1F1985200071D9E5 /* ACRColumnSetView.mm */,
				F4FE45641F196E7B0071D9E5 /* ACRColumnView.h */,
				F4FE45651F196E7B0071D9E5 /* ACRColumnView.mm */,
				6B3787B920CB3E0E00015401 /* ACRContentHoldingUIScrollView.h */,
				6B3787B820CB3E0E00015401 /* ACRContentHoldingUIScrollView.mm */,
				F401A87D1F1045CA006D7AF2 /* ACRContentHoldingUIView.h */,
				F401A87E1F1045CA006D7AF2 /* ACRContentHoldingUIView.mm */,
				F4FE45681F196F3D0071D9E5 /* ACRContentStackView.h */,
				F4FE45691F196F3D0071D9E5 /* ACRContentStackView.mm */,
				F4C1F5ED1F2BB2810018CB78 /* ACRIContentHoldingView.h */,
				F4D33EA61F06F44C00941E44 /* ACRSeparator.h */,
				F4D33EA41F06F41B00941E44 /* ACRSeparator.mm */,
			);
			name = Layouts;
			sourceTree = "<group>";
		};
		F45A07191EF4BC44007C6503 /* Frameworks */ = {
			isa = PBXGroup;
			children = (
				6BB2121721001596009EA1BA /* AVFoundation.framework */,
				6BB2120F210013AA009EA1BA /* AVKit.framework */,
				F4CA74A320181B52002041DF /* QuartzCore.framework */,
				F45A071E1EF4BD67007C6503 /* UIKit.framework */,
				F45A071C1EF4BCC3007C6503 /* CoreGraphics.framework */,
				F45A071A1EF4BC44007C6503 /* Foundation.framework */,
			);
			name = Frameworks;
			sourceTree = "<group>";
		};
		F460323D20757AE6006C5358 /* XIB */ = {
			isa = PBXGroup;
			children = (
				6B9AB30120D32A89005C8E15 /* ACRButton.xib */,
				6BE76E5D24A4321C00671E48 /* ACRButtonExpandable.xib */,
				6B9AB2FB20D327DB005C8E15 /* ACRCellForCompactMode.xib */,
				F460324420758583006C5358 /* ACRDatePicker.xib */,
				F460324620759519006C5358 /* ACRDateTextField.xib */,
				F46032482075997D006C5358 /* ACRInputTableView.xib */,
				F4603237207575A3006C5358 /* ACRLabelView.xib */,
				6B14FC60211BBBEA00A11CC5 /* ACRPickerView.xib */,
				6BF4307B219126CD0068E432 /* ACRQuickActionMultilineView.xib */,
				6BF430732190DCBF0068E432 /* ACRQuickActionView.xib */,
				F460324020757F38006C5358 /* ACRTextField.xib */,
				6BE8DFD1249C45C9005EFE66 /* ACRToggleInputView.xib */,
			);
			name = XIB;
			sourceTree = "<group>";
		};
/* End PBXGroup section */

/* Begin PBXHeadersBuildPhase section */
		F423C0B21EE1FBA900905679 /* Headers */ = {
			isa = PBXHeadersBuildPhase;
			buildActionMask = 2147483647;
			files = (
				6BBE841923CD184D00ECA586 /* ACREnums.h in Headers */,
				6BBE841F23CE60E300ECA586 /* ACRMediaRenderer.h in Headers */,
				6BBE841B23CD184D00ECA586 /* ACOWarning.h in Headers */,
				6B2242B022334452000ACDA1 /* Inline.h in Headers */,
				7EDC0F67213878E800077A13 /* SemanticVersion.h in Headers */,
				F4F44B8020478C6F00A2F24C /* Util.h in Headers */,
				8404BA8E226697800091A0AD /* FeatureRegistration.h in Headers */,
				6B224279220BAC8B000ACDA1 /* BaseElement.h in Headers */,
				F448732A1EE2261F00FCAFAE /* ToggleInput.h in Headers */,
				6BC30F7621E5750A00B9FAAE /* EnumMagic.h in Headers */,
				6B3787B720CA00D300015401 /* ACRUILabel.h in Headers */,
				F44873281EE2261F00FCAFAE /* TimeInput.h in Headers */,
				F44873261EE2261F00FCAFAE /* TextInput.h in Headers */,
				F44873221EE2261F00FCAFAE /* SubmitAction.h in Headers */,
				F44873201EE2261F00FCAFAE /* ShowCardAction.h in Headers */,
				7EF8879D21F14CDD00BAFF02 /* BackgroundImage.h in Headers */,
				F448731B1EE2261F00FCAFAE /* OpenUrlAction.h in Headers */,
				F44873191EE2261F00FCAFAE /* NumberInput.h in Headers */,
				F44873151EE2261F00FCAFAE /* ImageSet.h in Headers */,
				F44873131EE2261F00FCAFAE /* Image.h in Headers */,
				F448730F1EE2261F00FCAFAE /* HostConfig.h in Headers */,
				F448730E1EE2261F00FCAFAE /* FactSet.h in Headers */,
				F448730C1EE2261F00FCAFAE /* Fact.h in Headers */,
				F44873081EE2261F00FCAFAE /* DateInput.h in Headers */,
				F44873061EE2261F00FCAFAE /* Container.h in Headers */,
				F44873041EE2261F00FCAFAE /* ColumnSet.h in Headers */,
				F44873001EE2261F00FCAFAE /* ChoiceSetInput.h in Headers */,
				F44872FE1EE2261F00FCAFAE /* ChoiceInput.h in Headers */,
				F44872FC1EE2261F00FCAFAE /* BaseInputElement.h in Headers */,
				F4071C7A1FCCBAEF00AF4FEA /* ElementParserRegistration.h in Headers */,
				F4071C7B1FCCBAEF00AF4FEA /* ActionParserRegistration.h in Headers */,
				F4F44B7B20478C5C00A2F24C /* DateTimePreparser.h in Headers */,
				F42C2F4C20351A8E008787B0 /* ACOBaseCardElementPrivate.h in Headers */,
				F4F44B7A20478C5C00A2F24C /* DateTimePreparsedToken.h in Headers */,
				F4CAE77C1F7325DF00545555 /* Separator.h in Headers */,
				F4F6BA29204E107F003741B6 /* UnknownElement.h in Headers */,
				F44873241EE2261F00FCAFAE /* TextBlock.h in Headers */,
				F4F6BA30204F18D8003741B6 /* AdaptiveCardParseWarning.h in Headers */,
				F4F6BA31204F18D8003741B6 /* ParseResult.h in Headers */,
				F448731D1EE2261F00FCAFAE /* ParseUtil.h in Headers */,
				F448731E1EE2261F00FCAFAE /* pch.h in Headers */,
				F448730A1EE2261F00FCAFAE /* Enums.h in Headers */,
				F44872F61EE2261F00FCAFAE /* AdaptiveCardParseException.h in Headers */,
				F44872FA1EE2261F00FCAFAE /* BaseCardElement.h in Headers */,
				F44872F81EE2261F00FCAFAE /* BaseActionElement.h in Headers */,
				F43660791F0706D800EBA868 /* SharedAdaptiveCard.h in Headers */,
				F4960C042051FE8200780566 /* ACRView.h in Headers */,
				F4D0694B205B27EA003645E4 /* ACRViewController.h in Headers */,
				F4FE45661F196E7B0071D9E5 /* ACRColumnView.h in Headers */,
				F4F6BA36204F200F003741B6 /* ACRParseWarning.h in Headers */,
				F4F44B9D204A16BC00A2F24C /* ACRTextBlockRenderer.h in Headers */,
				F4F44B9C204A169D00A2F24C /* ACRErrors.h in Headers */,
				F4F44B9A204A164100A2F24C /* ACRInputToggleRenderer.h in Headers */,
				F4F44B99204A162900A2F24C /* ACRInputTimeRenderer.h in Headers */,
				F4F44B9B204A165F00A2F24C /* ACRIBaseInputHandler.h in Headers */,
				F4F44B93204A155B00A2F24C /* ACRFactSetRenderer.h in Headers */,
				F4F44B96204A15C500A2F24C /* ACRInputChoiceSetRenderer.h in Headers */,
				F4F44B97204A15DF00A2F24C /* ACRInputDateRenderer.h in Headers */,
				F4F44B98204A160B00A2F24C /* ACRInputRenderer.h in Headers */,
				F4F44B95204A159A00A2F24C /* ACRImageSetRenderer.h in Headers */,
				F4F44B90204A14EF00A2F24C /* ACRColumnRenderer.h in Headers */,
				F4F44B92204A153D00A2F24C /* ACRContainerRenderer.h in Headers */,
				F4F44B91204A152100A2F24C /* ACRColumnSetRenderer.h in Headers */,
				F43110431F357487001AAE30 /* ACRInputTableView.h in Headers */,
				F4F44B94204A157B00A2F24C /* ACRImageRenderer.h in Headers */,
				F4F44B8D204A11D000A2F24C /* (null) in Headers */,
				F4F44B8F204A148200A2F24C /* ACOBaseCardElement.h in Headers */,
				F401A87F1F1045CA006D7AF2 /* ACRContentHoldingUIView.h in Headers */,
				F4C1F5DD1F218F920018CB78 /* ACRInputNumberRenderer.h in Headers */,
				F4C1F5EE1F2BB2810018CB78 /* ACRIContentHoldingView.h in Headers */,
				F4FE456A1F196F3D0071D9E5 /* ACRContentStackView.h in Headers */,
				F4D402111F7DAC2C00D0356B /* ACOAdaptiveCardParseResult.h in Headers */,
				F42741071EF8624F00399FBB /* ACRIBaseCardElementRenderer.h in Headers */,
				F4D402131F7DAC2C00D0356B /* ACOHostConfigParseResult.h in Headers */,
				F43110451F357487001AAE30 /* ACOHostConfig.h in Headers */,
				F4F2556C1F98246000A80D39 /* ACOBaseActionElement.h in Headers */,
				F427410A1EF864A900399FBB /* ACRBaseCardElementRenderer.h in Headers */,
				F4CAE7821F75AB9000545555 /* ACOAdaptiveCard.h in Headers */,
				F4C1F6001F2C23FD0018CB78 /* ACRActionShowCardRenderer.h in Headers */,
				F4C1F5E61F2ABB0E0018CB78 /* ACRActionOpenURLRenderer.h in Headers */,
				F429793A1F31458800E89914 /* ACRActionSubmitRenderer.h in Headers */,
				F49683521F6CA24600DF0D3A /* ACRRenderer.h in Headers */,
				F44873021EE2261F00FCAFAE /* Column.h in Headers */,
				F4C1F5F11F2BC6840018CB78 /* ACRButton.h in Headers */,
				F4CAE7841F75AB9000545555 /* ACOAdaptiveCardPrivate.h in Headers */,
				F42E51771FEC3840008F9642 /* MarkDownBlockParser.h in Headers */,
				F4CAE77E1F748AF200545555 /* ACOHostConfigPrivate.h in Headers */,
				F4FE456E1F1985200071D9E5 /* ACRColumnSetView.h in Headers */,
				F4F2556F1F98247600A80D39 /* ACOBaseActionElementPrivate.h in Headers */,
				F42E51751FEC3840008F9642 /* MarkDownHtmlGenerator.h in Headers */,
				F42E51731FEC3840008F9642 /* MarkDownParsedResult.h in Headers */,
				F429794A1F323BA700E89914 /* ACRDateTextField.h in Headers */,
				F42979471F322C9000E89914 /* ACRNumericTextField.h in Headers */,
				F4CAE7861F75B25C00545555 /* ACRRendererPrivate.h in Headers */,
				F4D0694C205B27EA003645E4 /* ACRViewPrivate.h in Headers */,
				F42E51791FEC3840008F9642 /* MarkDownParser.h in Headers */,
				6B268FE720CF19E200D99C1B /* RemoteResourceInformation.h in Headers */,
				6BC30F6C21E56A6900B9FAAE /* UtiliOS.h in Headers */,
				CA1218C621C4509400152EA8 /* ToggleVisibilityTarget.h in Headers */,
				CA1218C721C4509400152EA8 /* ToggleVisibilityAction.h in Headers */,
				6BAC0F2D228E2D7300E42DEB /* RichTextElementProperties.h in Headers */,
				6B2242AE22334452000ACDA1 /* TextRun.h in Headers */,
				6B616C3F21CB1878003E29CE /* ACRToggleVisibilityTarget.h in Headers */,
				6B22426D2203BE98000ACDA1 /* UnknownAction.h in Headers */,
				F4071C7D1FCCBAEF00AF4FEA /* json.h in Headers */,
				F4071C7C1FCCBAEF00AF4FEA /* json-forwards.h in Headers */,
				6B696CDA23202B1B00E1D607 /* ACRTargetBuilderDirector.h in Headers */,
				6B2242A82233442C000ACDA1 /* RichTextBlock.h in Headers */,
				6B096D4E225431D0006CC034 /* ACRRichTextBlockRenderer.h in Headers */,
				300ECB64219A12D100371DC5 /* AdaptiveBase64Util.h in Headers */,
				6B2242822220DDF5000ACDA1 /* CollectionTypeElement.h in Headers */,
				6B096D7E22694776006CC034 /* ACRRegistrationPrivate.h in Headers */,
				6B616C4321CB20D2003E29CE /* ACRActionToggleVisibilityRenderer.h in Headers */,
				F4F6BA3C204F3109003741B6 /* ACRAggregateTarget.h in Headers */,
				F4CA74A12016B3B9002041DF /* ACRLongPressGestureRecognizerEventHandler.h in Headers */,
				F4D33EA71F06F44C00941E44 /* ACRSeparator.h in Headers */,
				6B7B1A9820BE2CBC00260731 /* ACRUIImageView.h in Headers */,
				F429793E1F3155EF00E89914 /* ACRTextField.h in Headers */,
				F495FC0F2022AC920093D4DE /* ACRChoiceSetViewDataSourceCompactStyle.h in Headers */,
				6B2242A42233439E000ACDA1 /* TextElementProperties.h in Headers */,
				F427411C1EF8A25200399FBB /* ACRRegistration.h in Headers */,
				F4F6BA38204F2954003741B6 /* ACRParseWarningPrivate.h in Headers */,
				F49683541F6CA24600DF0D3A /* ACRRenderResult.h in Headers */,
				F401A8771F0DB69B006D7AF2 /* ACRImageSetUICollectionView.h in Headers */,
				F4F44BA1204CED2400A2F24C /* ACRCustomRenderer.h in Headers */,
				6B1147D81F32F922008846EC /* ACRShowCardTarget.h in Headers */,
				6B9AB31020DD82A2005C8E15 /* ACRTextView.h in Headers */,
				6B9BDF7420E1BD0E00F13155 /* ACRToggleInputDataSource.h in Headers */,
				6B3787BB20CB3E0E00015401 /* ACRContentHoldingUIScrollView.h in Headers */,
				6B9BDF8020F40D1000F13155 /* ACOResourceResolvers.h in Headers */,
				6BB211FD20FF9FEA009EA1BA /* ACRActionSetRenderer.h in Headers */,
				6B9BDFCA20F6BF5D00F13155 /* ACOIResourceResolver.h in Headers */,
				F495FC0B2022A18F0093D4DE /* ACRChoiceSetViewDataSource.h in Headers */,
				6B7B1A9420B4D2AB00260731 /* Media.h in Headers */,
				6B22425E21E80647000ACDA1 /* ACOParseContext.h in Headers */,
				6BF4307F219129600068E432 /* ACRQuickReplyMultilineView.h in Headers */,
				6BC30F7A21E6E49E00B9FAAE /* ACRCustomActionRenderer.h in Headers */,
				6B22425D21E80647000ACDA1 /* ACOParseContextPrivate.h in Headers */,
				F4C1F5E81F2ABB3C0018CB78 /* ACRIBaseActionElementRenderer.h in Headers */,
				6BF430772190DDCA0068E432 /* ACRQuickReplyView.h in Headers */,
				C8DEDF3A220CDEB00001AAED /* ActionSet.h in Headers */,
				6BB211FF20FFF9C0009EA1BA /* ACRIMedia.h in Headers */,
				6B7B1A9320B4D2AB00260731 /* MediaSource.h in Headers */,
				7ECFB641219A3940004727A9 /* ParseContext.h in Headers */,
				6BCE4B292108FBD800021A62 /* ACRLongPressGestureRecognizerFactory.h in Headers */,
				6B9D650A21095C7A00BB5C7B /* ACOMediaEvent.h in Headers */,
				6B5D240D212C89E70010EB07 /* ACORemoteResourceInformation.h in Headers */,
				6B5D240C212C89E70010EB07 /* ACORemoteResourceInformationPrivate.h in Headers */,
				6B9D650921095C7A00BB5C7B /* ACOMediaEventPrivate.h in Headers */,
				6B9D650E21095CBF00BB5C7B /* ACRMediaTarget.h in Headers */,
				6BCE4B222108EB4E00021A62 /* ACRAVPlayerViewHoldingUIView.h in Headers */,
				F4C1F5EB1F2ABD6B0018CB78 /* ACRBaseActionElementRenderer.h in Headers */,
				6B1147D11F32E53A008846EC /* ACRActionDelegate.h in Headers */,
				F423C0C61EE1FBAA00905679 /* ACFramework.h in Headers */,
			);
			runOnlyForDeploymentPostprocessing = 0;
		};
/* End PBXHeadersBuildPhase section */

/* Begin PBXNativeTarget section */
		F423C0B41EE1FBA900905679 /* AdaptiveCards */ = {
			isa = PBXNativeTarget;
			buildConfigurationList = F423C0C91EE1FBAA00905679 /* Build configuration list for PBXNativeTarget "AdaptiveCards" */;
			buildPhases = (
				6BF339D220A6647500DA5973 /* CopyFiles */,
				F423C0B01EE1FBA900905679 /* Sources */,
				F423C0B11EE1FBA900905679 /* Frameworks */,
				F423C0B21EE1FBA900905679 /* Headers */,
				F423C0B31EE1FBA900905679 /* Resources */,
			);
			buildRules = (
			);
			dependencies = (
			);
			name = AdaptiveCards;
			productName = AdaptiveCards;
			productReference = F423C0B51EE1FBA900905679 /* AdaptiveCards.framework */;
			productType = "com.apple.product-type.framework";
		};
		F423C0BD1EE1FBAA00905679 /* AdaptiveCardsTests */ = {
			isa = PBXNativeTarget;
			buildConfigurationList = F423C0CC1EE1FBAA00905679 /* Build configuration list for PBXNativeTarget "AdaptiveCardsTests" */;
			buildPhases = (
				F423C0BA1EE1FBAA00905679 /* Sources */,
				F423C0BB1EE1FBAA00905679 /* Frameworks */,
				F423C0BC1EE1FBAA00905679 /* Resources */,
				F47ACEDA1F6248C00010BEF0 /* ShellScript */,
			);
			buildRules = (
			);
			dependencies = (
				F423C0C11EE1FBAA00905679 /* PBXTargetDependency */,
			);
			name = AdaptiveCardsTests;
			productName = AdaptiveCardsTests;
			productReference = F423C0BE1EE1FBAA00905679 /* AdaptiveCardsTests.xctest */;
			productType = "com.apple.product-type.bundle.unit-test";
		};
/* End PBXNativeTarget section */

/* Begin PBXProject section */
		F423C0AC1EE1FBA900905679 /* Project object */ = {
			isa = PBXProject;
			attributes = {
				LastUpgradeCheck = 1130;
				ORGANIZATIONNAME = Microsoft;
				TargetAttributes = {
					F423C0B41EE1FBA900905679 = {
						CreatedOnToolsVersion = 8.3.2;
						DevelopmentTeam = UBF8T346G9;
						ProvisioningStyle = Automatic;
					};
					F423C0BD1EE1FBAA00905679 = {
						CreatedOnToolsVersion = 8.3.2;
						DevelopmentTeam = UBF8T346G9;
						ProvisioningStyle = Automatic;
					};
					F47ACEE01F62495B0010BEF0 = {
						CreatedOnToolsVersion = 8.3.3;
						ProvisioningStyle = Automatic;
					};
				};
			};
			buildConfigurationList = F423C0AF1EE1FBA900905679 /* Build configuration list for PBXProject "AdaptiveCards" */;
			compatibilityVersion = "Xcode 3.2";
			developmentRegion = English;
			hasScannedForEncodings = 0;
			knownRegions = (
				English,
				en,
				global,
			);
			mainGroup = F423C0AB1EE1FBA900905679;
			productRefGroup = F423C0B61EE1FBA900905679 /* Products */;
			projectDirPath = "";
			projectRoot = "";
			targets = (
				F423C0B41EE1FBA900905679 /* AdaptiveCards */,
				F423C0BD1EE1FBAA00905679 /* AdaptiveCardsTests */,
				F47ACEE01F62495B0010BEF0 /* AdaptiveCards-Universal */,
			);
		};
/* End PBXProject section */

/* Begin PBXResourcesBuildPhase section */
		F423C0B31EE1FBA900905679 /* Resources */ = {
			isa = PBXResourcesBuildPhase;
			buildActionMask = 2147483647;
			files = (
				6BF430742190DCBF0068E432 /* ACRQuickActionView.xib in Resources */,
				6B5D2418212E1CF80010EB07 /* checked-checkbox-24.png in Resources */,
				6BF4307C219126CD0068E432 /* ACRQuickActionMultilineView.xib in Resources */,
				F460324520758583006C5358 /* ACRDatePicker.xib in Resources */,
				6B14FC61211BBBEA00A11CC5 /* ACRPickerView.xib in Resources */,
				6B9AB30220D32A89005C8E15 /* ACRButton.xib in Resources */,
				F46032492075997D006C5358 /* ACRInputTableView.xib in Resources */,
				6B5D241A212E1CF80010EB07 /* unchecked-checkbox-24.png in Resources */,
				6B5D2419212E1CF80010EB07 /* checked.png in Resources */,
				F4603238207575C7006C5358 /* ACRLabelView.xib in Resources */,
				F460324720759519006C5358 /* ACRDateTextField.xib in Resources */,
				6BE8DFD2249C45C9005EFE66 /* ACRToggleInputView.xib in Resources */,
				F460324120757F38006C5358 /* ACRTextField.xib in Resources */,
				6B5D241B212E1CF80010EB07 /* unchecked.png in Resources */,
				6B9AB2FD20D327DB005C8E15 /* ACRCellForCompactMode.xib in Resources */,
				6BE76E5E24A4321D00671E48 /* ACRButtonExpandable.xib in Resources */,
			);
			runOnlyForDeploymentPostprocessing = 0;
		};
		F423C0BC1EE1FBAA00905679 /* Resources */ = {
			isa = PBXResourcesBuildPhase;
			buildActionMask = 2147483647;
			files = (
			);
			runOnlyForDeploymentPostprocessing = 0;
		};
/* End PBXResourcesBuildPhase section */

/* Begin PBXShellScriptBuildPhase section */
		F47ACEDA1F6248C00010BEF0 /* ShellScript */ = {
			isa = PBXShellScriptBuildPhase;
			buildActionMask = 2147483647;
			files = (
			);
			inputPaths = (
			);
			outputPaths = (
			);
			runOnlyForDeploymentPostprocessing = 0;
			shellPath = /bin/sh;
			shellScript = "######################\n# Options\n######################\nNULL=\n\nREVEAL_ARCHIVE_IN_FINDER=false\n\nFRAMEWORK_NAME=\"${PROJECT_NAME}\"\n\nSIMULATOR_LIBRARY_PATH=\"${BUILD_DIR}/${CONFIGURATION}-iphonesimulator/${FRAMEWORK_NAME}.framework\"\n\nDEVICE_LIBRARY_PATH=\"${BUILD_DIR}/${CONFIGURATION}-iphoneos/${FRAMEWORK_NAME}.framework\"\n\nUNIVERSAL_LIBRARY_DIR=\"${BUILD_DIR}/${CONFIGURATION}-iphoneuniversal\"\n\nFRAMEWORK=\"${UNIVERSAL_LIBRARY_DIR}/${FRAMEWORK_NAME}.framework\"\n\n\n######################\n# Build Frameworks\n######################\nif [ -d ${PROJECT_NAME}.xcworkspace ]; then\nxcodebuild -workspace ${PROJECT_NAME}.xcworkspace -scheme ${PROJECT_NAME} -sdk iphonesimulator -configuration ${CONFIGURATION} clean build CONFIGURATION_BUILD_DIR=${BUILD_DIR}/${CONFIGURATION}-iphonesimulator 2>&1\nxcodebuild -workspace ${PROJECT_NAME}.xcworkspace -scheme ${PROJECT_NAME} -sdk iphoneos -configuration ${CONFIGURATION} clean build CONFIGURATION_BUILD_DIR=${BUILD_DIR}/${CONFIGURATION}-iphoneos 2>&1\nelse\nxcodebuild -project ${PROJECT_NAME}.xcodeproj -scheme ${PROJECT_NAME} -sdk iphonesimulator -configuration ${CONFIGURATION} clean build CONFIGURATION_BUILD_DIR=${BUILD_DIR}/${CONFIGURATION}-iphonesimulator 2>&1\nxcodebuild -project ${PROJECT_NAME}.xcodeproj -scheme ${PROJECT_NAME} -sdk iphoneos -configuration ${CONFIGURATION} clean build CONFIGURATION_BUILD_DIR=${BUILD_DIR}/${CONFIGURATION}-iphoneos 2>&1\nfi\n\n######################\n# Create directory for universal\n######################\n\nrm -rf \"${UNIVERSAL_LIBRARY_DIR}\"\n\nmkdir \"${UNIVERSAL_LIBRARY_DIR}\"\n\nmkdir \"${FRAMEWORK}\"\n\n\n######################\n# Copy files Framework\n######################\n\ncp -r \"${DEVICE_LIBRARY_PATH}/.\" \"${FRAMEWORK}\"\n\n\n######################\n# Make an universal binary\n######################\n\nlipo \"${SIMULATOR_LIBRARY_PATH}/${FRAMEWORK_NAME}\" \"${DEVICE_LIBRARY_PATH}/${FRAMEWORK_NAME}\" -create -output \"${FRAMEWORK}/${FRAMEWORK_NAME}\" | echo\n\n# For Swift framework, Swiftmodule needs to be copied in the universal framework\nif [ -d \"${SIMULATOR_LIBRARY_PATH}/Modules/${FRAMEWORK_NAME}.swiftmodule/\" ]; then\ncp -f ${SIMULATOR_LIBRARY_PATH}/Modules/${FRAMEWORK_NAME}.swiftmodule\\/${NULL}* \"${FRAMEWORK}/Modules/${FRAMEWORK_NAME}.swiftmodule/\" | echo\nfi\n\nif [ -d \"${DEVICE_LIBRARY_PATH}/Modules/${FRAMEWORK_NAME}.swiftmodule/\" ]; then\ncp -f ${DEVICE_LIBRARY_PATH}/Modules/${FRAMEWORK_NAME}.swiftmodule\\/${NULL}* \"${FRAMEWORK}/Modules/${FRAMEWORK_NAME}.swiftmodule/\" | echo\nfi\n\n######################\n# On Release, copy the result to release directory\n######################\nOUTPUT_DIR=\"${PROJECT_DIR}/Output\"\nTARGET_DIR=\"${OUTPUT_DIR}/${FRAMEWORK_NAME}-${CONFIGURATION}-iphoneuniversal/\"\n\nrm -rf \"$TARGET_DIR\"\nmkdir -p \"$TARGET_DIR\"\n\ncp -rf \"${FRAMEWORK}\" \"$OUTPUT_DIR\"\ncp -r \"${FRAMEWORK}\" \"$TARGET_DIR\"\n\nif [ ${REVEAL_ARCHIVE_IN_FINDER} = true ]; then\nopen \"${OUTPUT_DIR}/\"\nfi";
		};
		F47ACEE41F6249610010BEF0 /* ShellScript */ = {
			isa = PBXShellScriptBuildPhase;
			buildActionMask = 2147483647;
			files = (
			);
			inputPaths = (
			);
			outputPaths = (
			);
			runOnlyForDeploymentPostprocessing = 0;
			shellPath = /bin/sh;
			shellScript = "######################\n# Options\n######################\nNULL=\n\nREVEAL_ARCHIVE_IN_FINDER=true\n\nFRAMEWORK_NAME=\"${PROJECT_NAME}\"\n\nSIMULATOR_LIBRARY_PATH=\"${BUILD_DIR}/${CONFIGURATION}-iphonesimulator/${FRAMEWORK_NAME}.framework\"\n\nDEVICE_LIBRARY_PATH=\"${BUILD_DIR}/${CONFIGURATION}-iphoneos/${FRAMEWORK_NAME}.framework\"\n\nUNIVERSAL_LIBRARY_DIR=\"${BUILD_DIR}/${CONFIGURATION}-iphoneuniversal\"\n\t\nFRAMEWORK=\"${UNIVERSAL_LIBRARY_DIR}/${FRAMEWORK_NAME}.framework\"\n\nDEVICE_BCSYMBOLMAP_PATH=\"${BUILD_DIR}/${CONFIGURATION}-iphoneos\"\n\nDEVICE_DSYM_PATH=\"${BUILD_DIR}/${CONFIGURATION}-iphoneos/${PROJECT_NAME}.framework.dSYM\"\n\nSIMULATOR_DSYM_PATH=\"${BUILD_DIR}/${CONFIGURATION}-iphonesimulator/${PROJECT_NAME}.framework.dSYM\"\n\n# Take build target\nif [[ \"$SDK_NAME\" =~ ([A-Za-z]+) ]]\nthen\nSF_SDK_PLATFORM=${BASH_REMATCH[1]}\nelse\necho \"Could not find platform name from SDK_NAME: $SDK_NAME\"\nexit 1\nfi\n\n######################\n# Build Frameworks\n######################\nif [ -d ${PROJECT_NAME}.xcworkspace ]; then\nxcodebuild -workspace ${PROJECT_NAME}.xcworkspace -scheme ${PROJECT_NAME} -sdk iphoneos -configuration ${CONFIGURATION} clean build CONFIGURATION_BUILD_DIR=${BUILD_DIR}/${CONFIGURATION}-iphoneos 2>&1\nelse\nxcodebuild -project ${PROJECT_NAME}.xcodeproj -scheme ${PROJECT_NAME} -sdk iphonesimulator -configuration ${CONFIGURATION} clean build CONFIGURATION_BUILD_DIR=${BUILD_DIR}/${CONFIGURATION}-iphonesimulator 2>&1\nxcodebuild -project ${PROJECT_NAME}.xcodeproj -scheme ${PROJECT_NAME} -sdk iphoneos -configuration ${CONFIGURATION} clean build CONFIGURATION_BUILD_DIR=${BUILD_DIR}/${CONFIGURATION}-iphoneos 2>&1\nfi\n\n######################\n# Create directory for universal\n######################\n\nrm -rf \"${UNIVERSAL_LIBRARY_DIR}\"\n\nmkdir \"${UNIVERSAL_LIBRARY_DIR}\"\n\nmkdir \"${FRAMEWORK}\"\n\nOUTPUT_DIR=\"${PROJECT_DIR}/output\"\n\n######################\n# Copy files Framework\n######################\n\ncp -r \"${DEVICE_LIBRARY_PATH}/.\" \"${FRAMEWORK}\"\n\n######################\n# Make an universal binary\n######################\nmkdir -p $OUTPUT_DIR\n\nlipo \"${SIMULATOR_LIBRARY_PATH}/${FRAMEWORK_NAME}\" \"${DEVICE_LIBRARY_PATH}/${FRAMEWORK_NAME}\" -create -output \"${FRAMEWORK}/${FRAMEWORK_NAME}\" | echo\n\ncp -r \"${DEVICE_DSYM_PATH}\" \"$OUTPUT_DIR\"\n\nlipo -create -output \"$OUTPUT_DIR/${PROJECT_NAME}.framework.dSYM/Contents/Resources/DWARF/${PROJECT_NAME}\" \\\n            \"${DEVICE_DSYM_PATH}/Contents/Resources/DWARF/${PROJECT_NAME}\" \\\n            \"${SIMULATOR_DSYM_PATH}/Contents/Resources/DWARF/${PROJECT_NAME}\" || exit 1\n\n######################\n# On Release, copy the result to release directory\n######################\ncp -rf \"${FRAMEWORK}\" \"$OUTPUT_DIR\"\nUUIDs=$(dwarfdump --uuid \"${DEVICE_DSYM_PATH}\" | cut -d ' ' -f2)\n\nfor file in `find \"${DEVICE_BCSYMBOLMAP_PATH}\" -name \"*.bcsymbolmap\" -type f`; do\n    fileName=$(basename \"$file\" \".bcsymbolmap\")\n    for UUID in $UUIDs; do\n     if [[ \"$UUID\" = \"$fileName\" ]]; then\n     dsymutil --symbol-map \"$fileName\" \"$OUTPUT_DIR/${PROJECT_NAME}.framework.dSYM\"\n     cp -R \"$file\" $OUTPUT_DIR\n     fi\n    done\ndone\n\ncd ${OUTPUT_DIR}\nzip -r AdaptiveCards.framework.zip \"${FRAMEWORK_NAME}.framework\" \"${FRAMEWORK_NAME}.framework.dSYM\"\n\ncp AdaptiveCards.framework.zip ../\ncd ..\nrm -rf ${OUTPUT_DIR}\n";
		};
/* End PBXShellScriptBuildPhase section */

/* Begin PBXSourcesBuildPhase section */
		F423C0B01EE1FBA900905679 /* Sources */ = {
			isa = PBXSourcesBuildPhase;
			buildActionMask = 2147483647;
			files = (
				7EF8879E21F14CDD00BAFF02 /* BackgroundImage.cpp in Sources */,
				300ECB63219A12D100371DC5 /* AdaptiveBase64Util.cpp in Sources */,
				F4F44B8E204A145200A2F24C /* ACOBaseCardElement.mm in Sources */,
				6B9BDF7F20F40D1000F13155 /* ACOResourceResolvers.mm in Sources */,
				F42741291EFB374A00399FBB /* ACRColumnSetRenderer.mm in Sources */,
				F448731C1EE2261F00FCAFAE /* ParseUtil.cpp in Sources */,
				F44873291EE2261F00FCAFAE /* ToggleInput.cpp in Sources */,
				6B616C4421CB20D2003E29CE /* ACRActionToggleVisibilityRenderer.mm in Sources */,
				CA1218C921C4509400152EA8 /* ToggleVisibilityAction.cpp in Sources */,
				F401A8781F0DB69B006D7AF2 /* ACRImageSetUICollectionView.mm in Sources */,
				F42979461F322C9000E89914 /* ACRNumericTextField.mm in Sources */,
				F43A94111F1D60E30001920B /* ACRFactSetRenderer.mm in Sources */,
				F44873141EE2261F00FCAFAE /* ImageSet.cpp in Sources */,
				F4C1F5D61F2187900018CB78 /* ACRInputDateRenderer.mm in Sources */,
				F44872F71EE2261F00FCAFAE /* BaseActionElement.cpp in Sources */,
				F44872FB1EE2261F00FCAFAE /* BaseInputElement.cpp in Sources */,
				F42979431F322C3E00E89914 /* ACRErrors.mm in Sources */,
				F44873251EE2261F00FCAFAE /* TextInput.cpp in Sources */,
				8404BA8F226697800091A0AD /* FeatureRegistration.cpp in Sources */,
				F44873091EE2261F00FCAFAE /* Enums.cpp in Sources */,
				F44873171EE2261F00FCAFAE /* jsoncpp.cpp in Sources */,
				F42E51781FEC3840008F9642 /* MarkDownHtmlGenerator.cpp in Sources */,
				F49683551F6CA24600DF0D3A /* ACRRenderResult.mm in Sources */,
				6BBE841A23CD184D00ECA586 /* ACOWarning.mm in Sources */,
				F44873071EE2261F00FCAFAE /* DateInput.cpp in Sources */,
				F43110461F357487001AAE30 /* ACOHostConfig.mm in Sources */,
				F4F6BA2F204F18D8003741B6 /* ParseResult.cpp in Sources */,
				F4C1F5F21F2BC6840018CB78 /* ACRButton.mm in Sources */,
				F4F6BA2A204E107F003741B6 /* UnknownElement.cpp in Sources */,
				F49683531F6CA24600DF0D3A /* ACRRenderer.mm in Sources */,
				F42741211EF9DB8000399FBB /* ACRContainerRenderer.mm in Sources */,
				6B616C4021CB1878003E29CE /* ACRToggleVisibilityTarget.mm in Sources */,
				CA1218C821C4509400152EA8 /* ToggleVisibilityTarget.cpp in Sources */,
				F429793B1F31458800E89914 /* ACRActionSubmitRenderer.mm in Sources */,
				F4D33EA51F06F41B00941E44 /* ACRSeparator.mm in Sources */,
				F427411D1EF8A25200399FBB /* ACRRegistration.mm in Sources */,
				F4C1F5FE1F2C235E0018CB78 /* ACRActionShowCardRenderer.mm in Sources */,
				F4F6BA35204F200F003741B6 /* ACRParseWarning.mm in Sources */,
				F4FE45671F196E7B0071D9E5 /* ACRColumnView.mm in Sources */,
				6B9D650B21095C7A00BB5C7B /* ACOMediaEvent.mm in Sources */,
				6B7B1A9220B4D2AB00260731 /* MediaSource.cpp in Sources */,
				F44873011EE2261F00FCAFAE /* Column.cpp in Sources */,
				F448730D1EE2261F00FCAFAE /* FactSet.cpp in Sources */,
				F44873031EE2261F00FCAFAE /* ColumnSet.cpp in Sources */,
				F4FE456F1F1985200071D9E5 /* ACRColumnSetView.mm in Sources */,
				F44872FD1EE2261F00FCAFAE /* ChoiceInput.cpp in Sources */,
				F42E51761FEC3840008F9642 /* MarkDownParsedResult.cpp in Sources */,
				F4D0694A205B27EA003645E4 /* ACRViewController.mm in Sources */,
				F44872F51EE2261F00FCAFAE /* AdaptiveCardParseException.cpp in Sources */,
				F429794D1F32684900E89914 /* ACRDateTextField.mm in Sources */,
				F4F44B8120478C6F00A2F24C /* Util.cpp in Sources */,
				6BAC0F2E228E2D7300E42DEB /* RichTextElementProperties.cpp in Sources */,
				6B6840F91F25EC2D008A933F /* ACRInputChoiceSetRenderer.mm in Sources */,
				F42741131EF873A600399FBB /* ACRImageRenderer.mm in Sources */,
				F448730B1EE2261F00FCAFAE /* Fact.cpp in Sources */,
				6BCE4B272108FA9300021A62 /* ACRLongPressGestureRecognizerFactory.mm in Sources */,
				F495FC0E2022AC920093D4DE /* ACRChoiceSetViewDataSourceCompactStyle.mm in Sources */,
				F4F44B7D20478C5C00A2F24C /* DateTimePreparser.cpp in Sources */,
				F4F44BA0204CED2400A2F24C /* ACRCustomRenderer.mm in Sources */,
				F452CD581F68CD6F005394B2 /* HostConfig.cpp in Sources */,
				6B696CD923202B1B00E1D607 /* ACRTargetBuilderDirector.mm in Sources */,
				6BCE4B232108EB4E00021A62 /* ACRAVPlayerViewHoldingUIView.mm in Sources */,
				6B22425F21E80647000ACDA1 /* ACOParseContext.mm in Sources */,
				F4071C7E1FCCBAEF00AF4FEA /* ActionParserRegistration.cpp in Sources */,
				6B2242A72233442C000ACDA1 /* RichTextBlock.cpp in Sources */,
				F4FE456B1F196F3D0071D9E5 /* ACRContentStackView.mm in Sources */,
				F429793F1F3155EF00E89914 /* ACRTextField.mm in Sources */,
				F43A94191F20502D0001920B /* ACRInputToggleRenderer.mm in Sources */,
				F44873271EE2261F00FCAFAE /* TimeInput.cpp in Sources */,
				F42E51741FEC3840008F9642 /* MarkDownBlockParser.cpp in Sources */,
				F43A94151F1EED6D0001920B /* ACRInputRenderer.mm in Sources */,
				F401A87C1F0DCBC8006D7AF2 /* ACRImageSetRenderer.mm in Sources */,
				6B2242B422334492000ACDA1 /* Inline.cpp in Sources */,
				6B096D4F225431D0006CC034 /* ACRRichTextBlockRenderer.mm in Sources */,
				F4F44B6E203FAF9300A2F24C /* ACRUILabel.mm in Sources */,
				F4F44B7C20478C5C00A2F24C /* DateTimePreparsedToken.cpp in Sources */,
				6BF430782190DDCA0068E432 /* ACRQuickReplyView.mm in Sources */,
				F44873211EE2261F00FCAFAE /* SubmitAction.cpp in Sources */,
				F44872FF1EE2261F00FCAFAE /* ChoiceSetInput.cpp in Sources */,
				6BB211FC20FF9FEA009EA1BA /* ACRActionSetRenderer.mm in Sources */,
				C8DEDF39220CDEB00001AAED /* ActionSet.cpp in Sources */,
				6B2242812220DDF5000ACDA1 /* CollectionTypeElement.cpp in Sources */,
				F44873051EE2261F00FCAFAE /* Container.cpp in Sources */,
				6BC30F7921E6E49E00B9FAAE /* ACRCustomActionRenderer.mm in Sources */,
				6B22427A220BAC8B000ACDA1 /* pch.cpp in Sources */,
				F44873181EE2261F00FCAFAE /* NumberInput.cpp in Sources */,
				F4960C052051FE8200780566 /* ACRView.mm in Sources */,
				6B5D240E212C89E70010EB07 /* ACORemoteResourceInformation.mm in Sources */,
				F401A8801F1045CA006D7AF2 /* ACRContentHoldingUIView.mm in Sources */,
				F44873121EE2261F00FCAFAE /* Image.cpp in Sources */,
				F4CAE77B1F7325DF00545555 /* Separator.cpp in Sources */,
				F448731F1EE2261F00FCAFAE /* ShowCardAction.cpp in Sources */,
				F4C1F5DE1F218F920018CB78 /* ACRInputNumberRenderer.mm in Sources */,
				F448731A1EE2261F00FCAFAE /* OpenUrlAction.cpp in Sources */,
				F4CAE7831F75AB9000545555 /* ACOAdaptiveCard.mm in Sources */,
				6B1147D91F32F922008846EC /* ACRShowCardTarget.mm in Sources */,
				F42C2F4A20351954008787B0 /* (null) in Sources */,
				F4CA74A02016B3B9002041DF /* ACRLongPressGestureRecognizerEventHandler.mm in Sources */,
				F42741171EF895AB00399FBB /* ACRTextBlockRenderer.mm in Sources */,
				7ECFB640219A3940004727A9 /* ParseContext.cpp in Sources */,
				6BC30F6E21E56CF900B9FAAE /* UtiliOS.mm in Sources */,
				6B3787BA20CB3E0E00015401 /* ACRContentHoldingUIScrollView.mm in Sources */,
				F44873231EE2261F00FCAFAE /* TextBlock.cpp in Sources */,
				F44872F91EE2261F00FCAFAE /* BaseCardElement.cpp in Sources */,
				F427410B1EF864A900399FBB /* ACRBaseCardElementRenderer.mm in Sources */,
				F43660781F0706D800EBA868 /* SharedAdaptiveCard.cpp in Sources */,
				6B7B1A9120B4D2AB00260731 /* Media.cpp in Sources */,
				7EDC0F68213878E800077A13 /* SemanticVersion.cpp in Sources */,
				F42E517A1FEC3840008F9642 /* MarkDownParser.cpp in Sources */,
				6B7B1A9720BE2CBC00260731 /* ACRUIImageView.mm in Sources */,
				6BCE4B252108FA7D00021A62 /* ACRMediaRenderer.mm in Sources */,
				F4F6BA3B204F3109003741B6 /* ACRAggregateTarget.mm in Sources */,
				6B2242A32233439E000ACDA1 /* TextElementProperties.cpp in Sources */,
				F42741251EFB274C00399FBB /* ACRColumnRenderer.mm in Sources */,
				F4F255701F98247600A80D39 /* ACOBaseActionElement.mm in Sources */,
				6BF43080219129600068E432 /* ACRQuickReplyMultilineView.mm in Sources */,
				6B9BDF7320E1BD0E00F13155 /* ACRToggleInputDataSource.mm in Sources */,
				F4C1F5DA1F218ABC0018CB78 /* ACRInputTimeRenderer.mm in Sources */,
				F4D402121F7DAC2C00D0356B /* ACOAdaptiveCardParseResult.mm in Sources */,
				6B22426E2203BE98000ACDA1 /* UnknownAction.cpp in Sources */,
				6B224278220BAC8B000ACDA1 /* BaseElement.cpp in Sources */,
				6B9D650F21095CBF00BB5C7B /* ACRMediaTarget.mm in Sources */,
				6B2242AF22334452000ACDA1 /* TextRun.cpp in Sources */,
				F43110441F357487001AAE30 /* ACRInputTableView.mm in Sources */,
				6B9AB31120DD82A2005C8E15 /* ACRTextView.mm in Sources */,
				F4F6BA32204F18D8003741B6 /* AdaptiveCardParseWarning.cpp in Sources */,
				F4C1F5E41F2A62190018CB78 /* ACRActionOpenURLRenderer.mm in Sources */,
				F4071C7F1FCCBAEF00AF4FEA /* ElementParserRegistration.cpp in Sources */,
				F4C1F5EC1F2ABD6B0018CB78 /* ACRBaseActionElementRenderer.mm in Sources */,
				F4D402141F7DAC2C00D0356B /* ACOHostConfigParseResult.mm in Sources */,
				6BE8DFD4249C4C1B005EFE66 /* ACRToggleInputView.mm in Sources */,
				F495FC0A2022A18F0093D4DE /* ACRChoiceSetViewDataSource.mm in Sources */,
			);
			runOnlyForDeploymentPostprocessing = 0;
		};
		F423C0BA1EE1FBAA00905679 /* Sources */ = {
			isa = PBXSourcesBuildPhase;
			buildActionMask = 2147483647;
			files = (
				F4A5CABA1F623F4500242D62 /* AdaptiveCardsTests.m in Sources */,
			);
			runOnlyForDeploymentPostprocessing = 0;
		};
/* End PBXSourcesBuildPhase section */

/* Begin PBXTargetDependency section */
		F423C0C11EE1FBAA00905679 /* PBXTargetDependency */ = {
			isa = PBXTargetDependency;
			target = F423C0B41EE1FBA900905679 /* AdaptiveCards */;
			targetProxy = F423C0C01EE1FBAA00905679 /* PBXContainerItemProxy */;
		};
/* End PBXTargetDependency section */

/* Begin XCBuildConfiguration section */
		F423C0C71EE1FBAA00905679 /* Debug */ = {
			isa = XCBuildConfiguration;
			buildSettings = {
				ALWAYS_SEARCH_USER_PATHS = NO;
				CLANG_ANALYZER_LOCALIZABILITY_NONLOCALIZED = YES;
				CLANG_ANALYZER_NONNULL = YES;
				CLANG_ANALYZER_NUMBER_OBJECT_CONVERSION = YES_AGGRESSIVE;
				CLANG_CXX_LANGUAGE_STANDARD = "gnu++14";
				CLANG_CXX_LIBRARY = "libc++";
				CLANG_ENABLE_MODULES = YES;
				CLANG_ENABLE_OBJC_ARC = YES;
				CLANG_WARN_BLOCK_CAPTURE_AUTORELEASING = YES;
				CLANG_WARN_BOOL_CONVERSION = YES;
				CLANG_WARN_COMMA = YES;
				CLANG_WARN_CONSTANT_CONVERSION = YES;
				CLANG_WARN_DEPRECATED_OBJC_IMPLEMENTATIONS = YES;
				CLANG_WARN_DIRECT_OBJC_ISA_USAGE = YES_ERROR;
				CLANG_WARN_DOCUMENTATION_COMMENTS = YES;
				CLANG_WARN_EMPTY_BODY = YES;
				CLANG_WARN_ENUM_CONVERSION = YES;
				CLANG_WARN_INFINITE_RECURSION = YES;
				CLANG_WARN_INT_CONVERSION = YES;
				CLANG_WARN_NON_LITERAL_NULL_CONVERSION = YES;
				CLANG_WARN_OBJC_IMPLICIT_RETAIN_SELF = YES;
				CLANG_WARN_OBJC_LITERAL_CONVERSION = YES;
				CLANG_WARN_OBJC_ROOT_CLASS = YES_ERROR;
				CLANG_WARN_RANGE_LOOP_ANALYSIS = YES;
				CLANG_WARN_STRICT_PROTOTYPES = YES;
				CLANG_WARN_SUSPICIOUS_MOVE = YES;
				CLANG_WARN_UNREACHABLE_CODE = YES;
				CLANG_WARN__DUPLICATE_METHOD_MATCH = YES;
				"CODE_SIGN_IDENTITY[sdk=iphoneos*]" = "iPhone Developer";
				COPY_PHASE_STRIP = YES;
				CURRENT_PROJECT_VERSION = 1.2.5;
				DEBUG_INFORMATION_FORMAT = "dwarf-with-dsym";
				ENABLE_STRICT_OBJC_MSGSEND = YES;
				ENABLE_TESTABILITY = YES;
				GCC_C_LANGUAGE_STANDARD = gnu99;
				GCC_DYNAMIC_NO_PIC = NO;
				GCC_NO_COMMON_BLOCKS = YES;
				GCC_OPTIMIZATION_LEVEL = 0;
				GCC_PREPROCESSOR_DEFINITIONS = (
					"DEBUG=1",
					"$(inherited)",
				);
				GCC_WARN_64_TO_32_BIT_CONVERSION = YES;
				GCC_WARN_ABOUT_RETURN_TYPE = YES_ERROR;
				GCC_WARN_UNDECLARED_SELECTOR = YES;
				GCC_WARN_UNINITIALIZED_AUTOS = YES_AGGRESSIVE;
				GCC_WARN_UNUSED_FUNCTION = YES;
				GCC_WARN_UNUSED_VARIABLE = YES;
				HEADER_SEARCH_PATHS = "";
				IPHONEOS_DEPLOYMENT_TARGET = 10.0;
				MTL_ENABLE_DEBUG_INFO = YES;
				ONLY_ACTIVE_ARCH = YES;
				SDKROOT = iphoneos;
				TARGETED_DEVICE_FAMILY = "1,2";
				VERSIONING_SYSTEM = "apple-generic";
				VERSION_INFO_PREFIX = "";
			};
			name = Debug;
		};
		F423C0C81EE1FBAA00905679 /* Release */ = {
			isa = XCBuildConfiguration;
			buildSettings = {
				ALWAYS_SEARCH_USER_PATHS = NO;
				CLANG_ANALYZER_LOCALIZABILITY_NONLOCALIZED = YES;
				CLANG_ANALYZER_NONNULL = YES;
				CLANG_ANALYZER_NUMBER_OBJECT_CONVERSION = YES_AGGRESSIVE;
				CLANG_CXX_LANGUAGE_STANDARD = "gnu++14";
				CLANG_CXX_LIBRARY = "libc++";
				CLANG_ENABLE_MODULES = YES;
				CLANG_ENABLE_OBJC_ARC = YES;
				CLANG_WARN_BLOCK_CAPTURE_AUTORELEASING = YES;
				CLANG_WARN_BOOL_CONVERSION = YES;
				CLANG_WARN_COMMA = YES;
				CLANG_WARN_CONSTANT_CONVERSION = YES;
				CLANG_WARN_DEPRECATED_OBJC_IMPLEMENTATIONS = YES;
				CLANG_WARN_DIRECT_OBJC_ISA_USAGE = YES_ERROR;
				CLANG_WARN_DOCUMENTATION_COMMENTS = YES;
				CLANG_WARN_EMPTY_BODY = YES;
				CLANG_WARN_ENUM_CONVERSION = YES;
				CLANG_WARN_INFINITE_RECURSION = YES;
				CLANG_WARN_INT_CONVERSION = YES;
				CLANG_WARN_NON_LITERAL_NULL_CONVERSION = YES;
				CLANG_WARN_OBJC_IMPLICIT_RETAIN_SELF = YES;
				CLANG_WARN_OBJC_LITERAL_CONVERSION = YES;
				CLANG_WARN_OBJC_ROOT_CLASS = YES_ERROR;
				CLANG_WARN_RANGE_LOOP_ANALYSIS = YES;
				CLANG_WARN_STRICT_PROTOTYPES = YES;
				CLANG_WARN_SUSPICIOUS_MOVE = YES;
				CLANG_WARN_UNREACHABLE_CODE = YES;
				CLANG_WARN__DUPLICATE_METHOD_MATCH = YES;
				CODE_SIGN_IDENTITY = "iPhone Developer";
				"CODE_SIGN_IDENTITY[sdk=iphoneos*]" = "iPhone Developer";
				COPY_PHASE_STRIP = YES;
				CURRENT_PROJECT_VERSION = 1.2.5;
				DEBUG_INFORMATION_FORMAT = "dwarf-with-dsym";
				ENABLE_NS_ASSERTIONS = NO;
				ENABLE_STRICT_OBJC_MSGSEND = YES;
				GCC_C_LANGUAGE_STANDARD = gnu99;
				GCC_NO_COMMON_BLOCKS = YES;
				GCC_WARN_64_TO_32_BIT_CONVERSION = YES;
				GCC_WARN_ABOUT_RETURN_TYPE = YES_ERROR;
				GCC_WARN_UNDECLARED_SELECTOR = YES;
				GCC_WARN_UNINITIALIZED_AUTOS = YES_AGGRESSIVE;
				GCC_WARN_UNUSED_FUNCTION = YES;
				GCC_WARN_UNUSED_VARIABLE = YES;
				HEADER_SEARCH_PATHS = "";
				IPHONEOS_DEPLOYMENT_TARGET = 10.0;
				MTL_ENABLE_DEBUG_INFO = NO;
				SDKROOT = iphoneos;
				TARGETED_DEVICE_FAMILY = "1,2";
				VALIDATE_PRODUCT = YES;
				VERSIONING_SYSTEM = "apple-generic";
				VERSION_INFO_PREFIX = "";
			};
			name = Release;
		};
		F423C0CA1EE1FBAA00905679 /* Debug */ = {
			isa = XCBuildConfiguration;
			buildSettings = {
				BITCODE_GENERATION_MODE = bitcode;
				CODE_SIGN_IDENTITY = "";
				"CODE_SIGN_IDENTITY[sdk=iphoneos*]" = "";
				"CODE_SIGN_IDENTITY[sdk=macosx*]" = "iPhone Developer";
				CODE_SIGN_STYLE = Automatic;
				DEFINES_MODULE = YES;
				DEVELOPMENT_TEAM = UBF8T346G9;
				DYLIB_COMPATIBILITY_VERSION = 1;
				DYLIB_CURRENT_VERSION = 1.2.5;
				DYLIB_INSTALL_NAME_BASE = "@rpath";
				FRAMEWORK_SEARCH_PATHS = (
					"$(inherited)",
					"$(PROJECT_DIR)/AdaptiveCards",
				);
				HEADER_SEARCH_PATHS = "";
				INFOPLIST_FILE = AdaptiveCards/Info.plist;
				INSTALL_PATH = "$(LOCAL_LIBRARY_DIR)/Frameworks";
				LD_RUNPATH_SEARCH_PATHS = "$(inherited) @executable_path/Frameworks @loader_path/Frameworks";
				LIBRARY_SEARCH_PATHS = (
					"$(inherited)",
					"$(PROJECT_DIR)/AdaptiveCards",
				);
				MACH_O_TYPE = mh_dylib;
				OTHER_LDFLAGS = "";
				OTHER_LIBTOOLFLAGS = "";
				PRODUCT_BUNDLE_IDENTIFIER = MSFT.AdaptiveCards;
				PRODUCT_NAME = "$(TARGET_NAME)";
				PROVISIONING_PROFILE_SPECIFIER = "";
				"PROVISIONING_PROFILE_SPECIFIER[sdk=macosx*]" = "";
				SCAN_ALL_SOURCE_FILES_FOR_INCLUDES = NO;
				SKIP_INSTALL = YES;
				USER_HEADER_SEARCH_PATHS = "";
			};
			name = Debug;
		};
		F423C0CB1EE1FBAA00905679 /* Release */ = {
			isa = XCBuildConfiguration;
			buildSettings = {
				BITCODE_GENERATION_MODE = bitcode;
				CODE_SIGN_IDENTITY = "";
				"CODE_SIGN_IDENTITY[sdk=iphoneos*]" = "";
				"CODE_SIGN_IDENTITY[sdk=macosx*]" = "iPhone Developer";
				CODE_SIGN_STYLE = Automatic;
				DEFINES_MODULE = YES;
				DEVELOPMENT_TEAM = UBF8T346G9;
				DYLIB_COMPATIBILITY_VERSION = 1;
				DYLIB_CURRENT_VERSION = 1.2.5;
				DYLIB_INSTALL_NAME_BASE = "@rpath";
				FRAMEWORK_SEARCH_PATHS = (
					"$(inherited)",
					"$(PROJECT_DIR)/AdaptiveCards",
				);
				HEADER_SEARCH_PATHS = "";
				INFOPLIST_FILE = AdaptiveCards/Info.plist;
				INSTALL_PATH = "$(LOCAL_LIBRARY_DIR)/Frameworks";
				LD_RUNPATH_SEARCH_PATHS = "$(inherited) @executable_path/Frameworks @loader_path/Frameworks";
				LIBRARY_SEARCH_PATHS = (
					"$(inherited)",
					"$(PROJECT_DIR)/AdaptiveCards",
				);
				MACH_O_TYPE = mh_dylib;
				OTHER_LDFLAGS = "";
				OTHER_LIBTOOLFLAGS = "";
				PRODUCT_BUNDLE_IDENTIFIER = MSFT.AdaptiveCards;
				PRODUCT_NAME = "$(TARGET_NAME)";
				PROVISIONING_PROFILE_SPECIFIER = "";
				"PROVISIONING_PROFILE_SPECIFIER[sdk=macosx*]" = "";
				SCAN_ALL_SOURCE_FILES_FOR_INCLUDES = NO;
				SKIP_INSTALL = YES;
				USER_HEADER_SEARCH_PATHS = "";
			};
			name = Release;
		};
		F423C0CD1EE1FBAA00905679 /* Debug */ = {
			isa = XCBuildConfiguration;
			buildSettings = {
				DEVELOPMENT_TEAM = UBF8T346G9;
				INFOPLIST_FILE = AdaptiveCardsTests/Info.plist;
				LD_RUNPATH_SEARCH_PATHS = "$(inherited) @executable_path/Frameworks @loader_path/Frameworks";
				PRODUCT_BUNDLE_IDENTIFIER = MSFT.AdaptiveCardsTests;
				PRODUCT_NAME = "$(TARGET_NAME)";
			};
			name = Debug;
		};
		F423C0CE1EE1FBAA00905679 /* Release */ = {
			isa = XCBuildConfiguration;
			buildSettings = {
				DEVELOPMENT_TEAM = UBF8T346G9;
				INFOPLIST_FILE = AdaptiveCardsTests/Info.plist;
				LD_RUNPATH_SEARCH_PATHS = "$(inherited) @executable_path/Frameworks @loader_path/Frameworks";
				PRODUCT_BUNDLE_IDENTIFIER = MSFT.AdaptiveCardsTests;
				PRODUCT_NAME = "$(TARGET_NAME)";
			};
			name = Release;
		};
		F47ACEE21F62495B0010BEF0 /* Debug */ = {
			isa = XCBuildConfiguration;
			buildSettings = {
				ONLY_ACTIVE_ARCH = YES;
				PRODUCT_NAME = "$(TARGET_NAME)";
			};
			name = Debug;
		};
		F47ACEE31F62495B0010BEF0 /* Release */ = {
			isa = XCBuildConfiguration;
			buildSettings = {
				ONLY_ACTIVE_ARCH = NO;
				PRODUCT_NAME = "$(TARGET_NAME)";
			};
			name = Release;
		};
/* End XCBuildConfiguration section */

/* Begin XCConfigurationList section */
		F423C0AF1EE1FBA900905679 /* Build configuration list for PBXProject "AdaptiveCards" */ = {
			isa = XCConfigurationList;
			buildConfigurations = (
				F423C0C71EE1FBAA00905679 /* Debug */,
				F423C0C81EE1FBAA00905679 /* Release */,
			);
			defaultConfigurationIsVisible = 0;
			defaultConfigurationName = Release;
		};
		F423C0C91EE1FBAA00905679 /* Build configuration list for PBXNativeTarget "AdaptiveCards" */ = {
			isa = XCConfigurationList;
			buildConfigurations = (
				F423C0CA1EE1FBAA00905679 /* Debug */,
				F423C0CB1EE1FBAA00905679 /* Release */,
			);
			defaultConfigurationIsVisible = 0;
			defaultConfigurationName = Release;
		};
		F423C0CC1EE1FBAA00905679 /* Build configuration list for PBXNativeTarget "AdaptiveCardsTests" */ = {
			isa = XCConfigurationList;
			buildConfigurations = (
				F423C0CD1EE1FBAA00905679 /* Debug */,
				F423C0CE1EE1FBAA00905679 /* Release */,
			);
			defaultConfigurationIsVisible = 0;
			defaultConfigurationName = Release;
		};
		F47ACEE11F62495B0010BEF0 /* Build configuration list for PBXAggregateTarget "AdaptiveCards-Universal" */ = {
			isa = XCConfigurationList;
			buildConfigurations = (
				F47ACEE21F62495B0010BEF0 /* Debug */,
				F47ACEE31F62495B0010BEF0 /* Release */,
			);
			defaultConfigurationIsVisible = 0;
			defaultConfigurationName = Release;
		};
/* End XCConfigurationList section */
	};
	rootObject = F423C0AC1EE1FBA900905679 /* Project object */;
}<|MERGE_RESOLUTION|>--- conflicted
+++ resolved
@@ -109,12 +109,8 @@
 		6BCE4B252108FA7D00021A62 /* ACRMediaRenderer.mm in Sources */ = {isa = PBXBuildFile; fileRef = 6BCE4B242108FA7C00021A62 /* ACRMediaRenderer.mm */; };
 		6BCE4B272108FA9300021A62 /* ACRLongPressGestureRecognizerFactory.mm in Sources */ = {isa = PBXBuildFile; fileRef = 6BCE4B262108FA9300021A62 /* ACRLongPressGestureRecognizerFactory.mm */; };
 		6BCE4B292108FBD800021A62 /* ACRLongPressGestureRecognizerFactory.h in Headers */ = {isa = PBXBuildFile; fileRef = 6BCE4B282108FBD800021A62 /* ACRLongPressGestureRecognizerFactory.h */; settings = {ATTRIBUTES = (Public, ); }; };
-<<<<<<< HEAD
-		6BE76E5E24A4321D00671E48 /* ACRButtonExpandable.xib in Resources */ = {isa = PBXBuildFile; fileRef = 6BE76E5D24A4321C00671E48 /* ACRButtonExpandable.xib */; };
-=======
 		6BE8DFD2249C45C9005EFE66 /* ACRToggleInputView.xib in Resources */ = {isa = PBXBuildFile; fileRef = 6BE8DFD1249C45C9005EFE66 /* ACRToggleInputView.xib */; };
 		6BE8DFD4249C4C1B005EFE66 /* ACRToggleInputView.mm in Sources */ = {isa = PBXBuildFile; fileRef = 6BE8DFD3249C4C1B005EFE66 /* ACRToggleInputView.mm */; };
->>>>>>> 3cc17b0e
 		6BF339D320A6649500DA5973 /* json.h in CopyFiles */ = {isa = PBXBuildFile; fileRef = F4071C771FCCBAEF00AF4FEA /* json.h */; };
 		6BF430742190DCBF0068E432 /* ACRQuickActionView.xib in Resources */ = {isa = PBXBuildFile; fileRef = 6BF430732190DCBF0068E432 /* ACRQuickActionView.xib */; };
 		6BF430772190DDCA0068E432 /* ACRQuickReplyView.h in Headers */ = {isa = PBXBuildFile; fileRef = 6BF430752190DDCA0068E432 /* ACRQuickReplyView.h */; settings = {ATTRIBUTES = (Public, ); }; };
@@ -446,13 +442,10 @@
 		6BCE4B242108FA7C00021A62 /* ACRMediaRenderer.mm */ = {isa = PBXFileReference; fileEncoding = 4; lastKnownFileType = sourcecode.cpp.objcpp; path = ACRMediaRenderer.mm; sourceTree = "<group>"; };
 		6BCE4B262108FA9300021A62 /* ACRLongPressGestureRecognizerFactory.mm */ = {isa = PBXFileReference; fileEncoding = 4; lastKnownFileType = sourcecode.cpp.objcpp; path = ACRLongPressGestureRecognizerFactory.mm; sourceTree = "<group>"; };
 		6BCE4B282108FBD800021A62 /* ACRLongPressGestureRecognizerFactory.h */ = {isa = PBXFileReference; fileEncoding = 4; lastKnownFileType = sourcecode.c.h; path = ACRLongPressGestureRecognizerFactory.h; sourceTree = "<group>"; };
-<<<<<<< HEAD
 		6BE76E5D24A4321C00671E48 /* ACRButtonExpandable.xib */ = {isa = PBXFileReference; fileEncoding = 4; lastKnownFileType = file.xib; path = ACRButtonExpandable.xib; sourceTree = "<group>"; };
-=======
 		6BE8DFD1249C45C9005EFE66 /* ACRToggleInputView.xib */ = {isa = PBXFileReference; lastKnownFileType = file.xib; path = ACRToggleInputView.xib; sourceTree = "<group>"; };
 		6BE8DFD3249C4C1B005EFE66 /* ACRToggleInputView.mm */ = {isa = PBXFileReference; lastKnownFileType = sourcecode.cpp.objcpp; path = ACRToggleInputView.mm; sourceTree = "<group>"; };
 		6BE8DFD5249C5126005EFE66 /* ACRToggleInputView.h */ = {isa = PBXFileReference; lastKnownFileType = sourcecode.c.h; path = ACRToggleInputView.h; sourceTree = "<group>"; };
->>>>>>> 3cc17b0e
 		6BF430732190DCBF0068E432 /* ACRQuickActionView.xib */ = {isa = PBXFileReference; lastKnownFileType = file.xib; path = ACRQuickActionView.xib; sourceTree = "<group>"; };
 		6BF430752190DDCA0068E432 /* ACRQuickReplyView.h */ = {isa = PBXFileReference; fileEncoding = 4; lastKnownFileType = sourcecode.c.h; path = ACRQuickReplyView.h; sourceTree = "<group>"; };
 		6BF430762190DDCA0068E432 /* ACRQuickReplyView.mm */ = {isa = PBXFileReference; fileEncoding = 4; lastKnownFileType = sourcecode.cpp.objcpp; path = ACRQuickReplyView.mm; sourceTree = "<group>"; };
