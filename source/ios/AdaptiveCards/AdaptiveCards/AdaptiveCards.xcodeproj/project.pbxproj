--- conflicted
+++ resolved
@@ -1090,11 +1090,7 @@
 				6B2242B022334452000ACDA1 /* Inline.h in Headers */,
 				7EDC0F67213878E800077A13 /* SemanticVersion.h in Headers */,
 				F4F44B8020478C6F00A2F24C /* Util.h in Headers */,
-<<<<<<< HEAD
-=======
 				8404BA8E226697800091A0AD /* FeatureRegistration.h in Headers */,
-				6B2242B222334452000ACDA1 /* Paragraph.h in Headers */,
->>>>>>> 0e244fc5
 				6B224279220BAC8B000ACDA1 /* BaseElement.h in Headers */,
 				F448732A1EE2261F00FCAFAE /* ToggleInput.h in Headers */,
 				6BC30F7621E5750A00B9FAAE /* EnumMagic.h in Headers */,
