--- conflicted
+++ resolved
@@ -37,13 +37,10 @@
 		6B7B1A9820BE2CBC00260731 /* ACRUIImageView.h in Headers */ = {isa = PBXBuildFile; fileRef = 6B7B1A9620BE2CBC00260731 /* ACRUIImageView.h */; settings = {ATTRIBUTES = (Public, ); }; };
 		6B9AB2FD20D327DB005C8E15 /* ACRCellForCompactMode.xib in Resources */ = {isa = PBXBuildFile; fileRef = 6B9AB2FB20D327DB005C8E15 /* ACRCellForCompactMode.xib */; };
 		6B9AB30220D32A89005C8E15 /* ACRButton.xib in Resources */ = {isa = PBXBuildFile; fileRef = 6B9AB30120D32A89005C8E15 /* ACRButton.xib */; };
-<<<<<<< HEAD
+		6B9AB31020DD82A2005C8E15 /* ACRTextView.h in Headers */ = {isa = PBXBuildFile; fileRef = 6B9AB30E20DD82A2005C8E15 /* ACRTextView.h */; };
+		6B9AB31120DD82A2005C8E15 /* ACRTextView.mm in Sources */ = {isa = PBXBuildFile; fileRef = 6B9AB30F20DD82A2005C8E15 /* ACRTextView.mm */; };
 		6B9BDF7320E1BD0E00F13155 /* ACRToggleInputDataSource.mm in Sources */ = {isa = PBXBuildFile; fileRef = 6B9BDF7120E1BD0E00F13155 /* ACRToggleInputDataSource.mm */; };
 		6B9BDF7420E1BD0E00F13155 /* ACRToggleInputDataSource.h in Headers */ = {isa = PBXBuildFile; fileRef = 6B9BDF7220E1BD0E00F13155 /* ACRToggleInputDataSource.h */; };
-=======
-		6B9AB31020DD82A2005C8E15 /* ACRTextView.h in Headers */ = {isa = PBXBuildFile; fileRef = 6B9AB30E20DD82A2005C8E15 /* ACRTextView.h */; };
-		6B9AB31120DD82A2005C8E15 /* ACRTextView.mm in Sources */ = {isa = PBXBuildFile; fileRef = 6B9AB30F20DD82A2005C8E15 /* ACRTextView.mm */; };
->>>>>>> b084d709
 		6BF339D320A6649500DA5973 /* json.h in CopyFiles */ = {isa = PBXBuildFile; fileRef = F4071C771FCCBAEF00AF4FEA /* json.h */; };
 		F401A8771F0DB69B006D7AF2 /* ACRImageSetUICollectionView.h in Headers */ = {isa = PBXBuildFile; fileRef = F401A8751F0DB69B006D7AF2 /* ACRImageSetUICollectionView.h */; settings = {ATTRIBUTES = (Public, ); }; };
 		F401A8781F0DB69B006D7AF2 /* ACRImageSetUICollectionView.mm in Sources */ = {isa = PBXBuildFile; fileRef = F401A8761F0DB69B006D7AF2 /* ACRImageSetUICollectionView.mm */; };
@@ -287,13 +284,10 @@
 		6B7B1A9620BE2CBC00260731 /* ACRUIImageView.h */ = {isa = PBXFileReference; fileEncoding = 4; lastKnownFileType = sourcecode.c.h; path = ACRUIImageView.h; sourceTree = "<group>"; };
 		6B9AB2FB20D327DB005C8E15 /* ACRCellForCompactMode.xib */ = {isa = PBXFileReference; fileEncoding = 4; lastKnownFileType = file.xib; path = ACRCellForCompactMode.xib; sourceTree = "<group>"; };
 		6B9AB30120D32A89005C8E15 /* ACRButton.xib */ = {isa = PBXFileReference; fileEncoding = 4; lastKnownFileType = file.xib; path = ACRButton.xib; sourceTree = "<group>"; };
-<<<<<<< HEAD
 		6B9BDF7120E1BD0E00F13155 /* ACRToggleInputDataSource.mm */ = {isa = PBXFileReference; fileEncoding = 4; lastKnownFileType = sourcecode.cpp.objcpp; path = ACRToggleInputDataSource.mm; sourceTree = "<group>"; };
 		6B9BDF7220E1BD0E00F13155 /* ACRToggleInputDataSource.h */ = {isa = PBXFileReference; fileEncoding = 4; lastKnownFileType = sourcecode.c.h; path = ACRToggleInputDataSource.h; sourceTree = "<group>"; };
-=======
 		6B9AB30E20DD82A2005C8E15 /* ACRTextView.h */ = {isa = PBXFileReference; fileEncoding = 4; lastKnownFileType = sourcecode.c.h; path = ACRTextView.h; sourceTree = "<group>"; };
-		6B9AB30F20DD82A2005C8E15 /* ACRTextView.mm */ = {isa = PBXFileReference; fileEncoding = 4; lastKnownFileType = sourcecode.cpp.objcpp; path = ACRTextView.mm; sourceTree = "<group>"; };
->>>>>>> b084d709
+		6B9AB30F20DD82A2005C8E15 /* ACRTextView.mm */ = {isa = PBXFileReference; fileEncoding = 4; lastKnownFileType = sourcecode.cpp.objcpp; path = ACRTextView.mm; sourceTree = "<group>"; };		
 		F401A8751F0DB69B006D7AF2 /* ACRImageSetUICollectionView.h */ = {isa = PBXFileReference; fileEncoding = 4; lastKnownFileType = sourcecode.c.h; path = ACRImageSetUICollectionView.h; sourceTree = "<group>"; };
 		F401A8761F0DB69B006D7AF2 /* ACRImageSetUICollectionView.mm */ = {isa = PBXFileReference; fileEncoding = 4; lastKnownFileType = sourcecode.cpp.objcpp; path = ACRImageSetUICollectionView.mm; sourceTree = "<group>"; };
 		F401A8791F0DCBC8006D7AF2 /* ACRImageSetRenderer.h */ = {isa = PBXFileReference; fileEncoding = 4; lastKnownFileType = sourcecode.c.h; path = ACRImageSetRenderer.h; sourceTree = "<group>"; };
