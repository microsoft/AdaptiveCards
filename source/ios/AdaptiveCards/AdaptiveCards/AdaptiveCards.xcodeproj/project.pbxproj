--- conflicted
+++ resolved
@@ -1263,11 +1263,6 @@
 		F423C0B71EE1FBA900905679 /* AdaptiveCards */ = {
 			isa = PBXGroup;
 			children = (
-<<<<<<< HEAD
-				6BFF24152714FA1D00183C59 /* AdaptiveCards.h */,
-				F423C0B91EE1FBAA00905679 /* Info.plist */,
-=======
->>>>>>> 67187d08
 				F42979331F30079D00E89914 /* Actions */,
 				6BFF24152714FA1D00183C59 /* AdaptiveCards.h */,
 				F423C0B91EE1FBAA00905679 /* Info.plist */,
