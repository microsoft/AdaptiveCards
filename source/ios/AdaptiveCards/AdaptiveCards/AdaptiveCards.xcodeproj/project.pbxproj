// !$*UTF8*$!
{
	archiveVersion = 1;
	classes = {
	};
	objectVersion = 46;
	objects = {

/* Begin PBXAggregateTarget section */
		F47ACEE01F62495B0010BEF0 /* AdaptiveCards-Universal */ = {
			isa = PBXAggregateTarget;
			buildConfigurationList = F47ACEE11F62495B0010BEF0 /* Build configuration list for PBXAggregateTarget "AdaptiveCards-Universal" */;
			buildPhases = (
				F47ACEE41F6249610010BEF0 /* ShellScript */,
			);
			dependencies = (
			);
			name = "AdaptiveCards-Universal";
			productName = "AdaptiveCards-Universal";
		};
/* End PBXAggregateTarget section */

/* Begin PBXBuildFile section */
		6B1147D11F32E53A008846EC /* ACRActionDelegate.h in Headers */ = {isa = PBXBuildFile; fileRef = 6B1147D01F32E53A008846EC /* ACRActionDelegate.h */; settings = {ATTRIBUTES = (Public, ); }; };
		6B1147D81F32F922008846EC /* ACRShowCardTarget.h in Headers */ = {isa = PBXBuildFile; fileRef = 6B1147D61F32F922008846EC /* ACRShowCardTarget.h */; settings = {ATTRIBUTES = (Public, ); }; };
		6B1147D91F32F922008846EC /* ACRShowCardTarget.mm in Sources */ = {isa = PBXBuildFile; fileRef = 6B1147D71F32F922008846EC /* ACRShowCardTarget.mm */; };
		6B268FE720CF19E200D99C1B /* RemoteResourceInformation.h in Headers */ = {isa = PBXBuildFile; fileRef = 6B268FE620CF19E100D99C1B /* RemoteResourceInformation.h */; settings = {ATTRIBUTES = (Public, ); }; };
		6B3787B720CA00D300015401 /* ACRUILabel.h in Headers */ = {isa = PBXBuildFile; fileRef = F4F44B6A203FA8EF00A2F24C /* ACRUILabel.h */; settings = {ATTRIBUTES = (Public, ); }; };
		6B3787BA20CB3E0E00015401 /* ACRContentHoldingUIScrollView.mm in Sources */ = {isa = PBXBuildFile; fileRef = 6B3787B820CB3E0E00015401 /* ACRContentHoldingUIScrollView.mm */; };
		6B3787BB20CB3E0E00015401 /* ACRContentHoldingUIScrollView.h in Headers */ = {isa = PBXBuildFile; fileRef = 6B3787B920CB3E0E00015401 /* ACRContentHoldingUIScrollView.h */; settings = {ATTRIBUTES = (Public, ); }; };
		6B6840F91F25EC2D008A933F /* ACRInputChoiceSetRenderer.mm in Sources */ = {isa = PBXBuildFile; fileRef = 6B6840F71F25EC2D008A933F /* ACRInputChoiceSetRenderer.mm */; };
		6B7B1A9120B4D2AB00260731 /* Media.cpp in Sources */ = {isa = PBXBuildFile; fileRef = 6B7B1A8D20B4D2AA00260731 /* Media.cpp */; };
		6B7B1A9220B4D2AB00260731 /* MediaSource.cpp in Sources */ = {isa = PBXBuildFile; fileRef = 6B7B1A8E20B4D2AA00260731 /* MediaSource.cpp */; };
		6B7B1A9320B4D2AB00260731 /* MediaSource.h in Headers */ = {isa = PBXBuildFile; fileRef = 6B7B1A8F20B4D2AA00260731 /* MediaSource.h */; };
		6B7B1A9420B4D2AB00260731 /* Media.h in Headers */ = {isa = PBXBuildFile; fileRef = 6B7B1A9020B4D2AB00260731 /* Media.h */; };
		6B7B1A9720BE2CBC00260731 /* ACRUIImageView.mm in Sources */ = {isa = PBXBuildFile; fileRef = 6B7B1A9520BE2CBB00260731 /* ACRUIImageView.mm */; };
		6B7B1A9820BE2CBC00260731 /* ACRUIImageView.h in Headers */ = {isa = PBXBuildFile; fileRef = 6B7B1A9620BE2CBC00260731 /* ACRUIImageView.h */; settings = {ATTRIBUTES = (Public, ); }; };
		6BF339D320A6649500DA5973 /* json.h in CopyFiles */ = {isa = PBXBuildFile; fileRef = F4071C771FCCBAEF00AF4FEA /* json.h */; };
		F401A8771F0DB69B006D7AF2 /* ACRImageSetUICollectionView.h in Headers */ = {isa = PBXBuildFile; fileRef = F401A8751F0DB69B006D7AF2 /* ACRImageSetUICollectionView.h */; settings = {ATTRIBUTES = (Public, ); }; };
		F401A8781F0DB69B006D7AF2 /* ACRImageSetUICollectionView.mm in Sources */ = {isa = PBXBuildFile; fileRef = F401A8761F0DB69B006D7AF2 /* ACRImageSetUICollectionView.mm */; };
		F401A87C1F0DCBC8006D7AF2 /* ACRImageSetRenderer.mm in Sources */ = {isa = PBXBuildFile; fileRef = F401A87A1F0DCBC8006D7AF2 /* ACRImageSetRenderer.mm */; };
		F401A87F1F1045CA006D7AF2 /* ACRContentHoldingUIView.h in Headers */ = {isa = PBXBuildFile; fileRef = F401A87D1F1045CA006D7AF2 /* ACRContentHoldingUIView.h */; settings = {ATTRIBUTES = (Public, ); }; };
		F401A8801F1045CA006D7AF2 /* ACRContentHoldingUIView.mm in Sources */ = {isa = PBXBuildFile; fileRef = F401A87E1F1045CA006D7AF2 /* ACRContentHoldingUIView.mm */; };
		F4071C7A1FCCBAEF00AF4FEA /* ElementParserRegistration.h in Headers */ = {isa = PBXBuildFile; fileRef = F4071C731FCCBAEE00AF4FEA /* ElementParserRegistration.h */; settings = {ATTRIBUTES = (Public, ); }; };
		F4071C7B1FCCBAEF00AF4FEA /* ActionParserRegistration.h in Headers */ = {isa = PBXBuildFile; fileRef = F4071C741FCCBAEF00AF4FEA /* ActionParserRegistration.h */; settings = {ATTRIBUTES = (Public, ); }; };
		F4071C7C1FCCBAEF00AF4FEA /* json-forwards.h in Headers */ = {isa = PBXBuildFile; fileRef = F4071C761FCCBAEF00AF4FEA /* json-forwards.h */; };
		F4071C7D1FCCBAEF00AF4FEA /* json.h in Headers */ = {isa = PBXBuildFile; fileRef = F4071C771FCCBAEF00AF4FEA /* json.h */; };
		F4071C7E1FCCBAEF00AF4FEA /* ActionParserRegistration.cpp in Sources */ = {isa = PBXBuildFile; fileRef = F4071C781FCCBAEF00AF4FEA /* ActionParserRegistration.cpp */; };
		F4071C7F1FCCBAEF00AF4FEA /* ElementParserRegistration.cpp in Sources */ = {isa = PBXBuildFile; fileRef = F4071C791FCCBAEF00AF4FEA /* ElementParserRegistration.cpp */; };
		F423C0BF1EE1FBAA00905679 /* AdaptiveCards.framework in Frameworks */ = {isa = PBXBuildFile; fileRef = F423C0B51EE1FBA900905679 /* AdaptiveCards.framework */; };
		F423C0C61EE1FBAA00905679 /* ACFramework.h in Headers */ = {isa = PBXBuildFile; fileRef = F423C0B81EE1FBAA00905679 /* ACFramework.h */; settings = {ATTRIBUTES = (Public, ); }; };
		F42741071EF8624F00399FBB /* ACRIBaseCardElementRenderer.h in Headers */ = {isa = PBXBuildFile; fileRef = F42741061EF8624F00399FBB /* ACRIBaseCardElementRenderer.h */; settings = {ATTRIBUTES = (Public, ); }; };
		F427410A1EF864A900399FBB /* ACRBaseCardElementRenderer.h in Headers */ = {isa = PBXBuildFile; fileRef = F42741081EF864A900399FBB /* ACRBaseCardElementRenderer.h */; settings = {ATTRIBUTES = (Public, ); }; };
		F427410B1EF864A900399FBB /* ACRBaseCardElementRenderer.mm in Sources */ = {isa = PBXBuildFile; fileRef = F42741091EF864A900399FBB /* ACRBaseCardElementRenderer.mm */; };
		F42741131EF873A600399FBB /* ACRImageRenderer.mm in Sources */ = {isa = PBXBuildFile; fileRef = F42741111EF873A600399FBB /* ACRImageRenderer.mm */; };
		F42741171EF895AB00399FBB /* ACRTextBlockRenderer.mm in Sources */ = {isa = PBXBuildFile; fileRef = F42741151EF895AB00399FBB /* ACRTextBlockRenderer.mm */; };
		F427411C1EF8A25200399FBB /* ACRRegistration.h in Headers */ = {isa = PBXBuildFile; fileRef = F427411A1EF8A25200399FBB /* ACRRegistration.h */; settings = {ATTRIBUTES = (Public, ); }; };
		F427411D1EF8A25200399FBB /* ACRRegistration.mm in Sources */ = {isa = PBXBuildFile; fileRef = F427411B1EF8A25200399FBB /* ACRRegistration.mm */; };
		F42741211EF9DB8000399FBB /* ACRContainerRenderer.mm in Sources */ = {isa = PBXBuildFile; fileRef = F427411F1EF9DB8000399FBB /* ACRContainerRenderer.mm */; };
		F42741251EFB274C00399FBB /* ACRColumnRenderer.mm in Sources */ = {isa = PBXBuildFile; fileRef = F42741231EFB274C00399FBB /* ACRColumnRenderer.mm */; };
		F42741291EFB374A00399FBB /* ACRColumnSetRenderer.mm in Sources */ = {isa = PBXBuildFile; fileRef = F42741271EFB374A00399FBB /* ACRColumnSetRenderer.mm */; };
		F429793A1F31458800E89914 /* ACRActionSubmitRenderer.h in Headers */ = {isa = PBXBuildFile; fileRef = F42979381F31458800E89914 /* ACRActionSubmitRenderer.h */; settings = {ATTRIBUTES = (Public, ); }; };
		F429793B1F31458800E89914 /* ACRActionSubmitRenderer.mm in Sources */ = {isa = PBXBuildFile; fileRef = F42979391F31458800E89914 /* ACRActionSubmitRenderer.mm */; };
		F429793E1F3155EF00E89914 /* ACRTextField.h in Headers */ = {isa = PBXBuildFile; fileRef = F429793C1F3155EF00E89914 /* ACRTextField.h */; settings = {ATTRIBUTES = (Public, ); }; };
		F429793F1F3155EF00E89914 /* ACRTextField.mm in Sources */ = {isa = PBXBuildFile; fileRef = F429793D1F3155EF00E89914 /* ACRTextField.mm */; };
		F42979431F322C3E00E89914 /* ACRErrors.mm in Sources */ = {isa = PBXBuildFile; fileRef = F42979411F322C3E00E89914 /* ACRErrors.mm */; };
		F42979461F322C9000E89914 /* ACRNumericTextField.mm in Sources */ = {isa = PBXBuildFile; fileRef = F42979441F322C9000E89914 /* ACRNumericTextField.mm */; };
		F42979471F322C9000E89914 /* ACRNumericTextField.h in Headers */ = {isa = PBXBuildFile; fileRef = F42979451F322C9000E89914 /* ACRNumericTextField.h */; settings = {ATTRIBUTES = (Public, ); }; };
		F429794A1F323BA700E89914 /* ACRDateTextField.h in Headers */ = {isa = PBXBuildFile; fileRef = F42979481F323BA700E89914 /* ACRDateTextField.h */; settings = {ATTRIBUTES = (Public, ); }; };
		F429794D1F32684900E89914 /* ACRDateTextField.mm in Sources */ = {isa = PBXBuildFile; fileRef = F429794C1F32684900E89914 /* ACRDateTextField.mm */; };
		F42C2F4A20351954008787B0 /* (null) in Sources */ = {isa = PBXBuildFile; };
		F42C2F4C20351A8E008787B0 /* ACOBaseCardElementPrivate.h in Headers */ = {isa = PBXBuildFile; fileRef = F42C2F4B20351A8E008787B0 /* ACOBaseCardElementPrivate.h */; settings = {ATTRIBUTES = (Public, ); }; };
		F42E51731FEC3840008F9642 /* MarkDownParsedResult.h in Headers */ = {isa = PBXBuildFile; fileRef = F42E516B1FEC383E008F9642 /* MarkDownParsedResult.h */; settings = {ATTRIBUTES = (Public, ); }; };
		F42E51741FEC3840008F9642 /* MarkDownBlockParser.cpp in Sources */ = {isa = PBXBuildFile; fileRef = F42E516C1FEC383E008F9642 /* MarkDownBlockParser.cpp */; };
		F42E51751FEC3840008F9642 /* MarkDownHtmlGenerator.h in Headers */ = {isa = PBXBuildFile; fileRef = F42E516D1FEC383F008F9642 /* MarkDownHtmlGenerator.h */; settings = {ATTRIBUTES = (Public, ); }; };
		F42E51761FEC3840008F9642 /* MarkDownParsedResult.cpp in Sources */ = {isa = PBXBuildFile; fileRef = F42E516E1FEC383F008F9642 /* MarkDownParsedResult.cpp */; };
		F42E51771FEC3840008F9642 /* MarkDownBlockParser.h in Headers */ = {isa = PBXBuildFile; fileRef = F42E516F1FEC383F008F9642 /* MarkDownBlockParser.h */; settings = {ATTRIBUTES = (Public, ); }; };
		F42E51781FEC3840008F9642 /* MarkDownHtmlGenerator.cpp in Sources */ = {isa = PBXBuildFile; fileRef = F42E51701FEC383F008F9642 /* MarkDownHtmlGenerator.cpp */; };
		F42E51791FEC3840008F9642 /* MarkDownParser.h in Headers */ = {isa = PBXBuildFile; fileRef = F42E51711FEC383F008F9642 /* MarkDownParser.h */; settings = {ATTRIBUTES = (Public, ); }; };
		F42E517A1FEC3840008F9642 /* MarkDownParser.cpp in Sources */ = {isa = PBXBuildFile; fileRef = F42E51721FEC3840008F9642 /* MarkDownParser.cpp */; };
		F43110431F357487001AAE30 /* ACRInputTableView.h in Headers */ = {isa = PBXBuildFile; fileRef = F431103D1F357487001AAE30 /* ACRInputTableView.h */; settings = {ATTRIBUTES = (Public, ); }; };
		F43110441F357487001AAE30 /* ACRInputTableView.mm in Sources */ = {isa = PBXBuildFile; fileRef = F431103E1F357487001AAE30 /* ACRInputTableView.mm */; };
		F43110451F357487001AAE30 /* ACOHostConfig.h in Headers */ = {isa = PBXBuildFile; fileRef = F431103F1F357487001AAE30 /* ACOHostConfig.h */; settings = {ATTRIBUTES = (Public, ); }; };
		F43110461F357487001AAE30 /* ACOHostConfig.mm in Sources */ = {isa = PBXBuildFile; fileRef = F43110401F357487001AAE30 /* ACOHostConfig.mm */; };
		F43110471F357487001AAE30 /* ACRToggleInputDataSource.h in Headers */ = {isa = PBXBuildFile; fileRef = F43110411F357487001AAE30 /* ACRToggleInputDataSource.h */; settings = {ATTRIBUTES = (Public, ); }; };
		F43110481F357487001AAE30 /* ACRToggleInputDataSource.mm in Sources */ = {isa = PBXBuildFile; fileRef = F43110421F357487001AAE30 /* ACRToggleInputDataSource.mm */; };
		F43660781F0706D800EBA868 /* SharedAdaptiveCard.cpp in Sources */ = {isa = PBXBuildFile; fileRef = F43660761F0706D800EBA868 /* SharedAdaptiveCard.cpp */; };
		F43660791F0706D800EBA868 /* SharedAdaptiveCard.h in Headers */ = {isa = PBXBuildFile; fileRef = F43660771F0706D800EBA868 /* SharedAdaptiveCard.h */; settings = {ATTRIBUTES = (Public, ); }; };
		F43A94111F1D60E30001920B /* ACRFactSetRenderer.mm in Sources */ = {isa = PBXBuildFile; fileRef = F43A940F1F1D60E30001920B /* ACRFactSetRenderer.mm */; };
		F43A94151F1EED6D0001920B /* ACRInputRenderer.mm in Sources */ = {isa = PBXBuildFile; fileRef = F43A94131F1EED6D0001920B /* ACRInputRenderer.mm */; };
		F43A94191F20502D0001920B /* ACRInputToggleRenderer.mm in Sources */ = {isa = PBXBuildFile; fileRef = F43A94171F20502D0001920B /* ACRInputToggleRenderer.mm */; };
		F44872F51EE2261F00FCAFAE /* AdaptiveCardParseException.cpp in Sources */ = {isa = PBXBuildFile; fileRef = F44872BD1EE2261F00FCAFAE /* AdaptiveCardParseException.cpp */; };
		F44872F61EE2261F00FCAFAE /* AdaptiveCardParseException.h in Headers */ = {isa = PBXBuildFile; fileRef = F44872BE1EE2261F00FCAFAE /* AdaptiveCardParseException.h */; settings = {ATTRIBUTES = (Public, ); }; };
		F44872F71EE2261F00FCAFAE /* BaseActionElement.cpp in Sources */ = {isa = PBXBuildFile; fileRef = F44872BF1EE2261F00FCAFAE /* BaseActionElement.cpp */; };
		F44872F81EE2261F00FCAFAE /* BaseActionElement.h in Headers */ = {isa = PBXBuildFile; fileRef = F44872C01EE2261F00FCAFAE /* BaseActionElement.h */; settings = {ATTRIBUTES = (Public, ); }; };
		F44872F91EE2261F00FCAFAE /* BaseCardElement.cpp in Sources */ = {isa = PBXBuildFile; fileRef = F44872C11EE2261F00FCAFAE /* BaseCardElement.cpp */; };
		F44872FA1EE2261F00FCAFAE /* BaseCardElement.h in Headers */ = {isa = PBXBuildFile; fileRef = F44872C21EE2261F00FCAFAE /* BaseCardElement.h */; settings = {ATTRIBUTES = (Public, ); }; };
		F44872FB1EE2261F00FCAFAE /* BaseInputElement.cpp in Sources */ = {isa = PBXBuildFile; fileRef = F44872C31EE2261F00FCAFAE /* BaseInputElement.cpp */; };
		F44872FC1EE2261F00FCAFAE /* BaseInputElement.h in Headers */ = {isa = PBXBuildFile; fileRef = F44872C41EE2261F00FCAFAE /* BaseInputElement.h */; settings = {ATTRIBUTES = (Public, ); }; };
		F44872FD1EE2261F00FCAFAE /* ChoiceInput.cpp in Sources */ = {isa = PBXBuildFile; fileRef = F44872C51EE2261F00FCAFAE /* ChoiceInput.cpp */; };
		F44872FE1EE2261F00FCAFAE /* ChoiceInput.h in Headers */ = {isa = PBXBuildFile; fileRef = F44872C61EE2261F00FCAFAE /* ChoiceInput.h */; settings = {ATTRIBUTES = (Public, ); }; };
		F44872FF1EE2261F00FCAFAE /* ChoiceSetInput.cpp in Sources */ = {isa = PBXBuildFile; fileRef = F44872C71EE2261F00FCAFAE /* ChoiceSetInput.cpp */; };
		F44873001EE2261F00FCAFAE /* ChoiceSetInput.h in Headers */ = {isa = PBXBuildFile; fileRef = F44872C81EE2261F00FCAFAE /* ChoiceSetInput.h */; settings = {ATTRIBUTES = (Public, ); }; };
		F44873011EE2261F00FCAFAE /* Column.cpp in Sources */ = {isa = PBXBuildFile; fileRef = F44872C91EE2261F00FCAFAE /* Column.cpp */; };
		F44873021EE2261F00FCAFAE /* Column.h in Headers */ = {isa = PBXBuildFile; fileRef = F44872CA1EE2261F00FCAFAE /* Column.h */; settings = {ATTRIBUTES = (Public, ); }; };
		F44873031EE2261F00FCAFAE /* ColumnSet.cpp in Sources */ = {isa = PBXBuildFile; fileRef = F44872CB1EE2261F00FCAFAE /* ColumnSet.cpp */; };
		F44873041EE2261F00FCAFAE /* ColumnSet.h in Headers */ = {isa = PBXBuildFile; fileRef = F44872CC1EE2261F00FCAFAE /* ColumnSet.h */; settings = {ATTRIBUTES = (Public, ); }; };
		F44873051EE2261F00FCAFAE /* Container.cpp in Sources */ = {isa = PBXBuildFile; fileRef = F44872CD1EE2261F00FCAFAE /* Container.cpp */; };
		F44873061EE2261F00FCAFAE /* Container.h in Headers */ = {isa = PBXBuildFile; fileRef = F44872CE1EE2261F00FCAFAE /* Container.h */; settings = {ATTRIBUTES = (Public, ); }; };
		F44873071EE2261F00FCAFAE /* DateInput.cpp in Sources */ = {isa = PBXBuildFile; fileRef = F44872CF1EE2261F00FCAFAE /* DateInput.cpp */; };
		F44873081EE2261F00FCAFAE /* DateInput.h in Headers */ = {isa = PBXBuildFile; fileRef = F44872D01EE2261F00FCAFAE /* DateInput.h */; settings = {ATTRIBUTES = (Public, ); }; };
		F44873091EE2261F00FCAFAE /* Enums.cpp in Sources */ = {isa = PBXBuildFile; fileRef = F44872D11EE2261F00FCAFAE /* Enums.cpp */; };
		F448730A1EE2261F00FCAFAE /* Enums.h in Headers */ = {isa = PBXBuildFile; fileRef = F44872D21EE2261F00FCAFAE /* Enums.h */; settings = {ATTRIBUTES = (Public, ); }; };
		F448730B1EE2261F00FCAFAE /* Fact.cpp in Sources */ = {isa = PBXBuildFile; fileRef = F44872D31EE2261F00FCAFAE /* Fact.cpp */; };
		F448730C1EE2261F00FCAFAE /* Fact.h in Headers */ = {isa = PBXBuildFile; fileRef = F44872D41EE2261F00FCAFAE /* Fact.h */; settings = {ATTRIBUTES = (Public, ); }; };
		F448730D1EE2261F00FCAFAE /* FactSet.cpp in Sources */ = {isa = PBXBuildFile; fileRef = F44872D51EE2261F00FCAFAE /* FactSet.cpp */; };
		F448730E1EE2261F00FCAFAE /* FactSet.h in Headers */ = {isa = PBXBuildFile; fileRef = F44872D61EE2261F00FCAFAE /* FactSet.h */; settings = {ATTRIBUTES = (Public, ); }; };
		F448730F1EE2261F00FCAFAE /* HostConfig.h in Headers */ = {isa = PBXBuildFile; fileRef = F44872D71EE2261F00FCAFAE /* HostConfig.h */; settings = {ATTRIBUTES = (Public, ); }; };
		F44873121EE2261F00FCAFAE /* Image.cpp in Sources */ = {isa = PBXBuildFile; fileRef = F44872DA1EE2261F00FCAFAE /* Image.cpp */; };
		F44873131EE2261F00FCAFAE /* Image.h in Headers */ = {isa = PBXBuildFile; fileRef = F44872DB1EE2261F00FCAFAE /* Image.h */; settings = {ATTRIBUTES = (Public, ); }; };
		F44873141EE2261F00FCAFAE /* ImageSet.cpp in Sources */ = {isa = PBXBuildFile; fileRef = F44872DC1EE2261F00FCAFAE /* ImageSet.cpp */; };
		F44873151EE2261F00FCAFAE /* ImageSet.h in Headers */ = {isa = PBXBuildFile; fileRef = F44872DD1EE2261F00FCAFAE /* ImageSet.h */; settings = {ATTRIBUTES = (Public, ); }; };
		F44873171EE2261F00FCAFAE /* jsoncpp.cpp in Sources */ = {isa = PBXBuildFile; fileRef = F44872DF1EE2261F00FCAFAE /* jsoncpp.cpp */; };
		F44873181EE2261F00FCAFAE /* NumberInput.cpp in Sources */ = {isa = PBXBuildFile; fileRef = F44872E01EE2261F00FCAFAE /* NumberInput.cpp */; };
		F44873191EE2261F00FCAFAE /* NumberInput.h in Headers */ = {isa = PBXBuildFile; fileRef = F44872E11EE2261F00FCAFAE /* NumberInput.h */; settings = {ATTRIBUTES = (Public, ); }; };
		F448731A1EE2261F00FCAFAE /* OpenUrlAction.cpp in Sources */ = {isa = PBXBuildFile; fileRef = F44872E21EE2261F00FCAFAE /* OpenUrlAction.cpp */; };
		F448731B1EE2261F00FCAFAE /* OpenUrlAction.h in Headers */ = {isa = PBXBuildFile; fileRef = F44872E31EE2261F00FCAFAE /* OpenUrlAction.h */; settings = {ATTRIBUTES = (Public, ); }; };
		F448731C1EE2261F00FCAFAE /* ParseUtil.cpp in Sources */ = {isa = PBXBuildFile; fileRef = F44872E41EE2261F00FCAFAE /* ParseUtil.cpp */; };
		F448731D1EE2261F00FCAFAE /* ParseUtil.h in Headers */ = {isa = PBXBuildFile; fileRef = F44872E51EE2261F00FCAFAE /* ParseUtil.h */; settings = {ATTRIBUTES = (Public, ); }; };
		F448731E1EE2261F00FCAFAE /* pch.h in Headers */ = {isa = PBXBuildFile; fileRef = F44872E61EE2261F00FCAFAE /* pch.h */; settings = {ATTRIBUTES = (Public, ); }; };
		F448731F1EE2261F00FCAFAE /* ShowCardAction.cpp in Sources */ = {isa = PBXBuildFile; fileRef = F44872E71EE2261F00FCAFAE /* ShowCardAction.cpp */; };
		F44873201EE2261F00FCAFAE /* ShowCardAction.h in Headers */ = {isa = PBXBuildFile; fileRef = F44872E81EE2261F00FCAFAE /* ShowCardAction.h */; settings = {ATTRIBUTES = (Public, ); }; };
		F44873211EE2261F00FCAFAE /* SubmitAction.cpp in Sources */ = {isa = PBXBuildFile; fileRef = F44872E91EE2261F00FCAFAE /* SubmitAction.cpp */; };
		F44873221EE2261F00FCAFAE /* SubmitAction.h in Headers */ = {isa = PBXBuildFile; fileRef = F44872EA1EE2261F00FCAFAE /* SubmitAction.h */; settings = {ATTRIBUTES = (Public, ); }; };
		F44873231EE2261F00FCAFAE /* TextBlock.cpp in Sources */ = {isa = PBXBuildFile; fileRef = F44872EB1EE2261F00FCAFAE /* TextBlock.cpp */; };
		F44873241EE2261F00FCAFAE /* TextBlock.h in Headers */ = {isa = PBXBuildFile; fileRef = F44872EC1EE2261F00FCAFAE /* TextBlock.h */; settings = {ATTRIBUTES = (Public, ); }; };
		F44873251EE2261F00FCAFAE /* TextInput.cpp in Sources */ = {isa = PBXBuildFile; fileRef = F44872ED1EE2261F00FCAFAE /* TextInput.cpp */; };
		F44873261EE2261F00FCAFAE /* TextInput.h in Headers */ = {isa = PBXBuildFile; fileRef = F44872EE1EE2261F00FCAFAE /* TextInput.h */; settings = {ATTRIBUTES = (Public, ); }; };
		F44873271EE2261F00FCAFAE /* TimeInput.cpp in Sources */ = {isa = PBXBuildFile; fileRef = F44872EF1EE2261F00FCAFAE /* TimeInput.cpp */; };
		F44873281EE2261F00FCAFAE /* TimeInput.h in Headers */ = {isa = PBXBuildFile; fileRef = F44872F01EE2261F00FCAFAE /* TimeInput.h */; settings = {ATTRIBUTES = (Public, ); }; };
		F44873291EE2261F00FCAFAE /* ToggleInput.cpp in Sources */ = {isa = PBXBuildFile; fileRef = F44872F11EE2261F00FCAFAE /* ToggleInput.cpp */; };
		F448732A1EE2261F00FCAFAE /* ToggleInput.h in Headers */ = {isa = PBXBuildFile; fileRef = F44872F21EE2261F00FCAFAE /* ToggleInput.h */; settings = {ATTRIBUTES = (Public, ); }; };
		F452CD581F68CD6F005394B2 /* HostConfig.cpp in Sources */ = {isa = PBXBuildFile; fileRef = F452CD571F68CD6F005394B2 /* HostConfig.cpp */; };
		F45A071F1EF4BD67007C6503 /* UIKit.framework in Frameworks */ = {isa = PBXBuildFile; fileRef = F45A071E1EF4BD67007C6503 /* UIKit.framework */; };
		F495FC0A2022A18F0093D4DE /* ACRChoiceSetViewDataSource.mm in Sources */ = {isa = PBXBuildFile; fileRef = F495FC082022A18F0093D4DE /* ACRChoiceSetViewDataSource.mm */; };
		F495FC0B2022A18F0093D4DE /* ACRChoiceSetViewDataSource.h in Headers */ = {isa = PBXBuildFile; fileRef = F495FC092022A18F0093D4DE /* ACRChoiceSetViewDataSource.h */; settings = {ATTRIBUTES = (Public, ); }; };
		F495FC0E2022AC920093D4DE /* ACRChoiceSetViewDataSourceCompactStyle.mm in Sources */ = {isa = PBXBuildFile; fileRef = F495FC0C2022AC920093D4DE /* ACRChoiceSetViewDataSourceCompactStyle.mm */; };
		F495FC0F2022AC920093D4DE /* ACRChoiceSetViewDataSourceCompactStyle.h in Headers */ = {isa = PBXBuildFile; fileRef = F495FC0D2022AC920093D4DE /* ACRChoiceSetViewDataSourceCompactStyle.h */; settings = {ATTRIBUTES = (Public, ); }; };
		F4960C042051FE8200780566 /* ACRView.h in Headers */ = {isa = PBXBuildFile; fileRef = F4960C022051FE8000780566 /* ACRView.h */; settings = {ATTRIBUTES = (Public, ); }; };
		F4960C052051FE8200780566 /* ACRView.mm in Sources */ = {isa = PBXBuildFile; fileRef = F4960C032051FE8100780566 /* ACRView.mm */; };
		F49683521F6CA24600DF0D3A /* ACRRenderer.h in Headers */ = {isa = PBXBuildFile; fileRef = F496834E1F6CA24600DF0D3A /* ACRRenderer.h */; settings = {ATTRIBUTES = (Public, ); }; };
		F49683531F6CA24600DF0D3A /* ACRRenderer.mm in Sources */ = {isa = PBXBuildFile; fileRef = F496834F1F6CA24600DF0D3A /* ACRRenderer.mm */; };
		F49683541F6CA24600DF0D3A /* ACRRenderResult.h in Headers */ = {isa = PBXBuildFile; fileRef = F49683501F6CA24600DF0D3A /* ACRRenderResult.h */; settings = {ATTRIBUTES = (Public, ); }; };
		F49683551F6CA24600DF0D3A /* ACRRenderResult.mm in Sources */ = {isa = PBXBuildFile; fileRef = F49683511F6CA24600DF0D3A /* ACRRenderResult.mm */; };
		F4A5CABA1F623F4500242D62 /* AdaptiveCardsTests.m in Sources */ = {isa = PBXBuildFile; fileRef = F4A5CAB91F623F4500242D62 /* AdaptiveCardsTests.m */; };
		F4C1F5D61F2187900018CB78 /* ACRInputDateRenderer.mm in Sources */ = {isa = PBXBuildFile; fileRef = F4C1F5D41F2187900018CB78 /* ACRInputDateRenderer.mm */; };
		F4C1F5DA1F218ABC0018CB78 /* ACRInputTimeRenderer.mm in Sources */ = {isa = PBXBuildFile; fileRef = F4C1F5D81F218ABC0018CB78 /* ACRInputTimeRenderer.mm */; };
		F4C1F5DD1F218F920018CB78 /* ACRInputNumberRenderer.h in Headers */ = {isa = PBXBuildFile; fileRef = F4C1F5DB1F218F920018CB78 /* ACRInputNumberRenderer.h */; settings = {ATTRIBUTES = (Public, ); }; };
		F4C1F5DE1F218F920018CB78 /* ACRInputNumberRenderer.mm in Sources */ = {isa = PBXBuildFile; fileRef = F4C1F5DC1F218F920018CB78 /* ACRInputNumberRenderer.mm */; };
		F4C1F5E41F2A62190018CB78 /* ACRActionOpenURLRenderer.mm in Sources */ = {isa = PBXBuildFile; fileRef = F4C1F5E31F2A62190018CB78 /* ACRActionOpenURLRenderer.mm */; };
		F4C1F5E61F2ABB0E0018CB78 /* ACRActionOpenURLRenderer.h in Headers */ = {isa = PBXBuildFile; fileRef = F4C1F5E51F2ABB0E0018CB78 /* ACRActionOpenURLRenderer.h */; settings = {ATTRIBUTES = (Public, ); }; };
		F4C1F5E81F2ABB3C0018CB78 /* ACRIBaseActionElementRenderer.h in Headers */ = {isa = PBXBuildFile; fileRef = F4C1F5E71F2ABB3C0018CB78 /* ACRIBaseActionElementRenderer.h */; settings = {ATTRIBUTES = (Public, ); }; };
		F4C1F5EB1F2ABD6B0018CB78 /* ACRBaseActionElementRenderer.h in Headers */ = {isa = PBXBuildFile; fileRef = F4C1F5E91F2ABD6B0018CB78 /* ACRBaseActionElementRenderer.h */; settings = {ATTRIBUTES = (Public, ); }; };
		F4C1F5EC1F2ABD6B0018CB78 /* ACRBaseActionElementRenderer.mm in Sources */ = {isa = PBXBuildFile; fileRef = F4C1F5EA1F2ABD6B0018CB78 /* ACRBaseActionElementRenderer.mm */; };
		F4C1F5EE1F2BB2810018CB78 /* ACRIContentHoldingView.h in Headers */ = {isa = PBXBuildFile; fileRef = F4C1F5ED1F2BB2810018CB78 /* ACRIContentHoldingView.h */; settings = {ATTRIBUTES = (Public, ); }; };
		F4C1F5F11F2BC6840018CB78 /* ACRButton.h in Headers */ = {isa = PBXBuildFile; fileRef = F4C1F5EF1F2BC6840018CB78 /* ACRButton.h */; settings = {ATTRIBUTES = (Public, ); }; };
		F4C1F5F21F2BC6840018CB78 /* ACRButton.mm in Sources */ = {isa = PBXBuildFile; fileRef = F4C1F5F01F2BC6840018CB78 /* ACRButton.mm */; };
		F4C1F5FE1F2C235E0018CB78 /* ACRActionShowCardRenderer.mm in Sources */ = {isa = PBXBuildFile; fileRef = F4C1F5FD1F2C235E0018CB78 /* ACRActionShowCardRenderer.mm */; };
		F4C1F6001F2C23FD0018CB78 /* ACRActionShowCardRenderer.h in Headers */ = {isa = PBXBuildFile; fileRef = F4C1F5FF1F2C23FD0018CB78 /* ACRActionShowCardRenderer.h */; settings = {ATTRIBUTES = (Public, ); }; };
		F4CA74A02016B3B9002041DF /* ACRLongPressGestureRecognizerEventHandler.mm in Sources */ = {isa = PBXBuildFile; fileRef = F4CA749E2016B3B8002041DF /* ACRLongPressGestureRecognizerEventHandler.mm */; };
		F4CA74A12016B3B9002041DF /* ACRLongPressGestureRecognizerEventHandler.h in Headers */ = {isa = PBXBuildFile; fileRef = F4CA749F2016B3B9002041DF /* ACRLongPressGestureRecognizerEventHandler.h */; settings = {ATTRIBUTES = (Public, ); }; };
		F4CAE77B1F7325DF00545555 /* Separator.cpp in Sources */ = {isa = PBXBuildFile; fileRef = F4CAE7791F7325DF00545555 /* Separator.cpp */; };
		F4CAE77C1F7325DF00545555 /* Separator.h in Headers */ = {isa = PBXBuildFile; fileRef = F4CAE77A1F7325DF00545555 /* Separator.h */; settings = {ATTRIBUTES = (Public, ); }; };
		F4CAE77E1F748AF200545555 /* ACOHostConfigPrivate.h in Headers */ = {isa = PBXBuildFile; fileRef = F4CAE77D1F748AF200545555 /* ACOHostConfigPrivate.h */; settings = {ATTRIBUTES = (Public, ); }; };
		F4CAE7821F75AB9000545555 /* ACOAdaptiveCard.h in Headers */ = {isa = PBXBuildFile; fileRef = F4CAE77F1F75AB9000545555 /* ACOAdaptiveCard.h */; settings = {ATTRIBUTES = (Public, ); }; };
		F4CAE7831F75AB9000545555 /* ACOAdaptiveCard.mm in Sources */ = {isa = PBXBuildFile; fileRef = F4CAE7801F75AB9000545555 /* ACOAdaptiveCard.mm */; };
		F4CAE7841F75AB9000545555 /* ACOAdaptiveCardPrivate.h in Headers */ = {isa = PBXBuildFile; fileRef = F4CAE7811F75AB9000545555 /* ACOAdaptiveCardPrivate.h */; settings = {ATTRIBUTES = (Public, ); }; };
		F4CAE7861F75B25C00545555 /* ACRRendererPrivate.h in Headers */ = {isa = PBXBuildFile; fileRef = F4CAE7851F75B25C00545555 /* ACRRendererPrivate.h */; settings = {ATTRIBUTES = (Public, ); }; };
		F4D0694A205B27EA003645E4 /* ACRViewController.mm in Sources */ = {isa = PBXBuildFile; fileRef = F4D06947205B27E9003645E4 /* ACRViewController.mm */; };
		F4D0694B205B27EA003645E4 /* ACRViewController.h in Headers */ = {isa = PBXBuildFile; fileRef = F4D06948205B27E9003645E4 /* ACRViewController.h */; settings = {ATTRIBUTES = (Public, ); }; };
		F4D0694C205B27EA003645E4 /* ACRViewPrivate.h in Headers */ = {isa = PBXBuildFile; fileRef = F4D06949205B27EA003645E4 /* ACRViewPrivate.h */; settings = {ATTRIBUTES = (Public, ); }; };
		F4D33EA51F06F41B00941E44 /* ACRSeparator.mm in Sources */ = {isa = PBXBuildFile; fileRef = F4D33EA41F06F41B00941E44 /* ACRSeparator.mm */; };
		F4D33EA71F06F44C00941E44 /* ACRSeparator.h in Headers */ = {isa = PBXBuildFile; fileRef = F4D33EA61F06F44C00941E44 /* ACRSeparator.h */; settings = {ATTRIBUTES = (Public, ); }; };
		F4D402111F7DAC2C00D0356B /* ACOAdaptiveCardParseResult.h in Headers */ = {isa = PBXBuildFile; fileRef = F4D4020D1F7DAC2C00D0356B /* ACOAdaptiveCardParseResult.h */; settings = {ATTRIBUTES = (Public, ); }; };
		F4D402121F7DAC2C00D0356B /* ACOAdaptiveCardParseResult.mm in Sources */ = {isa = PBXBuildFile; fileRef = F4D4020E1F7DAC2C00D0356B /* ACOAdaptiveCardParseResult.mm */; };
		F4D402131F7DAC2C00D0356B /* ACOHostConfigParseResult.h in Headers */ = {isa = PBXBuildFile; fileRef = F4D4020F1F7DAC2C00D0356B /* ACOHostConfigParseResult.h */; settings = {ATTRIBUTES = (Public, ); }; };
		F4D402141F7DAC2C00D0356B /* ACOHostConfigParseResult.mm in Sources */ = {isa = PBXBuildFile; fileRef = F4D402101F7DAC2C00D0356B /* ACOHostConfigParseResult.mm */; };
		F4F2556C1F98246000A80D39 /* ACOBaseActionElement.h in Headers */ = {isa = PBXBuildFile; fileRef = F4F2556B1F98246000A80D39 /* ACOBaseActionElement.h */; settings = {ATTRIBUTES = (Public, ); }; };
		F4F2556F1F98247600A80D39 /* ACOBaseActionElementPrivate.h in Headers */ = {isa = PBXBuildFile; fileRef = F4F2556D1F98247600A80D39 /* ACOBaseActionElementPrivate.h */; settings = {ATTRIBUTES = (Public, ); }; };
		F4F255701F98247600A80D39 /* ACOBaseActionElement.mm in Sources */ = {isa = PBXBuildFile; fileRef = F4F2556E1F98247600A80D39 /* ACOBaseActionElement.mm */; };
		F4F44B6E203FAF9300A2F24C /* ACRUILabel.mm in Sources */ = {isa = PBXBuildFile; fileRef = F4F44B6D203FAF9300A2F24C /* ACRUILabel.mm */; };
		F4F44B7A20478C5C00A2F24C /* DateTimePreparsedToken.h in Headers */ = {isa = PBXBuildFile; fileRef = F4F44B7620478C5B00A2F24C /* DateTimePreparsedToken.h */; settings = {ATTRIBUTES = (Public, ); }; };
		F4F44B7B20478C5C00A2F24C /* DateTimePreparser.h in Headers */ = {isa = PBXBuildFile; fileRef = F4F44B7720478C5B00A2F24C /* DateTimePreparser.h */; settings = {ATTRIBUTES = (Public, ); }; };
		F4F44B7C20478C5C00A2F24C /* DateTimePreparsedToken.cpp in Sources */ = {isa = PBXBuildFile; fileRef = F4F44B7820478C5C00A2F24C /* DateTimePreparsedToken.cpp */; };
		F4F44B7D20478C5C00A2F24C /* DateTimePreparser.cpp in Sources */ = {isa = PBXBuildFile; fileRef = F4F44B7920478C5C00A2F24C /* DateTimePreparser.cpp */; };
		F4F44B8020478C6F00A2F24C /* Util.h in Headers */ = {isa = PBXBuildFile; fileRef = F4F44B7E20478C6F00A2F24C /* Util.h */; };
		F4F44B8120478C6F00A2F24C /* Util.cpp in Sources */ = {isa = PBXBuildFile; fileRef = F4F44B7F20478C6F00A2F24C /* Util.cpp */; };
		F4F44B8D204A11D000A2F24C /* (null) in Headers */ = {isa = PBXBuildFile; settings = {ATTRIBUTES = (Public, ); }; };
		F4F44B8E204A145200A2F24C /* ACOBaseCardElement.mm in Sources */ = {isa = PBXBuildFile; fileRef = F4F44B882048F82F00A2F24C /* ACOBaseCardElement.mm */; };
		F4F44B8F204A148200A2F24C /* ACOBaseCardElement.h in Headers */ = {isa = PBXBuildFile; fileRef = F4F44B8A2048F83F00A2F24C /* ACOBaseCardElement.h */; settings = {ATTRIBUTES = (Public, ); }; };
		F4F44B90204A14EF00A2F24C /* ACRColumnRenderer.h in Headers */ = {isa = PBXBuildFile; fileRef = F42741221EFB274C00399FBB /* ACRColumnRenderer.h */; settings = {ATTRIBUTES = (Public, ); }; };
		F4F44B91204A152100A2F24C /* ACRColumnSetRenderer.h in Headers */ = {isa = PBXBuildFile; fileRef = F42741261EFB374A00399FBB /* ACRColumnSetRenderer.h */; settings = {ATTRIBUTES = (Public, ); }; };
		F4F44B92204A153D00A2F24C /* ACRContainerRenderer.h in Headers */ = {isa = PBXBuildFile; fileRef = F427411E1EF9DB8000399FBB /* ACRContainerRenderer.h */; settings = {ATTRIBUTES = (Public, ); }; };
		F4F44B93204A155B00A2F24C /* ACRFactSetRenderer.h in Headers */ = {isa = PBXBuildFile; fileRef = F43A940E1F1D60E30001920B /* ACRFactSetRenderer.h */; settings = {ATTRIBUTES = (Public, ); }; };
		F4F44B94204A157B00A2F24C /* ACRImageRenderer.h in Headers */ = {isa = PBXBuildFile; fileRef = F42741101EF873A600399FBB /* ACRImageRenderer.h */; settings = {ATTRIBUTES = (Public, ); }; };
		F4F44B95204A159A00A2F24C /* ACRImageSetRenderer.h in Headers */ = {isa = PBXBuildFile; fileRef = F401A8791F0DCBC8006D7AF2 /* ACRImageSetRenderer.h */; settings = {ATTRIBUTES = (Public, ); }; };
		F4F44B96204A15C500A2F24C /* ACRInputChoiceSetRenderer.h in Headers */ = {isa = PBXBuildFile; fileRef = 6B6840F61F25EC2D008A933F /* ACRInputChoiceSetRenderer.h */; settings = {ATTRIBUTES = (Public, ); }; };
		F4F44B97204A15DF00A2F24C /* ACRInputDateRenderer.h in Headers */ = {isa = PBXBuildFile; fileRef = F4C1F5D31F2187900018CB78 /* ACRInputDateRenderer.h */; settings = {ATTRIBUTES = (Public, ); }; };
		F4F44B98204A160B00A2F24C /* ACRInputRenderer.h in Headers */ = {isa = PBXBuildFile; fileRef = F43A94121F1EED6D0001920B /* ACRInputRenderer.h */; settings = {ATTRIBUTES = (Public, ); }; };
		F4F44B99204A162900A2F24C /* ACRInputTimeRenderer.h in Headers */ = {isa = PBXBuildFile; fileRef = F4C1F5D71F218ABC0018CB78 /* ACRInputTimeRenderer.h */; settings = {ATTRIBUTES = (Public, ); }; };
		F4F44B9A204A164100A2F24C /* ACRInputToggleRenderer.h in Headers */ = {isa = PBXBuildFile; fileRef = F43A94161F20502D0001920B /* ACRInputToggleRenderer.h */; settings = {ATTRIBUTES = (Public, ); }; };
		F4F44B9B204A165F00A2F24C /* ACRIBaseInputHandler.h in Headers */ = {isa = PBXBuildFile; fileRef = F42979361F31438900E89914 /* ACRIBaseInputHandler.h */; settings = {ATTRIBUTES = (Public, ); }; };
		F4F44B9C204A169D00A2F24C /* ACRErrors.h in Headers */ = {isa = PBXBuildFile; fileRef = F42979401F322C3E00E89914 /* ACRErrors.h */; settings = {ATTRIBUTES = (Public, ); }; };
		F4F44B9D204A16BC00A2F24C /* ACRTextBlockRenderer.h in Headers */ = {isa = PBXBuildFile; fileRef = F42741141EF895AB00399FBB /* ACRTextBlockRenderer.h */; settings = {ATTRIBUTES = (Public, ); }; };
		F4F44BA0204CED2400A2F24C /* ACRCustomRenderer.mm in Sources */ = {isa = PBXBuildFile; fileRef = F4F44B9E204CED2300A2F24C /* ACRCustomRenderer.mm */; };
		F4F44BA1204CED2400A2F24C /* ACRCustomRenderer.h in Headers */ = {isa = PBXBuildFile; fileRef = F4F44B9F204CED2300A2F24C /* ACRCustomRenderer.h */; settings = {ATTRIBUTES = (Public, ); }; };
		F4F6BA29204E107F003741B6 /* UnknownElement.h in Headers */ = {isa = PBXBuildFile; fileRef = F4F6BA27204E107F003741B6 /* UnknownElement.h */; settings = {ATTRIBUTES = (Public, ); }; };
		F4F6BA2A204E107F003741B6 /* UnknownElement.cpp in Sources */ = {isa = PBXBuildFile; fileRef = F4F6BA28204E107F003741B6 /* UnknownElement.cpp */; };
		F4F6BA2F204F18D8003741B6 /* ParseResult.cpp in Sources */ = {isa = PBXBuildFile; fileRef = F4F6BA2B204F18D7003741B6 /* ParseResult.cpp */; };
		F4F6BA30204F18D8003741B6 /* AdaptiveCardParseWarning.h in Headers */ = {isa = PBXBuildFile; fileRef = F4F6BA2C204F18D8003741B6 /* AdaptiveCardParseWarning.h */; settings = {ATTRIBUTES = (Public, ); }; };
		F4F6BA31204F18D8003741B6 /* ParseResult.h in Headers */ = {isa = PBXBuildFile; fileRef = F4F6BA2D204F18D8003741B6 /* ParseResult.h */; settings = {ATTRIBUTES = (Public, ); }; };
		F4F6BA32204F18D8003741B6 /* AdaptiveCardParseWarning.cpp in Sources */ = {isa = PBXBuildFile; fileRef = F4F6BA2E204F18D8003741B6 /* AdaptiveCardParseWarning.cpp */; };
		F4F6BA35204F200F003741B6 /* ACRParseWarning.mm in Sources */ = {isa = PBXBuildFile; fileRef = F4F6BA33204F200E003741B6 /* ACRParseWarning.mm */; };
		F4F6BA36204F200F003741B6 /* ACRParseWarning.h in Headers */ = {isa = PBXBuildFile; fileRef = F4F6BA34204F200E003741B6 /* ACRParseWarning.h */; settings = {ATTRIBUTES = (Public, ); }; };
		F4F6BA38204F2954003741B6 /* ACRParseWarningPrivate.h in Headers */ = {isa = PBXBuildFile; fileRef = F4F6BA37204F2954003741B6 /* ACRParseWarningPrivate.h */; settings = {ATTRIBUTES = (Public, ); }; };
		F4F6BA3B204F3109003741B6 /* ACRAggregateTarget.mm in Sources */ = {isa = PBXBuildFile; fileRef = F4F6BA39204F3109003741B6 /* ACRAggregateTarget.mm */; };
		F4F6BA3C204F3109003741B6 /* ACRAggregateTarget.h in Headers */ = {isa = PBXBuildFile; fileRef = F4F6BA3A204F3109003741B6 /* ACRAggregateTarget.h */; settings = {ATTRIBUTES = (Public, ); }; };
		F4FA2731201FF941005989F9 /* ACRLongPressGestureRecognizerFactory.mm in Sources */ = {isa = PBXBuildFile; fileRef = F4FA272F201FF940005989F9 /* ACRLongPressGestureRecognizerFactory.mm */; };
		F4FA2732201FF941005989F9 /* ACRLongPressGestureRecognizerFactory.h in Headers */ = {isa = PBXBuildFile; fileRef = F4FA2730201FF941005989F9 /* ACRLongPressGestureRecognizerFactory.h */; settings = {ATTRIBUTES = (Public, ); }; };
		F4FE45661F196E7B0071D9E5 /* ACRColumnView.h in Headers */ = {isa = PBXBuildFile; fileRef = F4FE45641F196E7B0071D9E5 /* ACRColumnView.h */; settings = {ATTRIBUTES = (Public, ); }; };
		F4FE45671F196E7B0071D9E5 /* ACRColumnView.mm in Sources */ = {isa = PBXBuildFile; fileRef = F4FE45651F196E7B0071D9E5 /* ACRColumnView.mm */; };
		F4FE456A1F196F3D0071D9E5 /* ACRContentStackView.h in Headers */ = {isa = PBXBuildFile; fileRef = F4FE45681F196F3D0071D9E5 /* ACRContentStackView.h */; settings = {ATTRIBUTES = (Public, ); }; };
		F4FE456B1F196F3D0071D9E5 /* ACRContentStackView.mm in Sources */ = {isa = PBXBuildFile; fileRef = F4FE45691F196F3D0071D9E5 /* ACRContentStackView.mm */; };
		F4FE456E1F1985200071D9E5 /* ACRColumnSetView.h in Headers */ = {isa = PBXBuildFile; fileRef = F4FE456C1F1985200071D9E5 /* ACRColumnSetView.h */; settings = {ATTRIBUTES = (Public, ); }; };
		F4FE456F1F1985200071D9E5 /* ACRColumnSetView.mm in Sources */ = {isa = PBXBuildFile; fileRef = F4FE456D1F1985200071D9E5 /* ACRColumnSetView.mm */; };
/* End PBXBuildFile section */

/* Begin PBXContainerItemProxy section */
		F423C0C01EE1FBAA00905679 /* PBXContainerItemProxy */ = {
			isa = PBXContainerItemProxy;
			containerPortal = F423C0AC1EE1FBA900905679 /* Project object */;
			proxyType = 1;
			remoteGlobalIDString = F423C0B41EE1FBA900905679;
			remoteInfo = AdaptiveCards;
		};
/* End PBXContainerItemProxy section */

/* Begin PBXCopyFilesBuildPhase section */
		6BF339D220A6647500DA5973 /* CopyFiles */ = {
			isa = PBXCopyFilesBuildPhase;
			buildActionMask = 12;
			dstPath = Headers/json;
			dstSubfolderSpec = 1;
			files = (
				6BF339D320A6649500DA5973 /* json.h in CopyFiles */,
			);
			runOnlyForDeploymentPostprocessing = 0;
		};
/* End PBXCopyFilesBuildPhase section */

/* Begin PBXFileReference section */
		6B1147D01F32E53A008846EC /* ACRActionDelegate.h */ = {isa = PBXFileReference; fileEncoding = 4; lastKnownFileType = sourcecode.c.h; path = ACRActionDelegate.h; sourceTree = "<group>"; };
		6B1147D61F32F922008846EC /* ACRShowCardTarget.h */ = {isa = PBXFileReference; fileEncoding = 4; lastKnownFileType = sourcecode.c.h; path = ACRShowCardTarget.h; sourceTree = "<group>"; };
		6B1147D71F32F922008846EC /* ACRShowCardTarget.mm */ = {isa = PBXFileReference; fileEncoding = 4; lastKnownFileType = sourcecode.cpp.objcpp; path = ACRShowCardTarget.mm; sourceTree = "<group>"; };
<<<<<<< HEAD
		6B268FE620CF19E100D99C1B /* RemoteResourceInformation.h */ = {isa = PBXFileReference; fileEncoding = 4; lastKnownFileType = sourcecode.c.h; name = RemoteResourceInformation.h; path = ../../../../shared/cpp/ObjectModel/RemoteResourceInformation.h; sourceTree = "<group>"; };
=======
		6B3787B820CB3E0E00015401 /* ACRContentHoldingUIScrollView.mm */ = {isa = PBXFileReference; fileEncoding = 4; lastKnownFileType = sourcecode.cpp.objcpp; path = ACRContentHoldingUIScrollView.mm; sourceTree = "<group>"; };
		6B3787B920CB3E0E00015401 /* ACRContentHoldingUIScrollView.h */ = {isa = PBXFileReference; fileEncoding = 4; lastKnownFileType = sourcecode.c.h; path = ACRContentHoldingUIScrollView.h; sourceTree = "<group>"; };
>>>>>>> 3ff7b227
		6B6840F61F25EC2D008A933F /* ACRInputChoiceSetRenderer.h */ = {isa = PBXFileReference; fileEncoding = 4; lastKnownFileType = sourcecode.c.h; path = ACRInputChoiceSetRenderer.h; sourceTree = "<group>"; };
		6B6840F71F25EC2D008A933F /* ACRInputChoiceSetRenderer.mm */ = {isa = PBXFileReference; fileEncoding = 4; lastKnownFileType = sourcecode.cpp.objcpp; path = ACRInputChoiceSetRenderer.mm; sourceTree = "<group>"; };
		6B7B1A8D20B4D2AA00260731 /* Media.cpp */ = {isa = PBXFileReference; fileEncoding = 4; lastKnownFileType = sourcecode.cpp.cpp; name = Media.cpp; path = ../../../../shared/cpp/ObjectModel/Media.cpp; sourceTree = "<group>"; };
		6B7B1A8E20B4D2AA00260731 /* MediaSource.cpp */ = {isa = PBXFileReference; fileEncoding = 4; lastKnownFileType = sourcecode.cpp.cpp; name = MediaSource.cpp; path = ../../../../shared/cpp/ObjectModel/MediaSource.cpp; sourceTree = "<group>"; };
		6B7B1A8F20B4D2AA00260731 /* MediaSource.h */ = {isa = PBXFileReference; fileEncoding = 4; lastKnownFileType = sourcecode.c.h; name = MediaSource.h; path = ../../../../shared/cpp/ObjectModel/MediaSource.h; sourceTree = "<group>"; };
		6B7B1A9020B4D2AB00260731 /* Media.h */ = {isa = PBXFileReference; fileEncoding = 4; lastKnownFileType = sourcecode.c.h; name = Media.h; path = ../../../../shared/cpp/ObjectModel/Media.h; sourceTree = "<group>"; };
		6B7B1A9520BE2CBB00260731 /* ACRUIImageView.mm */ = {isa = PBXFileReference; fileEncoding = 4; lastKnownFileType = sourcecode.cpp.objcpp; path = ACRUIImageView.mm; sourceTree = "<group>"; };
		6B7B1A9620BE2CBC00260731 /* ACRUIImageView.h */ = {isa = PBXFileReference; fileEncoding = 4; lastKnownFileType = sourcecode.c.h; path = ACRUIImageView.h; sourceTree = "<group>"; };
		F401A8751F0DB69B006D7AF2 /* ACRImageSetUICollectionView.h */ = {isa = PBXFileReference; fileEncoding = 4; lastKnownFileType = sourcecode.c.h; path = ACRImageSetUICollectionView.h; sourceTree = "<group>"; };
		F401A8761F0DB69B006D7AF2 /* ACRImageSetUICollectionView.mm */ = {isa = PBXFileReference; fileEncoding = 4; lastKnownFileType = sourcecode.cpp.objcpp; path = ACRImageSetUICollectionView.mm; sourceTree = "<group>"; };
		F401A8791F0DCBC8006D7AF2 /* ACRImageSetRenderer.h */ = {isa = PBXFileReference; fileEncoding = 4; lastKnownFileType = sourcecode.c.h; path = ACRImageSetRenderer.h; sourceTree = "<group>"; };
		F401A87A1F0DCBC8006D7AF2 /* ACRImageSetRenderer.mm */ = {isa = PBXFileReference; fileEncoding = 4; lastKnownFileType = sourcecode.cpp.objcpp; path = ACRImageSetRenderer.mm; sourceTree = "<group>"; };
		F401A87D1F1045CA006D7AF2 /* ACRContentHoldingUIView.h */ = {isa = PBXFileReference; fileEncoding = 4; lastKnownFileType = sourcecode.c.h; path = ACRContentHoldingUIView.h; sourceTree = "<group>"; };
		F401A87E1F1045CA006D7AF2 /* ACRContentHoldingUIView.mm */ = {isa = PBXFileReference; fileEncoding = 4; lastKnownFileType = sourcecode.cpp.objcpp; path = ACRContentHoldingUIView.mm; sourceTree = "<group>"; };
		F4071C731FCCBAEE00AF4FEA /* ElementParserRegistration.h */ = {isa = PBXFileReference; fileEncoding = 4; lastKnownFileType = sourcecode.c.h; name = ElementParserRegistration.h; path = ../../../../shared/cpp/ObjectModel/ElementParserRegistration.h; sourceTree = "<group>"; };
		F4071C741FCCBAEF00AF4FEA /* ActionParserRegistration.h */ = {isa = PBXFileReference; fileEncoding = 4; lastKnownFileType = sourcecode.c.h; name = ActionParserRegistration.h; path = ../../../../shared/cpp/ObjectModel/ActionParserRegistration.h; sourceTree = "<group>"; };
		F4071C761FCCBAEF00AF4FEA /* json-forwards.h */ = {isa = PBXFileReference; fileEncoding = 4; lastKnownFileType = sourcecode.c.h; path = "json-forwards.h"; sourceTree = "<group>"; };
		F4071C771FCCBAEF00AF4FEA /* json.h */ = {isa = PBXFileReference; fileEncoding = 4; lastKnownFileType = sourcecode.c.h; path = json.h; sourceTree = "<group>"; };
		F4071C781FCCBAEF00AF4FEA /* ActionParserRegistration.cpp */ = {isa = PBXFileReference; fileEncoding = 4; lastKnownFileType = sourcecode.cpp.cpp; name = ActionParserRegistration.cpp; path = ../../../../shared/cpp/ObjectModel/ActionParserRegistration.cpp; sourceTree = "<group>"; };
		F4071C791FCCBAEF00AF4FEA /* ElementParserRegistration.cpp */ = {isa = PBXFileReference; fileEncoding = 4; lastKnownFileType = sourcecode.cpp.cpp; name = ElementParserRegistration.cpp; path = ../../../../shared/cpp/ObjectModel/ElementParserRegistration.cpp; sourceTree = "<group>"; };
		F423C0B51EE1FBA900905679 /* AdaptiveCards.framework */ = {isa = PBXFileReference; explicitFileType = wrapper.framework; includeInIndex = 0; path = AdaptiveCards.framework; sourceTree = BUILT_PRODUCTS_DIR; };
		F423C0B81EE1FBAA00905679 /* ACFramework.h */ = {isa = PBXFileReference; lastKnownFileType = sourcecode.c.h; path = ACFramework.h; sourceTree = "<group>"; };
		F423C0B91EE1FBAA00905679 /* Info.plist */ = {isa = PBXFileReference; lastKnownFileType = text.plist.xml; path = Info.plist; sourceTree = "<group>"; };
		F423C0BE1EE1FBAA00905679 /* AdaptiveCardsTests.xctest */ = {isa = PBXFileReference; explicitFileType = wrapper.cfbundle; includeInIndex = 0; path = AdaptiveCardsTests.xctest; sourceTree = BUILT_PRODUCTS_DIR; };
		F42741061EF8624F00399FBB /* ACRIBaseCardElementRenderer.h */ = {isa = PBXFileReference; fileEncoding = 4; lastKnownFileType = sourcecode.c.h; path = ACRIBaseCardElementRenderer.h; sourceTree = "<group>"; };
		F42741081EF864A900399FBB /* ACRBaseCardElementRenderer.h */ = {isa = PBXFileReference; fileEncoding = 4; lastKnownFileType = sourcecode.c.h; path = ACRBaseCardElementRenderer.h; sourceTree = "<group>"; };
		F42741091EF864A900399FBB /* ACRBaseCardElementRenderer.mm */ = {isa = PBXFileReference; fileEncoding = 4; lastKnownFileType = sourcecode.cpp.objcpp; path = ACRBaseCardElementRenderer.mm; sourceTree = "<group>"; };
		F42741101EF873A600399FBB /* ACRImageRenderer.h */ = {isa = PBXFileReference; fileEncoding = 4; lastKnownFileType = sourcecode.c.h; path = ACRImageRenderer.h; sourceTree = "<group>"; };
		F42741111EF873A600399FBB /* ACRImageRenderer.mm */ = {isa = PBXFileReference; fileEncoding = 4; lastKnownFileType = sourcecode.cpp.objcpp; path = ACRImageRenderer.mm; sourceTree = "<group>"; };
		F42741141EF895AB00399FBB /* ACRTextBlockRenderer.h */ = {isa = PBXFileReference; fileEncoding = 4; lastKnownFileType = sourcecode.c.h; path = ACRTextBlockRenderer.h; sourceTree = "<group>"; };
		F42741151EF895AB00399FBB /* ACRTextBlockRenderer.mm */ = {isa = PBXFileReference; fileEncoding = 4; lastKnownFileType = sourcecode.cpp.objcpp; path = ACRTextBlockRenderer.mm; sourceTree = "<group>"; };
		F427411A1EF8A25200399FBB /* ACRRegistration.h */ = {isa = PBXFileReference; fileEncoding = 4; lastKnownFileType = sourcecode.c.h; path = ACRRegistration.h; sourceTree = "<group>"; };
		F427411B1EF8A25200399FBB /* ACRRegistration.mm */ = {isa = PBXFileReference; fileEncoding = 4; lastKnownFileType = sourcecode.cpp.objcpp; path = ACRRegistration.mm; sourceTree = "<group>"; };
		F427411E1EF9DB8000399FBB /* ACRContainerRenderer.h */ = {isa = PBXFileReference; fileEncoding = 4; lastKnownFileType = sourcecode.c.h; path = ACRContainerRenderer.h; sourceTree = "<group>"; };
		F427411F1EF9DB8000399FBB /* ACRContainerRenderer.mm */ = {isa = PBXFileReference; fileEncoding = 4; lastKnownFileType = sourcecode.cpp.objcpp; path = ACRContainerRenderer.mm; sourceTree = "<group>"; };
		F42741221EFB274C00399FBB /* ACRColumnRenderer.h */ = {isa = PBXFileReference; fileEncoding = 4; lastKnownFileType = sourcecode.c.h; path = ACRColumnRenderer.h; sourceTree = "<group>"; };
		F42741231EFB274C00399FBB /* ACRColumnRenderer.mm */ = {isa = PBXFileReference; fileEncoding = 4; lastKnownFileType = sourcecode.cpp.objcpp; path = ACRColumnRenderer.mm; sourceTree = "<group>"; };
		F42741261EFB374A00399FBB /* ACRColumnSetRenderer.h */ = {isa = PBXFileReference; fileEncoding = 4; lastKnownFileType = sourcecode.c.h; path = ACRColumnSetRenderer.h; sourceTree = "<group>"; };
		F42741271EFB374A00399FBB /* ACRColumnSetRenderer.mm */ = {isa = PBXFileReference; fileEncoding = 4; lastKnownFileType = sourcecode.cpp.objcpp; path = ACRColumnSetRenderer.mm; sourceTree = "<group>"; };
		F42979361F31438900E89914 /* ACRIBaseInputHandler.h */ = {isa = PBXFileReference; fileEncoding = 4; lastKnownFileType = sourcecode.c.h; path = ACRIBaseInputHandler.h; sourceTree = "<group>"; };
		F42979381F31458800E89914 /* ACRActionSubmitRenderer.h */ = {isa = PBXFileReference; fileEncoding = 4; lastKnownFileType = sourcecode.c.h; path = ACRActionSubmitRenderer.h; sourceTree = "<group>"; };
		F42979391F31458800E89914 /* ACRActionSubmitRenderer.mm */ = {isa = PBXFileReference; fileEncoding = 4; lastKnownFileType = sourcecode.cpp.objcpp; path = ACRActionSubmitRenderer.mm; sourceTree = "<group>"; };
		F429793C1F3155EF00E89914 /* ACRTextField.h */ = {isa = PBXFileReference; fileEncoding = 4; lastKnownFileType = sourcecode.c.h; path = ACRTextField.h; sourceTree = "<group>"; };
		F429793D1F3155EF00E89914 /* ACRTextField.mm */ = {isa = PBXFileReference; fileEncoding = 4; lastKnownFileType = sourcecode.cpp.objcpp; path = ACRTextField.mm; sourceTree = "<group>"; };
		F42979401F322C3E00E89914 /* ACRErrors.h */ = {isa = PBXFileReference; fileEncoding = 4; lastKnownFileType = sourcecode.c.h; path = ACRErrors.h; sourceTree = "<group>"; };
		F42979411F322C3E00E89914 /* ACRErrors.mm */ = {isa = PBXFileReference; fileEncoding = 4; lastKnownFileType = sourcecode.cpp.objcpp; path = ACRErrors.mm; sourceTree = "<group>"; };
		F42979441F322C9000E89914 /* ACRNumericTextField.mm */ = {isa = PBXFileReference; fileEncoding = 4; lastKnownFileType = sourcecode.cpp.objcpp; path = ACRNumericTextField.mm; sourceTree = "<group>"; };
		F42979451F322C9000E89914 /* ACRNumericTextField.h */ = {isa = PBXFileReference; fileEncoding = 4; lastKnownFileType = sourcecode.c.h; path = ACRNumericTextField.h; sourceTree = "<group>"; };
		F42979481F323BA700E89914 /* ACRDateTextField.h */ = {isa = PBXFileReference; fileEncoding = 4; lastKnownFileType = sourcecode.c.h; path = ACRDateTextField.h; sourceTree = "<group>"; };
		F429794C1F32684900E89914 /* ACRDateTextField.mm */ = {isa = PBXFileReference; fileEncoding = 4; lastKnownFileType = sourcecode.cpp.objcpp; path = ACRDateTextField.mm; sourceTree = "<group>"; };
		F42C2F4B20351A8E008787B0 /* ACOBaseCardElementPrivate.h */ = {isa = PBXFileReference; fileEncoding = 4; lastKnownFileType = sourcecode.c.h; path = ACOBaseCardElementPrivate.h; sourceTree = "<group>"; };
		F42E516B1FEC383E008F9642 /* MarkDownParsedResult.h */ = {isa = PBXFileReference; fileEncoding = 4; lastKnownFileType = sourcecode.c.h; name = MarkDownParsedResult.h; path = ../../../../shared/cpp/ObjectModel/MarkDownParsedResult.h; sourceTree = "<group>"; };
		F42E516C1FEC383E008F9642 /* MarkDownBlockParser.cpp */ = {isa = PBXFileReference; fileEncoding = 4; lastKnownFileType = sourcecode.cpp.cpp; name = MarkDownBlockParser.cpp; path = ../../../../shared/cpp/ObjectModel/MarkDownBlockParser.cpp; sourceTree = "<group>"; };
		F42E516D1FEC383F008F9642 /* MarkDownHtmlGenerator.h */ = {isa = PBXFileReference; fileEncoding = 4; lastKnownFileType = sourcecode.c.h; name = MarkDownHtmlGenerator.h; path = ../../../../shared/cpp/ObjectModel/MarkDownHtmlGenerator.h; sourceTree = "<group>"; };
		F42E516E1FEC383F008F9642 /* MarkDownParsedResult.cpp */ = {isa = PBXFileReference; fileEncoding = 4; lastKnownFileType = sourcecode.cpp.cpp; name = MarkDownParsedResult.cpp; path = ../../../../shared/cpp/ObjectModel/MarkDownParsedResult.cpp; sourceTree = "<group>"; };
		F42E516F1FEC383F008F9642 /* MarkDownBlockParser.h */ = {isa = PBXFileReference; fileEncoding = 4; lastKnownFileType = sourcecode.c.h; name = MarkDownBlockParser.h; path = ../../../../shared/cpp/ObjectModel/MarkDownBlockParser.h; sourceTree = "<group>"; };
		F42E51701FEC383F008F9642 /* MarkDownHtmlGenerator.cpp */ = {isa = PBXFileReference; fileEncoding = 4; lastKnownFileType = sourcecode.cpp.cpp; name = MarkDownHtmlGenerator.cpp; path = ../../../../shared/cpp/ObjectModel/MarkDownHtmlGenerator.cpp; sourceTree = "<group>"; };
		F42E51711FEC383F008F9642 /* MarkDownParser.h */ = {isa = PBXFileReference; fileEncoding = 4; lastKnownFileType = sourcecode.c.h; name = MarkDownParser.h; path = ../../../../shared/cpp/ObjectModel/MarkDownParser.h; sourceTree = "<group>"; };
		F42E51721FEC3840008F9642 /* MarkDownParser.cpp */ = {isa = PBXFileReference; fileEncoding = 4; lastKnownFileType = sourcecode.cpp.cpp; name = MarkDownParser.cpp; path = ../../../../shared/cpp/ObjectModel/MarkDownParser.cpp; sourceTree = "<group>"; };
		F431103D1F357487001AAE30 /* ACRInputTableView.h */ = {isa = PBXFileReference; fileEncoding = 4; lastKnownFileType = sourcecode.c.h; path = ACRInputTableView.h; sourceTree = "<group>"; };
		F431103E1F357487001AAE30 /* ACRInputTableView.mm */ = {isa = PBXFileReference; fileEncoding = 4; lastKnownFileType = sourcecode.cpp.objcpp; path = ACRInputTableView.mm; sourceTree = "<group>"; };
		F431103F1F357487001AAE30 /* ACOHostConfig.h */ = {isa = PBXFileReference; fileEncoding = 4; lastKnownFileType = sourcecode.c.h; path = ACOHostConfig.h; sourceTree = "<group>"; };
		F43110401F357487001AAE30 /* ACOHostConfig.mm */ = {isa = PBXFileReference; fileEncoding = 4; lastKnownFileType = sourcecode.cpp.objcpp; path = ACOHostConfig.mm; sourceTree = "<group>"; };
		F43110411F357487001AAE30 /* ACRToggleInputDataSource.h */ = {isa = PBXFileReference; fileEncoding = 4; lastKnownFileType = sourcecode.c.h; path = ACRToggleInputDataSource.h; sourceTree = "<group>"; };
		F43110421F357487001AAE30 /* ACRToggleInputDataSource.mm */ = {isa = PBXFileReference; fileEncoding = 4; lastKnownFileType = sourcecode.cpp.objcpp; path = ACRToggleInputDataSource.mm; sourceTree = "<group>"; };
		F43660761F0706D800EBA868 /* SharedAdaptiveCard.cpp */ = {isa = PBXFileReference; fileEncoding = 4; lastKnownFileType = sourcecode.cpp.cpp; name = SharedAdaptiveCard.cpp; path = ../../../../shared/cpp/ObjectModel/SharedAdaptiveCard.cpp; sourceTree = "<group>"; };
		F43660771F0706D800EBA868 /* SharedAdaptiveCard.h */ = {isa = PBXFileReference; fileEncoding = 4; lastKnownFileType = sourcecode.c.h; name = SharedAdaptiveCard.h; path = ../../../../shared/cpp/ObjectModel/SharedAdaptiveCard.h; sourceTree = "<group>"; };
		F43A940E1F1D60E30001920B /* ACRFactSetRenderer.h */ = {isa = PBXFileReference; fileEncoding = 4; lastKnownFileType = sourcecode.c.h; path = ACRFactSetRenderer.h; sourceTree = "<group>"; };
		F43A940F1F1D60E30001920B /* ACRFactSetRenderer.mm */ = {isa = PBXFileReference; fileEncoding = 4; lastKnownFileType = sourcecode.cpp.objcpp; path = ACRFactSetRenderer.mm; sourceTree = "<group>"; };
		F43A94121F1EED6D0001920B /* ACRInputRenderer.h */ = {isa = PBXFileReference; fileEncoding = 4; lastKnownFileType = sourcecode.c.h; path = ACRInputRenderer.h; sourceTree = "<group>"; };
		F43A94131F1EED6D0001920B /* ACRInputRenderer.mm */ = {isa = PBXFileReference; fileEncoding = 4; lastKnownFileType = sourcecode.cpp.objcpp; path = ACRInputRenderer.mm; sourceTree = "<group>"; };
		F43A94161F20502D0001920B /* ACRInputToggleRenderer.h */ = {isa = PBXFileReference; fileEncoding = 4; lastKnownFileType = sourcecode.c.h; path = ACRInputToggleRenderer.h; sourceTree = "<group>"; };
		F43A94171F20502D0001920B /* ACRInputToggleRenderer.mm */ = {isa = PBXFileReference; fileEncoding = 4; lastKnownFileType = sourcecode.cpp.objcpp; path = ACRInputToggleRenderer.mm; sourceTree = "<group>"; };
		F44872BD1EE2261F00FCAFAE /* AdaptiveCardParseException.cpp */ = {isa = PBXFileReference; fileEncoding = 4; lastKnownFileType = sourcecode.cpp.cpp; name = AdaptiveCardParseException.cpp; path = ../../../../shared/cpp/ObjectModel/AdaptiveCardParseException.cpp; sourceTree = "<group>"; };
		F44872BE1EE2261F00FCAFAE /* AdaptiveCardParseException.h */ = {isa = PBXFileReference; fileEncoding = 4; lastKnownFileType = sourcecode.c.h; name = AdaptiveCardParseException.h; path = ../../../../shared/cpp/ObjectModel/AdaptiveCardParseException.h; sourceTree = "<group>"; };
		F44872BF1EE2261F00FCAFAE /* BaseActionElement.cpp */ = {isa = PBXFileReference; fileEncoding = 4; lastKnownFileType = sourcecode.cpp.cpp; name = BaseActionElement.cpp; path = ../../../../shared/cpp/ObjectModel/BaseActionElement.cpp; sourceTree = "<group>"; };
		F44872C01EE2261F00FCAFAE /* BaseActionElement.h */ = {isa = PBXFileReference; fileEncoding = 4; lastKnownFileType = sourcecode.c.h; name = BaseActionElement.h; path = ../../../../shared/cpp/ObjectModel/BaseActionElement.h; sourceTree = "<group>"; };
		F44872C11EE2261F00FCAFAE /* BaseCardElement.cpp */ = {isa = PBXFileReference; fileEncoding = 4; lastKnownFileType = sourcecode.cpp.cpp; name = BaseCardElement.cpp; path = ../../../../shared/cpp/ObjectModel/BaseCardElement.cpp; sourceTree = "<group>"; };
		F44872C21EE2261F00FCAFAE /* BaseCardElement.h */ = {isa = PBXFileReference; fileEncoding = 4; lastKnownFileType = sourcecode.c.h; name = BaseCardElement.h; path = ../../../../shared/cpp/ObjectModel/BaseCardElement.h; sourceTree = "<group>"; };
		F44872C31EE2261F00FCAFAE /* BaseInputElement.cpp */ = {isa = PBXFileReference; fileEncoding = 4; lastKnownFileType = sourcecode.cpp.cpp; name = BaseInputElement.cpp; path = ../../../../shared/cpp/ObjectModel/BaseInputElement.cpp; sourceTree = "<group>"; };
		F44872C41EE2261F00FCAFAE /* BaseInputElement.h */ = {isa = PBXFileReference; fileEncoding = 4; lastKnownFileType = sourcecode.c.h; name = BaseInputElement.h; path = ../../../../shared/cpp/ObjectModel/BaseInputElement.h; sourceTree = "<group>"; };
		F44872C51EE2261F00FCAFAE /* ChoiceInput.cpp */ = {isa = PBXFileReference; fileEncoding = 4; lastKnownFileType = sourcecode.cpp.cpp; name = ChoiceInput.cpp; path = ../../../../shared/cpp/ObjectModel/ChoiceInput.cpp; sourceTree = "<group>"; };
		F44872C61EE2261F00FCAFAE /* ChoiceInput.h */ = {isa = PBXFileReference; fileEncoding = 4; lastKnownFileType = sourcecode.c.h; name = ChoiceInput.h; path = ../../../../shared/cpp/ObjectModel/ChoiceInput.h; sourceTree = "<group>"; };
		F44872C71EE2261F00FCAFAE /* ChoiceSetInput.cpp */ = {isa = PBXFileReference; fileEncoding = 4; lastKnownFileType = sourcecode.cpp.cpp; name = ChoiceSetInput.cpp; path = ../../../../shared/cpp/ObjectModel/ChoiceSetInput.cpp; sourceTree = "<group>"; };
		F44872C81EE2261F00FCAFAE /* ChoiceSetInput.h */ = {isa = PBXFileReference; fileEncoding = 4; lastKnownFileType = sourcecode.c.h; name = ChoiceSetInput.h; path = ../../../../shared/cpp/ObjectModel/ChoiceSetInput.h; sourceTree = "<group>"; };
		F44872C91EE2261F00FCAFAE /* Column.cpp */ = {isa = PBXFileReference; fileEncoding = 4; lastKnownFileType = sourcecode.cpp.cpp; name = Column.cpp; path = ../../../../shared/cpp/ObjectModel/Column.cpp; sourceTree = "<group>"; };
		F44872CA1EE2261F00FCAFAE /* Column.h */ = {isa = PBXFileReference; fileEncoding = 4; lastKnownFileType = sourcecode.c.h; name = Column.h; path = ../../../../shared/cpp/ObjectModel/Column.h; sourceTree = "<group>"; };
		F44872CB1EE2261F00FCAFAE /* ColumnSet.cpp */ = {isa = PBXFileReference; fileEncoding = 4; lastKnownFileType = sourcecode.cpp.cpp; name = ColumnSet.cpp; path = ../../../../shared/cpp/ObjectModel/ColumnSet.cpp; sourceTree = "<group>"; };
		F44872CC1EE2261F00FCAFAE /* ColumnSet.h */ = {isa = PBXFileReference; fileEncoding = 4; lastKnownFileType = sourcecode.c.h; name = ColumnSet.h; path = ../../../../shared/cpp/ObjectModel/ColumnSet.h; sourceTree = "<group>"; };
		F44872CD1EE2261F00FCAFAE /* Container.cpp */ = {isa = PBXFileReference; fileEncoding = 4; lastKnownFileType = sourcecode.cpp.cpp; name = Container.cpp; path = ../../../../shared/cpp/ObjectModel/Container.cpp; sourceTree = "<group>"; };
		F44872CE1EE2261F00FCAFAE /* Container.h */ = {isa = PBXFileReference; fileEncoding = 4; lastKnownFileType = sourcecode.c.h; name = Container.h; path = ../../../../shared/cpp/ObjectModel/Container.h; sourceTree = "<group>"; };
		F44872CF1EE2261F00FCAFAE /* DateInput.cpp */ = {isa = PBXFileReference; fileEncoding = 4; lastKnownFileType = sourcecode.cpp.cpp; name = DateInput.cpp; path = ../../../../shared/cpp/ObjectModel/DateInput.cpp; sourceTree = "<group>"; };
		F44872D01EE2261F00FCAFAE /* DateInput.h */ = {isa = PBXFileReference; fileEncoding = 4; lastKnownFileType = sourcecode.c.h; name = DateInput.h; path = ../../../../shared/cpp/ObjectModel/DateInput.h; sourceTree = "<group>"; };
		F44872D11EE2261F00FCAFAE /* Enums.cpp */ = {isa = PBXFileReference; fileEncoding = 4; lastKnownFileType = sourcecode.cpp.cpp; name = Enums.cpp; path = ../../../../shared/cpp/ObjectModel/Enums.cpp; sourceTree = "<group>"; };
		F44872D21EE2261F00FCAFAE /* Enums.h */ = {isa = PBXFileReference; fileEncoding = 4; lastKnownFileType = sourcecode.c.h; name = Enums.h; path = ../../../../shared/cpp/ObjectModel/Enums.h; sourceTree = "<group>"; };
		F44872D31EE2261F00FCAFAE /* Fact.cpp */ = {isa = PBXFileReference; fileEncoding = 4; lastKnownFileType = sourcecode.cpp.cpp; name = Fact.cpp; path = ../../../../shared/cpp/ObjectModel/Fact.cpp; sourceTree = "<group>"; };
		F44872D41EE2261F00FCAFAE /* Fact.h */ = {isa = PBXFileReference; fileEncoding = 4; lastKnownFileType = sourcecode.c.h; name = Fact.h; path = ../../../../shared/cpp/ObjectModel/Fact.h; sourceTree = "<group>"; };
		F44872D51EE2261F00FCAFAE /* FactSet.cpp */ = {isa = PBXFileReference; fileEncoding = 4; lastKnownFileType = sourcecode.cpp.cpp; name = FactSet.cpp; path = ../../../../shared/cpp/ObjectModel/FactSet.cpp; sourceTree = "<group>"; };
		F44872D61EE2261F00FCAFAE /* FactSet.h */ = {isa = PBXFileReference; fileEncoding = 4; lastKnownFileType = sourcecode.c.h; name = FactSet.h; path = ../../../../shared/cpp/ObjectModel/FactSet.h; sourceTree = "<group>"; };
		F44872D71EE2261F00FCAFAE /* HostConfig.h */ = {isa = PBXFileReference; fileEncoding = 4; lastKnownFileType = sourcecode.c.h; name = HostConfig.h; path = ../../../../shared/cpp/ObjectModel/HostConfig.h; sourceTree = "<group>"; };
		F44872DA1EE2261F00FCAFAE /* Image.cpp */ = {isa = PBXFileReference; fileEncoding = 4; lastKnownFileType = sourcecode.cpp.cpp; name = Image.cpp; path = ../../../../shared/cpp/ObjectModel/Image.cpp; sourceTree = "<group>"; };
		F44872DB1EE2261F00FCAFAE /* Image.h */ = {isa = PBXFileReference; fileEncoding = 4; lastKnownFileType = sourcecode.c.h; name = Image.h; path = ../../../../shared/cpp/ObjectModel/Image.h; sourceTree = "<group>"; };
		F44872DC1EE2261F00FCAFAE /* ImageSet.cpp */ = {isa = PBXFileReference; fileEncoding = 4; lastKnownFileType = sourcecode.cpp.cpp; name = ImageSet.cpp; path = ../../../../shared/cpp/ObjectModel/ImageSet.cpp; sourceTree = "<group>"; };
		F44872DD1EE2261F00FCAFAE /* ImageSet.h */ = {isa = PBXFileReference; fileEncoding = 4; lastKnownFileType = sourcecode.c.h; name = ImageSet.h; path = ../../../../shared/cpp/ObjectModel/ImageSet.h; sourceTree = "<group>"; };
		F44872DF1EE2261F00FCAFAE /* jsoncpp.cpp */ = {isa = PBXFileReference; fileEncoding = 4; lastKnownFileType = sourcecode.cpp.cpp; name = jsoncpp.cpp; path = ../../../../shared/cpp/ObjectModel/jsoncpp.cpp; sourceTree = "<group>"; };
		F44872E01EE2261F00FCAFAE /* NumberInput.cpp */ = {isa = PBXFileReference; fileEncoding = 4; lastKnownFileType = sourcecode.cpp.cpp; name = NumberInput.cpp; path = ../../../../shared/cpp/ObjectModel/NumberInput.cpp; sourceTree = "<group>"; };
		F44872E11EE2261F00FCAFAE /* NumberInput.h */ = {isa = PBXFileReference; fileEncoding = 4; lastKnownFileType = sourcecode.c.h; name = NumberInput.h; path = ../../../../shared/cpp/ObjectModel/NumberInput.h; sourceTree = "<group>"; };
		F44872E21EE2261F00FCAFAE /* OpenUrlAction.cpp */ = {isa = PBXFileReference; fileEncoding = 4; lastKnownFileType = sourcecode.cpp.cpp; name = OpenUrlAction.cpp; path = ../../../../shared/cpp/ObjectModel/OpenUrlAction.cpp; sourceTree = "<group>"; };
		F44872E31EE2261F00FCAFAE /* OpenUrlAction.h */ = {isa = PBXFileReference; fileEncoding = 4; lastKnownFileType = sourcecode.c.h; name = OpenUrlAction.h; path = ../../../../shared/cpp/ObjectModel/OpenUrlAction.h; sourceTree = "<group>"; };
		F44872E41EE2261F00FCAFAE /* ParseUtil.cpp */ = {isa = PBXFileReference; fileEncoding = 4; lastKnownFileType = sourcecode.cpp.cpp; name = ParseUtil.cpp; path = ../../../../shared/cpp/ObjectModel/ParseUtil.cpp; sourceTree = "<group>"; };
		F44872E51EE2261F00FCAFAE /* ParseUtil.h */ = {isa = PBXFileReference; fileEncoding = 4; lastKnownFileType = sourcecode.c.h; name = ParseUtil.h; path = ../../../../shared/cpp/ObjectModel/ParseUtil.h; sourceTree = "<group>"; };
		F44872E61EE2261F00FCAFAE /* pch.h */ = {isa = PBXFileReference; fileEncoding = 4; lastKnownFileType = sourcecode.c.h; name = pch.h; path = ../../../../shared/cpp/ObjectModel/pch.h; sourceTree = "<group>"; };
		F44872E71EE2261F00FCAFAE /* ShowCardAction.cpp */ = {isa = PBXFileReference; fileEncoding = 4; lastKnownFileType = sourcecode.cpp.cpp; name = ShowCardAction.cpp; path = ../../../../shared/cpp/ObjectModel/ShowCardAction.cpp; sourceTree = "<group>"; };
		F44872E81EE2261F00FCAFAE /* ShowCardAction.h */ = {isa = PBXFileReference; fileEncoding = 4; lastKnownFileType = sourcecode.c.h; name = ShowCardAction.h; path = ../../../../shared/cpp/ObjectModel/ShowCardAction.h; sourceTree = "<group>"; };
		F44872E91EE2261F00FCAFAE /* SubmitAction.cpp */ = {isa = PBXFileReference; fileEncoding = 4; lastKnownFileType = sourcecode.cpp.cpp; name = SubmitAction.cpp; path = ../../../../shared/cpp/ObjectModel/SubmitAction.cpp; sourceTree = "<group>"; };
		F44872EA1EE2261F00FCAFAE /* SubmitAction.h */ = {isa = PBXFileReference; fileEncoding = 4; lastKnownFileType = sourcecode.c.h; name = SubmitAction.h; path = ../../../../shared/cpp/ObjectModel/SubmitAction.h; sourceTree = "<group>"; };
		F44872EB1EE2261F00FCAFAE /* TextBlock.cpp */ = {isa = PBXFileReference; fileEncoding = 4; lastKnownFileType = sourcecode.cpp.cpp; name = TextBlock.cpp; path = ../../../../shared/cpp/ObjectModel/TextBlock.cpp; sourceTree = "<group>"; };
		F44872EC1EE2261F00FCAFAE /* TextBlock.h */ = {isa = PBXFileReference; fileEncoding = 4; lastKnownFileType = sourcecode.c.h; name = TextBlock.h; path = ../../../../shared/cpp/ObjectModel/TextBlock.h; sourceTree = "<group>"; };
		F44872ED1EE2261F00FCAFAE /* TextInput.cpp */ = {isa = PBXFileReference; fileEncoding = 4; lastKnownFileType = sourcecode.cpp.cpp; name = TextInput.cpp; path = ../../../../shared/cpp/ObjectModel/TextInput.cpp; sourceTree = "<group>"; };
		F44872EE1EE2261F00FCAFAE /* TextInput.h */ = {isa = PBXFileReference; fileEncoding = 4; lastKnownFileType = sourcecode.c.h; name = TextInput.h; path = ../../../../shared/cpp/ObjectModel/TextInput.h; sourceTree = "<group>"; };
		F44872EF1EE2261F00FCAFAE /* TimeInput.cpp */ = {isa = PBXFileReference; fileEncoding = 4; lastKnownFileType = sourcecode.cpp.cpp; name = TimeInput.cpp; path = ../../../../shared/cpp/ObjectModel/TimeInput.cpp; sourceTree = "<group>"; };
		F44872F01EE2261F00FCAFAE /* TimeInput.h */ = {isa = PBXFileReference; fileEncoding = 4; lastKnownFileType = sourcecode.c.h; name = TimeInput.h; path = ../../../../shared/cpp/ObjectModel/TimeInput.h; sourceTree = "<group>"; };
		F44872F11EE2261F00FCAFAE /* ToggleInput.cpp */ = {isa = PBXFileReference; fileEncoding = 4; lastKnownFileType = sourcecode.cpp.cpp; name = ToggleInput.cpp; path = ../../../../shared/cpp/ObjectModel/ToggleInput.cpp; sourceTree = "<group>"; };
		F44872F21EE2261F00FCAFAE /* ToggleInput.h */ = {isa = PBXFileReference; fileEncoding = 4; lastKnownFileType = sourcecode.c.h; name = ToggleInput.h; path = ../../../../shared/cpp/ObjectModel/ToggleInput.h; sourceTree = "<group>"; };
		F452CD571F68CD6F005394B2 /* HostConfig.cpp */ = {isa = PBXFileReference; fileEncoding = 4; lastKnownFileType = sourcecode.cpp.cpp; name = HostConfig.cpp; path = ../../../../shared/cpp/ObjectModel/HostConfig.cpp; sourceTree = "<group>"; };
		F45A071A1EF4BC44007C6503 /* Foundation.framework */ = {isa = PBXFileReference; lastKnownFileType = wrapper.framework; name = Foundation.framework; path = System/Library/Frameworks/Foundation.framework; sourceTree = SDKROOT; };
		F45A071C1EF4BCC3007C6503 /* CoreGraphics.framework */ = {isa = PBXFileReference; lastKnownFileType = wrapper.framework; name = CoreGraphics.framework; path = System/Library/Frameworks/CoreGraphics.framework; sourceTree = SDKROOT; };
		F45A071E1EF4BD67007C6503 /* UIKit.framework */ = {isa = PBXFileReference; lastKnownFileType = wrapper.framework; name = UIKit.framework; path = System/Library/Frameworks/UIKit.framework; sourceTree = SDKROOT; };
		F495FC082022A18F0093D4DE /* ACRChoiceSetViewDataSource.mm */ = {isa = PBXFileReference; fileEncoding = 4; lastKnownFileType = sourcecode.cpp.objcpp; path = ACRChoiceSetViewDataSource.mm; sourceTree = "<group>"; };
		F495FC092022A18F0093D4DE /* ACRChoiceSetViewDataSource.h */ = {isa = PBXFileReference; fileEncoding = 4; lastKnownFileType = sourcecode.c.h; path = ACRChoiceSetViewDataSource.h; sourceTree = "<group>"; };
		F495FC0C2022AC920093D4DE /* ACRChoiceSetViewDataSourceCompactStyle.mm */ = {isa = PBXFileReference; fileEncoding = 4; lastKnownFileType = sourcecode.cpp.objcpp; path = ACRChoiceSetViewDataSourceCompactStyle.mm; sourceTree = "<group>"; };
		F495FC0D2022AC920093D4DE /* ACRChoiceSetViewDataSourceCompactStyle.h */ = {isa = PBXFileReference; fileEncoding = 4; lastKnownFileType = sourcecode.c.h; path = ACRChoiceSetViewDataSourceCompactStyle.h; sourceTree = "<group>"; };
		F4960C022051FE8000780566 /* ACRView.h */ = {isa = PBXFileReference; fileEncoding = 4; lastKnownFileType = sourcecode.c.h; path = ACRView.h; sourceTree = "<group>"; };
		F4960C032051FE8100780566 /* ACRView.mm */ = {isa = PBXFileReference; fileEncoding = 4; lastKnownFileType = sourcecode.cpp.objcpp; path = ACRView.mm; sourceTree = "<group>"; };
		F496834E1F6CA24600DF0D3A /* ACRRenderer.h */ = {isa = PBXFileReference; fileEncoding = 4; lastKnownFileType = sourcecode.c.h; path = ACRRenderer.h; sourceTree = "<group>"; };
		F496834F1F6CA24600DF0D3A /* ACRRenderer.mm */ = {isa = PBXFileReference; fileEncoding = 4; lastKnownFileType = sourcecode.cpp.objcpp; path = ACRRenderer.mm; sourceTree = "<group>"; };
		F49683501F6CA24600DF0D3A /* ACRRenderResult.h */ = {isa = PBXFileReference; fileEncoding = 4; lastKnownFileType = sourcecode.c.h; path = ACRRenderResult.h; sourceTree = "<group>"; };
		F49683511F6CA24600DF0D3A /* ACRRenderResult.mm */ = {isa = PBXFileReference; fileEncoding = 4; lastKnownFileType = sourcecode.cpp.objcpp; path = ACRRenderResult.mm; sourceTree = "<group>"; };
		F4A5CAB91F623F4500242D62 /* AdaptiveCardsTests.m */ = {isa = PBXFileReference; fileEncoding = 4; lastKnownFileType = sourcecode.c.objc; path = AdaptiveCardsTests.m; sourceTree = "<group>"; };
		F4C1F5D31F2187900018CB78 /* ACRInputDateRenderer.h */ = {isa = PBXFileReference; fileEncoding = 4; lastKnownFileType = sourcecode.c.h; path = ACRInputDateRenderer.h; sourceTree = "<group>"; };
		F4C1F5D41F2187900018CB78 /* ACRInputDateRenderer.mm */ = {isa = PBXFileReference; fileEncoding = 4; lastKnownFileType = sourcecode.cpp.objcpp; path = ACRInputDateRenderer.mm; sourceTree = "<group>"; };
		F4C1F5D71F218ABC0018CB78 /* ACRInputTimeRenderer.h */ = {isa = PBXFileReference; fileEncoding = 4; lastKnownFileType = sourcecode.c.h; path = ACRInputTimeRenderer.h; sourceTree = "<group>"; };
		F4C1F5D81F218ABC0018CB78 /* ACRInputTimeRenderer.mm */ = {isa = PBXFileReference; fileEncoding = 4; lastKnownFileType = sourcecode.cpp.objcpp; path = ACRInputTimeRenderer.mm; sourceTree = "<group>"; };
		F4C1F5DB1F218F920018CB78 /* ACRInputNumberRenderer.h */ = {isa = PBXFileReference; fileEncoding = 4; lastKnownFileType = sourcecode.c.h; path = ACRInputNumberRenderer.h; sourceTree = "<group>"; };
		F4C1F5DC1F218F920018CB78 /* ACRInputNumberRenderer.mm */ = {isa = PBXFileReference; fileEncoding = 4; lastKnownFileType = sourcecode.cpp.objcpp; path = ACRInputNumberRenderer.mm; sourceTree = "<group>"; };
		F4C1F5E31F2A62190018CB78 /* ACRActionOpenURLRenderer.mm */ = {isa = PBXFileReference; fileEncoding = 4; lastKnownFileType = sourcecode.cpp.objcpp; path = ACRActionOpenURLRenderer.mm; sourceTree = "<group>"; };
		F4C1F5E51F2ABB0E0018CB78 /* ACRActionOpenURLRenderer.h */ = {isa = PBXFileReference; fileEncoding = 4; lastKnownFileType = sourcecode.c.h; path = ACRActionOpenURLRenderer.h; sourceTree = "<group>"; };
		F4C1F5E71F2ABB3C0018CB78 /* ACRIBaseActionElementRenderer.h */ = {isa = PBXFileReference; fileEncoding = 4; lastKnownFileType = sourcecode.c.h; path = ACRIBaseActionElementRenderer.h; sourceTree = "<group>"; };
		F4C1F5E91F2ABD6B0018CB78 /* ACRBaseActionElementRenderer.h */ = {isa = PBXFileReference; fileEncoding = 4; lastKnownFileType = sourcecode.c.h; path = ACRBaseActionElementRenderer.h; sourceTree = "<group>"; };
		F4C1F5EA1F2ABD6B0018CB78 /* ACRBaseActionElementRenderer.mm */ = {isa = PBXFileReference; fileEncoding = 4; lastKnownFileType = sourcecode.cpp.objcpp; path = ACRBaseActionElementRenderer.mm; sourceTree = "<group>"; };
		F4C1F5ED1F2BB2810018CB78 /* ACRIContentHoldingView.h */ = {isa = PBXFileReference; fileEncoding = 4; lastKnownFileType = sourcecode.c.h; path = ACRIContentHoldingView.h; sourceTree = "<group>"; };
		F4C1F5EF1F2BC6840018CB78 /* ACRButton.h */ = {isa = PBXFileReference; fileEncoding = 4; lastKnownFileType = sourcecode.c.h; path = ACRButton.h; sourceTree = "<group>"; };
		F4C1F5F01F2BC6840018CB78 /* ACRButton.mm */ = {isa = PBXFileReference; fileEncoding = 4; lastKnownFileType = sourcecode.cpp.objcpp; path = ACRButton.mm; sourceTree = "<group>"; };
		F4C1F5FD1F2C235E0018CB78 /* ACRActionShowCardRenderer.mm */ = {isa = PBXFileReference; fileEncoding = 4; lastKnownFileType = sourcecode.cpp.objcpp; path = ACRActionShowCardRenderer.mm; sourceTree = "<group>"; };
		F4C1F5FF1F2C23FD0018CB78 /* ACRActionShowCardRenderer.h */ = {isa = PBXFileReference; fileEncoding = 4; lastKnownFileType = sourcecode.c.h; path = ACRActionShowCardRenderer.h; sourceTree = "<group>"; };
		F4CA749E2016B3B8002041DF /* ACRLongPressGestureRecognizerEventHandler.mm */ = {isa = PBXFileReference; fileEncoding = 4; lastKnownFileType = sourcecode.cpp.objcpp; path = ACRLongPressGestureRecognizerEventHandler.mm; sourceTree = "<group>"; };
		F4CA749F2016B3B9002041DF /* ACRLongPressGestureRecognizerEventHandler.h */ = {isa = PBXFileReference; fileEncoding = 4; lastKnownFileType = sourcecode.c.h; path = ACRLongPressGestureRecognizerEventHandler.h; sourceTree = "<group>"; };
		F4CA74A320181B52002041DF /* QuartzCore.framework */ = {isa = PBXFileReference; lastKnownFileType = wrapper.framework; name = QuartzCore.framework; path = System/Library/Frameworks/QuartzCore.framework; sourceTree = SDKROOT; };
		F4CAE7791F7325DF00545555 /* Separator.cpp */ = {isa = PBXFileReference; fileEncoding = 4; lastKnownFileType = sourcecode.cpp.cpp; name = Separator.cpp; path = ../../../../shared/cpp/ObjectModel/Separator.cpp; sourceTree = "<group>"; };
		F4CAE77A1F7325DF00545555 /* Separator.h */ = {isa = PBXFileReference; fileEncoding = 4; lastKnownFileType = sourcecode.c.h; name = Separator.h; path = ../../../../shared/cpp/ObjectModel/Separator.h; sourceTree = "<group>"; };
		F4CAE77D1F748AF200545555 /* ACOHostConfigPrivate.h */ = {isa = PBXFileReference; fileEncoding = 4; lastKnownFileType = sourcecode.c.h; path = ACOHostConfigPrivate.h; sourceTree = "<group>"; };
		F4CAE77F1F75AB9000545555 /* ACOAdaptiveCard.h */ = {isa = PBXFileReference; fileEncoding = 4; lastKnownFileType = sourcecode.c.h; path = ACOAdaptiveCard.h; sourceTree = "<group>"; };
		F4CAE7801F75AB9000545555 /* ACOAdaptiveCard.mm */ = {isa = PBXFileReference; fileEncoding = 4; lastKnownFileType = sourcecode.cpp.objcpp; path = ACOAdaptiveCard.mm; sourceTree = "<group>"; };
		F4CAE7811F75AB9000545555 /* ACOAdaptiveCardPrivate.h */ = {isa = PBXFileReference; fileEncoding = 4; lastKnownFileType = sourcecode.c.h; path = ACOAdaptiveCardPrivate.h; sourceTree = "<group>"; };
		F4CAE7851F75B25C00545555 /* ACRRendererPrivate.h */ = {isa = PBXFileReference; fileEncoding = 4; lastKnownFileType = sourcecode.c.h; path = ACRRendererPrivate.h; sourceTree = "<group>"; };
		F4D06947205B27E9003645E4 /* ACRViewController.mm */ = {isa = PBXFileReference; fileEncoding = 4; lastKnownFileType = sourcecode.cpp.objcpp; path = ACRViewController.mm; sourceTree = "<group>"; };
		F4D06948205B27E9003645E4 /* ACRViewController.h */ = {isa = PBXFileReference; fileEncoding = 4; lastKnownFileType = sourcecode.c.h; path = ACRViewController.h; sourceTree = "<group>"; };
		F4D06949205B27EA003645E4 /* ACRViewPrivate.h */ = {isa = PBXFileReference; fileEncoding = 4; lastKnownFileType = sourcecode.c.h; path = ACRViewPrivate.h; sourceTree = "<group>"; };
		F4D33EA41F06F41B00941E44 /* ACRSeparator.mm */ = {isa = PBXFileReference; fileEncoding = 4; lastKnownFileType = sourcecode.cpp.objcpp; path = ACRSeparator.mm; sourceTree = "<group>"; };
		F4D33EA61F06F44C00941E44 /* ACRSeparator.h */ = {isa = PBXFileReference; fileEncoding = 4; lastKnownFileType = sourcecode.c.h; path = ACRSeparator.h; sourceTree = "<group>"; };
		F4D4020D1F7DAC2C00D0356B /* ACOAdaptiveCardParseResult.h */ = {isa = PBXFileReference; fileEncoding = 4; lastKnownFileType = sourcecode.c.h; path = ACOAdaptiveCardParseResult.h; sourceTree = "<group>"; };
		F4D4020E1F7DAC2C00D0356B /* ACOAdaptiveCardParseResult.mm */ = {isa = PBXFileReference; fileEncoding = 4; lastKnownFileType = sourcecode.cpp.objcpp; path = ACOAdaptiveCardParseResult.mm; sourceTree = "<group>"; };
		F4D4020F1F7DAC2C00D0356B /* ACOHostConfigParseResult.h */ = {isa = PBXFileReference; fileEncoding = 4; lastKnownFileType = sourcecode.c.h; path = ACOHostConfigParseResult.h; sourceTree = "<group>"; };
		F4D402101F7DAC2C00D0356B /* ACOHostConfigParseResult.mm */ = {isa = PBXFileReference; fileEncoding = 4; lastKnownFileType = sourcecode.cpp.objcpp; path = ACOHostConfigParseResult.mm; sourceTree = "<group>"; };
		F4F2556B1F98246000A80D39 /* ACOBaseActionElement.h */ = {isa = PBXFileReference; fileEncoding = 4; lastKnownFileType = sourcecode.c.h; path = ACOBaseActionElement.h; sourceTree = "<group>"; };
		F4F2556D1F98247600A80D39 /* ACOBaseActionElementPrivate.h */ = {isa = PBXFileReference; fileEncoding = 4; lastKnownFileType = sourcecode.c.h; path = ACOBaseActionElementPrivate.h; sourceTree = "<group>"; };
		F4F2556E1F98247600A80D39 /* ACOBaseActionElement.mm */ = {isa = PBXFileReference; fileEncoding = 4; lastKnownFileType = sourcecode.cpp.objcpp; path = ACOBaseActionElement.mm; sourceTree = "<group>"; };
		F4F44B6A203FA8EF00A2F24C /* ACRUILabel.h */ = {isa = PBXFileReference; lastKnownFileType = sourcecode.c.h; path = ACRUILabel.h; sourceTree = "<group>"; };
		F4F44B6D203FAF9300A2F24C /* ACRUILabel.mm */ = {isa = PBXFileReference; lastKnownFileType = sourcecode.cpp.objcpp; path = ACRUILabel.mm; sourceTree = "<group>"; };
		F4F44B7620478C5B00A2F24C /* DateTimePreparsedToken.h */ = {isa = PBXFileReference; fileEncoding = 4; lastKnownFileType = sourcecode.c.h; name = DateTimePreparsedToken.h; path = ../../../../shared/cpp/ObjectModel/DateTimePreparsedToken.h; sourceTree = "<group>"; };
		F4F44B7720478C5B00A2F24C /* DateTimePreparser.h */ = {isa = PBXFileReference; fileEncoding = 4; lastKnownFileType = sourcecode.c.h; name = DateTimePreparser.h; path = ../../../../shared/cpp/ObjectModel/DateTimePreparser.h; sourceTree = "<group>"; };
		F4F44B7820478C5C00A2F24C /* DateTimePreparsedToken.cpp */ = {isa = PBXFileReference; fileEncoding = 4; lastKnownFileType = sourcecode.cpp.cpp; name = DateTimePreparsedToken.cpp; path = ../../../../shared/cpp/ObjectModel/DateTimePreparsedToken.cpp; sourceTree = "<group>"; };
		F4F44B7920478C5C00A2F24C /* DateTimePreparser.cpp */ = {isa = PBXFileReference; fileEncoding = 4; lastKnownFileType = sourcecode.cpp.cpp; name = DateTimePreparser.cpp; path = ../../../../shared/cpp/ObjectModel/DateTimePreparser.cpp; sourceTree = "<group>"; };
		F4F44B7E20478C6F00A2F24C /* Util.h */ = {isa = PBXFileReference; fileEncoding = 4; lastKnownFileType = sourcecode.c.h; name = Util.h; path = ../../../../shared/cpp/ObjectModel/Util.h; sourceTree = "<group>"; };
		F4F44B7F20478C6F00A2F24C /* Util.cpp */ = {isa = PBXFileReference; fileEncoding = 4; lastKnownFileType = sourcecode.cpp.cpp; name = Util.cpp; path = ../../../../shared/cpp/ObjectModel/Util.cpp; sourceTree = "<group>"; };
		F4F44B882048F82F00A2F24C /* ACOBaseCardElement.mm */ = {isa = PBXFileReference; fileEncoding = 4; lastKnownFileType = sourcecode.cpp.objcpp; path = ACOBaseCardElement.mm; sourceTree = "<group>"; };
		F4F44B8A2048F83F00A2F24C /* ACOBaseCardElement.h */ = {isa = PBXFileReference; fileEncoding = 4; lastKnownFileType = sourcecode.c.h; path = ACOBaseCardElement.h; sourceTree = "<group>"; };
		F4F44B9E204CED2300A2F24C /* ACRCustomRenderer.mm */ = {isa = PBXFileReference; fileEncoding = 4; lastKnownFileType = sourcecode.cpp.objcpp; path = ACRCustomRenderer.mm; sourceTree = "<group>"; };
		F4F44B9F204CED2300A2F24C /* ACRCustomRenderer.h */ = {isa = PBXFileReference; fileEncoding = 4; lastKnownFileType = sourcecode.c.h; path = ACRCustomRenderer.h; sourceTree = "<group>"; };
		F4F6BA27204E107F003741B6 /* UnknownElement.h */ = {isa = PBXFileReference; fileEncoding = 4; lastKnownFileType = sourcecode.c.h; name = UnknownElement.h; path = ../../../../shared/cpp/ObjectModel/UnknownElement.h; sourceTree = "<group>"; };
		F4F6BA28204E107F003741B6 /* UnknownElement.cpp */ = {isa = PBXFileReference; fileEncoding = 4; lastKnownFileType = sourcecode.cpp.cpp; name = UnknownElement.cpp; path = ../../../../shared/cpp/ObjectModel/UnknownElement.cpp; sourceTree = "<group>"; };
		F4F6BA2B204F18D7003741B6 /* ParseResult.cpp */ = {isa = PBXFileReference; fileEncoding = 4; lastKnownFileType = sourcecode.cpp.cpp; name = ParseResult.cpp; path = ../../../../shared/cpp/ObjectModel/ParseResult.cpp; sourceTree = "<group>"; };
		F4F6BA2C204F18D8003741B6 /* AdaptiveCardParseWarning.h */ = {isa = PBXFileReference; fileEncoding = 4; lastKnownFileType = sourcecode.c.h; name = AdaptiveCardParseWarning.h; path = ../../../../shared/cpp/ObjectModel/AdaptiveCardParseWarning.h; sourceTree = "<group>"; };
		F4F6BA2D204F18D8003741B6 /* ParseResult.h */ = {isa = PBXFileReference; fileEncoding = 4; lastKnownFileType = sourcecode.c.h; name = ParseResult.h; path = ../../../../shared/cpp/ObjectModel/ParseResult.h; sourceTree = "<group>"; };
		F4F6BA2E204F18D8003741B6 /* AdaptiveCardParseWarning.cpp */ = {isa = PBXFileReference; fileEncoding = 4; lastKnownFileType = sourcecode.cpp.cpp; name = AdaptiveCardParseWarning.cpp; path = ../../../../shared/cpp/ObjectModel/AdaptiveCardParseWarning.cpp; sourceTree = "<group>"; };
		F4F6BA33204F200E003741B6 /* ACRParseWarning.mm */ = {isa = PBXFileReference; fileEncoding = 4; lastKnownFileType = sourcecode.cpp.objcpp; path = ACRParseWarning.mm; sourceTree = "<group>"; };
		F4F6BA34204F200E003741B6 /* ACRParseWarning.h */ = {isa = PBXFileReference; fileEncoding = 4; lastKnownFileType = sourcecode.c.h; path = ACRParseWarning.h; sourceTree = "<group>"; };
		F4F6BA37204F2954003741B6 /* ACRParseWarningPrivate.h */ = {isa = PBXFileReference; fileEncoding = 4; lastKnownFileType = sourcecode.c.h; path = ACRParseWarningPrivate.h; sourceTree = "<group>"; };
		F4F6BA39204F3109003741B6 /* ACRAggregateTarget.mm */ = {isa = PBXFileReference; fileEncoding = 4; lastKnownFileType = sourcecode.cpp.objcpp; path = ACRAggregateTarget.mm; sourceTree = "<group>"; };
		F4F6BA3A204F3109003741B6 /* ACRAggregateTarget.h */ = {isa = PBXFileReference; fileEncoding = 4; lastKnownFileType = sourcecode.c.h; path = ACRAggregateTarget.h; sourceTree = "<group>"; };
		F4FA272F201FF940005989F9 /* ACRLongPressGestureRecognizerFactory.mm */ = {isa = PBXFileReference; fileEncoding = 4; lastKnownFileType = sourcecode.cpp.objcpp; path = ACRLongPressGestureRecognizerFactory.mm; sourceTree = "<group>"; };
		F4FA2730201FF941005989F9 /* ACRLongPressGestureRecognizerFactory.h */ = {isa = PBXFileReference; fileEncoding = 4; lastKnownFileType = sourcecode.c.h; path = ACRLongPressGestureRecognizerFactory.h; sourceTree = "<group>"; };
		F4FE45641F196E7B0071D9E5 /* ACRColumnView.h */ = {isa = PBXFileReference; fileEncoding = 4; lastKnownFileType = sourcecode.c.h; path = ACRColumnView.h; sourceTree = "<group>"; };
		F4FE45651F196E7B0071D9E5 /* ACRColumnView.mm */ = {isa = PBXFileReference; fileEncoding = 4; lastKnownFileType = sourcecode.cpp.objcpp; path = ACRColumnView.mm; sourceTree = "<group>"; };
		F4FE45681F196F3D0071D9E5 /* ACRContentStackView.h */ = {isa = PBXFileReference; fileEncoding = 4; lastKnownFileType = sourcecode.c.h; path = ACRContentStackView.h; sourceTree = "<group>"; };
		F4FE45691F196F3D0071D9E5 /* ACRContentStackView.mm */ = {isa = PBXFileReference; fileEncoding = 4; lastKnownFileType = sourcecode.cpp.objcpp; path = ACRContentStackView.mm; sourceTree = "<group>"; };
		F4FE456C1F1985200071D9E5 /* ACRColumnSetView.h */ = {isa = PBXFileReference; fileEncoding = 4; lastKnownFileType = sourcecode.c.h; path = ACRColumnSetView.h; sourceTree = "<group>"; };
		F4FE456D1F1985200071D9E5 /* ACRColumnSetView.mm */ = {isa = PBXFileReference; fileEncoding = 4; lastKnownFileType = sourcecode.cpp.objcpp; path = ACRColumnSetView.mm; sourceTree = "<group>"; };
/* End PBXFileReference section */

/* Begin PBXFrameworksBuildPhase section */
		F423C0B11EE1FBA900905679 /* Frameworks */ = {
			isa = PBXFrameworksBuildPhase;
			buildActionMask = 2147483647;
			files = (
				F45A071F1EF4BD67007C6503 /* UIKit.framework in Frameworks */,
			);
			runOnlyForDeploymentPostprocessing = 0;
		};
		F423C0BB1EE1FBAA00905679 /* Frameworks */ = {
			isa = PBXFrameworksBuildPhase;
			buildActionMask = 2147483647;
			files = (
				F423C0BF1EE1FBAA00905679 /* AdaptiveCards.framework in Frameworks */,
			);
			runOnlyForDeploymentPostprocessing = 0;
		};
/* End PBXFrameworksBuildPhase section */

/* Begin PBXGroup section */
		F4071C751FCCBAEF00AF4FEA /* json */ = {
			isa = PBXGroup;
			children = (
				F4071C761FCCBAEF00AF4FEA /* json-forwards.h */,
				F4071C771FCCBAEF00AF4FEA /* json.h */,
			);
			name = json;
			path = ../../../../shared/cpp/ObjectModel/json;
			sourceTree = "<group>";
		};
		F423C0AB1EE1FBA900905679 = {
			isa = PBXGroup;
			children = (
				F423C0B71EE1FBA900905679 /* AdaptiveCards */,
				F423C0C21EE1FBAA00905679 /* AdaptiveCardsTests */,
				F423C0B61EE1FBA900905679 /* Products */,
				F45A07191EF4BC44007C6503 /* Frameworks */,
			);
			sourceTree = "<group>";
		};
		F423C0B61EE1FBA900905679 /* Products */ = {
			isa = PBXGroup;
			children = (
				F423C0B51EE1FBA900905679 /* AdaptiveCards.framework */,
				F423C0BE1EE1FBAA00905679 /* AdaptiveCardsTests.xctest */,
			);
			name = Products;
			sourceTree = "<group>";
		};
		F423C0B71EE1FBA900905679 /* AdaptiveCards */ = {
			isa = PBXGroup;
			children = (
				F423C0D71EE1FF2F00905679 /* SharedLib */,
				F42979331F30079D00E89914 /* Actions */,
				F42979321F30074900E89914 /* Inputs */,
				F42979341F3007C500E89914 /* ReadOnlyObjects */,
				F42979351F3007DF00E89914 /* Layouts */,
				F423C0B81EE1FBAA00905679 /* ACFramework.h */,
				F4F2556B1F98246000A80D39 /* ACOBaseActionElement.h */,
				F4F44B8A2048F83F00A2F24C /* ACOBaseCardElement.h */,
				F4960C022051FE8000780566 /* ACRView.h */,
				F4960C032051FE8100780566 /* ACRView.mm */,
				F4D06949205B27EA003645E4 /* ACRViewPrivate.h */,
				F4D06948205B27E9003645E4 /* ACRViewController.h */,
				F4D06947205B27E9003645E4 /* ACRViewController.mm */,
				F4CAE77F1F75AB9000545555 /* ACOAdaptiveCard.h */,
				F4CAE7801F75AB9000545555 /* ACOAdaptiveCard.mm */,
				F4F6BA34204F200E003741B6 /* ACRParseWarning.h */,
				F4F6BA37204F2954003741B6 /* ACRParseWarningPrivate.h */,
				F4F6BA33204F200E003741B6 /* ACRParseWarning.mm */,
				F4D4020D1F7DAC2C00D0356B /* ACOAdaptiveCardParseResult.h */,
				F4D4020E1F7DAC2C00D0356B /* ACOAdaptiveCardParseResult.mm */,
				F4D4020F1F7DAC2C00D0356B /* ACOHostConfigParseResult.h */,
				F4D402101F7DAC2C00D0356B /* ACOHostConfigParseResult.mm */,
				F496834E1F6CA24600DF0D3A /* ACRRenderer.h */,
				F496834F1F6CA24600DF0D3A /* ACRRenderer.mm */,
				F49683501F6CA24600DF0D3A /* ACRRenderResult.h */,
				F49683511F6CA24600DF0D3A /* ACRRenderResult.mm */,
				F431103F1F357487001AAE30 /* ACOHostConfig.h */,
				F43110401F357487001AAE30 /* ACOHostConfig.mm */,
				6B1147D01F32E53A008846EC /* ACRActionDelegate.h */,
				F42979401F322C3E00E89914 /* ACRErrors.h */,
				F42979411F322C3E00E89914 /* ACRErrors.mm */,
				F423C0B91EE1FBAA00905679 /* Info.plist */,
			);
			path = AdaptiveCards;
			sourceTree = "<group>";
		};
		F423C0C21EE1FBAA00905679 /* AdaptiveCardsTests */ = {
			isa = PBXGroup;
			children = (
				F4A5CAB91F623F4500242D62 /* AdaptiveCardsTests.m */,
			);
			path = AdaptiveCardsTests;
			sourceTree = "<group>";
		};
		F423C0D71EE1FF2F00905679 /* SharedLib */ = {
			isa = PBXGroup;
			children = (
				6B268FE620CF19E100D99C1B /* RemoteResourceInformation.h */,
				6B7B1A8D20B4D2AA00260731 /* Media.cpp */,
				6B7B1A9020B4D2AB00260731 /* Media.h */,
				6B7B1A8E20B4D2AA00260731 /* MediaSource.cpp */,
				6B7B1A8F20B4D2AA00260731 /* MediaSource.h */,
				F4F6BA2E204F18D8003741B6 /* AdaptiveCardParseWarning.cpp */,
				F4F6BA2C204F18D8003741B6 /* AdaptiveCardParseWarning.h */,
				F4F6BA2B204F18D7003741B6 /* ParseResult.cpp */,
				F4F6BA2D204F18D8003741B6 /* ParseResult.h */,
				F4F6BA28204E107F003741B6 /* UnknownElement.cpp */,
				F4F6BA27204E107F003741B6 /* UnknownElement.h */,
				F4F44B7F20478C6F00A2F24C /* Util.cpp */,
				F4F44B7E20478C6F00A2F24C /* Util.h */,
				F4F44B7820478C5C00A2F24C /* DateTimePreparsedToken.cpp */,
				F4F44B7620478C5B00A2F24C /* DateTimePreparsedToken.h */,
				F4F44B7920478C5C00A2F24C /* DateTimePreparser.cpp */,
				F4F44B7720478C5B00A2F24C /* DateTimePreparser.h */,
				F42E516C1FEC383E008F9642 /* MarkDownBlockParser.cpp */,
				F42E516F1FEC383F008F9642 /* MarkDownBlockParser.h */,
				F42E51701FEC383F008F9642 /* MarkDownHtmlGenerator.cpp */,
				F42E516D1FEC383F008F9642 /* MarkDownHtmlGenerator.h */,
				F42E516E1FEC383F008F9642 /* MarkDownParsedResult.cpp */,
				F42E516B1FEC383E008F9642 /* MarkDownParsedResult.h */,
				F42E51721FEC3840008F9642 /* MarkDownParser.cpp */,
				F42E51711FEC383F008F9642 /* MarkDownParser.h */,
				F4071C781FCCBAEF00AF4FEA /* ActionParserRegistration.cpp */,
				F4071C741FCCBAEF00AF4FEA /* ActionParserRegistration.h */,
				F4071C791FCCBAEF00AF4FEA /* ElementParserRegistration.cpp */,
				F4071C731FCCBAEE00AF4FEA /* ElementParserRegistration.h */,
				F4071C751FCCBAEF00AF4FEA /* json */,
				F43660761F0706D800EBA868 /* SharedAdaptiveCard.cpp */,
				F4CAE7791F7325DF00545555 /* Separator.cpp */,
				F4CAE77A1F7325DF00545555 /* Separator.h */,
				F43660771F0706D800EBA868 /* SharedAdaptiveCard.h */,
				F44872BD1EE2261F00FCAFAE /* AdaptiveCardParseException.cpp */,
				F44872BE1EE2261F00FCAFAE /* AdaptiveCardParseException.h */,
				F44872BF1EE2261F00FCAFAE /* BaseActionElement.cpp */,
				F44872C01EE2261F00FCAFAE /* BaseActionElement.h */,
				F44872C11EE2261F00FCAFAE /* BaseCardElement.cpp */,
				F44872C21EE2261F00FCAFAE /* BaseCardElement.h */,
				F44872C31EE2261F00FCAFAE /* BaseInputElement.cpp */,
				F44872C41EE2261F00FCAFAE /* BaseInputElement.h */,
				F44872C51EE2261F00FCAFAE /* ChoiceInput.cpp */,
				F44872C61EE2261F00FCAFAE /* ChoiceInput.h */,
				F44872C71EE2261F00FCAFAE /* ChoiceSetInput.cpp */,
				F44872C81EE2261F00FCAFAE /* ChoiceSetInput.h */,
				F44872C91EE2261F00FCAFAE /* Column.cpp */,
				F44872CA1EE2261F00FCAFAE /* Column.h */,
				F44872CB1EE2261F00FCAFAE /* ColumnSet.cpp */,
				F44872CC1EE2261F00FCAFAE /* ColumnSet.h */,
				F44872CD1EE2261F00FCAFAE /* Container.cpp */,
				F44872CE1EE2261F00FCAFAE /* Container.h */,
				F44872CF1EE2261F00FCAFAE /* DateInput.cpp */,
				F44872D01EE2261F00FCAFAE /* DateInput.h */,
				F44872D11EE2261F00FCAFAE /* Enums.cpp */,
				F44872D21EE2261F00FCAFAE /* Enums.h */,
				F44872D31EE2261F00FCAFAE /* Fact.cpp */,
				F44872D41EE2261F00FCAFAE /* Fact.h */,
				F44872D51EE2261F00FCAFAE /* FactSet.cpp */,
				F44872D61EE2261F00FCAFAE /* FactSet.h */,
				F44872D71EE2261F00FCAFAE /* HostConfig.h */,
				F452CD571F68CD6F005394B2 /* HostConfig.cpp */,
				F44872DA1EE2261F00FCAFAE /* Image.cpp */,
				F44872DB1EE2261F00FCAFAE /* Image.h */,
				F44872DC1EE2261F00FCAFAE /* ImageSet.cpp */,
				F44872DD1EE2261F00FCAFAE /* ImageSet.h */,
				F44872DF1EE2261F00FCAFAE /* jsoncpp.cpp */,
				F44872E01EE2261F00FCAFAE /* NumberInput.cpp */,
				F44872E11EE2261F00FCAFAE /* NumberInput.h */,
				F44872E21EE2261F00FCAFAE /* OpenUrlAction.cpp */,
				F44872E31EE2261F00FCAFAE /* OpenUrlAction.h */,
				F44872E41EE2261F00FCAFAE /* ParseUtil.cpp */,
				F44872E51EE2261F00FCAFAE /* ParseUtil.h */,
				F44872E61EE2261F00FCAFAE /* pch.h */,
				F44872E71EE2261F00FCAFAE /* ShowCardAction.cpp */,
				F44872E81EE2261F00FCAFAE /* ShowCardAction.h */,
				F44872E91EE2261F00FCAFAE /* SubmitAction.cpp */,
				F44872EA1EE2261F00FCAFAE /* SubmitAction.h */,
				F44872EB1EE2261F00FCAFAE /* TextBlock.cpp */,
				F44872EC1EE2261F00FCAFAE /* TextBlock.h */,
				F44872ED1EE2261F00FCAFAE /* TextInput.cpp */,
				F44872EE1EE2261F00FCAFAE /* TextInput.h */,
				F44872EF1EE2261F00FCAFAE /* TimeInput.cpp */,
				F44872F01EE2261F00FCAFAE /* TimeInput.h */,
				F44872F11EE2261F00FCAFAE /* ToggleInput.cpp */,
				F44872F21EE2261F00FCAFAE /* ToggleInput.h */,
			);
			name = SharedLib;
			sourceTree = "<group>";
		};
		F42979321F30074900E89914 /* Inputs */ = {
			isa = PBXGroup;
			children = (
				F42979361F31438900E89914 /* ACRIBaseInputHandler.h */,
				F429793C1F3155EF00E89914 /* ACRTextField.h */,
				F429793D1F3155EF00E89914 /* ACRTextField.mm */,
				F42979451F322C9000E89914 /* ACRNumericTextField.h */,
				F42979441F322C9000E89914 /* ACRNumericTextField.mm */,
				F43A94121F1EED6D0001920B /* ACRInputRenderer.h */,
				F43A94131F1EED6D0001920B /* ACRInputRenderer.mm */,
				F4C1F5DB1F218F920018CB78 /* ACRInputNumberRenderer.h */,
				F4C1F5DC1F218F920018CB78 /* ACRInputNumberRenderer.mm */,
				F42979481F323BA700E89914 /* ACRDateTextField.h */,
				F429794C1F32684900E89914 /* ACRDateTextField.mm */,
				F4C1F5D71F218ABC0018CB78 /* ACRInputTimeRenderer.h */,
				F4C1F5D81F218ABC0018CB78 /* ACRInputTimeRenderer.mm */,
				F4C1F5D31F2187900018CB78 /* ACRInputDateRenderer.h */,
				F4C1F5D41F2187900018CB78 /* ACRInputDateRenderer.mm */,
				F431103D1F357487001AAE30 /* ACRInputTableView.h */,
				F431103E1F357487001AAE30 /* ACRInputTableView.mm */,
				F43A94161F20502D0001920B /* ACRInputToggleRenderer.h */,
				F43A94171F20502D0001920B /* ACRInputToggleRenderer.mm */,
				F43110411F357487001AAE30 /* ACRToggleInputDataSource.h */,
				F43110421F357487001AAE30 /* ACRToggleInputDataSource.mm */,
				6B6840F61F25EC2D008A933F /* ACRInputChoiceSetRenderer.h */,
				6B6840F71F25EC2D008A933F /* ACRInputChoiceSetRenderer.mm */,
				F495FC0D2022AC920093D4DE /* ACRChoiceSetViewDataSourceCompactStyle.h */,
				F495FC0C2022AC920093D4DE /* ACRChoiceSetViewDataSourceCompactStyle.mm */,
				F495FC092022A18F0093D4DE /* ACRChoiceSetViewDataSource.h */,
				F495FC082022A18F0093D4DE /* ACRChoiceSetViewDataSource.mm */,
			);
			name = Inputs;
			sourceTree = "<group>";
		};
		F42979331F30079D00E89914 /* Actions */ = {
			isa = PBXGroup;
			children = (
				F4F6BA3A204F3109003741B6 /* ACRAggregateTarget.h */,
				F4F6BA39204F3109003741B6 /* ACRAggregateTarget.mm */,
				F4FA2730201FF941005989F9 /* ACRLongPressGestureRecognizerFactory.h */,
				F4FA272F201FF940005989F9 /* ACRLongPressGestureRecognizerFactory.mm */,
				F4CA749F2016B3B9002041DF /* ACRLongPressGestureRecognizerEventHandler.h */,
				F4CA749E2016B3B8002041DF /* ACRLongPressGestureRecognizerEventHandler.mm */,
				F4C1F5E71F2ABB3C0018CB78 /* ACRIBaseActionElementRenderer.h */,
				F4C1F5E91F2ABD6B0018CB78 /* ACRBaseActionElementRenderer.h */,
				F4C1F5EA1F2ABD6B0018CB78 /* ACRBaseActionElementRenderer.mm */,
				F4C1F5E51F2ABB0E0018CB78 /* ACRActionOpenURLRenderer.h */,
				F4C1F5E31F2A62190018CB78 /* ACRActionOpenURLRenderer.mm */,
				6B1147D61F32F922008846EC /* ACRShowCardTarget.h */,
				6B1147D71F32F922008846EC /* ACRShowCardTarget.mm */,
				F4C1F5FF1F2C23FD0018CB78 /* ACRActionShowCardRenderer.h */,
				F4C1F5FD1F2C235E0018CB78 /* ACRActionShowCardRenderer.mm */,
				F42979381F31458800E89914 /* ACRActionSubmitRenderer.h */,
				F42979391F31458800E89914 /* ACRActionSubmitRenderer.mm */,
				F4C1F5EF1F2BC6840018CB78 /* ACRButton.h */,
				F4C1F5F01F2BC6840018CB78 /* ACRButton.mm */,
			);
			name = Actions;
			sourceTree = "<group>";
		};
		F42979341F3007C500E89914 /* ReadOnlyObjects */ = {
			isa = PBXGroup;
			children = (
				6B7B1A9620BE2CBC00260731 /* ACRUIImageView.h */,
				6B7B1A9520BE2CBB00260731 /* ACRUIImageView.mm */,
				F4F44B9F204CED2300A2F24C /* ACRCustomRenderer.h */,
				F4F44B9E204CED2300A2F24C /* ACRCustomRenderer.mm */,
				F4F2556D1F98247600A80D39 /* ACOBaseActionElementPrivate.h */,
				F4F2556E1F98247600A80D39 /* ACOBaseActionElement.mm */,
				F42C2F4B20351A8E008787B0 /* ACOBaseCardElementPrivate.h */,
				F4F44B882048F82F00A2F24C /* ACOBaseCardElement.mm */,
				F4CAE7811F75AB9000545555 /* ACOAdaptiveCardPrivate.h */,
				F4CAE7851F75B25C00545555 /* ACRRendererPrivate.h */,
				F4CAE77D1F748AF200545555 /* ACOHostConfigPrivate.h */,
				F401A8751F0DB69B006D7AF2 /* ACRImageSetUICollectionView.h */,
				F401A8761F0DB69B006D7AF2 /* ACRImageSetUICollectionView.mm */,
				F401A8791F0DCBC8006D7AF2 /* ACRImageSetRenderer.h */,
				F401A87A1F0DCBC8006D7AF2 /* ACRImageSetRenderer.mm */,
				F427411E1EF9DB8000399FBB /* ACRContainerRenderer.h */,
				F427411F1EF9DB8000399FBB /* ACRContainerRenderer.mm */,
				F42741221EFB274C00399FBB /* ACRColumnRenderer.h */,
				F42741231EFB274C00399FBB /* ACRColumnRenderer.mm */,
				F42741261EFB374A00399FBB /* ACRColumnSetRenderer.h */,
				F42741271EFB374A00399FBB /* ACRColumnSetRenderer.mm */,
				F42741061EF8624F00399FBB /* ACRIBaseCardElementRenderer.h */,
				F42741081EF864A900399FBB /* ACRBaseCardElementRenderer.h */,
				F42741091EF864A900399FBB /* ACRBaseCardElementRenderer.mm */,
				F42741101EF873A600399FBB /* ACRImageRenderer.h */,
				F42741111EF873A600399FBB /* ACRImageRenderer.mm */,
				F42741141EF895AB00399FBB /* ACRTextBlockRenderer.h */,
				F42741151EF895AB00399FBB /* ACRTextBlockRenderer.mm */,
				F43A940E1F1D60E30001920B /* ACRFactSetRenderer.h */,
				F43A940F1F1D60E30001920B /* ACRFactSetRenderer.mm */,
				F427411A1EF8A25200399FBB /* ACRRegistration.h */,
				F427411B1EF8A25200399FBB /* ACRRegistration.mm */,
				F4F44B6A203FA8EF00A2F24C /* ACRUILabel.h */,
				F4F44B6D203FAF9300A2F24C /* ACRUILabel.mm */,
			);
			name = ReadOnlyObjects;
			sourceTree = "<group>";
		};
		F42979351F3007DF00E89914 /* Layouts */ = {
			isa = PBXGroup;
			children = (
				F4C1F5ED1F2BB2810018CB78 /* ACRIContentHoldingView.h */,
				F401A87D1F1045CA006D7AF2 /* ACRContentHoldingUIView.h */,
				F401A87E1F1045CA006D7AF2 /* ACRContentHoldingUIView.mm */,
				6B3787B920CB3E0E00015401 /* ACRContentHoldingUIScrollView.h */,
				6B3787B820CB3E0E00015401 /* ACRContentHoldingUIScrollView.mm */,
				F4D33EA61F06F44C00941E44 /* ACRSeparator.h */,
				F4D33EA41F06F41B00941E44 /* ACRSeparator.mm */,
				F4FE45681F196F3D0071D9E5 /* ACRContentStackView.h */,
				F4FE45691F196F3D0071D9E5 /* ACRContentStackView.mm */,
				F4FE456C1F1985200071D9E5 /* ACRColumnSetView.h */,
				F4FE456D1F1985200071D9E5 /* ACRColumnSetView.mm */,
				F4FE45641F196E7B0071D9E5 /* ACRColumnView.h */,
				F4FE45651F196E7B0071D9E5 /* ACRColumnView.mm */,
			);
			name = Layouts;
			sourceTree = "<group>";
		};
		F45A07191EF4BC44007C6503 /* Frameworks */ = {
			isa = PBXGroup;
			children = (
				F4CA74A320181B52002041DF /* QuartzCore.framework */,
				F45A071E1EF4BD67007C6503 /* UIKit.framework */,
				F45A071C1EF4BCC3007C6503 /* CoreGraphics.framework */,
				F45A071A1EF4BC44007C6503 /* Foundation.framework */,
			);
			name = Frameworks;
			sourceTree = "<group>";
		};
/* End PBXGroup section */

/* Begin PBXHeadersBuildPhase section */
		F423C0B21EE1FBA900905679 /* Headers */ = {
			isa = PBXHeadersBuildPhase;
			buildActionMask = 2147483647;
			files = (
				F448732A1EE2261F00FCAFAE /* ToggleInput.h in Headers */,
				6B3787B720CA00D300015401 /* ACRUILabel.h in Headers */,
				F44873281EE2261F00FCAFAE /* TimeInput.h in Headers */,
				F44873261EE2261F00FCAFAE /* TextInput.h in Headers */,
				F44873221EE2261F00FCAFAE /* SubmitAction.h in Headers */,
				F44873201EE2261F00FCAFAE /* ShowCardAction.h in Headers */,
				F448731B1EE2261F00FCAFAE /* OpenUrlAction.h in Headers */,
				F44873191EE2261F00FCAFAE /* NumberInput.h in Headers */,
				F44873151EE2261F00FCAFAE /* ImageSet.h in Headers */,
				F44873131EE2261F00FCAFAE /* Image.h in Headers */,
				6B7B1A9420B4D2AB00260731 /* Media.h in Headers */,
				F448730F1EE2261F00FCAFAE /* HostConfig.h in Headers */,
				F448730E1EE2261F00FCAFAE /* FactSet.h in Headers */,
				F448730C1EE2261F00FCAFAE /* Fact.h in Headers */,
				F44873081EE2261F00FCAFAE /* DateInput.h in Headers */,
				F44873061EE2261F00FCAFAE /* Container.h in Headers */,
				F44873041EE2261F00FCAFAE /* ColumnSet.h in Headers */,
				F44873001EE2261F00FCAFAE /* ChoiceSetInput.h in Headers */,
				F44872FE1EE2261F00FCAFAE /* ChoiceInput.h in Headers */,
				F44872FC1EE2261F00FCAFAE /* BaseInputElement.h in Headers */,
				F4071C7A1FCCBAEF00AF4FEA /* ElementParserRegistration.h in Headers */,
				F4071C7B1FCCBAEF00AF4FEA /* ActionParserRegistration.h in Headers */,
				F4F44B7B20478C5C00A2F24C /* DateTimePreparser.h in Headers */,
				F42C2F4C20351A8E008787B0 /* ACOBaseCardElementPrivate.h in Headers */,
				F4F44B7A20478C5C00A2F24C /* DateTimePreparsedToken.h in Headers */,
				F4CAE77C1F7325DF00545555 /* Separator.h in Headers */,
				F4F6BA29204E107F003741B6 /* UnknownElement.h in Headers */,
				F44873241EE2261F00FCAFAE /* TextBlock.h in Headers */,
				F4F6BA30204F18D8003741B6 /* AdaptiveCardParseWarning.h in Headers */,
				F4F6BA31204F18D8003741B6 /* ParseResult.h in Headers */,
				F448731D1EE2261F00FCAFAE /* ParseUtil.h in Headers */,
				6B7B1A9320B4D2AB00260731 /* MediaSource.h in Headers */,
				F448731E1EE2261F00FCAFAE /* pch.h in Headers */,
				F448730A1EE2261F00FCAFAE /* Enums.h in Headers */,
				F44872F61EE2261F00FCAFAE /* AdaptiveCardParseException.h in Headers */,
				F44872FA1EE2261F00FCAFAE /* BaseCardElement.h in Headers */,
				F44872F81EE2261F00FCAFAE /* BaseActionElement.h in Headers */,
				F43660791F0706D800EBA868 /* SharedAdaptiveCard.h in Headers */,
				F4960C042051FE8200780566 /* ACRView.h in Headers */,
				F4D0694B205B27EA003645E4 /* ACRViewController.h in Headers */,
				F4FE45661F196E7B0071D9E5 /* ACRColumnView.h in Headers */,
				F4F6BA36204F200F003741B6 /* ACRParseWarning.h in Headers */,
				F4F44B9D204A16BC00A2F24C /* ACRTextBlockRenderer.h in Headers */,
				F4F44B9C204A169D00A2F24C /* ACRErrors.h in Headers */,
				F4F44B9A204A164100A2F24C /* ACRInputToggleRenderer.h in Headers */,
				F4F44B99204A162900A2F24C /* ACRInputTimeRenderer.h in Headers */,
				F4F44B9B204A165F00A2F24C /* ACRIBaseInputHandler.h in Headers */,
				F4F44B93204A155B00A2F24C /* ACRFactSetRenderer.h in Headers */,
				F4F44B96204A15C500A2F24C /* ACRInputChoiceSetRenderer.h in Headers */,
				F4F44B97204A15DF00A2F24C /* ACRInputDateRenderer.h in Headers */,
				F4F44B98204A160B00A2F24C /* ACRInputRenderer.h in Headers */,
				F4F44B95204A159A00A2F24C /* ACRImageSetRenderer.h in Headers */,
				F4F44B90204A14EF00A2F24C /* ACRColumnRenderer.h in Headers */,
				F4F44B92204A153D00A2F24C /* ACRContainerRenderer.h in Headers */,
				F4F44B91204A152100A2F24C /* ACRColumnSetRenderer.h in Headers */,
				F43110431F357487001AAE30 /* ACRInputTableView.h in Headers */,
				F4F44B94204A157B00A2F24C /* ACRImageRenderer.h in Headers */,
				F4F44B8D204A11D000A2F24C /* (null) in Headers */,
				F4F44B8F204A148200A2F24C /* ACOBaseCardElement.h in Headers */,
				F401A87F1F1045CA006D7AF2 /* ACRContentHoldingUIView.h in Headers */,
				F4C1F5DD1F218F920018CB78 /* ACRInputNumberRenderer.h in Headers */,
				F4C1F5EE1F2BB2810018CB78 /* ACRIContentHoldingView.h in Headers */,
				F4FE456A1F196F3D0071D9E5 /* ACRContentStackView.h in Headers */,
				F4071C7D1FCCBAEF00AF4FEA /* json.h in Headers */,
				F4071C7C1FCCBAEF00AF4FEA /* json-forwards.h in Headers */,
				F4D402111F7DAC2C00D0356B /* ACOAdaptiveCardParseResult.h in Headers */,
				F42741071EF8624F00399FBB /* ACRIBaseCardElementRenderer.h in Headers */,
				F4D402131F7DAC2C00D0356B /* ACOHostConfigParseResult.h in Headers */,
				F43110451F357487001AAE30 /* ACOHostConfig.h in Headers */,
				F4F2556C1F98246000A80D39 /* ACOBaseActionElement.h in Headers */,
				F427410A1EF864A900399FBB /* ACRBaseCardElementRenderer.h in Headers */,
				F4CAE7821F75AB9000545555 /* ACOAdaptiveCard.h in Headers */,
				F4C1F6001F2C23FD0018CB78 /* ACRActionShowCardRenderer.h in Headers */,
				F4C1F5E61F2ABB0E0018CB78 /* ACRActionOpenURLRenderer.h in Headers */,
				F429793A1F31458800E89914 /* ACRActionSubmitRenderer.h in Headers */,
				F49683521F6CA24600DF0D3A /* ACRRenderer.h in Headers */,
				F44873021EE2261F00FCAFAE /* Column.h in Headers */,
				F4C1F5F11F2BC6840018CB78 /* ACRButton.h in Headers */,
				F4CAE7841F75AB9000545555 /* ACOAdaptiveCardPrivate.h in Headers */,
				F42E51771FEC3840008F9642 /* MarkDownBlockParser.h in Headers */,
				F4CAE77E1F748AF200545555 /* ACOHostConfigPrivate.h in Headers */,
				F4FE456E1F1985200071D9E5 /* ACRColumnSetView.h in Headers */,
				F4F2556F1F98247600A80D39 /* ACOBaseActionElementPrivate.h in Headers */,
				F42E51751FEC3840008F9642 /* MarkDownHtmlGenerator.h in Headers */,
				F42E51731FEC3840008F9642 /* MarkDownParsedResult.h in Headers */,
				F429794A1F323BA700E89914 /* ACRDateTextField.h in Headers */,
				F42979471F322C9000E89914 /* ACRNumericTextField.h in Headers */,
				F4CAE7861F75B25C00545555 /* ACRRendererPrivate.h in Headers */,
				F4D0694C205B27EA003645E4 /* ACRViewPrivate.h in Headers */,
				F42E51791FEC3840008F9642 /* MarkDownParser.h in Headers */,
				6B268FE720CF19E200D99C1B /* RemoteResourceInformation.h in Headers */,
				F4F6BA3C204F3109003741B6 /* ACRAggregateTarget.h in Headers */,
				F4CA74A12016B3B9002041DF /* ACRLongPressGestureRecognizerEventHandler.h in Headers */,
				F4FA2732201FF941005989F9 /* ACRLongPressGestureRecognizerFactory.h in Headers */,
				F4D33EA71F06F44C00941E44 /* ACRSeparator.h in Headers */,
				6B7B1A9820BE2CBC00260731 /* ACRUIImageView.h in Headers */,
				F429793E1F3155EF00E89914 /* ACRTextField.h in Headers */,
				F495FC0F2022AC920093D4DE /* ACRChoiceSetViewDataSourceCompactStyle.h in Headers */,
				F427411C1EF8A25200399FBB /* ACRRegistration.h in Headers */,
				F4F6BA38204F2954003741B6 /* ACRParseWarningPrivate.h in Headers */,
				F49683541F6CA24600DF0D3A /* ACRRenderResult.h in Headers */,
				F401A8771F0DB69B006D7AF2 /* ACRImageSetUICollectionView.h in Headers */,
				F43110471F357487001AAE30 /* ACRToggleInputDataSource.h in Headers */,
				F4F44BA1204CED2400A2F24C /* ACRCustomRenderer.h in Headers */,
				6B1147D81F32F922008846EC /* ACRShowCardTarget.h in Headers */,
				6B3787BB20CB3E0E00015401 /* ACRContentHoldingUIScrollView.h in Headers */,
				F495FC0B2022A18F0093D4DE /* ACRChoiceSetViewDataSource.h in Headers */,
				F4C1F5E81F2ABB3C0018CB78 /* ACRIBaseActionElementRenderer.h in Headers */,
				F4C1F5EB1F2ABD6B0018CB78 /* ACRBaseActionElementRenderer.h in Headers */,
				6B1147D11F32E53A008846EC /* ACRActionDelegate.h in Headers */,
				F4F44B8020478C6F00A2F24C /* Util.h in Headers */,
				F423C0C61EE1FBAA00905679 /* ACFramework.h in Headers */,
			);
			runOnlyForDeploymentPostprocessing = 0;
		};
/* End PBXHeadersBuildPhase section */

/* Begin PBXNativeTarget section */
		F423C0B41EE1FBA900905679 /* AdaptiveCards */ = {
			isa = PBXNativeTarget;
			buildConfigurationList = F423C0C91EE1FBAA00905679 /* Build configuration list for PBXNativeTarget "AdaptiveCards" */;
			buildPhases = (
				6BF339D220A6647500DA5973 /* CopyFiles */,
				F423C0B01EE1FBA900905679 /* Sources */,
				F423C0B11EE1FBA900905679 /* Frameworks */,
				F423C0B21EE1FBA900905679 /* Headers */,
				F423C0B31EE1FBA900905679 /* Resources */,
			);
			buildRules = (
			);
			dependencies = (
			);
			name = AdaptiveCards;
			productName = AdaptiveCards;
			productReference = F423C0B51EE1FBA900905679 /* AdaptiveCards.framework */;
			productType = "com.apple.product-type.framework";
		};
		F423C0BD1EE1FBAA00905679 /* AdaptiveCardsTests */ = {
			isa = PBXNativeTarget;
			buildConfigurationList = F423C0CC1EE1FBAA00905679 /* Build configuration list for PBXNativeTarget "AdaptiveCardsTests" */;
			buildPhases = (
				F423C0BA1EE1FBAA00905679 /* Sources */,
				F423C0BB1EE1FBAA00905679 /* Frameworks */,
				F423C0BC1EE1FBAA00905679 /* Resources */,
				F47ACEDA1F6248C00010BEF0 /* ShellScript */,
			);
			buildRules = (
			);
			dependencies = (
				F423C0C11EE1FBAA00905679 /* PBXTargetDependency */,
			);
			name = AdaptiveCardsTests;
			productName = AdaptiveCardsTests;
			productReference = F423C0BE1EE1FBAA00905679 /* AdaptiveCardsTests.xctest */;
			productType = "com.apple.product-type.bundle.unit-test";
		};
/* End PBXNativeTarget section */

/* Begin PBXProject section */
		F423C0AC1EE1FBA900905679 /* Project object */ = {
			isa = PBXProject;
			attributes = {
				LastUpgradeCheck = 0930;
				ORGANIZATIONNAME = Microsoft;
				TargetAttributes = {
					F423C0B41EE1FBA900905679 = {
						CreatedOnToolsVersion = 8.3.2;
						ProvisioningStyle = Automatic;
					};
					F423C0BD1EE1FBAA00905679 = {
						CreatedOnToolsVersion = 8.3.2;
						ProvisioningStyle = Automatic;
					};
					F47ACEE01F62495B0010BEF0 = {
						CreatedOnToolsVersion = 8.3.3;
						ProvisioningStyle = Automatic;
					};
				};
			};
			buildConfigurationList = F423C0AF1EE1FBA900905679 /* Build configuration list for PBXProject "AdaptiveCards" */;
			compatibilityVersion = "Xcode 3.2";
			developmentRegion = English;
			hasScannedForEncodings = 0;
			knownRegions = (
				en,
			);
			mainGroup = F423C0AB1EE1FBA900905679;
			productRefGroup = F423C0B61EE1FBA900905679 /* Products */;
			projectDirPath = "";
			projectRoot = "";
			targets = (
				F423C0B41EE1FBA900905679 /* AdaptiveCards */,
				F423C0BD1EE1FBAA00905679 /* AdaptiveCardsTests */,
				F47ACEE01F62495B0010BEF0 /* AdaptiveCards-Universal */,
			);
		};
/* End PBXProject section */

/* Begin PBXResourcesBuildPhase section */
		F423C0B31EE1FBA900905679 /* Resources */ = {
			isa = PBXResourcesBuildPhase;
			buildActionMask = 2147483647;
			files = (
			);
			runOnlyForDeploymentPostprocessing = 0;
		};
		F423C0BC1EE1FBAA00905679 /* Resources */ = {
			isa = PBXResourcesBuildPhase;
			buildActionMask = 2147483647;
			files = (
			);
			runOnlyForDeploymentPostprocessing = 0;
		};
/* End PBXResourcesBuildPhase section */

/* Begin PBXShellScriptBuildPhase section */
		F47ACEDA1F6248C00010BEF0 /* ShellScript */ = {
			isa = PBXShellScriptBuildPhase;
			buildActionMask = 2147483647;
			files = (
			);
			inputPaths = (
			);
			outputPaths = (
			);
			runOnlyForDeploymentPostprocessing = 0;
			shellPath = /bin/sh;
			shellScript = "######################\n# Options\n######################\nNULL=\n\nREVEAL_ARCHIVE_IN_FINDER=false\n\nFRAMEWORK_NAME=\"${PROJECT_NAME}\"\n\nSIMULATOR_LIBRARY_PATH=\"${BUILD_DIR}/${CONFIGURATION}-iphonesimulator/${FRAMEWORK_NAME}.framework\"\n\nDEVICE_LIBRARY_PATH=\"${BUILD_DIR}/${CONFIGURATION}-iphoneos/${FRAMEWORK_NAME}.framework\"\n\nUNIVERSAL_LIBRARY_DIR=\"${BUILD_DIR}/${CONFIGURATION}-iphoneuniversal\"\n\nFRAMEWORK=\"${UNIVERSAL_LIBRARY_DIR}/${FRAMEWORK_NAME}.framework\"\n\n\n######################\n# Build Frameworks\n######################\nif [ -d ${PROJECT_NAME}.xcworkspace ]; then\nxcodebuild -workspace ${PROJECT_NAME}.xcworkspace -scheme ${PROJECT_NAME} -sdk iphonesimulator -configuration ${CONFIGURATION} clean build CONFIGURATION_BUILD_DIR=${BUILD_DIR}/${CONFIGURATION}-iphonesimulator 2>&1\nxcodebuild -workspace ${PROJECT_NAME}.xcworkspace -scheme ${PROJECT_NAME} -sdk iphoneos -configuration ${CONFIGURATION} clean build CONFIGURATION_BUILD_DIR=${BUILD_DIR}/${CONFIGURATION}-iphoneos 2>&1\nelse\nxcodebuild -project ${PROJECT_NAME}.xcodeproj -scheme ${PROJECT_NAME} -sdk iphonesimulator -configuration ${CONFIGURATION} clean build CONFIGURATION_BUILD_DIR=${BUILD_DIR}/${CONFIGURATION}-iphonesimulator 2>&1\nxcodebuild -project ${PROJECT_NAME}.xcodeproj -scheme ${PROJECT_NAME} -sdk iphoneos -configuration ${CONFIGURATION} clean build CONFIGURATION_BUILD_DIR=${BUILD_DIR}/${CONFIGURATION}-iphoneos 2>&1\nfi\n\n######################\n# Create directory for universal\n######################\n\nrm -rf \"${UNIVERSAL_LIBRARY_DIR}\"\n\nmkdir \"${UNIVERSAL_LIBRARY_DIR}\"\n\nmkdir \"${FRAMEWORK}\"\n\n\n######################\n# Copy files Framework\n######################\n\ncp -r \"${DEVICE_LIBRARY_PATH}/.\" \"${FRAMEWORK}\"\n\n\n######################\n# Make an universal binary\n######################\n\nlipo \"${SIMULATOR_LIBRARY_PATH}/${FRAMEWORK_NAME}\" \"${DEVICE_LIBRARY_PATH}/${FRAMEWORK_NAME}\" -create -output \"${FRAMEWORK}/${FRAMEWORK_NAME}\" | echo\n\n# For Swift framework, Swiftmodule needs to be copied in the universal framework\nif [ -d \"${SIMULATOR_LIBRARY_PATH}/Modules/${FRAMEWORK_NAME}.swiftmodule/\" ]; then\ncp -f ${SIMULATOR_LIBRARY_PATH}/Modules/${FRAMEWORK_NAME}.swiftmodule\\/${NULL}* \"${FRAMEWORK}/Modules/${FRAMEWORK_NAME}.swiftmodule/\" | echo\nfi\n\nif [ -d \"${DEVICE_LIBRARY_PATH}/Modules/${FRAMEWORK_NAME}.swiftmodule/\" ]; then\ncp -f ${DEVICE_LIBRARY_PATH}/Modules/${FRAMEWORK_NAME}.swiftmodule\\/${NULL}* \"${FRAMEWORK}/Modules/${FRAMEWORK_NAME}.swiftmodule/\" | echo\nfi\n\n######################\n# On Release, copy the result to release directory\n######################\nOUTPUT_DIR=\"${PROJECT_DIR}/Output\"\nTARGET_DIR=\"${OUTPUT_DIR}/${FRAMEWORK_NAME}-${CONFIGURATION}-iphoneuniversal/\"\n\nrm -rf \"$TARGET_DIR\"\nmkdir -p \"$TARGET_DIR\"\n\ncp -rf \"${FRAMEWORK}\" \"$OUTPUT_DIR\"\ncp -r \"${FRAMEWORK}\" \"$TARGET_DIR\"\n\nif [ ${REVEAL_ARCHIVE_IN_FINDER} = true ]; then\nopen \"${OUTPUT_DIR}/\"\nfi";
		};
		F47ACEE41F6249610010BEF0 /* ShellScript */ = {
			isa = PBXShellScriptBuildPhase;
			buildActionMask = 2147483647;
			files = (
			);
			inputPaths = (
			);
			outputPaths = (
			);
			runOnlyForDeploymentPostprocessing = 0;
			shellPath = /bin/sh;
			shellScript = "######################\n# Options\n######################\nNULL=\n\nREVEAL_ARCHIVE_IN_FINDER=false\n\nFRAMEWORK_NAME=\"${PROJECT_NAME}\"\n\nSIMULATOR_LIBRARY_PATH=\"${BUILD_DIR}/${CONFIGURATION}-iphonesimulator/${FRAMEWORK_NAME}.framework\"\nDEVICE_LIBRARY_PATH=\"${BUILD_DIR}/${CONFIGURATION}-iphoneos/${FRAMEWORK_NAME}.framework\"\nUNIVERSAL_LIBRARY_DIR=\"${BUILD_DIR}/${CONFIGURATION}-iphoneuniversal\"\n\nFRAMEWORK=\"${UNIVERSAL_LIBRARY_DIR}/${FRAMEWORK_NAME}.framework\"\n\n\n######################\n# Build Frameworks\n######################\nif [ -d ${PROJECT_NAME}.xcworkspace ]; then\nxcodebuild -workspace ${PROJECT_NAME}.xcworkspace -scheme ${PROJECT_NAME} -sdk iphoneos -configuration ${CONFIGURATION} clean build CONFIGURATION_BUILD_DIR=${BUILD_DIR}/${CONFIGURATION}-iphoneos 2>&1\nelse\nxcodebuild -project ${PROJECT_NAME}.xcodeproj -scheme ${PROJECT_NAME} -sdk iphonesimulator -configuration ${CONFIGURATION} clean build CONFIGURATION_BUILD_DIR=${BUILD_DIR}/${CONFIGURATION}-iphonesimulator 2>&1\nxcodebuild -project ${PROJECT_NAME}.xcodeproj -scheme ${PROJECT_NAME} -sdk iphoneos -configuration ${CONFIGURATION} clean build CONFIGURATION_BUILD_DIR=${BUILD_DIR}/${CONFIGURATION}-iphoneos 2>&1\nfi\n\n######################\n# Create directory for universal\n######################\n\nrm -rf \"${UNIVERSAL_LIBRARY_DIR}\"\n\nmkdir \"${UNIVERSAL_LIBRARY_DIR}\"\n\nmkdir \"${FRAMEWORK}\"\n\n\n######################\n# Copy files Framework\n######################\n\ncp -r \"${DEVICE_LIBRARY_PATH}/.\" \"${FRAMEWORK}\"\n\n\n######################\n# Make an universal binary\n######################\n\nlipo \"${SIMULATOR_LIBRARY_PATH}/${FRAMEWORK_NAME}\" \"${DEVICE_LIBRARY_PATH}/${FRAMEWORK_NAME}\" -create -output \"${FRAMEWORK}/${FRAMEWORK_NAME}\" | echo\n\n######################\n# On Release, copy the result to release directory\n######################\nOUTPUT_DIR=\"${PROJECT_DIR}\"\ncp -rf \"${FRAMEWORK}\" \"$OUTPUT_DIR\"\nzip -r AdaptiveCards.framework.zip AdaptiveCards.framework/\nrm -rf AdaptiveCards.framework";
		};
/* End PBXShellScriptBuildPhase section */

/* Begin PBXSourcesBuildPhase section */
		F423C0B01EE1FBA900905679 /* Sources */ = {
			isa = PBXSourcesBuildPhase;
			buildActionMask = 2147483647;
			files = (
				F4F44B8E204A145200A2F24C /* ACOBaseCardElement.mm in Sources */,
				F42741291EFB374A00399FBB /* ACRColumnSetRenderer.mm in Sources */,
				F448731C1EE2261F00FCAFAE /* ParseUtil.cpp in Sources */,
				F44873291EE2261F00FCAFAE /* ToggleInput.cpp in Sources */,
				F401A8781F0DB69B006D7AF2 /* ACRImageSetUICollectionView.mm in Sources */,
				F42979461F322C9000E89914 /* ACRNumericTextField.mm in Sources */,
				F4FA2731201FF941005989F9 /* ACRLongPressGestureRecognizerFactory.mm in Sources */,
				F43A94111F1D60E30001920B /* ACRFactSetRenderer.mm in Sources */,
				F44873141EE2261F00FCAFAE /* ImageSet.cpp in Sources */,
				F4C1F5D61F2187900018CB78 /* ACRInputDateRenderer.mm in Sources */,
				F44872F71EE2261F00FCAFAE /* BaseActionElement.cpp in Sources */,
				F44872FB1EE2261F00FCAFAE /* BaseInputElement.cpp in Sources */,
				F42979431F322C3E00E89914 /* ACRErrors.mm in Sources */,
				F44873251EE2261F00FCAFAE /* TextInput.cpp in Sources */,
				F44873091EE2261F00FCAFAE /* Enums.cpp in Sources */,
				F44873171EE2261F00FCAFAE /* jsoncpp.cpp in Sources */,
				F42E51781FEC3840008F9642 /* MarkDownHtmlGenerator.cpp in Sources */,
				F49683551F6CA24600DF0D3A /* ACRRenderResult.mm in Sources */,
				F44873071EE2261F00FCAFAE /* DateInput.cpp in Sources */,
				F43110461F357487001AAE30 /* ACOHostConfig.mm in Sources */,
				F4F6BA2F204F18D8003741B6 /* ParseResult.cpp in Sources */,
				F4C1F5F21F2BC6840018CB78 /* ACRButton.mm in Sources */,
				F4F6BA2A204E107F003741B6 /* UnknownElement.cpp in Sources */,
				F49683531F6CA24600DF0D3A /* ACRRenderer.mm in Sources */,
				F42741211EF9DB8000399FBB /* ACRContainerRenderer.mm in Sources */,
				F429793B1F31458800E89914 /* ACRActionSubmitRenderer.mm in Sources */,
				F4D33EA51F06F41B00941E44 /* ACRSeparator.mm in Sources */,
				F427411D1EF8A25200399FBB /* ACRRegistration.mm in Sources */,
				F4C1F5FE1F2C235E0018CB78 /* ACRActionShowCardRenderer.mm in Sources */,
				F4F6BA35204F200F003741B6 /* ACRParseWarning.mm in Sources */,
				F4FE45671F196E7B0071D9E5 /* ACRColumnView.mm in Sources */,
				6B7B1A9220B4D2AB00260731 /* MediaSource.cpp in Sources */,
				F44873011EE2261F00FCAFAE /* Column.cpp in Sources */,
				F448730D1EE2261F00FCAFAE /* FactSet.cpp in Sources */,
				F44873031EE2261F00FCAFAE /* ColumnSet.cpp in Sources */,
				F4FE456F1F1985200071D9E5 /* ACRColumnSetView.mm in Sources */,
				F44872FD1EE2261F00FCAFAE /* ChoiceInput.cpp in Sources */,
				F42E51761FEC3840008F9642 /* MarkDownParsedResult.cpp in Sources */,
				F4D0694A205B27EA003645E4 /* ACRViewController.mm in Sources */,
				F44872F51EE2261F00FCAFAE /* AdaptiveCardParseException.cpp in Sources */,
				F429794D1F32684900E89914 /* ACRDateTextField.mm in Sources */,
				F4F44B8120478C6F00A2F24C /* Util.cpp in Sources */,
				F43110481F357487001AAE30 /* ACRToggleInputDataSource.mm in Sources */,
				6B6840F91F25EC2D008A933F /* ACRInputChoiceSetRenderer.mm in Sources */,
				F42741131EF873A600399FBB /* ACRImageRenderer.mm in Sources */,
				F448730B1EE2261F00FCAFAE /* Fact.cpp in Sources */,
				F495FC0E2022AC920093D4DE /* ACRChoiceSetViewDataSourceCompactStyle.mm in Sources */,
				F4F44B7D20478C5C00A2F24C /* DateTimePreparser.cpp in Sources */,
				F4F44BA0204CED2400A2F24C /* ACRCustomRenderer.mm in Sources */,
				F452CD581F68CD6F005394B2 /* HostConfig.cpp in Sources */,
				F4071C7E1FCCBAEF00AF4FEA /* ActionParserRegistration.cpp in Sources */,
				F4FE456B1F196F3D0071D9E5 /* ACRContentStackView.mm in Sources */,
				F429793F1F3155EF00E89914 /* ACRTextField.mm in Sources */,
				F43A94191F20502D0001920B /* ACRInputToggleRenderer.mm in Sources */,
				F44873271EE2261F00FCAFAE /* TimeInput.cpp in Sources */,
				F42E51741FEC3840008F9642 /* MarkDownBlockParser.cpp in Sources */,
				F43A94151F1EED6D0001920B /* ACRInputRenderer.mm in Sources */,
				F401A87C1F0DCBC8006D7AF2 /* ACRImageSetRenderer.mm in Sources */,
				F4F44B6E203FAF9300A2F24C /* ACRUILabel.mm in Sources */,
				F4F44B7C20478C5C00A2F24C /* DateTimePreparsedToken.cpp in Sources */,
				F44873211EE2261F00FCAFAE /* SubmitAction.cpp in Sources */,
				F44872FF1EE2261F00FCAFAE /* ChoiceSetInput.cpp in Sources */,
				F44873051EE2261F00FCAFAE /* Container.cpp in Sources */,
				F44873181EE2261F00FCAFAE /* NumberInput.cpp in Sources */,
				F4960C052051FE8200780566 /* ACRView.mm in Sources */,
				F401A8801F1045CA006D7AF2 /* ACRContentHoldingUIView.mm in Sources */,
				F44873121EE2261F00FCAFAE /* Image.cpp in Sources */,
				F4CAE77B1F7325DF00545555 /* Separator.cpp in Sources */,
				F448731F1EE2261F00FCAFAE /* ShowCardAction.cpp in Sources */,
				F4C1F5DE1F218F920018CB78 /* ACRInputNumberRenderer.mm in Sources */,
				F448731A1EE2261F00FCAFAE /* OpenUrlAction.cpp in Sources */,
				F4CAE7831F75AB9000545555 /* ACOAdaptiveCard.mm in Sources */,
				6B1147D91F32F922008846EC /* ACRShowCardTarget.mm in Sources */,
				F42C2F4A20351954008787B0 /* (null) in Sources */,
				F4CA74A02016B3B9002041DF /* ACRLongPressGestureRecognizerEventHandler.mm in Sources */,
				F42741171EF895AB00399FBB /* ACRTextBlockRenderer.mm in Sources */,
				6B3787BA20CB3E0E00015401 /* ACRContentHoldingUIScrollView.mm in Sources */,
				F44873231EE2261F00FCAFAE /* TextBlock.cpp in Sources */,
				F44872F91EE2261F00FCAFAE /* BaseCardElement.cpp in Sources */,
				F427410B1EF864A900399FBB /* ACRBaseCardElementRenderer.mm in Sources */,
				F43660781F0706D800EBA868 /* SharedAdaptiveCard.cpp in Sources */,
				6B7B1A9120B4D2AB00260731 /* Media.cpp in Sources */,
				F42E517A1FEC3840008F9642 /* MarkDownParser.cpp in Sources */,
				6B7B1A9720BE2CBC00260731 /* ACRUIImageView.mm in Sources */,
				F4F6BA3B204F3109003741B6 /* ACRAggregateTarget.mm in Sources */,
				F42741251EFB274C00399FBB /* ACRColumnRenderer.mm in Sources */,
				F4F255701F98247600A80D39 /* ACOBaseActionElement.mm in Sources */,
				F4C1F5DA1F218ABC0018CB78 /* ACRInputTimeRenderer.mm in Sources */,
				F4D402121F7DAC2C00D0356B /* ACOAdaptiveCardParseResult.mm in Sources */,
				F43110441F357487001AAE30 /* ACRInputTableView.mm in Sources */,
				F4F6BA32204F18D8003741B6 /* AdaptiveCardParseWarning.cpp in Sources */,
				F4C1F5E41F2A62190018CB78 /* ACRActionOpenURLRenderer.mm in Sources */,
				F4071C7F1FCCBAEF00AF4FEA /* ElementParserRegistration.cpp in Sources */,
				F4C1F5EC1F2ABD6B0018CB78 /* ACRBaseActionElementRenderer.mm in Sources */,
				F4D402141F7DAC2C00D0356B /* ACOHostConfigParseResult.mm in Sources */,
				F495FC0A2022A18F0093D4DE /* ACRChoiceSetViewDataSource.mm in Sources */,
			);
			runOnlyForDeploymentPostprocessing = 0;
		};
		F423C0BA1EE1FBAA00905679 /* Sources */ = {
			isa = PBXSourcesBuildPhase;
			buildActionMask = 2147483647;
			files = (
				F4A5CABA1F623F4500242D62 /* AdaptiveCardsTests.m in Sources */,
			);
			runOnlyForDeploymentPostprocessing = 0;
		};
/* End PBXSourcesBuildPhase section */

/* Begin PBXTargetDependency section */
		F423C0C11EE1FBAA00905679 /* PBXTargetDependency */ = {
			isa = PBXTargetDependency;
			target = F423C0B41EE1FBA900905679 /* AdaptiveCards */;
			targetProxy = F423C0C01EE1FBAA00905679 /* PBXContainerItemProxy */;
		};
/* End PBXTargetDependency section */

/* Begin XCBuildConfiguration section */
		F423C0C71EE1FBAA00905679 /* Debug */ = {
			isa = XCBuildConfiguration;
			buildSettings = {
				ALWAYS_SEARCH_USER_PATHS = NO;
				CLANG_ANALYZER_NONNULL = YES;
				CLANG_ANALYZER_NUMBER_OBJECT_CONVERSION = YES_AGGRESSIVE;
				CLANG_CXX_LANGUAGE_STANDARD = "gnu++14";
				CLANG_CXX_LIBRARY = "libc++";
				CLANG_ENABLE_MODULES = YES;
				CLANG_ENABLE_OBJC_ARC = YES;
				CLANG_WARN_BLOCK_CAPTURE_AUTORELEASING = YES;
				CLANG_WARN_BOOL_CONVERSION = YES;
				CLANG_WARN_COMMA = YES;
				CLANG_WARN_CONSTANT_CONVERSION = YES;
				CLANG_WARN_DEPRECATED_OBJC_IMPLEMENTATIONS = YES;
				CLANG_WARN_DIRECT_OBJC_ISA_USAGE = YES_ERROR;
				CLANG_WARN_DOCUMENTATION_COMMENTS = YES;
				CLANG_WARN_EMPTY_BODY = YES;
				CLANG_WARN_ENUM_CONVERSION = YES;
				CLANG_WARN_INFINITE_RECURSION = YES;
				CLANG_WARN_INT_CONVERSION = YES;
				CLANG_WARN_NON_LITERAL_NULL_CONVERSION = YES;
				CLANG_WARN_OBJC_IMPLICIT_RETAIN_SELF = YES;
				CLANG_WARN_OBJC_LITERAL_CONVERSION = YES;
				CLANG_WARN_OBJC_ROOT_CLASS = YES_ERROR;
				CLANG_WARN_RANGE_LOOP_ANALYSIS = YES;
				CLANG_WARN_STRICT_PROTOTYPES = YES;
				CLANG_WARN_SUSPICIOUS_MOVE = YES;
				CLANG_WARN_UNREACHABLE_CODE = YES;
				CLANG_WARN__DUPLICATE_METHOD_MATCH = YES;
				"CODE_SIGN_IDENTITY[sdk=iphoneos*]" = "iPhone Developer: Joseph Woo (S9N98EFDW7)";
				COPY_PHASE_STRIP = NO;
				CURRENT_PROJECT_VERSION = 1;
				DEBUG_INFORMATION_FORMAT = dwarf;
				ENABLE_STRICT_OBJC_MSGSEND = YES;
				ENABLE_TESTABILITY = YES;
				GCC_C_LANGUAGE_STANDARD = gnu99;
				GCC_DYNAMIC_NO_PIC = NO;
				GCC_NO_COMMON_BLOCKS = YES;
				GCC_OPTIMIZATION_LEVEL = 0;
				GCC_PREPROCESSOR_DEFINITIONS = (
					"DEBUG=1",
					"$(inherited)",
				);
				GCC_WARN_64_TO_32_BIT_CONVERSION = YES;
				GCC_WARN_ABOUT_RETURN_TYPE = YES_ERROR;
				GCC_WARN_UNDECLARED_SELECTOR = YES;
				GCC_WARN_UNINITIALIZED_AUTOS = YES_AGGRESSIVE;
				GCC_WARN_UNUSED_FUNCTION = YES;
				GCC_WARN_UNUSED_VARIABLE = YES;
				HEADER_SEARCH_PATHS = "";
				IPHONEOS_DEPLOYMENT_TARGET = 10.3;
				MTL_ENABLE_DEBUG_INFO = YES;
				ONLY_ACTIVE_ARCH = YES;
				SDKROOT = iphoneos;
				TARGETED_DEVICE_FAMILY = "1,2";
				VERSIONING_SYSTEM = "apple-generic";
				VERSION_INFO_PREFIX = "";
			};
			name = Debug;
		};
		F423C0C81EE1FBAA00905679 /* Release */ = {
			isa = XCBuildConfiguration;
			buildSettings = {
				ALWAYS_SEARCH_USER_PATHS = NO;
				CLANG_ANALYZER_NONNULL = YES;
				CLANG_ANALYZER_NUMBER_OBJECT_CONVERSION = YES_AGGRESSIVE;
				CLANG_CXX_LANGUAGE_STANDARD = "gnu++14";
				CLANG_CXX_LIBRARY = "libc++";
				CLANG_ENABLE_MODULES = YES;
				CLANG_ENABLE_OBJC_ARC = YES;
				CLANG_WARN_BLOCK_CAPTURE_AUTORELEASING = YES;
				CLANG_WARN_BOOL_CONVERSION = YES;
				CLANG_WARN_COMMA = YES;
				CLANG_WARN_CONSTANT_CONVERSION = YES;
				CLANG_WARN_DEPRECATED_OBJC_IMPLEMENTATIONS = YES;
				CLANG_WARN_DIRECT_OBJC_ISA_USAGE = YES_ERROR;
				CLANG_WARN_DOCUMENTATION_COMMENTS = YES;
				CLANG_WARN_EMPTY_BODY = YES;
				CLANG_WARN_ENUM_CONVERSION = YES;
				CLANG_WARN_INFINITE_RECURSION = YES;
				CLANG_WARN_INT_CONVERSION = YES;
				CLANG_WARN_NON_LITERAL_NULL_CONVERSION = YES;
				CLANG_WARN_OBJC_IMPLICIT_RETAIN_SELF = YES;
				CLANG_WARN_OBJC_LITERAL_CONVERSION = YES;
				CLANG_WARN_OBJC_ROOT_CLASS = YES_ERROR;
				CLANG_WARN_RANGE_LOOP_ANALYSIS = YES;
				CLANG_WARN_STRICT_PROTOTYPES = YES;
				CLANG_WARN_SUSPICIOUS_MOVE = YES;
				CLANG_WARN_UNREACHABLE_CODE = YES;
				CLANG_WARN__DUPLICATE_METHOD_MATCH = YES;
				CODE_SIGN_IDENTITY = "iPhone Developer: Joseph Woo (S9N98EFDW7)";
				"CODE_SIGN_IDENTITY[sdk=iphoneos*]" = "iPhone Developer: Joseph Woo (S9N98EFDW7)";
				COPY_PHASE_STRIP = NO;
				CURRENT_PROJECT_VERSION = 1;
				DEBUG_INFORMATION_FORMAT = "dwarf-with-dsym";
				ENABLE_NS_ASSERTIONS = NO;
				ENABLE_STRICT_OBJC_MSGSEND = YES;
				GCC_C_LANGUAGE_STANDARD = gnu99;
				GCC_NO_COMMON_BLOCKS = YES;
				GCC_WARN_64_TO_32_BIT_CONVERSION = YES;
				GCC_WARN_ABOUT_RETURN_TYPE = YES_ERROR;
				GCC_WARN_UNDECLARED_SELECTOR = YES;
				GCC_WARN_UNINITIALIZED_AUTOS = YES_AGGRESSIVE;
				GCC_WARN_UNUSED_FUNCTION = YES;
				GCC_WARN_UNUSED_VARIABLE = YES;
				HEADER_SEARCH_PATHS = "";
				IPHONEOS_DEPLOYMENT_TARGET = 10.3;
				MTL_ENABLE_DEBUG_INFO = NO;
				SDKROOT = iphoneos;
				TARGETED_DEVICE_FAMILY = "1,2";
				VALIDATE_PRODUCT = YES;
				VERSIONING_SYSTEM = "apple-generic";
				VERSION_INFO_PREFIX = "";
			};
			name = Release;
		};
		F423C0CA1EE1FBAA00905679 /* Debug */ = {
			isa = XCBuildConfiguration;
			buildSettings = {
				CODE_SIGN_IDENTITY = "iPhone Developer";
				"CODE_SIGN_IDENTITY[sdk=iphoneos*]" = "";
				DEFINES_MODULE = YES;
				DYLIB_COMPATIBILITY_VERSION = 1;
				DYLIB_CURRENT_VERSION = 1;
				DYLIB_INSTALL_NAME_BASE = "@rpath";
				FRAMEWORK_SEARCH_PATHS = (
					"$(inherited)",
					"$(PROJECT_DIR)/AdaptiveCards",
				);
				HEADER_SEARCH_PATHS = "";
				INFOPLIST_FILE = AdaptiveCards/Info.plist;
				INSTALL_PATH = "$(LOCAL_LIBRARY_DIR)/Frameworks";
				LD_RUNPATH_SEARCH_PATHS = "$(inherited) @executable_path/Frameworks @loader_path/Frameworks";
				LIBRARY_SEARCH_PATHS = (
					"$(inherited)",
					"$(PROJECT_DIR)/AdaptiveCards",
				);
				MACH_O_TYPE = mh_dylib;
				OTHER_LDFLAGS = "";
				OTHER_LIBTOOLFLAGS = "";
				PRODUCT_BUNDLE_IDENTIFIER = MSFT.AdaptiveCards;
				PRODUCT_NAME = "$(TARGET_NAME)";
				SCAN_ALL_SOURCE_FILES_FOR_INCLUDES = NO;
				SKIP_INSTALL = YES;
				USER_HEADER_SEARCH_PATHS = "";
			};
			name = Debug;
		};
		F423C0CB1EE1FBAA00905679 /* Release */ = {
			isa = XCBuildConfiguration;
			buildSettings = {
				CODE_SIGN_IDENTITY = "iPhone Developer";
				"CODE_SIGN_IDENTITY[sdk=iphoneos*]" = "";
				DEFINES_MODULE = YES;
				DYLIB_COMPATIBILITY_VERSION = 1;
				DYLIB_CURRENT_VERSION = 1;
				DYLIB_INSTALL_NAME_BASE = "@rpath";
				FRAMEWORK_SEARCH_PATHS = (
					"$(inherited)",
					"$(PROJECT_DIR)/AdaptiveCards",
				);
				HEADER_SEARCH_PATHS = "";
				INFOPLIST_FILE = AdaptiveCards/Info.plist;
				INSTALL_PATH = "$(LOCAL_LIBRARY_DIR)/Frameworks";
				LD_RUNPATH_SEARCH_PATHS = "$(inherited) @executable_path/Frameworks @loader_path/Frameworks";
				LIBRARY_SEARCH_PATHS = (
					"$(inherited)",
					"$(PROJECT_DIR)/AdaptiveCards",
				);
				MACH_O_TYPE = mh_dylib;
				OTHER_LDFLAGS = "";
				OTHER_LIBTOOLFLAGS = "";
				PRODUCT_BUNDLE_IDENTIFIER = MSFT.AdaptiveCards;
				PRODUCT_NAME = "$(TARGET_NAME)";
				SCAN_ALL_SOURCE_FILES_FOR_INCLUDES = NO;
				SKIP_INSTALL = YES;
				USER_HEADER_SEARCH_PATHS = "";
			};
			name = Release;
		};
		F423C0CD1EE1FBAA00905679 /* Debug */ = {
			isa = XCBuildConfiguration;
			buildSettings = {
				INFOPLIST_FILE = AdaptiveCardsTests/Info.plist;
				LD_RUNPATH_SEARCH_PATHS = "$(inherited) @executable_path/Frameworks @loader_path/Frameworks";
				PRODUCT_BUNDLE_IDENTIFIER = MSFT.AdaptiveCardsTests;
				PRODUCT_NAME = "$(TARGET_NAME)";
			};
			name = Debug;
		};
		F423C0CE1EE1FBAA00905679 /* Release */ = {
			isa = XCBuildConfiguration;
			buildSettings = {
				INFOPLIST_FILE = AdaptiveCardsTests/Info.plist;
				LD_RUNPATH_SEARCH_PATHS = "$(inherited) @executable_path/Frameworks @loader_path/Frameworks";
				PRODUCT_BUNDLE_IDENTIFIER = MSFT.AdaptiveCardsTests;
				PRODUCT_NAME = "$(TARGET_NAME)";
			};
			name = Release;
		};
		F47ACEE21F62495B0010BEF0 /* Debug */ = {
			isa = XCBuildConfiguration;
			buildSettings = {
				ONLY_ACTIVE_ARCH = YES;
				PRODUCT_NAME = "$(TARGET_NAME)";
			};
			name = Debug;
		};
		F47ACEE31F62495B0010BEF0 /* Release */ = {
			isa = XCBuildConfiguration;
			buildSettings = {
				ONLY_ACTIVE_ARCH = NO;
				PRODUCT_NAME = "$(TARGET_NAME)";
			};
			name = Release;
		};
/* End XCBuildConfiguration section */

/* Begin XCConfigurationList section */
		F423C0AF1EE1FBA900905679 /* Build configuration list for PBXProject "AdaptiveCards" */ = {
			isa = XCConfigurationList;
			buildConfigurations = (
				F423C0C71EE1FBAA00905679 /* Debug */,
				F423C0C81EE1FBAA00905679 /* Release */,
			);
			defaultConfigurationIsVisible = 0;
			defaultConfigurationName = Release;
		};
		F423C0C91EE1FBAA00905679 /* Build configuration list for PBXNativeTarget "AdaptiveCards" */ = {
			isa = XCConfigurationList;
			buildConfigurations = (
				F423C0CA1EE1FBAA00905679 /* Debug */,
				F423C0CB1EE1FBAA00905679 /* Release */,
			);
			defaultConfigurationIsVisible = 0;
			defaultConfigurationName = Release;
		};
		F423C0CC1EE1FBAA00905679 /* Build configuration list for PBXNativeTarget "AdaptiveCardsTests" */ = {
			isa = XCConfigurationList;
			buildConfigurations = (
				F423C0CD1EE1FBAA00905679 /* Debug */,
				F423C0CE1EE1FBAA00905679 /* Release */,
			);
			defaultConfigurationIsVisible = 0;
			defaultConfigurationName = Release;
		};
		F47ACEE11F62495B0010BEF0 /* Build configuration list for PBXAggregateTarget "AdaptiveCards-Universal" */ = {
			isa = XCConfigurationList;
			buildConfigurations = (
				F47ACEE21F62495B0010BEF0 /* Debug */,
				F47ACEE31F62495B0010BEF0 /* Release */,
			);
			defaultConfigurationIsVisible = 0;
			defaultConfigurationName = Release;
		};
/* End XCConfigurationList section */
	};
	rootObject = F423C0AC1EE1FBA900905679 /* Project object */;
}<|MERGE_RESOLUTION|>--- conflicted
+++ resolved
@@ -262,12 +262,9 @@
 		6B1147D01F32E53A008846EC /* ACRActionDelegate.h */ = {isa = PBXFileReference; fileEncoding = 4; lastKnownFileType = sourcecode.c.h; path = ACRActionDelegate.h; sourceTree = "<group>"; };
 		6B1147D61F32F922008846EC /* ACRShowCardTarget.h */ = {isa = PBXFileReference; fileEncoding = 4; lastKnownFileType = sourcecode.c.h; path = ACRShowCardTarget.h; sourceTree = "<group>"; };
 		6B1147D71F32F922008846EC /* ACRShowCardTarget.mm */ = {isa = PBXFileReference; fileEncoding = 4; lastKnownFileType = sourcecode.cpp.objcpp; path = ACRShowCardTarget.mm; sourceTree = "<group>"; };
-<<<<<<< HEAD
 		6B268FE620CF19E100D99C1B /* RemoteResourceInformation.h */ = {isa = PBXFileReference; fileEncoding = 4; lastKnownFileType = sourcecode.c.h; name = RemoteResourceInformation.h; path = ../../../../shared/cpp/ObjectModel/RemoteResourceInformation.h; sourceTree = "<group>"; };
-=======
 		6B3787B820CB3E0E00015401 /* ACRContentHoldingUIScrollView.mm */ = {isa = PBXFileReference; fileEncoding = 4; lastKnownFileType = sourcecode.cpp.objcpp; path = ACRContentHoldingUIScrollView.mm; sourceTree = "<group>"; };
 		6B3787B920CB3E0E00015401 /* ACRContentHoldingUIScrollView.h */ = {isa = PBXFileReference; fileEncoding = 4; lastKnownFileType = sourcecode.c.h; path = ACRContentHoldingUIScrollView.h; sourceTree = "<group>"; };
->>>>>>> 3ff7b227
 		6B6840F61F25EC2D008A933F /* ACRInputChoiceSetRenderer.h */ = {isa = PBXFileReference; fileEncoding = 4; lastKnownFileType = sourcecode.c.h; path = ACRInputChoiceSetRenderer.h; sourceTree = "<group>"; };
 		6B6840F71F25EC2D008A933F /* ACRInputChoiceSetRenderer.mm */ = {isa = PBXFileReference; fileEncoding = 4; lastKnownFileType = sourcecode.cpp.objcpp; path = ACRInputChoiceSetRenderer.mm; sourceTree = "<group>"; };
 		6B7B1A8D20B4D2AA00260731 /* Media.cpp */ = {isa = PBXFileReference; fileEncoding = 4; lastKnownFileType = sourcecode.cpp.cpp; name = Media.cpp; path = ../../../../shared/cpp/ObjectModel/Media.cpp; sourceTree = "<group>"; };
