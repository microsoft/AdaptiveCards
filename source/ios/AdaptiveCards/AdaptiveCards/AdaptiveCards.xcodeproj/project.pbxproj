--- conflicted
+++ resolved
@@ -771,11 +771,7 @@
 				F43110431F357487001AAE30 /* ACRChoiceSetView.h in Headers */,
 				F42979421F322C3E00E89914 /* ACRErrors.h in Headers */,
 				F4C1F5EE1F2BB2810018CB78 /* ACRIContentHoldingView.h in Headers */,
-<<<<<<< HEAD
 				F443E7492019446E00EA87CE /* ACRInputTableViewController.h in Headers */,
-				F42E517D2005835B008F9642 /* ACRTapGestureRecognizerFactory.h in Headers */,
-=======
->>>>>>> ee5050dc
 				F429794A1F323BA700E89914 /* ACRDateTextField.h in Headers */,
 				F44873081EE2261F00FCAFAE /* DateInput.h in Headers */,
 				F44872FC1EE2261F00FCAFAE /* BaseInputElement.h in Headers */,
