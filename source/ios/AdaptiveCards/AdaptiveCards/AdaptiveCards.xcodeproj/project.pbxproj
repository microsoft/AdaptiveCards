--- conflicted
+++ resolved
@@ -88,7 +88,6 @@
 		6B7B1A9720BE2CBC00260731 /* ACRUIImageView.mm in Sources */ = {isa = PBXBuildFile; fileRef = 6B7B1A9520BE2CBB00260731 /* ACRUIImageView.mm */; };
 		6B7B1A9820BE2CBC00260731 /* ACRUIImageView.h in Headers */ = {isa = PBXBuildFile; fileRef = 6B7B1A9620BE2CBC00260731 /* ACRUIImageView.h */; settings = {ATTRIBUTES = (Public, ); }; };
 		6B8C76432641D8D6009548FA /* InternalId.h in Headers */ = {isa = PBXBuildFile; fileRef = 6B8C76422641D8D6009548FA /* InternalId.h */; settings = {ATTRIBUTES = (Public, ); }; };
-<<<<<<< HEAD
 		6B8C766526461E98009548FA /* ACOBundle.m in Sources */ = {isa = PBXBuildFile; fileRef = 6B8C766226461E97009548FA /* ACOBundle.m */; };
 		6B8C766626461E98009548FA /* ACRInputTableView.m in Sources */ = {isa = PBXBuildFile; fileRef = 6B8C766326461E98009548FA /* ACRInputTableView.m */; };
 		6B8C766726461E98009548FA /* ACOBundle.h in Headers */ = {isa = PBXBuildFile; fileRef = 6B8C766426461E98009548FA /* ACOBundle.h */; settings = {ATTRIBUTES = (Public, ); }; };
@@ -117,7 +116,6 @@
 		6B8C769826461F1A009548FA /* ACRQuickActionMultilineView.xib in Resources */ = {isa = PBXBuildFile; fileRef = 6B8C768026461F1A009548FA /* ACRQuickActionMultilineView.xib */; };
 		6B8C769926461F1A009548FA /* ACRChoiceSetCellUnchecked.xib in Resources */ = {isa = PBXBuildFile; fileRef = 6B8C768126461F1A009548FA /* ACRChoiceSetCellUnchecked.xib */; };
 		6B8C769B26462249009548FA /* ACRTextNumberField.xib in Resources */ = {isa = PBXBuildFile; fileRef = 6B8C769A26462249009548FA /* ACRTextNumberField.xib */; };
-=======
 		6B8C765226449B09009548FA /* TableColumnDefinition.cpp in Sources */ = {isa = PBXBuildFile; fileRef = 6B8C764A26449B07009548FA /* TableColumnDefinition.cpp */; };
 		6B8C765326449B09009548FA /* Table.h in Headers */ = {isa = PBXBuildFile; fileRef = 6B8C764B26449B07009548FA /* Table.h */; };
 		6B8C765426449B09009548FA /* TableCell.cpp in Sources */ = {isa = PBXBuildFile; fileRef = 6B8C764C26449B08009548FA /* TableCell.cpp */; };
@@ -126,7 +124,6 @@
 		6B8C765726449B09009548FA /* TableRow.h in Headers */ = {isa = PBXBuildFile; fileRef = 6B8C764F26449B08009548FA /* TableRow.h */; };
 		6B8C765826449B09009548FA /* TableRow.cpp in Sources */ = {isa = PBXBuildFile; fileRef = 6B8C765026449B08009548FA /* TableRow.cpp */; };
 		6B8C765926449B09009548FA /* TableCell.h in Headers */ = {isa = PBXBuildFile; fileRef = 6B8C765126449B08009548FA /* TableCell.h */; };
->>>>>>> 217105e5
 		6B94F2DD24C7997D00E2B310 /* ACRTextInputHandler.h in Headers */ = {isa = PBXBuildFile; fileRef = 6B94F2DB24C7997D00E2B310 /* ACRTextInputHandler.h */; settings = {ATTRIBUTES = (Public, ); }; };
 		6B94F2DE24C7997D00E2B310 /* ACRTextInputHandler.mm in Sources */ = {isa = PBXBuildFile; fileRef = 6B94F2DC24C7997D00E2B310 /* ACRTextInputHandler.mm */; };
 		6B9AB31020DD82A2005C8E15 /* ACRTextView.h in Headers */ = {isa = PBXBuildFile; fileRef = 6B9AB30E20DD82A2005C8E15 /* ACRTextView.h */; settings = {ATTRIBUTES = (Public, ); }; };
@@ -489,7 +486,6 @@
 		6B7B1A9520BE2CBB00260731 /* ACRUIImageView.mm */ = {isa = PBXFileReference; fileEncoding = 4; lastKnownFileType = sourcecode.cpp.objcpp; path = ACRUIImageView.mm; sourceTree = "<group>"; };
 		6B7B1A9620BE2CBC00260731 /* ACRUIImageView.h */ = {isa = PBXFileReference; fileEncoding = 4; lastKnownFileType = sourcecode.c.h; path = ACRUIImageView.h; sourceTree = "<group>"; };
 		6B8C76422641D8D6009548FA /* InternalId.h */ = {isa = PBXFileReference; fileEncoding = 4; lastKnownFileType = sourcecode.c.h; name = InternalId.h; path = ../../../../shared/cpp/ObjectModel/InternalId.h; sourceTree = "<group>"; };
-<<<<<<< HEAD
 		6B8C766226461E97009548FA /* ACOBundle.m */ = {isa = PBXFileReference; fileEncoding = 4; lastKnownFileType = sourcecode.c.objc; path = ACOBundle.m; sourceTree = "<group>"; };
 		6B8C766326461E98009548FA /* ACRInputTableView.m */ = {isa = PBXFileReference; fileEncoding = 4; lastKnownFileType = sourcecode.c.objc; path = ACRInputTableView.m; sourceTree = "<group>"; };
 		6B8C766426461E98009548FA /* ACOBundle.h */ = {isa = PBXFileReference; fileEncoding = 4; lastKnownFileType = sourcecode.c.h; path = ACOBundle.h; sourceTree = "<group>"; };
@@ -518,7 +514,6 @@
 		6B8C768026461F1A009548FA /* ACRQuickActionMultilineView.xib */ = {isa = PBXFileReference; fileEncoding = 4; lastKnownFileType = file.xib; path = ACRQuickActionMultilineView.xib; sourceTree = "<group>"; };
 		6B8C768126461F1A009548FA /* ACRChoiceSetCellUnchecked.xib */ = {isa = PBXFileReference; fileEncoding = 4; lastKnownFileType = file.xib; path = ACRChoiceSetCellUnchecked.xib; sourceTree = "<group>"; };
 		6B8C769A26462249009548FA /* ACRTextNumberField.xib */ = {isa = PBXFileReference; fileEncoding = 4; lastKnownFileType = file.xib; path = ACRTextNumberField.xib; sourceTree = "<group>"; };
-=======
 		6B8C764A26449B07009548FA /* TableColumnDefinition.cpp */ = {isa = PBXFileReference; fileEncoding = 4; lastKnownFileType = sourcecode.cpp.cpp; name = TableColumnDefinition.cpp; path = ../../../../shared/cpp/ObjectModel/TableColumnDefinition.cpp; sourceTree = "<group>"; };
 		6B8C764B26449B07009548FA /* Table.h */ = {isa = PBXFileReference; fileEncoding = 4; lastKnownFileType = sourcecode.c.h; name = Table.h; path = ../../../../shared/cpp/ObjectModel/Table.h; sourceTree = "<group>"; };
 		6B8C764C26449B08009548FA /* TableCell.cpp */ = {isa = PBXFileReference; fileEncoding = 4; lastKnownFileType = sourcecode.cpp.cpp; name = TableCell.cpp; path = ../../../../shared/cpp/ObjectModel/TableCell.cpp; sourceTree = "<group>"; };
@@ -527,7 +522,6 @@
 		6B8C764F26449B08009548FA /* TableRow.h */ = {isa = PBXFileReference; fileEncoding = 4; lastKnownFileType = sourcecode.c.h; name = TableRow.h; path = ../../../../shared/cpp/ObjectModel/TableRow.h; sourceTree = "<group>"; };
 		6B8C765026449B08009548FA /* TableRow.cpp */ = {isa = PBXFileReference; fileEncoding = 4; lastKnownFileType = sourcecode.cpp.cpp; name = TableRow.cpp; path = ../../../../shared/cpp/ObjectModel/TableRow.cpp; sourceTree = "<group>"; };
 		6B8C765126449B08009548FA /* TableCell.h */ = {isa = PBXFileReference; fileEncoding = 4; lastKnownFileType = sourcecode.c.h; name = TableCell.h; path = ../../../../shared/cpp/ObjectModel/TableCell.h; sourceTree = "<group>"; };
->>>>>>> 217105e5
 		6B94F2DB24C7997D00E2B310 /* ACRTextInputHandler.h */ = {isa = PBXFileReference; fileEncoding = 4; lastKnownFileType = sourcecode.c.h; path = ACRTextInputHandler.h; sourceTree = "<group>"; };
 		6B94F2DC24C7997D00E2B310 /* ACRTextInputHandler.mm */ = {isa = PBXFileReference; fileEncoding = 4; lastKnownFileType = sourcecode.cpp.objcpp; path = ACRTextInputHandler.mm; sourceTree = "<group>"; };
 		6B9AB30E20DD82A2005C8E15 /* ACRTextView.h */ = {isa = PBXFileReference; fileEncoding = 4; lastKnownFileType = sourcecode.c.h; path = ACRTextView.h; sourceTree = "<group>"; };
