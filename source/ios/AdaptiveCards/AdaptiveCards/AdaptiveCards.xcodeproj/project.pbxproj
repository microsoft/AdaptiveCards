--- conflicted
+++ resolved
@@ -751,17 +751,10 @@
 		F423C0D71EE1FF2F00905679 /* SharedLib */ = {
 			isa = PBXGroup;
 			children = (
-<<<<<<< HEAD
-				7EF887C821FA3FEF00BAFF02 /* ActionSet.cpp */,
-				7EF887C921FA3FEF00BAFF02 /* ActionSet.h */,
-				F4071C781FCCBAEF00AF4FEA /* ActionParserRegistration.cpp */,
-				F4071C741FCCBAEF00AF4FEA /* ActionParserRegistration.h */,
-=======
 				F4071C781FCCBAEF00AF4FEA /* ActionParserRegistration.cpp */,
 				F4071C741FCCBAEF00AF4FEA /* ActionParserRegistration.h */,
 				6BC30F5B21DD692800B9FAAE /* ActionSet.cpp */,
 				6BC30F5C21DD692800B9FAAE /* ActionSet.h */,
->>>>>>> 358ccbd4
 				300ECB61219A12D100371DC5 /* AdaptiveBase64Util.cpp */,
 				300ECB62219A12D100371DC5 /* AdaptiveBase64Util.h */,
 				F44872BD1EE2261F00FCAFAE /* AdaptiveCardParseException.cpp */,
