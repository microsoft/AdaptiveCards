--- conflicted
+++ resolved
@@ -1295,10 +1295,7 @@
 				F42741291EFB374A00399FBB /* ACRColumnSetRenderer.mm in Sources */,
 				F448731C1EE2261F00FCAFAE /* ParseUtil.cpp in Sources */,
 				F44873291EE2261F00FCAFAE /* ToggleInput.cpp in Sources */,
-<<<<<<< HEAD
-=======
 				6B616C4421CB20D2003E29CE /* ACRActionToggleVisibilityRenderer.mm in Sources */,
->>>>>>> b3cd8c71
 				CA1218C921C4509400152EA8 /* ToggleVisibilityAction.cpp in Sources */,
 				F401A8781F0DB69B006D7AF2 /* ACRImageSetUICollectionView.mm in Sources */,
 				F42979461F322C9000E89914 /* ACRNumericTextField.mm in Sources */,
@@ -1320,10 +1317,7 @@
 				F4F6BA2A204E107F003741B6 /* UnknownElement.cpp in Sources */,
 				F49683531F6CA24600DF0D3A /* ACRRenderer.mm in Sources */,
 				F42741211EF9DB8000399FBB /* ACRContainerRenderer.mm in Sources */,
-<<<<<<< HEAD
-=======
 				6B616C4021CB1878003E29CE /* ACRToggleVisibilityTarget.mm in Sources */,
->>>>>>> b3cd8c71
 				CA1218C821C4509400152EA8 /* ToggleVisibilityTarget.cpp in Sources */,
 				F429793B1F31458800E89914 /* ACRActionSubmitRenderer.mm in Sources */,
 				F4D33EA51F06F41B00941E44 /* ACRSeparator.mm in Sources */,
