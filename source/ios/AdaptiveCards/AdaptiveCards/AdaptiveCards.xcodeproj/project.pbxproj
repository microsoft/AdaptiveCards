--- conflicted
+++ resolved
@@ -24,11 +24,8 @@
 		6B1147D11F32E53A008846EC /* ACRActionDelegate.h in Headers */ = {isa = PBXBuildFile; fileRef = 6B1147D01F32E53A008846EC /* ACRActionDelegate.h */; settings = {ATTRIBUTES = (Public, ); }; };
 		6B1147D81F32F922008846EC /* ACRShowCardTarget.h in Headers */ = {isa = PBXBuildFile; fileRef = 6B1147D61F32F922008846EC /* ACRShowCardTarget.h */; settings = {ATTRIBUTES = (Public, ); }; };
 		6B1147D91F32F922008846EC /* ACRShowCardTarget.mm in Sources */ = {isa = PBXBuildFile; fileRef = 6B1147D71F32F922008846EC /* ACRShowCardTarget.mm */; };
-<<<<<<< HEAD
 		6B268FE720CF19E200D99C1B /* RemoteResourceInformation.h in Headers */ = {isa = PBXBuildFile; fileRef = 6B268FE620CF19E100D99C1B /* RemoteResourceInformation.h */; settings = {ATTRIBUTES = (Public, ); }; };
-=======
 		6B3787B720CA00D300015401 /* ACRUILabel.h in Headers */ = {isa = PBXBuildFile; fileRef = F4F44B6A203FA8EF00A2F24C /* ACRUILabel.h */; settings = {ATTRIBUTES = (Public, ); }; };
->>>>>>> 5a60fa43
 		6B6840F91F25EC2D008A933F /* ACRInputChoiceSetRenderer.mm in Sources */ = {isa = PBXBuildFile; fileRef = 6B6840F71F25EC2D008A933F /* ACRInputChoiceSetRenderer.mm */; };
 		6B7B1A9120B4D2AB00260731 /* Media.cpp in Sources */ = {isa = PBXBuildFile; fileRef = 6B7B1A8D20B4D2AA00260731 /* Media.cpp */; };
 		6B7B1A9220B4D2AB00260731 /* MediaSource.cpp in Sources */ = {isa = PBXBuildFile; fileRef = 6B7B1A8E20B4D2AA00260731 /* MediaSource.cpp */; };
@@ -890,14 +887,11 @@
 				F4CAE7861F75B25C00545555 /* ACRRendererPrivate.h in Headers */,
 				F4D0694C205B27EA003645E4 /* ACRViewPrivate.h in Headers */,
 				F42E51791FEC3840008F9642 /* MarkDownParser.h in Headers */,
-<<<<<<< HEAD
 				6B268FE720CF19E200D99C1B /* RemoteResourceInformation.h in Headers */,
-=======
 				F4F6BA3C204F3109003741B6 /* ACRAggregateTarget.h in Headers */,
 				6B1147D81F32F922008846EC /* ACRShowCardTarget.h in Headers */,
 				F4CA74A12016B3B9002041DF /* ACRLongPressGestureRecognizerEventHandler.h in Headers */,
 				F4FA2732201FF941005989F9 /* ACRLongPressGestureRecognizerFactory.h in Headers */,
->>>>>>> 5a60fa43
 				F4D33EA71F06F44C00941E44 /* ACRSeparator.h in Headers */,
 				6B7B1A9820BE2CBC00260731 /* ACRUIImageView.h in Headers */,
 				F429793E1F3155EF00E89914 /* ACRTextField.h in Headers */,
