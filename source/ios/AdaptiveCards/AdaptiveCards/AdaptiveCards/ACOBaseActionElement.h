--- conflicted
+++ resolved
@@ -13,24 +13,6 @@
 
 @interface ACOBaseActionElement : NSObject
 
-<<<<<<< HEAD
-typedef NS_ENUM(NSInteger, ACRActionType) {
-    ACRExecute = 1,
-    ACROpenUrl,
-    ACRShowCard,
-    ACRSubmit,
-    ACRToggleVisibility,
-    ACRUnknownAction = 7,
-};
-
-typedef NS_ENUM(NSInteger, ACRIconPlacement) {
-    ACRAboveTitle = 0,
-    ACRLeftOfTitle,
-    ACRNoTitle,
-};
-
-=======
->>>>>>> af06e898
 @property ACRActionType type;
 @property NSString *sentiment;
 
