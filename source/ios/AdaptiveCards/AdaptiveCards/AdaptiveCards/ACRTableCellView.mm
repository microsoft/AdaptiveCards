//
//  ACRTableCell.m
//  ACRTableCell
//
//  Copyright © 2021 Microsoft. All rights reserved.
//

#import "ACRTableCellView.h"
#import "ACOBaseCardElementPrivate.h"
#import "ACOHostConfigPrivate.h"

@implementation ACRTableCellView {
    __weak UIView *_contentView;
    ACRTableCellDefinition *_definition;
}

- (instancetype)init:(ACOBaseCardElement *)baseCardElement
      cellDefinition:(ACRTableCellDefinition *)definition
            rootView:(ACRView *)rootView
              inputs:(NSMutableArray *)inputs
          hostConfig:(ACOHostConfig *)acoConfig;
{
    self = [super init];
    if (self) {

        [[ACRTableCellRenderer getInstance] render:self rootView:rootView inputs:inputs baseCardElement:baseCardElement hostConfig:acoConfig];
        if (definition) {
            _definition = definition;
        } else {
            _definition = [[ACRTableCellDefinition alloc] init];
        }

        [self setAutoLayout];
        [self configureForStyle:acoConfig];
<<<<<<< HEAD
        _spacing = 8.0f;
        if (rootView.context.isFirstRowAsHeaders) {
            self.accessibilityTraits |= UIAccessibilityTraitHeader;
        }
=======
>>>>>>> 1aefef2f
    }
    return self;
}

- (void)setAutoLayout
{
    if (_contentView) {
        self.translatesAutoresizingMaskIntoConstraints = NO;
        _contentView.translatesAutoresizingMaskIntoConstraints = NO;
        NSLayoutConstraint *contentViewWidthAnchor0 = [_contentView.widthAnchor constraintLessThanOrEqualToAnchor:self.widthAnchor];
        NSLayoutConstraint *contentViewHeightAnchor0 = [_contentView.heightAnchor constraintLessThanOrEqualToAnchor:self.heightAnchor];
        contentViewWidthAnchor0.priority = UILayoutPriorityRequired;
        contentViewHeightAnchor0.priority = UILayoutPriorityRequired;
        contentViewWidthAnchor0.active = YES;
        contentViewHeightAnchor0.active = YES;

        [self setHorizontalAlignment];
        [self setVerticalAlignment];
    }
}

- (void)setHorizontalAlignment
{
    switch (_definition.horizontalAlignment) {
        case ACRLeft:
            [_contentView.leadingAnchor constraintEqualToAnchor:self.leadingAnchor].active = YES;
            break;
        case ACRCenter:
            [_contentView.centerXAnchor constraintEqualToAnchor:self.centerXAnchor].active = YES;
            break;
        case ACRRight:
            [_contentView.trailingAnchor constraintEqualToAnchor:self.trailingAnchor].active = YES;
            break;
    }
}

- (void)setVerticalAlignment
{
    switch (_definition.verticalAlignment) {
        case ACRVerticalTop:
            [_contentView.topAnchor constraintEqualToAnchor:self.topAnchor].active = YES;
            break;
        case ACRVerticalCenter:
            [_contentView.centerYAnchor constraintEqualToAnchor:self.centerYAnchor].active = YES;
            break;
        case ACRVerticalBottom:
            [_contentView.bottomAnchor constraintEqualToAnchor:self.bottomAnchor].active = YES;
            break;
    }
}

- (void)configureForStyle:(ACOHostConfig *)acoConfig
{
    if (_definition) {
<<<<<<< HEAD
=======
        _spacing = [acoConfig getHostConfig]->GetTable().cellSpacing;
        self.layoutMargins = UIEdgeInsetsMake(_spacing, _spacing, _spacing, _spacing);
        _contentView.preservesSuperviewLayoutMargins = NO;
        self.preservesSuperviewLayoutMargins = NO;
>>>>>>> 1aefef2f
        self.backgroundColor = [acoConfig getBackgroundColorForContainerStyle:_definition.style];
    }
}

- (CGSize)intrinsicContentSize
{
    CGSize size = CGSizeMake(UIViewNoIntrinsicMetric, UIViewNoIntrinsicMetric);
    if (_contentView) {
        size = [_contentView intrinsicContentSize];
    }
    return size;
}

- (void)addArrangedSubview:(UIView *)view
{
    [self addSubview:view];
    _contentView = view;
}

@end

@implementation ACRTableCellDefinition

@end<|MERGE_RESOLUTION|>--- conflicted
+++ resolved
@@ -32,13 +32,9 @@
 
         [self setAutoLayout];
         [self configureForStyle:acoConfig];
-<<<<<<< HEAD
-        _spacing = 8.0f;
         if (rootView.context.isFirstRowAsHeaders) {
             self.accessibilityTraits |= UIAccessibilityTraitHeader;
         }
-=======
->>>>>>> 1aefef2f
     }
     return self;
 }
@@ -93,13 +89,7 @@
 - (void)configureForStyle:(ACOHostConfig *)acoConfig
 {
     if (_definition) {
-<<<<<<< HEAD
-=======
         _spacing = [acoConfig getHostConfig]->GetTable().cellSpacing;
-        self.layoutMargins = UIEdgeInsetsMake(_spacing, _spacing, _spacing, _spacing);
-        _contentView.preservesSuperviewLayoutMargins = NO;
-        self.preservesSuperviewLayoutMargins = NO;
->>>>>>> 1aefef2f
         self.backgroundColor = [acoConfig getBackgroundColorForContainerStyle:_definition.style];
     }
 }
