//
//  ACRRenderer.mm
//  ACRRenderer.h
//
//  Copyright © 2017 Microsoft. All rights reserved.
//
#import "ACOAdaptiveCardPrivate.h"
#import "ACOBaseActionElementPrivate.h"
#import "ACOBaseCardElementPrivate.h"
#import "ACOHostConfigPrivate.h"
#import "ACRBaseCardElementRenderer.h"
#import "ACRBaseActionElementRenderer.h"
#import "ACRColumnSetView.h"
#import "ACRColumnView.h"
#import "ACRRegistration.h"
#import "ACRRendererPrivate.h"
#import "ACRSeparator.h"
#import "ACRViewPrivate.h"
#import "ACRViewController.h"
#import "ACRActionDelegate.h"

using namespace AdaptiveCards;

@implementation ACRRenderer

- (instancetype)init
{
    self = [super init];
    return self;
}

// This interface is exposed to outside, and returns ACRRenderResult object
// This object contains a viewController instance which defer rendering adaptiveCard until viewDidLoad is called.
+ (ACRRenderResult *)render:(ACOAdaptiveCard *)card config:(ACOHostConfig *)config widthConstraint:(float)width delegate:(id<ACRActionDelegate>)delegate
{
    ACRRenderResult *result = [[ACRRenderResult alloc] init];
    // Initializes ACRView instance with HostConfig and AdaptiveCard
    // ACRViewController does not render adaptiveCard until viewDidLoad calls render
    ACRView *view = [[ACRView alloc] init:card
                               hostconfig:config
                          widthConstraint:width
                     adaptiveCardDelegate:delegate];
    result.view = view;
    result.succeeded = YES;
    [result.view callDidLoadElementsIfNeeded];
    return result;
}

// This interface is exposed to outside, and returns ACRRenderResult object
// This object contains a viewController instance which defer rendering adaptiveCard until viewDidLoad is called.
+ (ACRRenderResult *)renderAsViewController:(ACOAdaptiveCard *)card config:(ACOHostConfig *)config frame:(CGRect)frame delegate:(id<ACRActionDelegate>)acrActionDelegate
{
    ACRRenderResult *result = [[ACRRenderResult alloc] init];
    // Initializes ACRView instance with HostConfig and AdaptiveCard
    // ACRView does not render adaptiveCard until viewDidLoad calls render
    ACRViewController *viewcontroller = [[ACRViewController alloc] init:card hostconfig:config frame:frame delegate:acrActionDelegate];
    result.viewcontroller = viewcontroller;
    result.succeeded = YES;
    return result;
}

// transforms (i.e. renders) an adaptiveCard to a new UIView instance
+ (UIView *)renderWithAdaptiveCards:(std::shared_ptr<AdaptiveCard> const &)adaptiveCard
                             inputs:(NSMutableArray *)inputs
                            context:(ACRView *)rootView
                     containingView:(ACRColumnView *)containingView
                         hostconfig:(ACOHostConfig *)config
{
    std::vector<std::shared_ptr<BaseCardElement>> body = adaptiveCard->GetBody();
    ACRColumnView *verticalView = containingView;
    
    if(!body.empty()) {
        [rootView addTasksToConcurrentQueue:body];
        ACRContainerStyle style = ([config getHostConfig]->adaptiveCard.allowCustomStyle)? (ACRContainerStyle)adaptiveCard->GetStyle() : ACRDefault;
        style = (style == ACRNone)? ACRDefault : style;
        [verticalView setStyle:style];

        [ACRRenderer render:verticalView rootView:rootView inputs:inputs withCardElems:body andHostConfig:config];

        [[rootView card] setInputs:inputs];

        std::vector<std::shared_ptr<BaseActionElement>> actions = adaptiveCard->GetActions();
        [rootView addActionsToConcurrentQueue:actions];
        [ACRSeparator renderActionsSeparator:verticalView hostConfig:[config getHostConfig]];
<<<<<<< HEAD
        // renders buttons and their associated actions
        [ACRRenderer renderButton:rootView inputs:inputs superview:verticalView actionElems:actions hostConfig:config];
        
        // addTasksToConcurrentQueue spawns concurrent tasks, this flag indicates that
        // all tasks have been added to work queues, and is needed for complete notification to work properly
        rootView.seenAllElements = YES;
=======
        if(!actions.empty()) {
            // renders buttons and their associated actions
            [ACRRenderer renderButton:rootView inputs:inputs superview:verticalView actionElems:actions hostConfig:config];
        }
        [verticalView adjustHuggingForLastElement];
>>>>>>> 8df42141
    }
    
    return verticalView;
}

+ (UIView<ACRIContentHoldingView> *)renderButton:(ACRView *)rootView
                                          inputs:(NSMutableArray *)inputs
                                       superview:(UIView<ACRIContentHoldingView> *)superview
                                     actionElems:(std::vector<std::shared_ptr<BaseActionElement>> const &)elems
                                      hostConfig:(ACOHostConfig *)config
{
    ACRRegistration *reg = [ACRRegistration getInstance];
    UIView<ACRIContentHoldingView> *childview = nil;
    UILayoutConstraintAxis axis = UILayoutConstraintAxisVertical;
    if(ActionsOrientation::Horizontal == [config getHostConfig]->actions.actionsOrientation){
        childview = [[ACRColumnSetView alloc] initWithFrame:CGRectMake(0, 0, superview.frame.size.width, superview.frame.size.height)];
        axis = UILayoutConstraintAxisHorizontal;
    }
    else{
        childview = [[ACRColumnView alloc] initWithFrame:CGRectMake(0, 0, superview.frame.size.width, superview.frame.size.height)];
    }

    ACOBaseActionElement *acoElem = [[ACOBaseActionElement alloc] init];
    [superview addArrangedSubview:childview];

    for(const auto &elem:elems){
        ACRBaseActionElementRenderer *actionRenderer =
        [reg getActionRenderer:[NSNumber numberWithInt:(int)elem->GetElementType()]];

        if(actionRenderer == nil){
            NSLog(@"Unsupported card action type:%d\n", (int) elem->GetElementType());
            continue;
        }

        [acoElem setElem:elem];
        UIButton *button = [actionRenderer renderButton:rootView inputs:inputs superview:superview baseActionElement:acoElem hostConfig:config];
        [childview addArrangedSubview:button];
        [ACRSeparator renderSeparationWithFrame:CGRectMake(0,0,[config getHostConfig]->actions.buttonSpacing, [config getHostConfig]->actions.buttonSpacing)
                                      superview:childview axis:axis];
    }

    [childview adjustHuggingForLastElement];
    return childview;
}

+ (UIView *)render:(UIView<ACRIContentHoldingView> *)view
          rootView:(ACRView *)rootView
            inputs:(NSMutableArray *)inputs
     withCardElems:(std::vector<std::shared_ptr<BaseCardElement>> const &)elems
     andHostConfig:(ACOHostConfig *)config
{
    ACRRegistration *reg = [ACRRegistration getInstance];
    ACOBaseCardElement *acoElem = [[ACOBaseCardElement alloc] init];

    for(const auto &elem:elems)
    {
        [ACRSeparator renderSeparation:elem forSuperview:view withHostConfig:[config getHostConfig]];

        ACRBaseCardElementRenderer *renderer =
            [reg getRenderer:[NSNumber numberWithInt:(int)elem->GetElementType()]];

        if(renderer == nil)
        {
            NSLog(@"Unsupported card element type:%d\n", (int) elem->GetElementType());
            continue;
        }

        [acoElem setElem:elem];
        [renderer render:view rootView:rootView inputs:inputs baseCardElement:acoElem hostConfig:config];
    }

    return view;
}
@end<|MERGE_RESOLUTION|>--- conflicted
+++ resolved
@@ -82,20 +82,13 @@
         std::vector<std::shared_ptr<BaseActionElement>> actions = adaptiveCard->GetActions();
         [rootView addActionsToConcurrentQueue:actions];
         [ACRSeparator renderActionsSeparator:verticalView hostConfig:[config getHostConfig]];
-<<<<<<< HEAD
-        // renders buttons and their associated actions
-        [ACRRenderer renderButton:rootView inputs:inputs superview:verticalView actionElems:actions hostConfig:config];
-        
-        // addTasksToConcurrentQueue spawns concurrent tasks, this flag indicates that
-        // all tasks have been added to work queues, and is needed for complete notification to work properly
-        rootView.seenAllElements = YES;
-=======
         if(!actions.empty()) {
             // renders buttons and their associated actions
             [ACRRenderer renderButton:rootView inputs:inputs superview:verticalView actionElems:actions hostConfig:config];
         }
         [verticalView adjustHuggingForLastElement];
->>>>>>> 8df42141
+        // all tasks have been added to work queues, and is needed for complete notification to work properly
+        rootView.seenAllElements = YES;
     }
     
     return verticalView;
