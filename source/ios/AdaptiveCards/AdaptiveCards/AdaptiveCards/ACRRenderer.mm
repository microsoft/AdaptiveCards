--- conflicted
+++ resolved
@@ -78,20 +78,9 @@
     ACRColumnView *verticalView = containingView;
 
     std::shared_ptr<BaseActionElement> selectAction = adaptiveCard->GetSelectAction();
-<<<<<<< HEAD
     if (selectAction) {
         ACOBaseActionElement *acoSelectAction = [ACOBaseActionElement getACOActionElementFromAdaptiveElement:selectAction];
-        // instantiate and add tap gesture recognizer
-        [ACRLongPressGestureRecognizerFactory addLongPressGestureRecognizerToUIView:verticalView
-                                                                           rootView:rootView
-                                                                      recipientView:verticalView
-                                                                      actionElement:acoSelectAction
-                                                                         hostConfig:config];
-=======
-    ACOBaseActionElement *acoSelectAction = [[ACOBaseActionElement alloc] initWithBaseActionElement:selectAction];
-    if (selectAction) {
         [verticalView configureForSelectAction:acoSelectAction rootView:rootView];
->>>>>>> 94f048ea
     }
 
     if (adaptiveCard->GetMinHeight() > 0) {
