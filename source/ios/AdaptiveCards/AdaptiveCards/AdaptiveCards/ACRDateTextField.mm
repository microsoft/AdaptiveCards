--- conflicted
+++ resolved
@@ -83,10 +83,7 @@
         self.placeholder = placeHolderStr;
         self.text = valueStr;
         self.allowsEditingTextAttributes = NO;
-<<<<<<< HEAD
-=======
         self.borderStyle = UITextBorderStyleRoundedRect;
->>>>>>> 0d906d0e
 
         if(date)
         {
@@ -114,8 +111,7 @@
 }
 
 - (IBAction)dismiss
-{
-    self.text = [self.formatter stringFromDate:((UIDatePicker *)self.inputView).date];
+{    
     [self endEditing:YES];
     self.text = [self.formatter stringFromDate:((UIDatePicker *)self.inputView).date];
 }
