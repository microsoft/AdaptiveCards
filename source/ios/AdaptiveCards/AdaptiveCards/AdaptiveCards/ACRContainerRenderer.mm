//
//  ACRContainerRenderer
//  ACRContainerRenderer.mm
//
//  Copyright © 2017 Microsoft. All rights reserved.
//

#import "ACRContainerRenderer.h"
#import "ACRColumnView.h"
#import "ACRRendererPrivate.h"
#import "Container.h"
#import "SharedAdaptiveCard.h"
#import "ACRLongPressGestureRecognizerFactory.h"
#import "ACOHostConfigPrivate.h"
#import "ACOBaseCardElementPrivate.h"

@implementation ACRContainerRenderer

+ (ACRContainerRenderer *)getInstance
{
    static ACRContainerRenderer *singletonInstance = [[self alloc] init];
    return singletonInstance;
}

+ (ACRCardElementType)elemType
{
    return ACRContainer;
}

- (UIView *)render:(UIView<ACRIContentHoldingView> *)viewGroup
          rootView:(ACRView *)rootView
            inputs:(NSMutableArray *)inputs
   baseCardElement:(ACOBaseCardElement *)acoElem
        hostConfig:(ACOHostConfig *)acoConfig;
{
    std::shared_ptr<BaseCardElement> elem = [acoElem element];
    std::shared_ptr<Container> containerElem = std::dynamic_pointer_cast<Container>(elem);

    ACRColumnView *container = [[ACRColumnView alloc] initWithStyle:(ACRContainerStyle)containerElem->GetStyle()
                                                        parentStyle:[viewGroup style] hostConfig:acoConfig];
<<<<<<< HEAD
    UIView *leadingBlankSpace = nil, *trailingBlankSpace = nil;
    if(containerElem->GetVerticalContentAlignment() == VerticalContentAlignment::Center || containerElem->GetVerticalContentAlignment() == VerticalContentAlignment::Bottom){
        leadingBlankSpace = [container addPaddingSpace];
    }
    
=======
    container.frame = viewGroup.frame;
>>>>>>> bed47137
    [ACRRenderer render:container
               rootView:rootView
                 inputs:inputs
          withCardElems:containerElem->GetItems()
          andHostConfig:acoConfig];
    
    // Dont add the trailing space if the vertical content alignment is top/default
    if(containerElem->GetVerticalContentAlignment() == VerticalContentAlignment::Center || (containerElem->GetVerticalContentAlignment() == VerticalContentAlignment::Top && !(container.hasStretchableView))){
        trailingBlankSpace = [container addPaddingSpace];
    }
    
    [viewGroup addArrangedSubview:container];
        
    if(leadingBlankSpace != nil && trailingBlankSpace != nil){
        [NSLayoutConstraint constraintWithItem:leadingBlankSpace
                                     attribute:NSLayoutAttributeHeight
                                     relatedBy:NSLayoutRelationEqual
                                        toItem:trailingBlankSpace
                                     attribute:NSLayoutAttributeHeight
                                    multiplier:1.0
                                      constant:0].active = YES;
    }

    std::shared_ptr<BaseActionElement> selectAction = containerElem->GetSelectAction();
    // instantiate and add tap gesture recognizer
    UILongPressGestureRecognizer * gestureRecognizer =
        [ACRLongPressGestureRecognizerFactory getLongPressGestureRecognizer:viewGroup
                                                                   rootView:rootView
                                                                 targetView:container
                                                              actionElement:selectAction
                                                                     inputs:inputs
                                                                 hostConfig:acoConfig];
    if(gestureRecognizer)
    {
        [container addGestureRecognizer:gestureRecognizer];
        container.userInteractionEnabled = YES;
    }
    return viewGroup;
}

@end
<|MERGE_RESOLUTION|>--- conflicted
+++ resolved
@@ -38,15 +38,14 @@
 
     ACRColumnView *container = [[ACRColumnView alloc] initWithStyle:(ACRContainerStyle)containerElem->GetStyle()
                                                         parentStyle:[viewGroup style] hostConfig:acoConfig];
-<<<<<<< HEAD
+
     UIView *leadingBlankSpace = nil, *trailingBlankSpace = nil;
     if(containerElem->GetVerticalContentAlignment() == VerticalContentAlignment::Center || containerElem->GetVerticalContentAlignment() == VerticalContentAlignment::Bottom){
         leadingBlankSpace = [container addPaddingSpace];
     }
     
-=======
     container.frame = viewGroup.frame;
->>>>>>> bed47137
+
     [ACRRenderer render:container
                rootView:rootView
                  inputs:inputs
