--- conflicted
+++ resolved
@@ -102,10 +102,8 @@
         self.errorMessage.hidden = YES;
 
         [self.stack insertArrangedSubview:inputView atIndex:1];
-<<<<<<< HEAD
-        self.inputView = inputView;
-=======
-        
+
+        self.inputView = inputView;        
         self.label.isAccessibilityElement = NO;
         self.isAccessibilityElement = NO;
         inputView.accessibilityLabel = self.label.text;
@@ -120,7 +118,7 @@
         self.labelText = self.inputAccessibilityItem.accessibilityLabel;
         
         self.shouldGroupAccessibilityChildren = NO;
->>>>>>> 9372f16f
+
         NSObject<ACRIBaseInputHandler> *inputHandler = [self getInputHandler];
         inputHandler.isRequired = self.isRequired;
         inputHandler.hasValidationProperties |= inputHandler.isRequired;
