--- conflicted
+++ resolved
@@ -191,18 +191,8 @@
     }
 
     std::shared_ptr<BaseActionElement> selectAction = columnSetElem->GetSelectAction();
-<<<<<<< HEAD
     ACOBaseActionElement *acoSelectAction = [ACOBaseActionElement getACOActionElementFromAdaptiveElement:selectAction];
-    // instantiate and add long press gesture recognizer
-    [ACRLongPressGestureRecognizerFactory addLongPressGestureRecognizerToUIView:viewGroup
-                                                                       rootView:rootView
-                                                                  recipientView:columnSetView
-                                                                  actionElement:acoSelectAction
-                                                                     hostConfig:acoConfig];
-=======
-    ACOBaseActionElement *acoSelectAction = [[ACOBaseActionElement alloc] initWithBaseActionElement:selectAction];
     [columnSetView configureForSelectAction:acoSelectAction rootView:rootView];
->>>>>>> 94f048ea
     configVisibility(columnSetView, elem);
 
     [columnSetView hideIfSubviewsAreAllHidden];
