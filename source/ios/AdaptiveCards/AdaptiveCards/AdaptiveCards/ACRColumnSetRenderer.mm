--- conflicted
+++ resolved
@@ -91,6 +91,10 @@
                     prevRelColumnWidth = relativeColumnWidth;
                 }
              
+        if( curView.hasStretchableView ){
+            [columnSetView setAlignmentForColumnStretch];
+        }
+        
                 prevView = curView;
                 prevRelColumnWidth = relativeColumnWidth;
             }
@@ -100,40 +104,6 @@
                 NSLog(@"unexpected column width property is given");
             }
         }
-<<<<<<< HEAD
-=======
-        if(prevView && prevRelColumnWidth)
-        {
-
-            [constraints addObject:
-             [NSLayoutConstraint constraintWithItem:curView
-                                          attribute:NSLayoutAttributeWidth
-                                          relatedBy:NSLayoutRelationEqual
-                                             toItem:prevView
-                                          attribute:NSLayoutAttributeWidth
-                                         multiplier:multiplier
-                                           constant:0]];
-            prevRelColumnWidth = relativeColumnWidth;
-        }
-        else if(!prevView)
-        {
-            [constraints addObject:
-             [NSLayoutConstraint constraintWithItem:curView
-                                          attribute:NSLayoutAttributeLeading
-                                          relatedBy:NSLayoutRelationEqual
-                                             toItem:columnSetView
-                                          attribute:NSLayoutAttributeLeading
-                                         multiplier:1.0
-                                           constant:0]];
-        }
-
-        if( curView.hasStretchableView ){
-            [columnSetView setAlignmentForColumnStretch];
-        }
-        
-        prevView = curView;
-        prevRelColumnWidth = relativeColumnWidth;
->>>>>>> a1364f9b
     }
 
     if([constraints count]) [columnSetView addConstraints:constraints];
