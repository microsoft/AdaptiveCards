//
//  ACRColumnSetRenderer
//  ACRColumnSetRenderer.mm
//
//  Copyright © 2017 Microsoft. All rights reserved.
//

#import "ACRColumnSetRenderer.h"
#import "ACRColumnSetView.h"
#import "ACRRegistration.h"
#import "ColumnSet.h"
#import "ACRLongPressGestureRecognizerFactory.h"
#import "SharedAdaptiveCard.h"
#import "ACRSeparator.h"
#import "ACOHostConfigPrivate.h"
#import "ACOBaseCardElementPrivate.h"
#import "ACRView.h"
#import "Column.h"
#import "ACRColumnRenderer.h"
#import "Enums.h"
#import "Util.h"

@implementation ACRColumnSetRenderer

+ (ACRColumnSetRenderer *)getInstance
{
    static ACRColumnSetRenderer *singletonInstance = [[self alloc] init];
    return singletonInstance;
}

+ (ACRCardElementType)elemType
{
    return ACRColumnSet;
}

- (UIView* )render:(UIView<ACRIContentHoldingView> *)viewGroup
          rootView:(ACRView *)rootView
            inputs:(NSMutableArray *)inputs
   baseCardElement:(ACOBaseCardElement *)acoElem
        hostConfig:(ACOHostConfig *)acoConfig;
{
    std::shared_ptr<HostConfig> config = [acoConfig getHostConfig];
    std::shared_ptr<BaseCardElement> elem = [acoElem element];
    std::shared_ptr<ColumnSet> columnSetElem = std::dynamic_pointer_cast<ColumnSet>(elem);

    ACRColumnSetView *columnSetView = [[ACRColumnSetView alloc] initWithStyle:(ACRContainerStyle)columnSetElem->GetStyle()
                                                                  parentStyle:[viewGroup style]
                                                                   hostConfig:acoConfig
                                                                    superview:viewGroup];
    [viewGroup addArrangedSubview:columnSetView];

    configBleed(rootView, elem, columnSetView, acoConfig);

    [columnSetView setContentCompressionResistancePriority:UILayoutPriorityRequired forAxis:UILayoutConstraintAxisVertical];

    ACRBaseCardElementRenderer *columnRenderer =
        [[ACRRegistration getInstance] getRenderer:[NSNumber numberWithInt:(int)CardElementType::Column]] ;
    std::vector<std::shared_ptr<Column>> columns = columnSetElem->GetColumns();

    ACRColumnView *prevView = nil, *curView = nil, *stretchView = nil;
    float relativeColumnWidth = 0, prevRelColumnWidth = 0;
    float multiplier = 1.0;
    NSMutableArray *constraints = [[NSMutableArray alloc] init];
    
    if (columnSetElem->GetMinHeight() > 0) {
        [constraints addObject:
         [NSLayoutConstraint constraintWithItem:columnSetView
                                      attribute:NSLayoutAttributeHeight
                                      relatedBy:NSLayoutRelationGreaterThanOrEqual
                                         toItem:nil
                                      attribute:NSLayoutAttributeNotAnAttribute
                                     multiplier:1
                                       constant:columnSetElem->GetMinHeight()]];
    }

    ACRColumnRenderer *castedRenderer = (ACRColumnRenderer *)columnRenderer;
    for(std::shared_ptr<Column> column:columns)
    {
        if(column->GetVerticalContentAlignment() != VerticalContentAlignment::Top) {
            castedRenderer.fillAlignment = YES;
        }
    }

    ACOBaseCardElement *acoColumn = [[ACOBaseCardElement alloc] init];
    auto firstColumn = columns.begin();
<<<<<<< HEAD
    auto prevColumn = *firstColumn;
    for(std::shared_ptr<Column> column:columns)
    {
        if(*firstColumn != column) {
=======
    auto prevColumn = columns.empty() ? nullptr : *firstColumn;
    for (std::shared_ptr<Column> column : columns) {
        if (*firstColumn != column) {
>>>>>>> 29bc6341
            ACRSeparator *separator = [ACRSeparator renderSeparation:column forSuperview:columnSetView withHostConfig:config];
            configSeparatorVisibility(separator, prevColumn);
        }
        [acoColumn setElem:column];
        curView = (ACRColumnView *)[columnRenderer render:columnSetView rootView:rootView inputs:inputs baseCardElement:acoColumn hostConfig:acoConfig];

        // when stretch, views with stretch properties should have equal width
        if (curView.pixelWidth) {
            [constraints addObject:
             [NSLayoutConstraint constraintWithItem:curView
                                          attribute:NSLayoutAttributeWidth
                                          relatedBy:NSLayoutRelationEqual
                                             toItem:nil
                                          attribute:NSLayoutAttributeNotAnAttribute
                                         multiplier:1
                                           constant:curView.pixelWidth]];
        } else if ([curView.columnWidth isEqualToString:@"stretch"]){
            if (stretchView) {
                [constraints addObject:
                 [NSLayoutConstraint constraintWithItem:curView
                                              attribute:NSLayoutAttributeWidth
                                              relatedBy:NSLayoutRelationEqual
                                                 toItem:stretchView
                                              attribute:NSLayoutAttributeWidth
                                             multiplier:1
                                               constant:0]];
            }
            stretchView = curView;
        } else if (![curView.columnWidth isEqualToString:@"auto"]) {
            try {
                relativeColumnWidth = std::stof(column->GetWidth());
                if (prevRelColumnWidth) {
                    multiplier = relativeColumnWidth / prevRelColumnWidth;
                }

                if (prevView && prevRelColumnWidth) {
                    [constraints addObject:
                     [NSLayoutConstraint constraintWithItem:curView
                                                  attribute:NSLayoutAttributeWidth
                                                  relatedBy:NSLayoutRelationEqual
                                                     toItem:prevView
                                                  attribute:NSLayoutAttributeWidth
                                                 multiplier:multiplier
                                                   constant:0]];
                    prevRelColumnWidth = relativeColumnWidth;
                }

                if (curView.hasStretchableView || (columnSetElem->GetHeight() == HeightType::Stretch)) {
                    [columnSetView setAlignmentForColumnStretch];
                }

                prevView = curView;
                prevRelColumnWidth = relativeColumnWidth;
            }
            catch(...) {
                multiplier = 1;
                relativeColumnWidth = 1;
                NSLog(@"unexpected column width property is given");
            }
        }
        prevColumn = column;
    }

    castedRenderer.fillAlignment = NO;

    if ([constraints count]) {
        [columnSetView addConstraints:constraints];
    }

    std::shared_ptr<BaseActionElement> selectAction = columnSetElem->GetSelectAction();
    // instantiate and add long press gesture recognizer
    [ACRLongPressGestureRecognizerFactory addLongPressGestureRecognizerToUIView:viewGroup
                                                                       rootView:rootView
                                                                  recipientView:columnSetView
                                                                  actionElement:selectAction
                                                                     hostConfig:acoConfig];
    configVisibility(columnSetView, elem);

    return columnSetView;
}

@end<|MERGE_RESOLUTION|>--- conflicted
+++ resolved
@@ -83,16 +83,9 @@
 
     ACOBaseCardElement *acoColumn = [[ACOBaseCardElement alloc] init];
     auto firstColumn = columns.begin();
-<<<<<<< HEAD
-    auto prevColumn = *firstColumn;
-    for(std::shared_ptr<Column> column:columns)
-    {
-        if(*firstColumn != column) {
-=======
     auto prevColumn = columns.empty() ? nullptr : *firstColumn;
     for (std::shared_ptr<Column> column : columns) {
         if (*firstColumn != column) {
->>>>>>> 29bc6341
             ACRSeparator *separator = [ACRSeparator renderSeparation:column forSuperview:columnSetView withHostConfig:config];
             configSeparatorVisibility(separator, prevColumn);
         }
