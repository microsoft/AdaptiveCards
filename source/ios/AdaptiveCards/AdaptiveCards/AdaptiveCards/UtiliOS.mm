//
//  UtiliOS
//
//  Copyright © 2019 Microsoft. All rights reserved.
//

#import "UtiliOS.h"
#import "ACOBaseActionElementPrivate.h"
#import "ACOBaseCardElementPrivate.h"
#import "ACOHostConfigPrivate.h"
#import "ACRBaseCardElementRenderer.h"
#import "ACRColumnSetView.h"
#import "ACRContentStackView.h"
#import "ACRIBaseActionElementRenderer.h"
#import "ACRRegistration.h"
#import "ACRTargetBuilderDirector.h"
#import "ACRUIImageView.h"
#import "ACRViewPrivate.h"
#import "BackgroundImage.h"
#import "BaseActionElement.h"
#import "Enums.h"
#import "MarkDownParser.h"
#import "RichTextElementProperties.h"
#import "TextRun.h"

using namespace AdaptiveCards;

void configVisibility(UIView *view, std::shared_ptr<BaseCardElement> const &visibilityInfo)
{
    if (!visibilityInfo->GetIsVisible()) {
        view.hidden = YES;
    } else {
        view.hidden = NO;
    }

    NSString *hashkey = [NSString stringWithCString:visibilityInfo->GetId().c_str()
                                           encoding:NSUTF8StringEncoding];
    view.tag = hashkey.hash;
}

void configSeparatorVisibility(ACRSeparator *view,
                               std::shared_ptr<BaseCardElement> const &visibilityInfo)
{
    if (!view) {
        return;
    }

    if (!visibilityInfo->GetIsVisible()) {
        view.hidden = YES;
    }
    NSMutableString *hashkey = [NSMutableString stringWithCString:visibilityInfo->GetId().c_str()
                                                         encoding:NSUTF8StringEncoding];
    [hashkey appendString:@"-separator"];
    view.tag = hashkey.hash;
    view.isVisibilityObserved = YES;
}

ACRRtl getiOSRtl(std::optional<bool> const rtl)
{
    ACRRtl acrtl = ACRRtlNone;
    if (rtl.has_value()) {
        BOOL doSetRTL = rtl.value_or(false);
        if (doSetRTL) {
            acrtl = ACRRtlRTL;
        } else {
            acrtl = ACRRtlLTR;
        }
    }
    return acrtl;
}

void configRtl(UIView *view, ACORenderContext *context)
{
    if (!view || !context) {
        return;
    }

    ACRRtl rtl = context.rtl;
    if (rtl == ACRRtlNone) {
        return;
    } else if (rtl == ACRRtlRTL) {
        view.semanticContentAttribute = UISemanticContentAttributeForceRightToLeft;
    } else if (rtl == ACRRtlRTL) {
        view.semanticContentAttribute = UISemanticContentAttributeForceLeftToRight;
    }
}

void renderBackgroundImage(const std::shared_ptr<AdaptiveCards::BackgroundImage> backgroundImage,
                           ACRContentStackView *containerView, ACRView *rootView)
{
    if (rootView == nil || backgroundImage == nullptr || backgroundImage->GetUrl().empty()) {
        return;
    }

    std::string imageUrl = backgroundImage->GetUrl();
    NSString *key = [[NSNumber numberWithUnsignedLongLong:(unsigned long long)(backgroundImage.get())] stringValue];
    if ([key length]) {
        UIImageView *imgView = nil;
        UIImage *img = [rootView getImageMap][key];
        if (img) {
            switch (backgroundImage->GetFillMode()) {
                case ImageFillMode::Repeat:
                case ImageFillMode::RepeatHorizontally:
                case ImageFillMode::RepeatVertically:
                    imgView = [[ACRUIImageView alloc] init];
                    imgView.backgroundColor = [UIColor colorWithPatternImage:img];
                    break;
                case ImageFillMode::Cover:
                default:
                    imgView = [[ACRUIImageView alloc] initWithImage:img];
                    break;
            }
        } else {
            NSNumber *number =
                [NSNumber numberWithUnsignedLongLong:(unsigned long long)backgroundImage.get()];
            NSString *imageViewKey = [number stringValue];
            imgView = [rootView getImageView:imageViewKey];
            if (!imgView) {
                imgView = [rootView getImageView:@"backgroundImage"];
            }
        }

        if (imgView) {
            imgView.translatesAutoresizingMaskIntoConstraints = NO;
            [containerView insertSubview:imgView atIndex:0];

            if (imgView.image) {
                // if image is ready, proceed to setting contraints
                renderBackgroundImage(rootView, backgroundImage.get(), imgView, imgView.image);
            }
        }
    }
}

void renderBackgroundImage(ACRView *rootView, const BackgroundImage *backgroundImageProperties, UIImageView *imageView,
                           UIImage *image)
{
    if (rootView == nil || backgroundImageProperties == nullptr || imageView == nullptr || image == nullptr) {
        return;
    }

    if (backgroundImageProperties->GetFillMode() == ImageFillMode::Repeat ||
        backgroundImageProperties->GetFillMode() == ImageFillMode::RepeatHorizontally ||
        backgroundImageProperties->GetFillMode() == ImageFillMode::RepeatVertically) {
        imageView.backgroundColor = [UIColor colorWithPatternImage:image];
        [rootView removeObserver:rootView forKeyPath:@"image" onObject:imageView];
        imageView.image = nil;
    }
    applyBackgroundImageConstraints(backgroundImageProperties, imageView, image);
    [rootView removeObserver:rootView forKeyPath:@"image" onObject:imageView];
}

// apply contraints for 'Cover' fill mode
// the backgroundView is set on the targetView
void renderBackgroundCoverMode(UIView *backgroundView, ACRContentStackView *targetView)
{
    if (!backgroundView || !targetView || ![backgroundView isKindOfClass:[UIImageView class]] || targetView.isBackgroundImageSet) {
        return;
    }

    UIImageView *imageView = (UIImageView *)backgroundView;
    UIImage *image = imageView.image;

    if (!image) {
        return;
    }

    targetView.isBackgroundImageSet = YES;

    imageView.contentMode = UIViewContentModeScaleAspectFill;
    // Fill Mode Description
    // ScaleAspectFill increases one dimension of image proportionally if
    // corresponding dimension increases but it does not increase view surroinding the image
    // find which dimension is in deficit and act accordingly
    // when both dimensions are in deficit find the most deficient dimension
    // and increase
    // center the modified image view to the target view.

    CGSize targetViewSize = targetView.frame.size;
    CGSize sourceSize = image.size;
    BOOL isDeficientInWidth = NO;
    BOOL isDeficientInHeight = NO;

    if (sourceSize.width < targetViewSize.width) {
        isDeficientInWidth = YES;
    }

    if (sourceSize.height < targetViewSize.height) {
        isDeficientInHeight = YES;
    }

    if (isDeficientInWidth and isDeficientInHeight) {
        CGFloat widthDeficiencyRaito = sourceSize.width ? targetViewSize.width / sourceSize.width : 1;
        CGFloat heightDifficiencyRaito = sourceSize.height ? targetViewSize.height / sourceSize.height : 1;
        // m * a >= x
        // m * b >= y
        // we want factor m that produces width and height when multiplied to a and b that are equal or greater than x and y where a, b is the background image size, and x, y are size of super view we are trying to fill
        // then m is max of (a/x, b/y)
        // we applies m to image view's corresponding axis.
        // then we applies a/b or b/a aspect raito to y or x to increase the other axis and keep the aspect ratio.
        if (widthDeficiencyRaito >= heightDifficiencyRaito) {
            configWidthAndHeightAnchors(targetView, imageView, false);
        } else {
            configWidthAndHeightAnchors(targetView, imageView, true);
        }
    } else if (isDeficientInWidth) {
        configWidthAndHeightAnchors(targetView, imageView, false);
    } else if (isDeficientInHeight) {
        configWidthAndHeightAnchors(targetView, imageView, true);
    } else {
        // constraint the background image to the container's width according to the spec
        [imageView.widthAnchor constraintEqualToAnchor:targetView.widthAnchor].active = YES;
        if (imageView.image.size.width > 0) {
            [imageView.widthAnchor constraintEqualToAnchor:imageView.heightAnchor multiplier:imageView.image.size.height / imageView.image.size.width].active = YES;
        }
    }
}

void applyBackgroundImageConstraints(const BackgroundImage *backgroundImageProperties,
                                     UIImageView *imageView, UIImage *image)
{
    if (backgroundImageProperties == nullptr || imageView == nullptr || image == nullptr) {
        return;
    }

    UIView *superView = [imageView superview];
    if (superView == nullptr) {
        return;
    }

    switch (backgroundImageProperties->GetFillMode()) {
        case ImageFillMode::Repeat: {
            [NSLayoutConstraint constraintWithItem:imageView
                                         attribute:NSLayoutAttributeTop
                                         relatedBy:NSLayoutRelationEqual
                                            toItem:superView
                                         attribute:NSLayoutAttributeTop
                                        multiplier:1.0
                                          constant:0]
                .active = YES;
            [NSLayoutConstraint constraintWithItem:imageView
                                         attribute:NSLayoutAttributeBottom
                                         relatedBy:NSLayoutRelationEqual
                                            toItem:superView
                                         attribute:NSLayoutAttributeBottom
                                        multiplier:1.0
                                          constant:0]
                .active = YES;
            [NSLayoutConstraint constraintWithItem:imageView
                                         attribute:NSLayoutAttributeLeading
                                         relatedBy:NSLayoutRelationEqual
                                            toItem:superView
                                         attribute:NSLayoutAttributeLeading
                                        multiplier:1.0
                                          constant:0]
                .active = YES;
            [NSLayoutConstraint constraintWithItem:imageView
                                         attribute:NSLayoutAttributeTrailing
                                         relatedBy:NSLayoutRelationEqual
                                            toItem:superView
                                         attribute:NSLayoutAttributeTrailing
                                        multiplier:1.0
                                          constant:0]
                .active = YES;

            imageView.contentMode = UIViewContentModeScaleAspectFill;
            break;
        }
        case ImageFillMode::RepeatHorizontally: {
            [NSLayoutConstraint constraintWithItem:imageView
                                         attribute:NSLayoutAttributeHeight
                                         relatedBy:NSLayoutRelationEqual
                                            toItem:nil
                                         attribute:NSLayoutAttributeNotAnAttribute
                                        multiplier:1.0
                                          constant:image.size.height]
                .active = YES;
            [NSLayoutConstraint constraintWithItem:imageView
                                         attribute:NSLayoutAttributeLeading
                                         relatedBy:NSLayoutRelationEqual
                                            toItem:superView
                                         attribute:NSLayoutAttributeLeading
                                        multiplier:1.0
                                          constant:0]
                .active = YES;
            [NSLayoutConstraint constraintWithItem:imageView
                                         attribute:NSLayoutAttributeTrailing
                                         relatedBy:NSLayoutRelationEqual
                                            toItem:superView
                                         attribute:NSLayoutAttributeTrailing
                                        multiplier:1.0
                                          constant:0]
                .active = YES;

            configVerticalAlignmentConstraintsForBackgroundImageView(backgroundImageProperties, superView, imageView);
            break;
        }
        case ImageFillMode::RepeatVertically: {
            [NSLayoutConstraint constraintWithItem:imageView
                                         attribute:NSLayoutAttributeWidth
                                         relatedBy:NSLayoutRelationEqual
                                            toItem:nil
                                         attribute:NSLayoutAttributeNotAnAttribute
                                        multiplier:1.0
                                          constant:image.size.width]
                .active = YES;
            [NSLayoutConstraint constraintWithItem:imageView
                                         attribute:NSLayoutAttributeTop
                                         relatedBy:NSLayoutRelationEqual
                                            toItem:superView
                                         attribute:NSLayoutAttributeTop
                                        multiplier:1.0
                                          constant:0]
                .active = YES;
            [NSLayoutConstraint constraintWithItem:imageView
                                         attribute:NSLayoutAttributeBottom
                                         relatedBy:NSLayoutRelationEqual
                                            toItem:superView
                                         attribute:NSLayoutAttributeBottom
                                        multiplier:1.0
                                          constant:0]
                .active = YES;
            configHorizontalAlignmentConstraintsForBackgroundImageView(backgroundImageProperties, superView, imageView);
            break;
        }
        case ImageFillMode::Cover:
        default: {
            // we should not apply the constraints if the superView's frame is not ready
            // check layoutSubview of ACRContentStackView to see the alternate case
            if (superView.frame.size.width != 0 && superView.frame.size.height != 0) {
                renderBackgroundCoverMode(imageView, (ACRContentStackView *)superView);
            }

            configVerticalAlignmentConstraintsForBackgroundImageView(backgroundImageProperties, superView, imageView);

            configHorizontalAlignmentConstraintsForBackgroundImageView(backgroundImageProperties, superView, imageView);

            superView.clipsToBounds = YES;

            break;
        }
    }
}

void configBleed(ACRView *rootView, std::shared_ptr<BaseCardElement> const &elem,
                 ACRContentStackView *container, ACOHostConfig *acoConfig)
{
    configBleed(rootView, elem, container, acoConfig, nil);
}

void configBleed(ACRView *rootView, std::shared_ptr<BaseCardElement> const &elem,
                 ACRContentStackView *container, ACOHostConfig *acoConfig, UIView<ACRIContentHoldingView> *superview)
{
    std::shared_ptr<CollectionTypeElement> collection =
        std::dynamic_pointer_cast<CollectionTypeElement>(elem);
    if (collection) {
        // check current collection type element has padding, if so added to the padding map
        [rootView updatePaddingMap:collection view:container];
        // bleed specification requires the object that's asked to be bled to have padding
        if (collection->GetPadding()) {
            std::shared_ptr<HostConfig> config = [acoConfig getHostConfig];
            // bleed specification requires that there should be at leat one parental object with
            // padding
            if (collection->GetCanBleed()) {
                InternalId parentInternalId = collection->GetParentalId();
                ACRContentStackView *parentView =
                    (ACRContentStackView *)[rootView getBleedTarget:parentInternalId];
                // c++ to object-c enum conversion
                ContainerBleedDirection adaptiveBleedDirection = collection->GetBleedDirection();
                ACRBleedDirection direction = (ACRBleedDirection)adaptiveBleedDirection;
                if (![parentView isKindOfClass:[ACRColumnSetView class]] || parentView != superview) {
                    parentView = nil;
                }

                // 1. create a background view (bv).
                // 2. bv is added to bleed target view (tv), which is also a parent view.
                // bv is then pinned to the tv according to the bleed direction
                // bv gets current container view's (cv) container style
                // and cv's container style is reset to transparent, such that
                // bv's container style will be diplayed.
                // container view's stack view (csv) holds content views, and bv dislpays
                // container style we transpose them, and get the final result

                UIView *backgroundView = [[UIView alloc] init];
                container.backgroundView = backgroundView;
                backgroundView.translatesAutoresizingMaskIntoConstraints = NO;

                [container addSubview:backgroundView];
                [container sendSubviewToBack:backgroundView];
                backgroundView.backgroundColor = container.backgroundColor;
                container.backgroundColor = UIColor.clearColor;

                [container bleed:config->GetSpacing().paddingSpacing
                        priority:1000
                          target:backgroundView
                       direction:direction
                      parentView:parentView];

                if ([container layer].borderWidth) {
                    [backgroundView layer].borderWidth = [container layer].borderWidth;
                    [container layer].borderWidth = 0;
                }

                if ([container layer].borderColor) {
                    [backgroundView layer].borderColor = [container layer].borderColor;
                    [container layer].borderColor = 0;
                }
            }
        }
    }
}

ObserverActionBlock generateBackgroundImageObserverAction(
    std::shared_ptr<BackgroundImage> backgroundImageProperties, ACRView *observer,
    std::shared_ptr<BaseCardElement> const &context)
{
    return ^(NSObject<ACOIResourceResolver> *imageResourceResolver, NSString *key,
             std::shared_ptr<BaseCardElement> const &elem, NSURL *url, ACRView *rootView) {
        UIImageView *view = [imageResourceResolver resolveImageViewResource:url];
        if (view) {
            [view addObserver:observer
                   forKeyPath:@"image"
                      options:NSKeyValueObservingOptionNew
                      context:backgroundImageProperties.get()];

            // store the image view and column for easy retrieval in ACRView::observeValueForKeyPath
            [rootView setImageView:key view:view];
            [rootView setImageContext:key context:context];
        }
    };
}

void handleFallbackException(ACOFallbackException *exception, UIView<ACRIContentHoldingView> *view,
                             ACRView *rootView, NSMutableArray *inputs,
                             std::shared_ptr<BaseCardElement> const &givenElem,
                             ACOHostConfig *config)
{
    std::shared_ptr<BaseElement> fallbackBaseElement = nullptr;
    std::shared_ptr<BaseCardElement> elem = givenElem;
    bool bCanFallbackToAncestor = elem->CanFallbackToAncestor();
    FallbackType fallbackType = elem->GetFallbackType();
    bool bHandled = false;
    ACRRegistration *reg = [ACRRegistration getInstance];

    do {
        fallbackType = elem->GetFallbackType();
        if (fallbackType != FallbackType::Content) {
            break;
        }

        fallbackBaseElement = elem->GetFallbackContent();
        elem = std::static_pointer_cast<BaseCardElement>(fallbackBaseElement);
        if (!elem) {
            break;
        }

        ACOBaseCardElement *acoElem = [[ACOBaseCardElement alloc] init];
        [acoElem setElem:elem];

        ACRBaseCardElementRenderer *renderer =
            [reg getRenderer:[NSNumber numberWithInt:(int)elem->GetElementType()]];

        if (renderer) {
            @try {
                const CardElementType elemType = givenElem->GetElementType();
                removeLastViewFromCollectionView(elemType, view);
                [renderer render:view
                           rootView:rootView
                             inputs:inputs
                    baseCardElement:acoElem
                         hostConfig:config];
                bHandled = true;
            } @catch (ACOFallbackException *e) {
                NSLog(@"Fallback Failed, trying different fallback");
                NSLog(@"%@", e);
            }
        }

    } while (!bHandled);

    if (!bHandled) {
        if (bCanFallbackToAncestor && fallbackType != FallbackType::Drop) {
            @throw exception;
        } else {
            const CardElementType elemType = givenElem->GetElementType();
            removeLastViewFromCollectionView(elemType, view);
        }
    }
}

void removeLastViewFromCollectionView(const CardElementType elemType,
                                      UIView<ACRIContentHoldingView> *view)
{
    if (elemType == CardElementType::Container || elemType == CardElementType::Column ||
        elemType == CardElementType::ColumnSet) {
        [view removeLastViewFromArrangedSubview];
    }
}

void handleActionFallbackException(ACOFallbackException *exception,
                                   UIView<ACRIContentHoldingView> *view, ACRView *rootView,
                                   NSMutableArray *inputs, ACOBaseActionElement *acoElem,
                                   ACOHostConfig *config,
                                   UIStackView *actionSet)
{
    std::shared_ptr<BaseElement> fallbackBaseElement = nullptr;
    std::shared_ptr<BaseActionElement> elem = acoElem.element;
    bool bCanFallbackToAncestor = elem->CanFallbackToAncestor();
    FallbackType fallbackType = elem->GetFallbackType();
    bool bHandled = false;
    ACRRegistration *reg = [ACRRegistration getInstance];

    do {
        fallbackType = elem->GetFallbackType();
        if (fallbackType != FallbackType::Content) {
            break;
        }

        fallbackBaseElement = elem->GetFallbackContent();
        elem = std::static_pointer_cast<BaseActionElement>(fallbackBaseElement);
        if (!elem) {
            break;
        }

        ACOBaseActionElement *acoElem =
            [[ACOBaseActionElement alloc] initWithBaseActionElement:elem];

        ACRBaseActionElementRenderer *renderer =
            [reg getActionRenderer:[NSNumber numberWithInt:(int)elem->GetElementType()]];

        if (renderer) {
            @try {
                UIButton *button = [renderer renderButton:rootView
                                                   inputs:inputs
                                                superview:view
                                        baseActionElement:acoElem
                                               hostConfig:config];
                [actionSet addArrangedSubview:button];
                bHandled = true;
            } @catch (ACOFallbackException *e) {
                NSLog(@"Fallabck Failed, trying different fallback");
                NSLog(@"%@", e);
            }
        }

    } while (!bHandled);

    if (!bHandled) {
        if (bCanFallbackToAncestor && fallbackType != FallbackType::Drop) {
            @throw exception;
        }
    }
}

UIFontDescriptor *getItalicFontDescriptor(UIFontDescriptor *descriptor, bool isItalic)
{
    if (isItalic && descriptor) {
        return [descriptor fontDescriptorWithSymbolicTraits:UIFontDescriptorTraitItalic];
    }

    return descriptor;
}

ACRRenderingStatus buildTargetForButton(ACRTargetBuilderDirector *director,
                                        ACOBaseActionElement *action,
                                        UIButton *button, NSObject **target)
{
    *target = [director build:action forButton:button];
    return *target ? ACRRenderingStatus::ACROk : ACRRenderingStatus::ACRFailed;
}

ACRRenderingStatus buildTarget(ACRTargetBuilderDirector *director,
                               ACOBaseActionElement *action,
                               NSObject **target)
{
    *target = [director build:action];
    return *target ? ACRRenderingStatus::ACROk : ACRRenderingStatus::ACRFailed;
}

void setAccessibilityTrait(UIView *recipientView, ACOBaseActionElement *action)
{
    recipientView.userInteractionEnabled = YES;
    recipientView.accessibilityTraits |= action.accessibilityTraits;
}

UIFont *getFont(ACOHostConfig *hostConfig, const AdaptiveCards::RichTextElementProperties &textProperties)
{
    int fontweight = [hostConfig getTextBlockFontWeight:textProperties.GetFontType()
                                             textWeight:textProperties.GetTextWeight()];
    // sanity check, 400 is the normal font;
    if (fontweight <= 0 || fontweight > 900) {
        fontweight = 400;
    }
    UIFont *font = nil;
    fontweight -= 100;
    fontweight /= 100;

    if (![hostConfig getFontFamily:textProperties.GetFontType()]) {
        const NSArray<NSNumber *> *fontweights = @[ @(UIFontWeightUltraLight), @(UIFontWeightThin), @(UIFontWeightLight), @(UIFontWeightRegular), @(UIFontWeightMedium),
                                                    @(UIFontWeightSemibold), @(UIFontWeightBold), @(UIFontWeightHeavy), @(UIFontWeightBlack) ];
        const CGFloat size = [hostConfig getTextBlockTextSize:textProperties.GetFontType() textSize:textProperties.GetTextSize()];
        if (textProperties.GetFontType() == FontType::Monospace) {
            const NSArray<NSString *> *fontweights = @[ @"UltraLight", @"Thin", @"Light", @"Regular",
                                                        @"Medium", @"Semibold", @"Bold", @"Heavy", @"Black" ];
            UIFontDescriptor *descriptor = [UIFontDescriptor fontDescriptorWithFontAttributes:@{UIFontDescriptorFamilyAttribute : @"Courier New",
                                                                                                UIFontDescriptorFaceAttribute : fontweights[fontweight]}];
            descriptor = getItalicFontDescriptor(descriptor, textProperties.GetItalic());

            font = [UIFont fontWithDescriptor:descriptor size:[hostConfig getTextBlockTextSize:textProperties.GetFontType() textSize:textProperties.GetTextSize()]];
        } else {
            font = [UIFont systemFontOfSize:size weight:[fontweights[fontweight] floatValue]];

            if (textProperties.GetItalic()) {
                font = [UIFont fontWithDescriptor:
                                   getItalicFontDescriptor(font.fontDescriptor, textProperties.GetItalic())
                                             size:size];
            }
        }
    } else {
        // font weight as string since font weight as double doesn't work
        // normailze fontweight for indexing
        const NSArray<NSString *> *fontweights = @[ @"UltraLight", @"Thin", @"Light", @"Regular",
                                                    @"Medium", @"Semibold", @"Bold", @"Heavy", @"Black" ];
        UIFontDescriptor *descriptor = [UIFontDescriptor fontDescriptorWithFontAttributes:
                                                             @{UIFontDescriptorFamilyAttribute : [hostConfig getFontFamily:textProperties.GetFontType()],
                                                               UIFontDescriptorFaceAttribute : fontweights[fontweight]}];

        descriptor = getItalicFontDescriptor(descriptor, textProperties.GetItalic());

        font = [UIFont fontWithDescriptor:descriptor size:[hostConfig getTextBlockTextSize:textProperties.GetFontType() textSize:textProperties.GetTextSize()]];
    }
    return font;
}

void buildIntermediateResultForText(ACRView *rootView, ACOHostConfig *hostConfig, RichTextElementProperties const &textProperties, NSString *elementId)
{
    std::shared_ptr<MarkDownParser> markDownParser = std::make_shared<MarkDownParser>([ACOHostConfig getLocalizedDate:textProperties.GetText() language:textProperties.GetLanguage()]);

    // MarkDownParser transforms text with MarkDown to a html string
    auto markdownString = markDownParser->TransformToHtml();
    NSString *parsedString = (markDownParser->HasHtmlTags()) ? [NSString stringWithCString:markdownString.c_str() encoding:NSUTF8StringEncoding] : [NSString stringWithCString:markDownParser->GetRawText().c_str() encoding:NSUTF8StringEncoding];

    NSDictionary *data = nil;

    // use Apple's html rendering only if the string has markdowns
    if (markDownParser->HasHtmlTags()) {
        NSString *fontFamilyName = nil;

        if (![hostConfig getFontFamily:textProperties.GetFontType()]) {
            if (textProperties.GetFontType() == FontType::Monospace) {
                fontFamilyName = @"'Courier New'";
            } else {
                fontFamilyName = @"'-apple-system',  'San Francisco'";
            }
        } else {
            fontFamilyName = [hostConfig getFontFamily:textProperties.GetFontType()];
        }

        NSString *font_style = textProperties.GetItalic() ? @"italic" : @"normal";
        // Font and text size are applied as CSS style by appending it to the html string
        parsedString = [parsedString stringByAppendingString:[NSString stringWithFormat:@"<style>body{font-family: %@; font-size:%dpx; font-weight: %d; font-style: %@;}</style>",
                                                                                        fontFamilyName,
                                                                                        [hostConfig getTextBlockTextSize:textProperties.GetFontType()
                                                                                                                textSize:textProperties.GetTextSize()],
                                                                                        [hostConfig getTextBlockFontWeight:textProperties.GetFontType()
                                                                                                                textWeight:textProperties.GetTextWeight()],
                                                                                        font_style]];

        NSData *htmlData = [parsedString dataUsingEncoding:NSUTF16StringEncoding];
        NSDictionary *options = @{NSDocumentTypeDocumentAttribute : NSHTMLTextDocumentType};
        data = @{@"html" : htmlData, @"options" : options};
    } else {
        UIFont *font = getFont(hostConfig, textProperties);

        NSDictionary *attributeDictionary = @{NSFontAttributeName : font};
        data = @{@"nonhtml" : parsedString, @"descriptor" : attributeDictionary};
    }

    if (elementId) {
        [rootView enqueueIntermediateTextProcessingResult:data
                                                elementId:elementId];
    }
}

void TextBlockToRichTextElementProperties(const std::shared_ptr<TextBlock> &textBlock, RichTextElementProperties &textProp)
{
    textProp.SetText(textBlock->GetText());
    textProp.SetTextSize(textBlock->GetTextSize());
    textProp.SetTextWeight(textBlock->GetTextWeight());
    textProp.SetFontType(textBlock->GetFontType());
    textProp.SetTextColor(textBlock->GetTextColor());
    textProp.SetIsSubtle(textBlock->GetIsSubtle());
    textProp.SetLanguage(textBlock->GetLanguage());
}

void TextRunToRichTextElementProperties(const std::shared_ptr<TextRun> &textRun, RichTextElementProperties &textProp)
{
    textProp.SetText(textRun->GetText());
    textProp.SetTextSize(textRun->GetTextSize());
    textProp.SetTextWeight(textRun->GetTextWeight());
    textProp.SetFontType(textRun->GetFontType());
    textProp.SetTextColor(textRun->GetTextColor());
    textProp.SetIsSubtle(textRun->GetIsSubtle());
    textProp.SetLanguage(textRun->GetLanguage());
    textProp.SetItalic(textRun->GetItalic());
    textProp.SetStrikethrough(textRun->GetStrikethrough());
}

ACOBaseActionElement *deserializeUnknownActionToCustomAction(const std::shared_ptr<UnknownAction> unknownAction)
{
    ACRRegistration *reg = [ACRRegistration getInstance];
    ACOBaseActionElement *customAction = nil;
    if (reg) {
        NSString *type = [NSString stringWithCString:unknownAction->GetElementTypeString().c_str() encoding:NSUTF8StringEncoding];
        NSObject<ACOIBaseActionElementParser> *parser = [reg getCustomActionElementParser:type];
        if (!parser) {
            @throw [ACOFallbackException fallbackException];
        }
        Json::Value blob = unknownAction->GetAdditionalProperties();
        Json::StreamWriterBuilder streamWriterBuilder;
        auto writer = streamWriterBuilder.newStreamWriter();
        std::stringstream sstream;
        writer->write(blob, &sstream);
        delete writer;
        NSString *jsonString =
            [[NSString alloc] initWithCString:sstream.str().c_str()
                                     encoding:NSUTF8StringEncoding];
        if (jsonString.length > 0) {
            NSData *jsonPayload = [jsonString dataUsingEncoding:NSUTF8StringEncoding];
            ACOParseContext *context = [reg getParseContext];
            customAction = [parser deserialize:jsonPayload parseContext:context];
        }
    }
    return customAction;
}

UIColor *getForegroundUIColorFromAdaptiveAttribute(std::shared_ptr<HostConfig> const &config, ACRContainerStyle style, ForegroundColor textColor, bool isSubtle)
{
    const std::string str = config->GetForegroundColor([ACOHostConfig getSharedContainerStyle:style], textColor, isSubtle);
    return [ACOHostConfig convertHexColorCodeToUIColor:str];
}

unsigned int getSpacing(Spacing spacing, std::shared_ptr<HostConfig> const &config)
{
    switch (spacing) {
        case Spacing::ExtraLarge:
            return config->GetSpacing().extraLargeSpacing;
        case Spacing::Large:
            return config->GetSpacing().largeSpacing;
        case Spacing::Medium:
            return config->GetSpacing().mediumSpacing;
        case Spacing::Small:
            return config->GetSpacing().smallSpacing;
        case Spacing::Default:
            return config->GetSpacing().defaultSpacing;
        default:
            break;
    }

    return 0;
}

void configVerticalAlignmentConstraintsForBackgroundImageView(const BackgroundImage *backgroundImageProperties, UIView *superView, UIImageView *imageView)
{
    if (!backgroundImageProperties || !superView || !imageView) {
        return;
    }

    switch (backgroundImageProperties->GetVerticalAlignment()) {
        case VerticalAlignment::Bottom:
            [imageView.bottomAnchor constraintEqualToAnchor:superView.bottomAnchor].active = YES;
            break;
        case VerticalAlignment::Center:
            [imageView.centerYAnchor constraintEqualToAnchor:superView.centerYAnchor].active = YES;
            break;
        case VerticalAlignment::Top:
        default:
            [imageView.topAnchor constraintEqualToAnchor:superView.topAnchor].active = YES;
            break;
    }
}

void configHorizontalAlignmentConstraintsForBackgroundImageView(const BackgroundImage *backgroundImageProperties, UIView *superView, UIImageView *imageView)
{
    if (!backgroundImageProperties || !superView || !imageView) {
        return;
    }

    switch (backgroundImageProperties->GetHorizontalAlignment()) {
        case HorizontalAlignment::Right:
            [imageView.trailingAnchor constraintEqualToAnchor:superView.trailingAnchor].active = YES;
            break;
        case HorizontalAlignment::Center:
            [imageView.centerXAnchor constraintEqualToAnchor:superView.centerXAnchor].active = YES;
            break;
        case HorizontalAlignment::Left:
        default:
            [imageView.leadingAnchor constraintEqualToAnchor:superView.leadingAnchor].active = YES;
            break;
    }
}

void configWidthAndHeightAnchors(UIView *superView, UIImageView *imageView, bool isComplimentaryAxisHorizontal)
{
    if (!imageView || !imageView.image || !superView) {
        return;
    }
    CGSize targetViewSize = superView.frame.size;
    CGSize sourceSize = imageView.image.size;
    if (isComplimentaryAxisHorizontal) {
        CGFloat complementaryWidth = sourceSize.height ? sourceSize.width * targetViewSize.height / sourceSize.height : 1;
        [imageView.widthAnchor constraintEqualToConstant:complementaryWidth].active = YES;
        [imageView.heightAnchor constraintEqualToAnchor:superView.heightAnchor].active = YES;
    } else {
        CGFloat complementaryHeight = sourceSize.width ? sourceSize.height * targetViewSize.width / sourceSize.width : 1;
        [imageView.widthAnchor constraintEqualToAnchor:superView.widthAnchor].active = YES;
        [imageView.heightAnchor constraintEqualToConstant:complementaryHeight].active = YES;
    }
}

NSMutableAttributedString *initAttributedText(ACOHostConfig *acoConfig, const std::string &text, const AdaptiveCards::RichTextElementProperties &textElementProperties, ACRContainerStyle style)
{
    UIFont *font = getFont(acoConfig, textElementProperties);
    auto foregroundColor = [acoConfig getTextBlockColor:style textColor:textElementProperties.GetTextColor() subtleOption:NO];

    return [[NSMutableAttributedString alloc] initWithString:[NSString stringWithCString:text.c_str() encoding:NSUTF8StringEncoding] attributes:@{NSFontAttributeName : font, NSForegroundColorAttributeName : foregroundColor}];
}

NSString *makeKeyForImage(ACOHostConfig *acoConfig, NSString *keyType, NSDictionary<NSString *, NSString *> *pieces)
{
    ACOResolverIFType resolverType = ACODefaultIF;
    NSString *urlString = pieces[@"url"], *key = urlString;
    NSURL *url = nil;

    if (urlString) {
        url = [NSURL URLWithString:urlString];
        resolverType = [acoConfig getResolverIFType:[url scheme]];
    }

    if ([keyType isEqualToString:@"image"] || [keyType isEqualToString:@"media-poster"]) {
        if (ACOImageViewIF == resolverType) {
            key = pieces[@"number"];
        }
    } else if ([keyType isEqualToString:@"media-playicon-image"]) {
        key = (ACOImageViewIF == resolverType) ? pieces[@"playicon-url-viewIF"] : pieces[@"playicon-url"];
    } else if ([keyType isEqualToString:@"media-playicon-imageView"]) {
        key = (ACOImageViewIF == resolverType) ? pieces[@"playicon-url-imageView-viewIF"] : pieces[@"playicon-url-imageView"];
    }
    return key;
}

CGSize getAspectRatio(CGSize size)
{
    CGFloat heightToWidthRatio = 0.0f, widthToHeightRatio = 0.0f;
    if (size.width > 0) {
        heightToWidthRatio = size.height / size.width;
    }

    if (size.height > 0) {
        widthToHeightRatio = size.width / size.height;
    }
    return CGSizeMake(widthToHeightRatio, heightToWidthRatio);
}

ACRImageSize getACRImageSize(ImageSize adaptiveImageSize, BOOL hasExplicitDimensions)
{
    if (hasExplicitDimensions) {
        return ACRImageSizeExplicit;
    }

    switch (adaptiveImageSize) {
        case ImageSize::None:
            return ACRImageSizeNone;
        case ImageSize::Auto:
            return ACRImageSizeAuto;
        case ImageSize::Stretch:
            return ACRImageSizeStretch;
        case ImageSize::Small:
            return ACRImageSizeSmall;
        case ImageSize::Medium:
            return ACRImageSizeMedium;
        case ImageSize::Large:
            return ACRImageSizeLarge;
        default:
            return ACRImageSizeAuto;
    }
}

ACRHorizontalAlignment getACRHorizontalAlignment(HorizontalAlignment horizontalAlignment)
{
    switch (horizontalAlignment) {
        case HorizontalAlignment::Left:
            return ACRLeft;
        case HorizontalAlignment::Center:
            return ACRCenter;
        case HorizontalAlignment::Right:
            return ACRRight;
        default:
            return ACRLeft;
    }
}

void printSize(NSString *msg, CGSize size)
{
    NSLog(@"%@, size = %f x %f", msg, size.width, size.height);
}

<<<<<<< HEAD
void partitionActions(
    const std::vector<std::shared_ptr<BaseActionElement>> &elems,
    std::vector<std::shared_ptr<BaseActionElement>> &primary,
    std::vector<std::shared_ptr<BaseActionElement>> &secondary,
    unsigned int maxActions,
    ACRView *rootView)
{
    std::partition_copy(std::begin(elems),
                        std::end(elems),
                        std::inserter(secondary, std::end(secondary)),
                        std::inserter(primary, std::end(primary)),
                        [](std::shared_ptr<BaseActionElement> elem) {
                            return elem->GetMode() == Mode::Secondary;
                        });

    unsigned long uMaxActionsToRender = MIN(maxActions, primary.size());

    BOOL allowMoreThanMaxActionsInOverflowMenu = NO;
    if ([rootView.acrActionDelegate respondsToSelector:@selector(shouldAllowMoreThanMaxActionsInOverflowMenu)]) {
        allowMoreThanMaxActionsInOverflowMenu =
            [rootView.acrActionDelegate shouldAllowMoreThanMaxActionsInOverflowMenu];
    }

    if (uMaxActionsToRender < primary.size()) {
        auto start = std::begin(primary) + uMaxActionsToRender;
        auto end = std::end(primary);

        if (allowMoreThanMaxActionsInOverflowMenu) {
            std::copy(start, end, std::back_inserter(secondary));
        } else {
            [rootView addWarnings:ACRWarningStatusCode::ACRMaxActionsExceeded
                           mesage:@"Some actions were not rendered due to exceeding the maximum number "
                                  @"of actions allowed"];
        }

        primary.erase(start, end);
    }
}

UIImage *scaleImageToSize(UIImage *image, CGSize newSize)
{
    UIGraphicsBeginImageContextWithOptions(newSize, NO, 0.0);
    [image drawInRect:CGRectMake(0, 0, newSize.width, newSize.height)];
    UIImage *newImage = UIGraphicsGetImageFromCurrentImageContext();
    UIGraphicsEndImageContext();
    return newImage;
=======
NSData *JsonToNSData(const Json::Value &blob)
{
    Json::StreamWriterBuilder streamWriterBuilder;
    std::unique_ptr<Json::StreamWriter> writer(streamWriterBuilder.newStreamWriter());
    std::stringstream sstream;
    writer->write(blob, &sstream);
    NSString *jsonString =
        [[NSString alloc] initWithCString:sstream.str().c_str()
                                 encoding:NSUTF8StringEncoding];
    return (jsonString.length > 0) ? [jsonString dataUsingEncoding:NSUTF8StringEncoding] : nil;
>>>>>>> a0c29501
}<|MERGE_RESOLUTION|>--- conflicted
+++ resolved
@@ -905,54 +905,6 @@
     NSLog(@"%@, size = %f x %f", msg, size.width, size.height);
 }
 
-<<<<<<< HEAD
-void partitionActions(
-    const std::vector<std::shared_ptr<BaseActionElement>> &elems,
-    std::vector<std::shared_ptr<BaseActionElement>> &primary,
-    std::vector<std::shared_ptr<BaseActionElement>> &secondary,
-    unsigned int maxActions,
-    ACRView *rootView)
-{
-    std::partition_copy(std::begin(elems),
-                        std::end(elems),
-                        std::inserter(secondary, std::end(secondary)),
-                        std::inserter(primary, std::end(primary)),
-                        [](std::shared_ptr<BaseActionElement> elem) {
-                            return elem->GetMode() == Mode::Secondary;
-                        });
-
-    unsigned long uMaxActionsToRender = MIN(maxActions, primary.size());
-
-    BOOL allowMoreThanMaxActionsInOverflowMenu = NO;
-    if ([rootView.acrActionDelegate respondsToSelector:@selector(shouldAllowMoreThanMaxActionsInOverflowMenu)]) {
-        allowMoreThanMaxActionsInOverflowMenu =
-            [rootView.acrActionDelegate shouldAllowMoreThanMaxActionsInOverflowMenu];
-    }
-
-    if (uMaxActionsToRender < primary.size()) {
-        auto start = std::begin(primary) + uMaxActionsToRender;
-        auto end = std::end(primary);
-
-        if (allowMoreThanMaxActionsInOverflowMenu) {
-            std::copy(start, end, std::back_inserter(secondary));
-        } else {
-            [rootView addWarnings:ACRWarningStatusCode::ACRMaxActionsExceeded
-                           mesage:@"Some actions were not rendered due to exceeding the maximum number "
-                                  @"of actions allowed"];
-        }
-
-        primary.erase(start, end);
-    }
-}
-
-UIImage *scaleImageToSize(UIImage *image, CGSize newSize)
-{
-    UIGraphicsBeginImageContextWithOptions(newSize, NO, 0.0);
-    [image drawInRect:CGRectMake(0, 0, newSize.width, newSize.height)];
-    UIImage *newImage = UIGraphicsGetImageFromCurrentImageContext();
-    UIGraphicsEndImageContext();
-    return newImage;
-=======
 NSData *JsonToNSData(const Json::Value &blob)
 {
     Json::StreamWriterBuilder streamWriterBuilder;
@@ -963,5 +915,52 @@
         [[NSString alloc] initWithCString:sstream.str().c_str()
                                  encoding:NSUTF8StringEncoding];
     return (jsonString.length > 0) ? [jsonString dataUsingEncoding:NSUTF8StringEncoding] : nil;
->>>>>>> a0c29501
-}+}
+
+void partitionActions(
+    const std::vector<std::shared_ptr<BaseActionElement>> &elems,
+    std::vector<std::shared_ptr<BaseActionElement>> &primary,
+    std::vector<std::shared_ptr<BaseActionElement>> &secondary,
+    unsigned int maxActions,
+    ACRView *rootView)
+{
+    std::partition_copy(std::begin(elems),
+                        std::end(elems),
+                        std::inserter(secondary, std::end(secondary)),
+                        std::inserter(primary, std::end(primary)),
+                        [](std::shared_ptr<BaseActionElement> elem) {
+                            return elem->GetMode() == Mode::Secondary;
+                        });
+
+    unsigned long uMaxActionsToRender = MIN(maxActions, primary.size());
+
+    BOOL allowMoreThanMaxActionsInOverflowMenu = NO;
+    if ([rootView.acrActionDelegate respondsToSelector:@selector(shouldAllowMoreThanMaxActionsInOverflowMenu)]) {
+        allowMoreThanMaxActionsInOverflowMenu =
+            [rootView.acrActionDelegate shouldAllowMoreThanMaxActionsInOverflowMenu];
+    }
+
+    if (uMaxActionsToRender < primary.size()) {
+        auto start = std::begin(primary) + uMaxActionsToRender;
+        auto end = std::end(primary);
+
+        if (allowMoreThanMaxActionsInOverflowMenu) {
+            std::copy(start, end, std::back_inserter(secondary));
+        } else {
+            [rootView addWarnings:ACRWarningStatusCode::ACRMaxActionsExceeded
+                           mesage:@"Some actions were not rendered due to exceeding the maximum number "
+                                  @"of actions allowed"];
+        }
+
+        primary.erase(start, end);
+    }
+}
+
+UIImage *scaleImageToSize(UIImage *image, CGSize newSize)
+{
+    UIGraphicsBeginImageContextWithOptions(newSize, NO, 0.0);
+    [image drawInRect:CGRectMake(0, 0, newSize.width, newSize.height)];
+    UIImage *newImage = UIGraphicsGetImageFromCurrentImageContext();
+    UIGraphicsEndImageContext();
+    return newImage;
+}
