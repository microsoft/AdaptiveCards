--- conflicted
+++ resolved
@@ -163,11 +163,7 @@
 
 // apply contraints for 'Cover' fill mode
 // the backgroundView is set on the targetView
-<<<<<<< HEAD
 void renderBackgroundCoverMode(UIView *backgroundView, UIView *targetView, NSMutableArray<NSLayoutConstraint *> *constraints, ACRContentStackView *parentView)
-=======
-void renderBackgroundCoverMode(UIView *backgroundView, ACRContentStackView *targetView, NSMutableArray<NSLayoutConstraint *> *constraints)
->>>>>>> 3383b81c
 {
     if (!targetView) {
         targetView = parentView;
@@ -235,7 +231,6 @@
         return;
     }
 
-<<<<<<< HEAD
     UIView *backgroundView = nil;
     if ([superView isKindOfClass:[ACRContentStackView class]]) {
         backgroundView = ((ACRContentStackView *)superView).backgroundView;
@@ -247,8 +242,6 @@
 
     UIView *targetView = backgroundView ? backgroundView : superView;
 
-=======
->>>>>>> 3383b81c
     NSMutableArray<NSLayoutConstraint *> *constraints = [[NSMutableArray alloc] init];
     switch (backgroundImageProperties->GetFillMode()) {
         case ImageFillMode::Repeat: {
@@ -256,44 +249,28 @@
                 [NSLayoutConstraint constraintWithItem:imageView
                                              attribute:NSLayoutAttributeTop
                                              relatedBy:NSLayoutRelationEqual
-<<<<<<< HEAD
                                                 toItem:targetView
-=======
-                                                toItem:superView
->>>>>>> 3383b81c
                                              attribute:NSLayoutAttributeTop
                                             multiplier:1.0
                                               constant:0],
                 [NSLayoutConstraint constraintWithItem:imageView
                                              attribute:NSLayoutAttributeBottom
                                              relatedBy:NSLayoutRelationEqual
-<<<<<<< HEAD
                                                 toItem:targetView
-=======
-                                                toItem:superView
->>>>>>> 3383b81c
                                              attribute:NSLayoutAttributeBottom
                                             multiplier:1.0
                                               constant:0],
                 [NSLayoutConstraint constraintWithItem:imageView
                                              attribute:NSLayoutAttributeLeading
                                              relatedBy:NSLayoutRelationEqual
-<<<<<<< HEAD
                                                 toItem:targetView
-=======
-                                                toItem:superView
->>>>>>> 3383b81c
                                              attribute:NSLayoutAttributeLeading
                                             multiplier:1.0
                                               constant:0],
                 [NSLayoutConstraint constraintWithItem:imageView
                                              attribute:NSLayoutAttributeTrailing
                                              relatedBy:NSLayoutRelationEqual
-<<<<<<< HEAD
                                                 toItem:targetView
-=======
-                                                toItem:superView
->>>>>>> 3383b81c
                                              attribute:NSLayoutAttributeTrailing
                                             multiplier:1.0
                                               constant:0]
@@ -314,22 +291,14 @@
                 [NSLayoutConstraint constraintWithItem:imageView
                                              attribute:NSLayoutAttributeLeading
                                              relatedBy:NSLayoutRelationEqual
-<<<<<<< HEAD
                                                 toItem:targetView
-=======
-                                                toItem:superView
->>>>>>> 3383b81c
                                              attribute:NSLayoutAttributeLeading
                                             multiplier:1.0
                                               constant:0],
                 [NSLayoutConstraint constraintWithItem:imageView
                                              attribute:NSLayoutAttributeTrailing
                                              relatedBy:NSLayoutRelationEqual
-<<<<<<< HEAD
                                                 toItem:targetView
-=======
-                                                toItem:superView
->>>>>>> 3383b81c
                                              attribute:NSLayoutAttributeTrailing
                                             multiplier:1.0
                                               constant:0]
@@ -350,31 +319,19 @@
                 [NSLayoutConstraint constraintWithItem:imageView
                                              attribute:NSLayoutAttributeTop
                                              relatedBy:NSLayoutRelationEqual
-<<<<<<< HEAD
                                                 toItem:targetView
-=======
-                                                toItem:superView
->>>>>>> 3383b81c
                                              attribute:NSLayoutAttributeTop
                                             multiplier:1.0
                                               constant:0],
                 [NSLayoutConstraint constraintWithItem:imageView
                                              attribute:NSLayoutAttributeBottom
                                              relatedBy:NSLayoutRelationEqual
-<<<<<<< HEAD
                                                 toItem:targetView
-=======
-                                                toItem:superView
->>>>>>> 3383b81c
                                              attribute:NSLayoutAttributeBottom
                                             multiplier:1.0
                                               constant:0]
             ]];
-<<<<<<< HEAD
             configHorizontalAlignmentConstraintsForBackgroundImageView(backgroundImageProperties, targetView, imageView, constraints);
-=======
-            configHorizontalAlignmentConstraintsForBackgroundImageView(backgroundImageProperties, superView, imageView, constraints);
->>>>>>> 3383b81c
             break;
         }
         case ImageFillMode::Cover:
@@ -382,19 +339,10 @@
             // we should not apply the constraints if the superView's frame is not ready
             // check layoutSubview of ACRContentStackView to see the alternate case
             if (superView.frame.size.width != 0 && superView.frame.size.height != 0) {
-<<<<<<< HEAD
                 renderBackgroundCoverMode(imageView, targetView, constraints, (ACRContentStackView *)superView);
             }
 
             configVerticalAlignmentConstraintsForBackgroundImageView(backgroundImageProperties, targetView, imageView, constraints);
-=======
-                renderBackgroundCoverMode(imageView, (ACRContentStackView *)superView, constraints);
-            }
-
-            configVerticalAlignmentConstraintsForBackgroundImageView(backgroundImageProperties, superView, imageView, constraints);
-
-            configHorizontalAlignmentConstraintsForBackgroundImageView(backgroundImageProperties, superView, imageView, constraints);
->>>>>>> 3383b81c
 
             configHorizontalAlignmentConstraintsForBackgroundImageView(backgroundImageProperties, targetView, imageView, constraints);
 
@@ -1070,14 +1018,11 @@
             scalerLowBound = scalerMidPoint;
         }
     }
-<<<<<<< HEAD
-=======
 
     if (coverRect.size.width * scalerMidPoint < targetRectToCover.size.width ||
         coverRect.size.height * scalerMidPoint < targetRectToCover.size.height) {
         scalerMidPoint = scalerHighBound;
     }
 
->>>>>>> 3383b81c
     return CGRectMake(0, 0, coverRect.size.width * scalerMidPoint, coverRect.size.height * scalerMidPoint);
 }