--- conflicted
+++ resolved
@@ -20,23 +20,16 @@
                    hostConfig:(std::shared_ptr<HostConfig> const &)config
 {
     self = [self initWithFrame:CGRectMake(0,0,0,0)];
-<<<<<<< HEAD
-    if(self)
-    {
+    if(self){
         _style = style;
-        [self setBackgroundColorWithHostConfig:config];
-        [self setBorderColorWithHostConfig:config];
-        [self setBorderThicknessWithHostConfig:config];
-=======
-    if(self){
         if(style != ContainerStyle::None &&
             style != parentStyle) {
-            [self setBackgroundColor:style hostConfig:config];
+            [self setBackgroundColorWithHostConfig:config];
+            [self setBorderColorWithHostConfig:config];
+            [self setBorderThicknessWithHostConfig:config];
             [self removeConstraints:self.constraints];
             [self applyPadding:config->spacing.paddingSpacing priority:1000];
         }
-        _style = style;
->>>>>>> abf0c23a
     }
     return self;
 }
@@ -71,17 +64,12 @@
     return _style;
 }
 
-<<<<<<< HEAD
-+ (UIColor *)colorFromString:(const std::string&)colorString
-=======
 - (void)setStyle:(AdaptiveCards::ContainerStyle)style
 {
     _style = style;
 }
 
-- (void)setBackgroundColor:(ContainerStyle)style
-                hostConfig:(std::shared_ptr<HostConfig> const &)config
->>>>>>> abf0c23a
++ (UIColor *)colorFromString:(const std::string&)colorString
 {
     long num = std::stoul(colorString.substr(1), nullptr, 16);
 
@@ -121,16 +109,7 @@
 {
     const CGFloat borderWidth = [[self class] borderWidthFromString:[self paletteForHostConfig:config].borderThickness];
 
-<<<<<<< HEAD
     [[self layer] setBorderWidth:borderWidth];
-=======
-    self.backgroundColor =
-        [UIColor colorWithRed:((num & 0x00FF0000) >> 16) / 255.0
-                        green:((num & 0x0000FF00) >>  8) / 255.0
-                         blue:((num & 0x000000FF)) / 255.0
-                        alpha:((num & 0xFF000000) >> 24) / 255.0];
-    self.opaque = NO;
->>>>>>> abf0c23a
 }
 
 - (void)config
