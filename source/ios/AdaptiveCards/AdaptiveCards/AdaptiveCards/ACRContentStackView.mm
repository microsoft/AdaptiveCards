//
//  ACRContentStackView
//  ACRContentStackView.mm
//
//  Copyright © 2017 Microsoft. All rights reserved.
//

#include "ACRContentStackView.h"
#include "ACOHostConfigPrivate.h"

using namespace AdaptiveCards;

@implementation ACRContentStackView
{
    NSMutableArray* _targets;
    ACRContainerStyle _style;
}

- (instancetype)initWithStyle:(ACRContainerStyle)style
                  parentStyle:(ACRContainerStyle)parentStyle
                   hostConfig:(ACOHostConfig *)acoConfig
{
    self = [self initWithFrame:CGRectMake(0,0,0,0)];
    if(self){
<<<<<<< HEAD

        _style = style;

        if(style != ACRNone &&
            style != parentStyle) {
            std::shared_ptr<HostConfig> config = [acoConfig getHostConfig];
=======
        _style = style;
        if(style != ContainerStyle::None &&
            style != parentStyle) {
>>>>>>> ad5745ea
            [self setBackgroundColorWithHostConfig:config];
            [self setBorderColorWithHostConfig:config];
            [self setBorderThicknessWithHostConfig:config];
            [self removeConstraints:self.constraints];
            [self applyPadding:config->spacing.paddingSpacing priority:1000];
        }
    }
    return self;
}

- (instancetype)initWithFrame:(CGRect)frame
{
    self = [super initWithFrame:CGRectMake(0,0,frame.size.width,0)];
    if(self)
    {
        _stackView = [[UIStackView alloc] initWithFrame:frame];
        [self config];
    }

    return self;
}

- (instancetype)initWithCoder:(NSCoder *)aDecoder
{
    self = [super initWithCoder:aDecoder];

    if (self)
    {
        _stackView = [[UIStackView alloc] init];
        [self config];
    }

    return self;
}

- (ACRContainerStyle)style
{
    return _style;
}

- (void)setStyle:(ACRContainerStyle)style
{
    _style = style;
}

+ (UIColor *)colorFromString:(const std::string&)colorString
{
    long num = std::stoul(colorString.substr(1), nullptr, 16);

    return [UIColor colorWithRed:((num & 0x00FF0000) >> 16) / 255.0
                    green:((num & 0x0000FF00) >>  8) / 255.0
                     blue:((num & 0x000000FF)) / 255.0
                    alpha:((num & 0xFF000000) >> 24) / 255.0];
}

- (ContainerStyleDefinition&)paletteForHostConfig:(std::shared_ptr<HostConfig> const &)config
{
<<<<<<< HEAD
    return (_style == ACREmphasis)
=======
    return (_style == ContainerStyle::Emphasis)
>>>>>>> ad5745ea
        ? config->containerStyles.emphasisPalette
        : config->containerStyles.defaultPalette;
}

- (void)setBackgroundColorWithHostConfig:(std::shared_ptr<HostConfig> const &)config
{
    UIColor *color = [[self class] colorFromString:[self paletteForHostConfig:config].backgroundColor];

    self.backgroundColor = color;
}

- (void)setBorderColorWithHostConfig:(std::shared_ptr<HostConfig> const &)config
{
    UIColor *color = [[self class] colorFromString:[self paletteForHostConfig:config].borderColor];

    [[self layer] setBorderColor:[color CGColor]];
}

- (void)setBorderThicknessWithHostConfig:(std::shared_ptr<HostConfig> const &)config
{
    const CGFloat borderWidth = [self paletteForHostConfig:config].borderThickness;

    [[self layer] setBorderWidth:borderWidth];
}

- (void)config
{
    if(!self.stackView){
        return;
    }
    [self addSubview:self.stackView];
    [self applyPadding:0 priority:1000];
    self.stackView.translatesAutoresizingMaskIntoConstraints = false;
    self.translatesAutoresizingMaskIntoConstraints = false;

    _targets = [[NSMutableArray alloc] init];
}

- (CGSize)intrinsicContentSize
{
    return self.frame.size;
}

- (void)addArrangedSubview:(UIView *)view
{
    [self.stackView addArrangedSubview:view];
}

- (void)addTarget:(NSObject *)target
{
    [_targets addObject:target];
}

// let the last element to strech
- (void)adjustHuggingForLastElement
{
    if([self.stackView.arrangedSubviews count])
        [[self.stackView.arrangedSubviews objectAtIndex:[self.stackView.arrangedSubviews count ] -1] setContentHuggingPriority:UILayoutPriorityDefaultLow forAxis:UILayoutConstraintAxisVertical];
    if([self.stackView.arrangedSubviews count])
        [[self.stackView.arrangedSubviews objectAtIndex:[self.stackView.arrangedSubviews count ] -1] setContentHuggingPriority:UILayoutPriorityDefaultLow forAxis:UILayoutConstraintAxisHorizontal];
}

- (void)applyPadding:(unsigned int)padding priority:(unsigned int)priority
{
    NSString *horString = [[NSString alloc] initWithFormat:@"H:|-(%u@%u)-[_stackView]-(%u@%u)-|",
                           padding, priority, padding, priority];
    NSString *verString = [[NSString alloc] initWithFormat:@"V:|-(%u@%u)-[_stackView]-(%u@%u)-|",
                           padding, priority, padding, priority];
    NSDictionary *dictionary = NSDictionaryOfVariableBindings(_stackView);
    NSArray *horzConst = [NSLayoutConstraint constraintsWithVisualFormat:horString
                                                                 options:0
                                                                 metrics:nil
                                                                   views:dictionary];
    NSArray *vertConst = [NSLayoutConstraint constraintsWithVisualFormat:verString
                                                                 options:0
                                                                 metrics:nil
                                                                   views:dictionary];
    [self addConstraints:horzConst];
    [self addConstraints:vertConst];
}

- (UILayoutConstraintAxis) getAxis
{
    return self.stackView.axis;
}

@end<|MERGE_RESOLUTION|>--- conflicted
+++ resolved
@@ -22,18 +22,11 @@
 {
     self = [self initWithFrame:CGRectMake(0,0,0,0)];
     if(self){
-<<<<<<< HEAD
 
         _style = style;
-
         if(style != ACRNone &&
             style != parentStyle) {
             std::shared_ptr<HostConfig> config = [acoConfig getHostConfig];
-=======
-        _style = style;
-        if(style != ContainerStyle::None &&
-            style != parentStyle) {
->>>>>>> ad5745ea
             [self setBackgroundColorWithHostConfig:config];
             [self setBorderColorWithHostConfig:config];
             [self setBorderThicknessWithHostConfig:config];
@@ -91,11 +84,7 @@
 
 - (ContainerStyleDefinition&)paletteForHostConfig:(std::shared_ptr<HostConfig> const &)config
 {
-<<<<<<< HEAD
     return (_style == ACREmphasis)
-=======
-    return (_style == ContainerStyle::Emphasis)
->>>>>>> ad5745ea
         ? config->containerStyles.emphasisPalette
         : config->containerStyles.defaultPalette;
 }
