//
//  ACRContentStackView
//  ACRContentStackView.mm
//
//  Copyright © 2020 Microsoft. All rights reserved.
//

#include "ACRContentStackView.h"
#include "ACOHostConfigPrivate.h"
#import "ACRShowCardTarget.h"
#import "ACRViewPrivate.h"
#import "UtiliOS.h"

using namespace AdaptiveCards;

static int kToggleVisibilityContext;

@implementation ACRContentStackView {
    NSMutableArray *_targets;
    NSMutableArray<ACRShowCardTarget *> *_showcardTargets;
    ACRContainerStyle _style;
    UIStackView *_stackView;
    NSHashTable<UIView *> *_hiddenSubviews;
    NSMutableDictionary<NSString *, NSValue *> *_subviewIntrinsicContentSizeCollection;
    ACRRtl _rtl;
}

- (instancetype)initWithStyle:(ACRContainerStyle)style
                  parentStyle:(ACRContainerStyle)parentStyle
                   hostConfig:(ACOHostConfig *)acoConfig
                    superview:(UIView *)superview
{
    std::shared_ptr<HostConfig> config = [acoConfig getHostConfig];
    self = [self initWithFrame:superview.frame attributes:nil];
    if (self) {
        _style = style;
        if (style != ACRNone &&
            style != parentStyle) {
            self.backgroundColor = [acoConfig getBackgroundColorForContainerStyle:_style];
            [self setBorderColorWithHostConfig:config];
            [self setBorderThicknessWithHostConfig:config];
            [self removeConstraints:self.constraints];
            [self applyPadding:config->GetSpacing().paddingSpacing priority:1000];
        }
    }
    return self;
}

// this is the dedicated initializer
- (instancetype)initWithFrame:(CGRect)frame attributes:(nullable NSDictionary<NSString *, id> *)attributes
{
    self = [super initWithFrame:CGRectMake(0, 0, frame.size.width, frame.size.height)];
    if (self) {
        _stackView = [[UIStackView alloc] init];
        _hiddenSubviews = [[NSHashTable alloc] initWithOptions:NSHashTableWeakMemory capacity:5];
        _subviewIntrinsicContentSizeCollection = [[NSMutableDictionary alloc] init];
        self.clipsToBounds = NO;
        [self config:attributes];
    }
    return self;
}

- (instancetype)initWithFrame:(CGRect)frame
{
    return [self initWithFrame:CGRectMake(0, 0, frame.size.width, frame.size.height) attributes:nil];
}

- (instancetype)initWithCoder:(NSCoder *)aDecoder
{
    self = [super initWithCoder:aDecoder];

    if (self) {
        _stackView = [[UIStackView alloc] init];
        _hiddenSubviews = [[NSHashTable alloc] initWithOptions:NSHashTableWeakMemory capacity:5];
        [self config:nil];
    }

    return self;
}

- (ACRContainerStyle)style
{
    return _style;
}

- (void)setStyle:(ACRContainerStyle)style
{
    _style = style;
}

- (UIStackViewAlignment)alignment
{
    return _stackView.alignment;
}

- (void)setAlignment:(UIStackViewAlignment)alignment
{
    _stackView.alignment = alignment;
}

- (UIStackViewDistribution)distribution
{
    return _stackView.distribution;
}

- (void)setDistribution:(UIStackViewDistribution)distribution
{
    _stackView.distribution = distribution;
}

- (UILayoutConstraintAxis)axis
{
    return _stackView.axis;
}

- (void)setAxis:(UILayoutConstraintAxis)axis
{
    _stackView.axis = axis;
}

- (void)setRtl:(ACRRtl)rtl
{
    _rtl = rtl;
    if (!_stackView || rtl == ACRRtlNone) {
        return;
    }

    _stackView.semanticContentAttribute = (rtl == ACRRtlRTL) ? UISemanticContentAttributeForceRightToLeft : UISemanticContentAttributeForceLeftToRight;
}

- (ACRRtl)rtl
{
    return _rtl;
}

+ (UIColor *)colorFromString:(const std::string &)colorString
{
    long num = std::stoul(colorString.substr(1), nullptr, 16);

    return [UIColor colorWithRed:((num & 0x00FF0000) >> 16) / 255.0
                           green:((num & 0x0000FF00) >> 8) / 255.0
                            blue:((num & 0x000000FF)) / 255.0
                           alpha:((num & 0xFF000000) >> 24) / 255.0];
}

- (void)setBackgroundColorWithHostConfig:(std::shared_ptr<HostConfig> const &)config
{
    auto backgroundColor = config->GetBackgroundColor([ACOHostConfig getSharedContainerStyle:_style]);
    UIColor *color = [ACOHostConfig convertHexColorCodeToUIColor:backgroundColor];

    self.backgroundColor = color;
}

- (void)setBorderColorWithHostConfig:(std::shared_ptr<HostConfig> const &)config
{
    auto borderColor = config->GetBorderColor([ACOHostConfig getSharedContainerStyle:_style]);
    UIColor *color = [ACOHostConfig convertHexColorCodeToUIColor:borderColor];

    [[self layer] setBorderColor:[color CGColor]];
}

- (void)setBorderThicknessWithHostConfig:(std::shared_ptr<HostConfig> const &)config
{
    auto borderThickness = config->GetBorderThickness([ACOHostConfig getSharedContainerStyle:_style]);
    const CGFloat borderWidth = borderThickness;

    [[self layer] setBorderWidth:borderWidth];
}

- (void)config:(nullable NSDictionary<NSString *, id> *)attributes
{
    if (!_stackView) {
        return;
    }

    [self addSubview:_stackView];
    _stackView.translatesAutoresizingMaskIntoConstraints = NO;
    self.translatesAutoresizingMaskIntoConstraints = NO;
    _stackView.axis = self.axis;
    _stackView.distribution = self.distribution;
    _stackView.alignment = self.alignment;

    _targets = [[NSMutableArray alloc] init];
    _showcardTargets = [[NSMutableArray alloc] init];

    CGFloat top = 0, left = 0, bottom = 0, right = 0;

    if (attributes) {
        NSNumber *distribAttrib = attributes[@"distribution"];
        if ([distribAttrib boolValue]) {
            _stackView.distribution = (UIStackViewDistribution)[distribAttrib integerValue];
        }

        NSNumber *alignAttrib = attributes[@"alignment"];
        if ([alignAttrib boolValue]) {
            _stackView.alignment = (UIStackViewAlignment)[alignAttrib integerValue];
        }

        NSNumber *spacingAttrib = attributes[@"spacing"];
        if ([spacingAttrib boolValue]) {
            _stackView.spacing = [spacingAttrib floatValue];
        }

        NSNumber *paddingSpacing = attributes[@"padding-spacing"];
        if ([paddingSpacing boolValue]) {
            top = left = bottom = right = [paddingSpacing floatValue];
        }

        NSNumber *topPaddingAttrib = attributes[@"padding-top"];
        if ([topPaddingAttrib boolValue]) {
            top = [topPaddingAttrib floatValue];
        }
    }

    [self applyPaddingToTop:top
                       left:left
                     bottom:bottom
                      right:right
                   priority:1000
                   location:ACRBleedToAll];
}

- (CGSize)intrinsicContentSize
{
    return self.combinedContentSize;
}

- (void)updateIntrinsicContentSize
{
}

- (void)updateIntrinsicContentSize:(void (^)(UIView *view, NSUInteger idx, BOOL *stop))block
{
    [_stackView.arrangedSubviews enumerateObjectsUsingBlock:block];
}

- (NSArray<UIView *> *)getArrangedSubviews
{
    return _stackView.arrangedSubviews;
}

- (NSArray<UIView *> *_Nonnull)getContentStackSubviews
{
    return _stackView.subviews;
}

- (void)addArrangedSubview:(UIView *)view
{
    [_stackView addArrangedSubview:view];
    [self configureVisibilityOfView:view];
}

- (void)insertArrangedSubview:(UIView *)view atIndex:(NSUInteger)insertionIndex
{
    [_stackView insertArrangedSubview:view atIndex:insertionIndex];
    [self configureVisibilityOfView:view];
}

- (void)configureVisibilityOfView:(UIView *)view
{
    // if view is hidden before observer is added, we update hidden view count manually
    if (view.hidden) {
        [_hiddenSubviews addObject:view];
    }
    [view addObserver:self forKeyPath:@"hidden" options:NSKeyValueObservingOptionNew | NSKeyValueObservingOptionOld context:&kToggleVisibilityContext];
}

// it's hard to know collection to know when filling the collection is done, this method
// signals that the filling is done, and do the final visibility adjustment
- (void)hideIfSubviewsAreAllHidden
{
    NSInteger count = [_hiddenSubviews count];
    if (count and count == [_stackView.arrangedSubviews count]) {
        self.hidden = YES;
    }
}

- (void)observeValueForKeyPath:(NSString *)keyPath
                      ofObject:(id)object
                        change:(NSDictionary *)change
                       context:(void *)context
{
    if (context == &kToggleVisibilityContext) {
        if ([object isKindOfClass:[UIView class]]) {
            UIView *view = (UIView *)object;
            BOOL isHidden = view.hidden;
            if (isHidden == YES and ![_hiddenSubviews containsObject:view]) {
                [_hiddenSubviews addObject:view];
                [self decreaseIntrinsicContentSize:view];
                if ([_hiddenSubviews count] == [_stackView.arrangedSubviews count]) {
                    self.hidden = YES;
                }
            } else {
                if ([_hiddenSubviews containsObject:view]) {
                    [self increaseIntrinsicContentSize:view];
                    [_hiddenSubviews removeObject:view];
                    if (self.hidden) {
                        self.hidden = NO;
                    }
                }
            }
        }
    } else {
        [super observeValueForKeyPath:keyPath ofObject:object change:change context:context];
    }
}

- (void)removeLastViewFromArrangedSubview
{
    if ([self subviewsCounts]) {
        UIView *view = [self getLastSubview];
        if (view) {
            [self removeViewFromContentStackView:view];
        }
    }
}

- (void)removeViewFromContentStackView:(UIView *)view
{
    if (view.hidden) {
        if ([_hiddenSubviews containsObject:view]) {
            [_hiddenSubviews removeObject:view];
        }
    }
    if ([view isKindOfClass:[ACRSeparator class]]) {
        ACRSeparator *separator = (ACRSeparator *)view;
        if (separator.isVisibilityObserved) {
            [view removeObserver:self forKeyPath:@"hidden"];
            separator.isVisibilityObserved = NO;
        }
    } else {
        [view removeObserver:self forKeyPath:@"hidden"];
    }
    [_stackView removeArrangedSubview:view];
    [view removeFromSuperview];
}

- (UIView *)getLastSubview
{
    UIView *view = nil;
    const NSUInteger subviewsCounts = [self subviewsCounts];
    if (subviewsCounts) {
        view = _stackView.subviews[subviewsCounts - 1];
    }
    return view;
}

- (UIView *)getLastArrangedSubview
{
    UIView *view = nil;
    const NSUInteger arrangedSubviewsCounts = [_stackView.arrangedSubviews count];
    if (arrangedSubviewsCounts) {
        view = _stackView.arrangedSubviews[arrangedSubviewsCounts - 1];
    }
    return view;
}

- (NSUInteger)subviewsCounts
{
    return [_stackView.subviews count];
}

- (NSUInteger)arrangedSubviewsCounts
{
    return [_stackView.arrangedSubviews count];
}

- (void)addTarget:(NSObject *)target
{
    [_targets addObject:target];

    if ([target isKindOfClass:[ACRShowCardTarget class]]) {
        [_showcardTargets addObject:(ACRShowCardTarget *)target];
    }
}

- (void)hideAllShowCards
{
    for (ACRShowCardTarget *target in _showcardTargets) {
        [target hideShowCard];
    }
}

// let the last element to strech
- (void)adjustHuggingForLastElement
{
    if ([_stackView.arrangedSubviews count])
        [[_stackView.arrangedSubviews objectAtIndex:[_stackView.arrangedSubviews count] - 1] setContentHuggingPriority:UILayoutPriorityDefaultLow forAxis:UILayoutConstraintAxisVertical];
    if ([_stackView.arrangedSubviews count])
        [[_stackView.arrangedSubviews objectAtIndex:[_stackView.arrangedSubviews count] - 1] setContentHuggingPriority:UILayoutPriorityDefaultLow forAxis:UILayoutConstraintAxisHorizontal];
}

- (void)applyPadding:(unsigned int)padding priority:(unsigned int)priority
{
    [self applyPadding:padding priority:priority location:ACRBleedToAll];
}

- (void)applyPadding:(unsigned int)amount priority:(unsigned int)priority location:(ACRBleedDirection)location
{
    [self applyPaddingToTop:amount left:amount bottom:amount right:amount priority:priority location:location];
}

- (void)applyPaddingToTop:(CGFloat)top
                     left:(CGFloat)left
                   bottom:(CGFloat)bottom
                    right:(CGFloat)right
                 priority:(unsigned int)priority
                 location:(ACRBleedDirection)location
{
    CGFloat leadingPadding = (location & ACRBleedToLeadingEdge) ? left : 0;
    CGFloat trailingPadding = (location & ACRBleedToTrailingEdge) ? right : 0;
    CGFloat topPadding = (location & ACRBleedToTopEdge) ? top : 0;
    CGFloat bottomPadding = (location & ACRBleedToBottomEdge) ? bottom : 0;

    NSString *horString = [[NSString alloc] initWithFormat:@"H:|-(%f@%u)-[_stackView]-(%f@%u)-|",
                                                           leadingPadding, priority, trailingPadding, priority];
    NSString *verString = [[NSString alloc] initWithFormat:@"V:|-(%f@%u)-[_stackView]-(%f@%u)-|",
                                                           topPadding, priority, bottomPadding, priority];

    NSDictionary *dictionary = NSDictionaryOfVariableBindings(_stackView);

    _widthconstraint = [NSLayoutConstraint constraintsWithVisualFormat:horString
                                                               options:0
                                                               metrics:nil
                                                                 views:dictionary];
    _heightconstraint = [NSLayoutConstraint constraintsWithVisualFormat:verString
                                                                options:0
                                                                metrics:nil
                                                                  views:dictionary];

    [self addConstraints:_widthconstraint];
    [self addConstraints:_heightconstraint];
}

// target is the background view, it will be pinned to parent according to the direction set by bleed,
// constraints that are specified by the direction, those will be set to the view that is bleeding
- (void)bleed:(unsigned int)padding priority:(unsigned int)priority target:(UIView *)target
     direction:(ACRBleedDirection)direction
    parentView:(UIView *)parent
{
    // remove existing constraints
    [self removeConstraints:_widthconstraint];
    [self removeConstraints:_heightconstraint];

    // inverse the bit pattern that are set by ACRBleedDirection enums
    NSInteger bleedDirection = ~(~0 & direction);

    [self applyPadding:padding priority:1000 location:(ACRBleedDirection)bleedDirection];

    CGFloat paddingInFloat = padding;
    CGFloat top = (direction & ACRBleedToTopEdge) ? -paddingInFloat : 0;
    CGFloat leading = (direction & ACRBleedToLeadingEdge) ? -paddingInFloat : 0;
    CGFloat bottom = (direction & ACRBleedToBottomEdge) ? -paddingInFloat : 0;
    CGFloat trailing = (direction & ACRBleedToTrailingEdge) ? -paddingInFloat : 0;

    if (@available(iOS 11.0, *)) {
        self.directionalLayoutMargins = NSDirectionalEdgeInsetsMake(top, leading, bottom, trailing);
    } else {
        self.layoutMargins = UIEdgeInsetsMake(top, leading, bottom, trailing);
    }

    [target.topAnchor constraintEqualToAnchor:self.layoutMarginsGuide.topAnchor].active = YES;
    [target.leadingAnchor constraintEqualToAnchor:self.layoutMarginsGuide.leadingAnchor].active = YES;
    [target.trailingAnchor constraintEqualToAnchor:self.layoutMarginsGuide.trailingAnchor].active = YES;

    if (parent && (direction & ACRBleedToBottomEdge)) {
        [target.bottomAnchor constraintEqualToAnchor:parent.bottomAnchor].active = YES;
    } else {
        [target.bottomAnchor constraintEqualToAnchor:self.layoutMarginsGuide.bottomAnchor].active = YES;
    }
}

- (void)layoutSubviews
{
    [super layoutSubviews];

    if ([self.subviews count]) {
        // configures background when this view contains a background image, and does only once
        NSMutableArray<NSLayoutConstraint *> *constraints = [[NSMutableArray alloc] init];
<<<<<<< HEAD
        renderBackgroundCoverMode(self.subviews[0], self.backgroundView, constraints, self);
=======
        renderBackgroundCoverMode(self.subviews[0], self, constraints);
>>>>>>> 3383b81c
        [NSLayoutConstraint activateConstraints:constraints];
    }

    if (_isActionSet) {
        float accumulatedWidth = 0, accumulatedHeight = 0, spacing = _stackView.spacing, maxWidth = 0, maxHeight = 0;

        for (UIView *view in _stackView.subviews) {
            accumulatedWidth += [view intrinsicContentSize].width;
            accumulatedHeight += [view intrinsicContentSize].height;
            maxWidth = MAX(maxWidth, [view intrinsicContentSize].width);
            maxHeight = MAX(maxHeight, [view intrinsicContentSize].height);
        }

        float contentWidth = accumulatedWidth, contentHeight = accumulatedHeight;
        if (_stackView.axis == UILayoutConstraintAxisHorizontal) {
            contentWidth += (_stackView.subviews.count - 1) * spacing;
            contentHeight = maxHeight;
        } else {
            contentHeight += (_stackView.subviews.count - 1) * spacing;
            contentWidth = maxWidth;
        }

        if (contentWidth > self.frame.size.width) {
            [self removeConstraints:_widthconstraint];
        }
    }
}

- (void)increaseIntrinsicContentSize:(UIView *)view
{
    NSString *key = [NSString stringWithFormat:@"%p", view];
    _subviewIntrinsicContentSizeCollection[key] = [NSValue valueWithCGSize:[view intrinsicContentSize]];
}

- (CGSize)getIntrinsicContentSizeInArragedSubviews:(UIView *)view
{
    if (not view) {
        return CGSizeZero;
    }
    NSString *key = [NSString stringWithFormat:@"%p", view];
    NSValue *value = _subviewIntrinsicContentSizeCollection[key];
    return value ? [value CGSizeValue] : CGSizeZero;
}

- (void)decreaseIntrinsicContentSize:(UIView *)view
{
}

- (CGFloat)getMaxHeightOfSubviewsAfterExcluding:(UIView *)view
{
    return [self getViewWithMaxDimensionAfterExcluding:view
                                             dimension:^CGFloat(UIView *v) {
                                                 NSString *key = [NSString stringWithFormat:@"%p", v];
                                                 NSValue *value = self->_subviewIntrinsicContentSizeCollection[key];
                                                 return (value ? [value CGSizeValue] : CGSizeZero).height;
                                             }];
}

- (CGFloat)getMaxWidthOfSubviewsAfterExcluding:(UIView *)view
{
    return [self getViewWithMaxDimensionAfterExcluding:view
                                             dimension:^CGFloat(UIView *v) {
                                                 NSString *key = [NSString stringWithFormat:@"%p", v];
                                                 NSValue *value = self->_subviewIntrinsicContentSizeCollection[key];
                                                 return (value ? [value CGSizeValue] : CGSizeZero).width;
                                             }];
}

- (CGFloat)getViewWithMaxDimensionAfterExcluding:(UIView *)view dimension:(CGFloat (^)(UIView *view))dimension
{
    CGFloat currentBest = 0.0;
    for (UIView *v in _stackView.arrangedSubviews) {
        if (![v isEqual:view]) {
            currentBest = MAX(currentBest, dimension(v));
        }
    }
    return currentBest;
}

- (void)configureForSelectAction:(ACOBaseActionElement *)action rootView:(ACRView *)rootView
{
    if (action != nullptr) {
        NSObject<ACRSelectActionDelegate> *target = nil;
        if (ACRRenderingStatus::ACROk == buildTarget([rootView getSelectActionsTargetBuilderDirector], action, &target)) {
            [self addTarget:target];
            self.selectActionTarget = target;
            setAccessibilityTrait(self, action);
        }
    }
}

- (void)touchesBegan:(NSSet<UITouch *> *)touches withEvent:(UIEvent *)event
{
    if (self.selectActionTarget) {
        return;
    } else {
        [self.nextResponder touchesBegan:touches withEvent:event];
    }
}

- (void)touchesEnded:(NSSet<UITouch *> *)touches withEvent:(UIEvent *)event
{
    if (self.selectActionTarget) {
        [self.selectActionTarget doSelectAction];
    } else {
        [self.nextResponder touchesEnded:touches withEvent:event];
    }
}

- (UIView *)addPaddingSpace
{
    UIView *blankTrailingSpace = [[UIView alloc] init];
    blankTrailingSpace.translatesAutoresizingMaskIntoConstraints = NO;
    [blankTrailingSpace setContentHuggingPriority:UILayoutPriorityDefaultLow - 10 forAxis:UILayoutConstraintAxisVertical];
    [self addArrangedSubview:blankTrailingSpace];
    return blankTrailingSpace;
}

- (void)dealloc
{
    for (UIView *view in _stackView.arrangedSubviews) {
        [view removeObserver:self forKeyPath:@"hidden"];
    }
}

- (void)toggleVisibilityOfFirstView
{
    if ([_stackView.subviews count] and _stackView.subviews[0].hidden) {
        _stackView.subviews[0].hidden = NO;
        _stackView.subviews[0].hidden = YES;
    }
}

@end<|MERGE_RESOLUTION|>--- conflicted
+++ resolved
@@ -477,11 +477,7 @@
     if ([self.subviews count]) {
         // configures background when this view contains a background image, and does only once
         NSMutableArray<NSLayoutConstraint *> *constraints = [[NSMutableArray alloc] init];
-<<<<<<< HEAD
         renderBackgroundCoverMode(self.subviews[0], self.backgroundView, constraints, self);
-=======
-        renderBackgroundCoverMode(self.subviews[0], self, constraints);
->>>>>>> 3383b81c
         [NSLayoutConstraint activateConstraints:constraints];
     }
 
