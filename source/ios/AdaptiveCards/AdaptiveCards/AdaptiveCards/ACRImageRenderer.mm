--- conflicted
+++ resolved
@@ -39,7 +39,6 @@
     std::shared_ptr<Image> imgElem = std::dynamic_pointer_cast<Image>(elem);
     UIImageView *view;
     CGSize cgsize = [acoConfig getImageSize:imgElem->GetImageSize()];
-<<<<<<< HEAD
     view = [[UIImageView alloc] initWithFrame:CGRectMake(0, 0, cgsize.width, cgsize.height)];
     if(imgElem->GetImageSize() != ImageSize::Auto && imgElem->GetImageSize() != ImageSize::Stretch && imgElem->GetImageSize() != ImageSize::None){
         [view addConstraints:@[[NSLayoutConstraint constraintWithItem:view
@@ -57,28 +56,7 @@
                                                                multiplier:1.0
                                                                  constant:cgsize.height]]];
     }
-    NSMutableDictionary *imageViewMap = [(ACRViewController *)vc getImageMap];
-=======
-    UIImageView *view = [[UIImageView alloc]
-                         initWithFrame:CGRectMake(0, 0, cgsize.width, cgsize.height)];
-
-    // Add width/height constraints so image is resized accordingly
-    [view addConstraints:@[[NSLayoutConstraint constraintWithItem:view
-                                                        attribute:NSLayoutAttributeWidth
-                                                        relatedBy:NSLayoutRelationEqual
-                                                           toItem:nil
-                                                        attribute:NSLayoutAttributeNotAnAttribute
-                                                       multiplier:1.0
-                                                         constant:cgsize.width],
-                           [NSLayoutConstraint constraintWithItem:view
-                                                        attribute:NSLayoutAttributeHeight
-                                                        relatedBy:NSLayoutRelationEqual
-                                                           toItem:nil
-                                                        attribute:NSLayoutAttributeNotAnAttribute
-                                                       multiplier:1.0
-                                                         constant:cgsize.height]]];
-    NSMutableDictionary *imageViewMap = [rootView getImageMap];
->>>>>>> b0cdf05d
+    NSMutableDictionary *imageViewMap = [(ACRView *)rootView getImageMap];
     __block UIImage *img = nil;
     // Generate key for ImageViewMap
     NSString *key = [NSString stringWithCString:imgElem->GetId().c_str() encoding:[NSString defaultCStringEncoding]];
