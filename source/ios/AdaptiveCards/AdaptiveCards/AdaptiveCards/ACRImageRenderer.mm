//
//  ACRImageRenderer
//  ACRImageRenderer.mm
//
//  Copyright © 2017 Microsoft. All rights reserved.
//

#import "ACRImageRenderer.h"
#import "Image.h"
#import "ImageSet.h"
#import "Enums.h"
#import "SharedAdaptiveCard.h"
#import "ACRContentHoldingUIView.h"
#import "ACRLongPressGestureRecognizerFactory.h"
#import "ACRView.h"
#import "ACOHostConfigPrivate.h"
#import "ACOBaseCardElementPrivate.h"
#import "ACRUIImageView.h"

@implementation ACRImageRenderer

+ (ACRImageRenderer *)getInstance
{
    static ACRImageRenderer *singletonInstance = [[self alloc] init];
    return singletonInstance;
}

+ (ACRCardElementType)elemType
{
    return ACRImage;
}

- (UIView *)render:(UIView<ACRIContentHoldingView> *)viewGroup
          rootView:(ACRView *)rootView
            inputs:(NSMutableArray *)inputs
   baseCardElement:(ACOBaseCardElement *)acoElem
        hostConfig:(ACOHostConfig *)acoConfig;
{
    std::shared_ptr<BaseCardElement> elem = [acoElem element];
    std::shared_ptr<Image> imgElem = std::dynamic_pointer_cast<Image>(elem);
    ACRUIImageView *view;
    CGSize cgsize = [acoConfig getImageSize:imgElem->GetImageSize()];
<<<<<<< HEAD
    view = [[ACRUIImageView alloc] initWithFrame:CGRectMake(0, 0, cgsize.width, cgsize.height)];
    if(imgElem->GetImageSize() != ImageSize::Auto && imgElem->GetImageSize() != ImageSize::Stretch && imgElem->GetImageSize() != ImageSize::None){
=======
    view = [[UIImageView alloc] initWithFrame:CGRectMake(0, 0, cgsize.width, cgsize.height)];

    if(imgElem->GetImageSize() != ImageSize::Auto && imgElem->GetImageSize() != ImageSize::Stretch && imgElem->GetImageSize() != ImageSize::None && imgElem->GetImageSize() != ImageSize::Explicit){
>>>>>>> 0f467fd4
        [view addConstraints:@[[NSLayoutConstraint constraintWithItem:view
                                                                attribute:NSLayoutAttributeWidth
                                                                relatedBy:NSLayoutRelationEqual
                                                                   toItem:nil
                                                                attribute:NSLayoutAttributeNotAnAttribute
                                                               multiplier:1.0
                                                                 constant:cgsize.width],
                                   [NSLayoutConstraint constraintWithItem:view
                                                                attribute:NSLayoutAttributeHeight
                                                                relatedBy:NSLayoutRelationEqual
                                                                   toItem:nil
                                                                attribute:NSLayoutAttributeNotAnAttribute
                                                               multiplier:1.0
                                                                 constant:cgsize.height]]];
    }
    NSMutableDictionary *imageViewMap = [rootView getImageMap];
    UIImage *img = nil;
    // Syncronize access to imageViewMap
    NSNumber *number = [NSNumber numberWithUnsignedLongLong:(unsigned long long)imgElem.get()];
    NSString *key = [number stringValue];
    img = imageViewMap[key];
    view.image = img;
    if(img && (img.size.width > 0) && (imgElem->GetImageSize() == ImageSize::Auto || imgElem->GetImageSize() == ImageSize::Stretch || imgElem->GetImageSize() == ImageSize::None)){
        CGFloat heightToWidthRatio = img.size.height / img.size.width;
        [view addConstraints:@[[NSLayoutConstraint constraintWithItem:view
                                                                attribute:NSLayoutAttributeHeight
                                                                relatedBy:NSLayoutRelationEqual
                                                                   toItem:view
                                                                attribute:NSLayoutAttributeWidth
                                                               multiplier:heightToWidthRatio
                                                                 constant:0]]];
        CGFloat widthToHeightRatio = img.size.width/ img.size.height;
        [view addConstraints:@[[NSLayoutConstraint constraintWithItem:view
                                                                attribute:NSLayoutAttributeWidth
                                                                relatedBy:NSLayoutRelationEqual
                                                                   toItem:view
                                                                attribute:NSLayoutAttributeHeight
                                                               multiplier:widthToHeightRatio
                                                                 constant:0]]];
    }

    view.contentMode = UIViewContentModeScaleAspectFit;
    view.clipsToBounds = NO;
    if(imgElem->GetImageStyle() == ImageStyle::Person) {
        CALayer *imgLayer = view.layer;
        [imgLayer setCornerRadius:cgsize.width/2];
        [imgLayer setMasksToBounds:YES];
    }

    ACRContentHoldingUIView *wrappingview = [[ACRContentHoldingUIView alloc] initWithFrame:view.frame];
    [wrappingview addSubview:view];

    [viewGroup addArrangedSubview:wrappingview];

    [wrappingview addConstraints:[ACOHostConfig getConstraintsForImageAlignment:imgElem->GetHorizontalAlignment()
                                           withSuperview:wrappingview
                                                  toView:view]];
    // ImageSize::Auto should maintain its intrinsic size
    if(imgElem->GetImageSize() == ImageSize::Auto || imgElem->GetImageSize() == ImageSize::Stretch || imgElem->GetImageSize() == ImageSize::None || imgElem->GetImageSize() == ImageSize::Explicit){
        NSArray<NSString *> *visualFormats = [NSArray arrayWithObjects:@"H:[view(<=wrappingview)]", @"V:|-[view(<=wrappingview)]-|", nil];
        NSDictionary *viewMap = NSDictionaryOfVariableBindings(view, wrappingview);
        for(NSString *constraint in visualFormats){
            [NSLayoutConstraint activateConstraints:[NSLayoutConstraint constraintsWithVisualFormat:constraint options:0 metrics:nil views:viewMap]];
        }
    } else {
        [wrappingview setContentCompressionResistancePriority:UILayoutPriorityRequired forAxis:UILayoutConstraintAxisHorizontal];
        [wrappingview setContentCompressionResistancePriority:UILayoutPriorityRequired forAxis:UILayoutConstraintAxisVertical];
    }
<<<<<<< HEAD

    if(imgElem->GetImageSize() == ImageSize::Auto || imgElem->GetImageSize() == ImageSize::None){
        [view setContentHuggingPriority:UILayoutPriorityRequired forAxis:UILayoutConstraintAxisHorizontal];
        [view setContentHuggingPriority:UILayoutPriorityRequired forAxis:UILayoutConstraintAxisVertical];
=======
    if(imgElem->GetImageSize() == ImageSize::Auto || imgElem->GetImageSize() == ImageSize::None || imgElem->GetImageSize() == ImageSize::Explicit){
>>>>>>> 0f467fd4
        [wrappingview setContentHuggingPriority:UILayoutPriorityRequired forAxis:UILayoutConstraintAxisHorizontal];
        [wrappingview setContentHuggingPriority:UILayoutPriorityRequired forAxis:UILayoutConstraintAxisVertical];
        
        if(imgElem->GetHeight() == HeightType::Stretch){
            UIView *blankTrailingSpace = [[UIView alloc] init];
            [blankTrailingSpace setContentHuggingPriority:(UILayoutPriorityDefaultLow) forAxis:UILayoutConstraintAxisVertical];
            [viewGroup addArrangedSubview:blankTrailingSpace];
        }
    }
    std::shared_ptr<BaseActionElement> selectAction = imgElem->GetSelectAction();
    // instantiate and add tap gesture recognizer
    UILongPressGestureRecognizer * gestureRecognizer =
        [ACRLongPressGestureRecognizerFactory getLongPressGestureRecognizer:viewGroup
                                                                   rootView:rootView
                                                                 targetView:wrappingview
                                                              actionElement:selectAction
                                                                     inputs:inputs
                                                                 hostConfig:acoConfig];
    if(gestureRecognizer) {
        [view addGestureRecognizer:gestureRecognizer];
        view.userInteractionEnabled = YES;
    }
    view.translatesAutoresizingMaskIntoConstraints = NO;
    wrappingview.translatesAutoresizingMaskIntoConstraints = NO;
    return wrappingview;
}

@end<|MERGE_RESOLUTION|>--- conflicted
+++ resolved
@@ -39,15 +39,54 @@
     std::shared_ptr<BaseCardElement> elem = [acoElem element];
     std::shared_ptr<Image> imgElem = std::dynamic_pointer_cast<Image>(elem);
     ACRUIImageView *view;
+    NSInteger pixelWidth = imgElem->GetPixelWidth(), pixelHeight = imgElem->GetPixelHeight();
+    BOOL hasExplicitMeasurements = (pixelWidth || pixelHeight);
+    BOOL isAspectRatioNeeded = !(pixelWidth && pixelHeight);
     CGSize cgsize = [acoConfig getImageSize:imgElem->GetImageSize()];
-<<<<<<< HEAD
+
+    NSMutableDictionary *imageViewMap = [rootView getImageMap];
+    // Syncronize access to imageViewMap
+    NSNumber *number = [NSNumber numberWithUnsignedLongLong:(unsigned long long)imgElem.get()];
+    NSString *key = [number stringValue];
+    UIImage *img = imageViewMap[key];
+
+    CGFloat heightToWidthRatio = 0.0f, widthToHeightRatio = 0.0f;
+    if(img){
+        if(img.size.width > 0) {
+            heightToWidthRatio = img.size.height / img.size.width;
+        }
+
+        if(img.size.height > 0) {
+            widthToHeightRatio =img.size.width / img.size.height;
+        }
+    }
+
+    if(hasExplicitMeasurements) {
+        if(pixelWidth){
+            cgsize.width = pixelWidth;
+            if(isAspectRatioNeeded) {
+                cgsize.height = pixelWidth * heightToWidthRatio;
+            }
+        }
+        if(pixelHeight){
+            cgsize.height = pixelHeight;
+            if(isAspectRatioNeeded) {
+                cgsize.width = pixelHeight / heightToWidthRatio;
+            }
+        }
+    }
     view = [[ACRUIImageView alloc] initWithFrame:CGRectMake(0, 0, cgsize.width, cgsize.height)];
-    if(imgElem->GetImageSize() != ImageSize::Auto && imgElem->GetImageSize() != ImageSize::Stretch && imgElem->GetImageSize() != ImageSize::None){
-=======
-    view = [[UIImageView alloc] initWithFrame:CGRectMake(0, 0, cgsize.width, cgsize.height)];
+    view.image = img;
 
-    if(imgElem->GetImageSize() != ImageSize::Auto && imgElem->GetImageSize() != ImageSize::Stretch && imgElem->GetImageSize() != ImageSize::None && imgElem->GetImageSize() != ImageSize::Explicit){
->>>>>>> 0f467fd4
+    ImageSize size = ImageSize::None;
+    if (!hasExplicitMeasurements){
+        size = imgElem->GetImageSize();
+        if (size == ImageSize::None) {
+            size = [acoConfig getHostConfig]->image.imageSize;
+        }
+    }
+
+    if(size != ImageSize::Auto && size != ImageSize::Stretch){
         [view addConstraints:@[[NSLayoutConstraint constraintWithItem:view
                                                                 attribute:NSLayoutAttributeWidth
                                                                 relatedBy:NSLayoutRelationEqual
@@ -63,15 +102,8 @@
                                                                multiplier:1.0
                                                                  constant:cgsize.height]]];
     }
-    NSMutableDictionary *imageViewMap = [rootView getImageMap];
-    UIImage *img = nil;
-    // Syncronize access to imageViewMap
-    NSNumber *number = [NSNumber numberWithUnsignedLongLong:(unsigned long long)imgElem.get()];
-    NSString *key = [number stringValue];
-    img = imageViewMap[key];
-    view.image = img;
-    if(img && (img.size.width > 0) && (imgElem->GetImageSize() == ImageSize::Auto || imgElem->GetImageSize() == ImageSize::Stretch || imgElem->GetImageSize() == ImageSize::None)){
-        CGFloat heightToWidthRatio = img.size.height / img.size.width;
+
+    if(heightToWidthRatio && widthToHeightRatio && (size == ImageSize::Auto || size == ImageSize::Stretch)){
         [view addConstraints:@[[NSLayoutConstraint constraintWithItem:view
                                                                 attribute:NSLayoutAttributeHeight
                                                                 relatedBy:NSLayoutRelationEqual
@@ -79,7 +111,6 @@
                                                                 attribute:NSLayoutAttributeWidth
                                                                multiplier:heightToWidthRatio
                                                                  constant:0]]];
-        CGFloat widthToHeightRatio = img.size.width/ img.size.height;
         [view addConstraints:@[[NSLayoutConstraint constraintWithItem:view
                                                                 attribute:NSLayoutAttributeWidth
                                                                 relatedBy:NSLayoutRelationEqual
@@ -89,7 +120,11 @@
                                                                  constant:0]]];
     }
 
-    view.contentMode = UIViewContentModeScaleAspectFit;
+    if(!isAspectRatioNeeded){
+        view.contentMode = UIViewContentModeScaleToFill;
+    } else {
+        view.contentMode = UIViewContentModeScaleAspectFit;
+    }
     view.clipsToBounds = NO;
     if(imgElem->GetImageStyle() == ImageStyle::Person) {
         CALayer *imgLayer = view.layer;
@@ -106,7 +141,7 @@
                                            withSuperview:wrappingview
                                                   toView:view]];
     // ImageSize::Auto should maintain its intrinsic size
-    if(imgElem->GetImageSize() == ImageSize::Auto || imgElem->GetImageSize() == ImageSize::Stretch || imgElem->GetImageSize() == ImageSize::None || imgElem->GetImageSize() == ImageSize::Explicit){
+    if(size == ImageSize::Auto || size == ImageSize::Stretch) {
         NSArray<NSString *> *visualFormats = [NSArray arrayWithObjects:@"H:[view(<=wrappingview)]", @"V:|-[view(<=wrappingview)]-|", nil];
         NSDictionary *viewMap = NSDictionaryOfVariableBindings(view, wrappingview);
         for(NSString *constraint in visualFormats){
@@ -116,18 +151,14 @@
         [wrappingview setContentCompressionResistancePriority:UILayoutPriorityRequired forAxis:UILayoutConstraintAxisHorizontal];
         [wrappingview setContentCompressionResistancePriority:UILayoutPriorityRequired forAxis:UILayoutConstraintAxisVertical];
     }
-<<<<<<< HEAD
 
-    if(imgElem->GetImageSize() == ImageSize::Auto || imgElem->GetImageSize() == ImageSize::None){
+    if(size == ImageSize::Auto) {
         [view setContentHuggingPriority:UILayoutPriorityRequired forAxis:UILayoutConstraintAxisHorizontal];
         [view setContentHuggingPriority:UILayoutPriorityRequired forAxis:UILayoutConstraintAxisVertical];
-=======
-    if(imgElem->GetImageSize() == ImageSize::Auto || imgElem->GetImageSize() == ImageSize::None || imgElem->GetImageSize() == ImageSize::Explicit){
->>>>>>> 0f467fd4
         [wrappingview setContentHuggingPriority:UILayoutPriorityRequired forAxis:UILayoutConstraintAxisHorizontal];
         [wrappingview setContentHuggingPriority:UILayoutPriorityRequired forAxis:UILayoutConstraintAxisVertical];
-        
-        if(imgElem->GetHeight() == HeightType::Stretch){
+
+        if(imgElem->GetHeight() == HeightType::Stretch) {
             UIView *blankTrailingSpace = [[UIView alloc] init];
             [blankTrailingSpace setContentHuggingPriority:(UILayoutPriorityDefaultLow) forAxis:UILayoutConstraintAxisVertical];
             [viewGroup addArrangedSubview:blankTrailingSpace];
