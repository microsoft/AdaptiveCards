--- conflicted
+++ resolved
@@ -68,10 +68,6 @@
             [content deleteCharactersInRange:NSMakeRange([content length] -4, 4)];
         }
 
-<<<<<<< HEAD
-    if(content){
-=======
->>>>>>> 0d906d0e
         // Set paragraph style such as line break mode and alignment
         NSMutableParagraphStyle *paragraphStyle = [[NSMutableParagraphStyle alloc] init];
         paragraphStyle.lineBreakMode = txtBlck->GetWrap() ? NSLineBreakByWordWrapping:NSLineBreakByTruncatingTail;
