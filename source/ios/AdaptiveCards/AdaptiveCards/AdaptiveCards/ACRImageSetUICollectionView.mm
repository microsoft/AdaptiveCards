--- conflicted
+++ resolved
@@ -18,12 +18,8 @@
     ACOBaseCardElement *_acoElem;
     ACOHostConfig *_acoConfig;
     std::shared_ptr<ImageSet> _imgSet;
-<<<<<<< HEAD
-    UIViewController* _vc;
     ImageSize _imageSize;
-=======
     ACRView* _rootView;
->>>>>>> b0cdf05d
 }
 
 - (instancetype)init:(std::shared_ptr<ImageSet> const&)imageSet
@@ -40,21 +36,13 @@
         _acoElem = [[ACOBaseCardElement alloc] initWithBaseCardElement:imageSet];
         _acoConfig = [[ACOHostConfig alloc] initWithConfig:hostConfig];
         _imgSet = imageSet;
-<<<<<<< HEAD
-        _vc = vc;
+        _rootView = rootView;
         _imageSize = _imgSet->GetImageSize();
         if(_imgSet->GetImageSize() == ImageSize::Auto || _imgSet->GetImageSize()  == ImageSize::Stretch || _imgSet->GetImageSize()  == ImageSize::None){
             _imageSize = ImageSize::Medium;
         }
         ((UICollectionViewFlowLayout *)self.collectionViewLayout).itemSize = [_acoConfig getImageSize:_imageSize];
         self.scrollEnabled = NO;
-=======
-        _rootView = rootView;
-
-        ((UICollectionViewFlowLayout *)self.collectionViewLayout).itemSize = [_acoConfig getImageSize:imageSet->GetImageSize()];
-        ((UICollectionViewFlowLayout *)self.collectionViewLayout).scrollDirection = UICollectionViewScrollDirectionVertical;
-
->>>>>>> b0cdf05d
         self.translatesAutoresizingMaskIntoConstraints = NO;
     }
     return self;
@@ -74,16 +62,11 @@
 {
     static NSString *identifier = @"cellId";
     [_acoElem setElem:_imgSet->GetImages()[indexPath.row]];
-<<<<<<< HEAD
     ImageSize cellSize = _imgSet->GetImageSize();
     if(cellSize  == ImageSize::Auto || cellSize  == ImageSize::Stretch || cellSize  == ImageSize::None){
         _imgSet->GetImages()[indexPath.row]->SetImageSize(_imageSize);
     }
-    UIView *content = [[ACRImageRenderer getInstance] render:nil rootViewController:_vc inputs:nil baseCardElement:_acoElem hostConfig:_acoConfig];
-=======
-
     UIView *content = [[ACRImageRenderer getInstance] render:nil rootView:_rootView inputs:nil baseCardElement:_acoElem hostConfig:_acoConfig];
->>>>>>> b0cdf05d
 
     UICollectionViewCell *cell = [collectionView dequeueReusableCellWithReuseIdentifier:identifier forIndexPath:indexPath];
     if(!cell) {
