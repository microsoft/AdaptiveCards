--- conflicted
+++ resolved
@@ -120,12 +120,12 @@
             std::shared_ptr<SubmitAction> submitAction = std::dynamic_pointer_cast<SubmitAction>(_elem);
             data = submitAction->GetDataJson();
         }
-        
+
         if (_type == ACRExecute) {
             std::shared_ptr<ExecuteAction> executeAction = std::dynamic_pointer_cast<ExecuteAction>(_elem);
             data = executeAction->GetDataJson();
         }
-    
+
         if (!data.empty()) {
             return [NSString stringWithCString:data.c_str() encoding:NSUTF8StringEncoding];
         }
@@ -167,14 +167,12 @@
         case ACRToggleVisibility:
             key = [NSNumber numberWithInt:static_cast<int>(ActionType::ToggleVisibility)];
             break;
-<<<<<<< HEAD
+        case ACRExecute:
+            key = [NSNumber numberWithInt:static_cast<int>(ActionType::Execute)];
+            break;
         case ACROverflow:
             key = [NSNumber numberWithInt:static_cast<int>(ActionType::Overflow)];
-=======
-        case ACRExecute:
-            key = [NSNumber numberWithInt:static_cast<int>(ActionType::Execute)];
->>>>>>> a0c29501
-            break;
+			break;
         case ACRUnknownAction:
         default:
             key = [NSNumber numberWithInt:static_cast<int>(ActionType::UnknownAction)];
