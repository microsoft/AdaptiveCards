--- conflicted
+++ resolved
@@ -9,11 +9,8 @@
 #import "ACRViewPrivate.h"
 #import "BaseCardElement.h"
 #import "CollectionTypeElement.h"
-<<<<<<< HEAD
 #import "TextElementProperties.h"
-=======
 #import "ACRErrors.h"
->>>>>>> 2bd8df83
 
 using namespace AdaptiveCards;
 
@@ -29,16 +26,14 @@
 
 ObserverActionBlock generateBackgroundImageObserverAction(std::shared_ptr<BackgroundImage> backgroundImageProperties, ACRView *observer, std::shared_ptr<BaseCardElement> const &context);
 
-<<<<<<< HEAD
 UIFontDescriptor *getItalicFontDescriptor(UIFontDescriptor *descriptor, bool isItalic);
-=======
+
 void handleFallbackException(ACOFallbackException *exception, 
                              UIView<ACRIContentHoldingView> *view,
                              ACRView *rootView, 
                              NSMutableArray *inputs,
                              std::shared_ptr<BaseCardElement> const &elem,
                              ACOHostConfig *config);
-
 void handleActionFallbackException(ACOFallbackException *exception,
                                    UIView<ACRIContentHoldingView> *view,
                                    ACRView *rootView,
@@ -47,5 +42,4 @@
                                    ACOHostConfig *config,
                                    UIView<ACRIContentHoldingView> *actionSet);
 
-void removeLastViewFromCollectionView(const CardElementType elemType, UIView<ACRIContentHoldingView> *view);
->>>>>>> 2bd8df83
+void removeLastViewFromCollectionView(const CardElementType elemType, UIView<ACRIContentHoldingView> *view);