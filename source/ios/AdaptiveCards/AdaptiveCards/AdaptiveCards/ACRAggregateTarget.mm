--- conflicted
+++ resolved
@@ -9,12 +9,9 @@
 #import "ACRAggregateTarget.h"
 #import "ACRContentHoldingUIView.h"
 #import "ACRIBaseInputHandler.h"
-<<<<<<< HEAD
 #import "ACRView.h"
-=======
 #import "ACRViewController.h"
 #import "ACOBaseActionElementPrivate.h"
->>>>>>> b430fecd
 
 @implementation ACRAggregateTarget
 {
@@ -22,17 +19,12 @@
     __weak ACRView *_view;
 }
 
-- (instancetype)initWithActionElement:(ACOBaseActionElement *)actionElement rootView:(ACRView*)rootViewController;
+- (instancetype)initWithActionElement:(ACOBaseActionElement *)actionElement rootView:(ACRView*)rootView;
 {
     self = [super init];
     if(self) {
-<<<<<<< HEAD
-        _actionElement = actionElement;
-        _view = rootViewController;
-=======
         _actionElement = [[ACOBaseActionElement alloc]initWithBaseActionElement:[actionElement element]];
-        _vc = rootViewController;
->>>>>>> b430fecd
+        _view = rootView;
     }
     return self;
 }
