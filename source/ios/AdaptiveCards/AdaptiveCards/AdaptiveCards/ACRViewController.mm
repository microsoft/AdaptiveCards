//
//  ACRViewController.m
//  ACRViewController
//
//  Copyright © 2017 Microsoft. All rights reserved.
//

#import "ACRViewController.h"
#import "ACOHostConfigPrivate.h"
#import "ACOAdaptiveCardPrivate.h"
#import "ACRRendererPrivate.h"

using namespace AdaptiveCards;

@implementation ACRViewController
{
    ACOAdaptiveCard *_adaptiveCard;
    ACOHostConfig *_hostConfig;
    CGRect _guideFrame;
    __weak id<ACRActionDelegate> _delegate;
}

- (instancetype)initWithNibName:(NSString *)nibNameOrNil bundle:(NSBundle *)nibBundleOrNil
{
    self = [super initWithNibName:nibNameOrNil bundle:nibBundleOrNil];
    return self;
}

- (instancetype)init:(ACOAdaptiveCard *)card hostconfig:(ACOHostConfig *)config frame:(CGRect)frame delegate:(id<ACRActionDelegate>) acrActionDelegate
{
    self = [self initWithNibName:nil bundle:nil];
    if(self){
        _guideFrame = frame;
        _adaptiveCard = card;
        if(config){
            _hostConfig = config;
        } else {
            std::shared_ptr<HostConfig> cHostConfig = std::make_shared<HostConfig>();
            _hostConfig = [[ACOHostConfig alloc] initWithConfig:cHostConfig];
        }
        _delegate = acrActionDelegate;
    }
    return self;
}

<<<<<<< HEAD
- (void)viewDidLoad {
    [super viewDidLoad];

    [self render];

    [self callDidLoadElementsIfNeeded];
}

- (void)render
{
    UIView *view = self.view;
    view.frame = _guideFrame;
    NSMutableArray *inputs = [[NSMutableArray alloc] init];

    std::string backgroundImage = [_adaptiveCard card]->GetBackgroundImage();
    NSString* imgUrl = nil;
    if(!backgroundImage.empty())
        imgUrl = [[NSString alloc] initWithCString:backgroundImage.c_str() encoding:NSUTF8StringEncoding];
    if (imgUrl)
    {
        NSURL *url = [NSURL URLWithString:imgUrl];
        UIImage *img = [UIImage imageWithData:[NSData dataWithContentsOfURL:url]];
        UIImageView *imgView = [[UIImageView alloc] initWithImage:img];
        //view.backgroundColor = [UIColor colorWithPatternImage:img];
        [view addSubview:imgView];
        [view sendSubviewToBack:imgView];
        [view setContentHuggingPriority:UILayoutPriorityDefaultLow forAxis:UILayoutConstraintAxisHorizontal];
        [view setContentHuggingPriority:UILayoutPriorityDefaultLow forAxis:UILayoutConstraintAxisVertical];
        NSArray<NSString *> *visualFormats = [NSArray arrayWithObjects:@"H:|[imgView]", @"V:|[imgView]|", nil];
        NSDictionary *viewMap = NSDictionaryOfVariableBindings(view, imgView);
        for(NSString *constraint in visualFormats){
            [NSLayoutConstraint activateConstraints:[NSLayoutConstraint constraintsWithVisualFormat:constraint options:0 metrics:nil views:viewMap]];
        }
    }
    ContainerStyle style = ([_hostConfig getHostConfig]->adaptiveCard.allowCustomStyle)? [_adaptiveCard card]->GetStyle(): ContainerStyle::Default;
    if(style != ContainerStyle::None)
    {
        unsigned long num = 0;
        if(style == ContainerStyle::Emphasis)
        {
            num = std::stoul([_hostConfig getHostConfig]->containerStyles.emphasisPalette.backgroundColor.substr(1), nullptr, 16);
        }
        else
        {
            num = std::stoul([_hostConfig getHostConfig]->containerStyles.defaultPalette.backgroundColor.substr(1), nullptr, 16);
        }
        view.backgroundColor =
        [UIColor colorWithRed:((num & 0x00FF0000) >> 16) / 255.0
                        green:((num & 0x0000FF00) >>  8) / 255.0
                         blue:((num & 0x000000FF)) / 255.0
                        alpha:((num & 0xFF000000) >> 24) / 255.0];
    }
    std::vector<std::shared_ptr<BaseCardElement>> body = [_adaptiveCard card]->GetBody();


    UIView *newView = [ACRRenderer renderWithAdaptiveCards:[_adaptiveCard card]
                                                             inputs:inputs
                                                     viewController:self
                                                         guideFrame:_guideFrame
                                                         hostconfig:_hostConfig];
    // new rendered adaptiveCard view is added as a sub view
    [view addSubview:newView];
    // affix the left margin of the rendered adaptiveCard to current view
    NSLayoutConstraint *constraint =
    [NSLayoutConstraint constraintWithItem:view
                                 attribute:NSLayoutAttributeLeading
                                 relatedBy:NSLayoutRelationEqual
                                    toItem:newView
                                 attribute:NSLayoutAttributeLeading
                                multiplier:1.0
                                  constant:0];
    [view addConstraint:constraint];
    // affix the right margin of the rendered adaptiveCard to current view
    constraint =
    [NSLayoutConstraint constraintWithItem:view
                                 attribute:NSLayoutAttributeTrailing
                                 relatedBy:NSLayoutRelationEqual
                                    toItem:newView
                                 attribute:NSLayoutAttributeTrailing
                                multiplier:1.0
                                  constant:0];
    [view addConstraint:constraint];

    constraint =
    [NSLayoutConstraint constraintWithItem:view
                                 attribute:NSLayoutAttributeTop
                                 relatedBy:NSLayoutRelationLessThanOrEqual
                                    toItem:newView
                                 attribute:NSLayoutAttributeTop
                                multiplier:1.0
                                  constant:0];
    [view addConstraint:constraint];

    constraint =
    [NSLayoutConstraint constraintWithItem:view
                                 attribute:NSLayoutAttributeBottom
                                 relatedBy:NSLayoutRelationGreaterThanOrEqual
                                    toItem:newView
                                 attribute:NSLayoutAttributeBottom
                                multiplier:1.0
                                  constant:0];
    [view addConstraint:constraint];

    [NSLayoutConstraint activateConstraints:
     @[[newView.leadingAnchor constraintEqualToAnchor:view.leadingAnchor],
       [newView.topAnchor constraintEqualToAnchor:view.topAnchor]]];
}

- (void)addToAsyncRenderingList:(std::shared_ptr<BaseCardElement> const &)elem
{
#if DEBUG
    NSLog(@"adding to async list. size: %ld, type: %d", _asyncRenderedElements.size(), elem->GetElementType());
#endif
    _asyncRenderedElements.push_back(elem.get());
}

- (void)removeFromAsyncRenderingListAndNotifyIfNeeded:(std::shared_ptr<BaseCardElement> const &)elem
{
#if DEBUG
    NSLog(@"removing from list. size: %ld, type: %d", _asyncRenderedElements.size(), elem->GetElementType());
#endif

    _asyncRenderedElements.remove(elem.get());

    [self callDidLoadElementsIfNeeded];
}

- (void)callDidLoadElementsIfNeeded
{
    if (_asyncRenderedElements.size() == 0)
    {
#if DEBUG
        NSLog(@"Call didLoadElements");
#endif

        // Call back app with didLoadElements
        if ([[self acrActionDelegate] respondsToSelector:@selector(didLoadElements)])
        {
            [[self acrActionDelegate] didLoadElements];
        }
    }
}

// Walk through adaptive cards elements recursively and if images/images set/TextBlocks are found process them concurrently
- (void) addTasksToConcurrentQueue:(std::vector<std::shared_ptr<BaseCardElement>> const &) body
{
    for(auto &elem : body)
    {
        switch (elem->GetElementType())
        {
            case CardElementType::TextBlock:
            {
                [self addToAsyncRenderingList:elem];

                /// tag a base card element with unique key
                [self tagBaseCardElement:elem];
                /// dispatch to concurrent queue
                std::shared_ptr<TextBlock> txtElem = std::dynamic_pointer_cast<TextBlock>(elem);
                dispatch_async(dispatch_get_global_queue(DISPATCH_QUEUE_PRIORITY_DEFAULT, 0),
                    ^{
                        std::string dateParsedString = [ACOHostConfig getLocalizedDate:txtElem];
                        // MarkDownParser transforms text with MarkDown to a html string
                        std::shared_ptr<MarkDownParser> markDownParser = std::make_shared<MarkDownParser>(dateParsedString.c_str());
                        NSString *parsedString = [NSString stringWithCString:markDownParser->TransformToHtml().c_str() encoding:NSUTF8StringEncoding];
                        // if correctly initialized, fonFamilyNames array is bigger than zero
                        NSMutableString *fontFamilyName = [[NSMutableString alloc] initWithString:@"'"];
                        for(NSUInteger index = 0; index < [_hostConfig.fontFamilyNames count] - 1; ++index){
                            [fontFamilyName appendString:_hostConfig.fontFamilyNames[index]];
                            [fontFamilyName appendString:@"', '"];
                        }
                        [fontFamilyName appendString:_hostConfig.fontFamilyNames[[_hostConfig.fontFamilyNames count] - 1]];
                        [fontFamilyName appendString:@"'"];

                        // Font and text size are applied as CSS style by appending it to the html string
                        const int fontWeight = [_hostConfig getTextBlockFontWeight:txtElem->GetTextWeight()];
                        parsedString = [parsedString stringByAppendingString:[NSString stringWithFormat:@"<style>body{font-family: %@; font-size:%dpx; font-weight: %d;}</style>",
                                                                              fontFamilyName,
                                                                              [_hostConfig getTextBlockTextSize:txtElem->GetTextSize()],
                                                                              fontWeight]];
                        // Convert html string to NSMutableAttributedString, NSAttributedString knows how to apply html tags
                        NSData *htmlData = [parsedString dataUsingEncoding:NSUTF16StringEncoding];
                        NSDictionary *options = @{NSDocumentTypeDocumentAttribute: NSHTMLTextDocumentType};

                        dispatch_async(dispatch_get_main_queue(),
                             ^{
                                  // Initializing NSMutableAttributedString for HTML rendering is very slow
                                  NSMutableAttributedString *content = [[NSMutableAttributedString alloc] initWithData:htmlData options:options documentAttributes:nil error:nil];

                                  __block ACRUILabel *lab = nil; // generate key for text map from TextBlock element's id
                                  NSString *key = [NSString stringWithCString:txtElem->GetId().c_str() encoding:[NSString defaultCStringEncoding]];
                                  // syncronize access to text map
                                  dispatch_sync(_serial_text_queue,
                                      ^{
                                           // UILabel is not ready, cashe UILabel
                                           if(!_textMap[key]) {
                                               _textMap[key] = content;
                                           } // UILable is ready, get label
                                           else {
                                               lab = _textMap[key];
                                           }
                                      });

                                   // if a label is available, set NSAttributedString to it
                                  if(lab) {
                                      // Set paragraph style such as line break mode and alignment
                                      NSMutableParagraphStyle *paragraphStyle = [[NSMutableParagraphStyle alloc] init];
                                      paragraphStyle.lineBreakMode = txtElem->GetWrap() ? NSLineBreakByWordWrapping:NSLineBreakByTruncatingTail;
                                      paragraphStyle.alignment = [ACOHostConfig getTextBlockAlignment:txtElem->GetHorizontalAlignment()];

                                      // Obtain text color to apply to the attributed string
                                      ACRContainerStyle style = lab.style;
                                      ColorsConfig &colorConfig = (style == ACREmphasis)? [_hostConfig getHostConfig]->containerStyles.emphasisPalette.foregroundColors:
                                                                                                             [_hostConfig getHostConfig]->containerStyles.defaultPalette.foregroundColors;
                                      // Add paragraph style, text color, text weight as attributes to a NSMutableAttributedString, content.
                                      [content addAttributes:@{
                                                               NSParagraphStyleAttributeName:paragraphStyle,
                                                               NSForegroundColorAttributeName:[ACOHostConfig getTextBlockColor:txtElem->GetTextColor() colorsConfig:colorConfig subtleOption:txtElem->GetIsSubtle()],
                                                               }
                                                       range:NSMakeRange(0, content.length - 1)];
                                      lab.attributedText = content;
                                      // remove tag
                                      std::string id = txtElem->GetId();
                                      std::size_t idx = id.find_last_of('_');
                                      txtElem->SetId(id.substr(0, idx));
                                  }

                                  [self removeFromAsyncRenderingListAndNotifyIfNeeded:txtElem];
                              });
                         }
                );
                break;
            }
            case CardElementType::Image:
            {
                /// tag a base card element with unique key
                [self tagBaseCardElement:elem];
                std::shared_ptr<Image>imgElem = std::static_pointer_cast<Image>(elem);
                // dispatch to concurrent queue
                [self processImageConcurrently:imgElem];
                break;
            }
            case CardElementType::ImageSet:
            {
                std::shared_ptr<ImageSet>imgSetElem = std::static_pointer_cast<ImageSet>(elem);
                for(auto img :imgSetElem->GetImages()) { // loops through images in image set
                    std::shared_ptr<BaseCardElement> baseImgElem = std::static_pointer_cast<BaseCardElement>(img);
                    /// tag a base card element with unique key
                    [self tagBaseCardElement:baseImgElem];
                    img->SetImageSize(imgSetElem->GetImageSize());
                    [self processImageConcurrently:img];
                }
                break;
            }
            // continue on search
            case CardElementType::Container:
            {
                std::shared_ptr<Container> container = std::static_pointer_cast<Container>(elem);
                std::vector<std::shared_ptr<BaseCardElement>> &new_body = container->GetItems();
                [self addTasksToConcurrentQueue: new_body];
                break;
            }
            // continue on search
            case CardElementType::Column:
            {
                std::shared_ptr<Column> colum = std::static_pointer_cast<Column>(elem);
                std::vector<std::shared_ptr<BaseCardElement>> &new_body = colum->GetItems();
                [self addTasksToConcurrentQueue: new_body];
                break;
            }
            // continue on search
            case CardElementType::ColumnSet:
            {
                std::shared_ptr<ColumnSet> columSet = std::static_pointer_cast<ColumnSet>(elem);
                std::vector<std::shared_ptr<Column>> &columns = columSet->GetColumns();
                // ColumnSet is vector of Column, instead of vector of BaseCardElement
                for(auto &colum : columns) { // update serial number that is used for generating unique key for image_map
                    [self addTasksToConcurrentQueue: colum->GetItems()];
                }
                break;
            }
            default:
            {
                /// no work is needed
                break;
            }
        }
    }
}

- (void) processImageConcurrently:(std::shared_ptr<Image> const &)imageElem
{
    [self addToAsyncRenderingList:imageElem];

    /// generate a string key to uniquely identify Image
    std::shared_ptr<Image> imgElem = imageElem;
    // run image downloading and processing on global queue which is concurrent and different from main queue
    dispatch_async(dispatch_get_global_queue(DISPATCH_QUEUE_PRIORITY_DEFAULT, 0),
        ^{
             NSString *urlStr = [NSString stringWithCString:imgElem->GetUrl().c_str()
                                                   encoding:[NSString defaultCStringEncoding]];
             // generate key for imageMap from image element's id
             NSString *key = [NSString stringWithCString:imgElem->GetId().c_str() encoding:[NSString defaultCStringEncoding]];
             NSURL *url = [NSURL URLWithString:urlStr];
             // download image
             UIImage *img = [UIImage imageWithData:[NSData dataWithContentsOfURL:url]];
             CGSize cgsize = [_hostConfig getImageSize:imgElem->GetImageSize()];

             // UITask can't be run on global queue, add task to main queue
             dispatch_async(dispatch_get_main_queue(),
                 ^{
                      __block UIImageView *view = nil;
                      // syncronize access to image map
                      dispatch_sync(_serial_queue,
                          ^{
                               if(!_imageViewMap[key]) {// UIImageView is not ready, cashe UIImage
                                   _imageViewMap[key] = img;
                               } else {// UIImageView ready, get view
                                   view = _imageViewMap[key];
                               }
                          });
                      // if view is available, set image to it, and continue image processing
                      if(view) {
                          view.image = img;
                          if(imgElem->GetImageSize() == ImageSize::Auto || imgElem->GetImageSize() == ImageSize::Stretch || imgElem->GetImageSize() == ImageSize::None){
                              CGFloat heightToWidthRatio = img.size.height / img.size.width;
                              [view addConstraints:@[[NSLayoutConstraint constraintWithItem:view
                                                                                      attribute:NSLayoutAttributeHeight
                                                                                      relatedBy:NSLayoutRelationEqual
                                                                                         toItem:view
                                                                                      attribute:NSLayoutAttributeWidth
                                                                                     multiplier:heightToWidthRatio
                                                                                       constant:0]]];
                              CGFloat widthToHeightRatio = img.size.width/ img.size.height;
                              [view addConstraints:@[[NSLayoutConstraint constraintWithItem:view
                                                                                      attribute:NSLayoutAttributeWidth
                                                                                      relatedBy:NSLayoutRelationEqual
                                                                                         toItem:view
                                                                                      attribute:NSLayoutAttributeHeight
                                                                                     multiplier:widthToHeightRatio
                                                                                       constant:0]]];
                          }
                          view.contentMode = UIViewContentModeScaleAspectFit;
                          view.clipsToBounds = NO;
                          if(imgElem->GetImageStyle() == ImageStyle::Person) {
                              CALayer *imgLayer = view.layer;
                              [imgLayer setCornerRadius:cgsize.width/2];
                              [imgLayer setMasksToBounds:YES];
                          }
                          // remove tag
                          std::string id = imgElem->GetId();
                          std::size_t idx = id.find_last_of('_');
                          imgElem->SetId(id.substr(0, idx));
                      }

                      [self removeFromAsyncRenderingListAndNotifyIfNeeded:imgElem];
                  });
             }
    );
}
// add postfix to existing BaseCardElement ID to be used as key
-(void) tagBaseCardElement:(std::shared_ptr<BaseCardElement> const &) elem
{
    std::string serial_number_as_string = std::to_string(_serialNumber);
    // concat a newly generated key to a existing id, the key will be removed after use
    elem->SetId(elem->GetId() + "_" + serial_number_as_string);
    ++_serialNumber;
}

- (NSMutableDictionary *)getImageMap
{
    return _imageViewMap;
}
- (dispatch_queue_t)getSerialQueue
=======
- (void)viewDidLoad
>>>>>>> b0cdf05d
{
    [super viewDidLoad];
    self.view = [[ACRView alloc] init:_adaptiveCard hostconfig:_hostConfig frame:_guideFrame];
    ((ACRView *)self.view).acrActionDelegate = _delegate;
}

@end<|MERGE_RESOLUTION|>--- conflicted
+++ resolved
@@ -42,384 +42,7 @@
     }
     return self;
 }
-
-<<<<<<< HEAD
-- (void)viewDidLoad {
-    [super viewDidLoad];
-
-    [self render];
-
-    [self callDidLoadElementsIfNeeded];
-}
-
-- (void)render
-{
-    UIView *view = self.view;
-    view.frame = _guideFrame;
-    NSMutableArray *inputs = [[NSMutableArray alloc] init];
-
-    std::string backgroundImage = [_adaptiveCard card]->GetBackgroundImage();
-    NSString* imgUrl = nil;
-    if(!backgroundImage.empty())
-        imgUrl = [[NSString alloc] initWithCString:backgroundImage.c_str() encoding:NSUTF8StringEncoding];
-    if (imgUrl)
-    {
-        NSURL *url = [NSURL URLWithString:imgUrl];
-        UIImage *img = [UIImage imageWithData:[NSData dataWithContentsOfURL:url]];
-        UIImageView *imgView = [[UIImageView alloc] initWithImage:img];
-        //view.backgroundColor = [UIColor colorWithPatternImage:img];
-        [view addSubview:imgView];
-        [view sendSubviewToBack:imgView];
-        [view setContentHuggingPriority:UILayoutPriorityDefaultLow forAxis:UILayoutConstraintAxisHorizontal];
-        [view setContentHuggingPriority:UILayoutPriorityDefaultLow forAxis:UILayoutConstraintAxisVertical];
-        NSArray<NSString *> *visualFormats = [NSArray arrayWithObjects:@"H:|[imgView]", @"V:|[imgView]|", nil];
-        NSDictionary *viewMap = NSDictionaryOfVariableBindings(view, imgView);
-        for(NSString *constraint in visualFormats){
-            [NSLayoutConstraint activateConstraints:[NSLayoutConstraint constraintsWithVisualFormat:constraint options:0 metrics:nil views:viewMap]];
-        }
-    }
-    ContainerStyle style = ([_hostConfig getHostConfig]->adaptiveCard.allowCustomStyle)? [_adaptiveCard card]->GetStyle(): ContainerStyle::Default;
-    if(style != ContainerStyle::None)
-    {
-        unsigned long num = 0;
-        if(style == ContainerStyle::Emphasis)
-        {
-            num = std::stoul([_hostConfig getHostConfig]->containerStyles.emphasisPalette.backgroundColor.substr(1), nullptr, 16);
-        }
-        else
-        {
-            num = std::stoul([_hostConfig getHostConfig]->containerStyles.defaultPalette.backgroundColor.substr(1), nullptr, 16);
-        }
-        view.backgroundColor =
-        [UIColor colorWithRed:((num & 0x00FF0000) >> 16) / 255.0
-                        green:((num & 0x0000FF00) >>  8) / 255.0
-                         blue:((num & 0x000000FF)) / 255.0
-                        alpha:((num & 0xFF000000) >> 24) / 255.0];
-    }
-    std::vector<std::shared_ptr<BaseCardElement>> body = [_adaptiveCard card]->GetBody();
-
-
-    UIView *newView = [ACRRenderer renderWithAdaptiveCards:[_adaptiveCard card]
-                                                             inputs:inputs
-                                                     viewController:self
-                                                         guideFrame:_guideFrame
-                                                         hostconfig:_hostConfig];
-    // new rendered adaptiveCard view is added as a sub view
-    [view addSubview:newView];
-    // affix the left margin of the rendered adaptiveCard to current view
-    NSLayoutConstraint *constraint =
-    [NSLayoutConstraint constraintWithItem:view
-                                 attribute:NSLayoutAttributeLeading
-                                 relatedBy:NSLayoutRelationEqual
-                                    toItem:newView
-                                 attribute:NSLayoutAttributeLeading
-                                multiplier:1.0
-                                  constant:0];
-    [view addConstraint:constraint];
-    // affix the right margin of the rendered adaptiveCard to current view
-    constraint =
-    [NSLayoutConstraint constraintWithItem:view
-                                 attribute:NSLayoutAttributeTrailing
-                                 relatedBy:NSLayoutRelationEqual
-                                    toItem:newView
-                                 attribute:NSLayoutAttributeTrailing
-                                multiplier:1.0
-                                  constant:0];
-    [view addConstraint:constraint];
-
-    constraint =
-    [NSLayoutConstraint constraintWithItem:view
-                                 attribute:NSLayoutAttributeTop
-                                 relatedBy:NSLayoutRelationLessThanOrEqual
-                                    toItem:newView
-                                 attribute:NSLayoutAttributeTop
-                                multiplier:1.0
-                                  constant:0];
-    [view addConstraint:constraint];
-
-    constraint =
-    [NSLayoutConstraint constraintWithItem:view
-                                 attribute:NSLayoutAttributeBottom
-                                 relatedBy:NSLayoutRelationGreaterThanOrEqual
-                                    toItem:newView
-                                 attribute:NSLayoutAttributeBottom
-                                multiplier:1.0
-                                  constant:0];
-    [view addConstraint:constraint];
-
-    [NSLayoutConstraint activateConstraints:
-     @[[newView.leadingAnchor constraintEqualToAnchor:view.leadingAnchor],
-       [newView.topAnchor constraintEqualToAnchor:view.topAnchor]]];
-}
-
-- (void)addToAsyncRenderingList:(std::shared_ptr<BaseCardElement> const &)elem
-{
-#if DEBUG
-    NSLog(@"adding to async list. size: %ld, type: %d", _asyncRenderedElements.size(), elem->GetElementType());
-#endif
-    _asyncRenderedElements.push_back(elem.get());
-}
-
-- (void)removeFromAsyncRenderingListAndNotifyIfNeeded:(std::shared_ptr<BaseCardElement> const &)elem
-{
-#if DEBUG
-    NSLog(@"removing from list. size: %ld, type: %d", _asyncRenderedElements.size(), elem->GetElementType());
-#endif
-
-    _asyncRenderedElements.remove(elem.get());
-
-    [self callDidLoadElementsIfNeeded];
-}
-
-- (void)callDidLoadElementsIfNeeded
-{
-    if (_asyncRenderedElements.size() == 0)
-    {
-#if DEBUG
-        NSLog(@"Call didLoadElements");
-#endif
-
-        // Call back app with didLoadElements
-        if ([[self acrActionDelegate] respondsToSelector:@selector(didLoadElements)])
-        {
-            [[self acrActionDelegate] didLoadElements];
-        }
-    }
-}
-
-// Walk through adaptive cards elements recursively and if images/images set/TextBlocks are found process them concurrently
-- (void) addTasksToConcurrentQueue:(std::vector<std::shared_ptr<BaseCardElement>> const &) body
-{
-    for(auto &elem : body)
-    {
-        switch (elem->GetElementType())
-        {
-            case CardElementType::TextBlock:
-            {
-                [self addToAsyncRenderingList:elem];
-
-                /// tag a base card element with unique key
-                [self tagBaseCardElement:elem];
-                /// dispatch to concurrent queue
-                std::shared_ptr<TextBlock> txtElem = std::dynamic_pointer_cast<TextBlock>(elem);
-                dispatch_async(dispatch_get_global_queue(DISPATCH_QUEUE_PRIORITY_DEFAULT, 0),
-                    ^{
-                        std::string dateParsedString = [ACOHostConfig getLocalizedDate:txtElem];
-                        // MarkDownParser transforms text with MarkDown to a html string
-                        std::shared_ptr<MarkDownParser> markDownParser = std::make_shared<MarkDownParser>(dateParsedString.c_str());
-                        NSString *parsedString = [NSString stringWithCString:markDownParser->TransformToHtml().c_str() encoding:NSUTF8StringEncoding];
-                        // if correctly initialized, fonFamilyNames array is bigger than zero
-                        NSMutableString *fontFamilyName = [[NSMutableString alloc] initWithString:@"'"];
-                        for(NSUInteger index = 0; index < [_hostConfig.fontFamilyNames count] - 1; ++index){
-                            [fontFamilyName appendString:_hostConfig.fontFamilyNames[index]];
-                            [fontFamilyName appendString:@"', '"];
-                        }
-                        [fontFamilyName appendString:_hostConfig.fontFamilyNames[[_hostConfig.fontFamilyNames count] - 1]];
-                        [fontFamilyName appendString:@"'"];
-
-                        // Font and text size are applied as CSS style by appending it to the html string
-                        const int fontWeight = [_hostConfig getTextBlockFontWeight:txtElem->GetTextWeight()];
-                        parsedString = [parsedString stringByAppendingString:[NSString stringWithFormat:@"<style>body{font-family: %@; font-size:%dpx; font-weight: %d;}</style>",
-                                                                              fontFamilyName,
-                                                                              [_hostConfig getTextBlockTextSize:txtElem->GetTextSize()],
-                                                                              fontWeight]];
-                        // Convert html string to NSMutableAttributedString, NSAttributedString knows how to apply html tags
-                        NSData *htmlData = [parsedString dataUsingEncoding:NSUTF16StringEncoding];
-                        NSDictionary *options = @{NSDocumentTypeDocumentAttribute: NSHTMLTextDocumentType};
-
-                        dispatch_async(dispatch_get_main_queue(),
-                             ^{
-                                  // Initializing NSMutableAttributedString for HTML rendering is very slow
-                                  NSMutableAttributedString *content = [[NSMutableAttributedString alloc] initWithData:htmlData options:options documentAttributes:nil error:nil];
-
-                                  __block ACRUILabel *lab = nil; // generate key for text map from TextBlock element's id
-                                  NSString *key = [NSString stringWithCString:txtElem->GetId().c_str() encoding:[NSString defaultCStringEncoding]];
-                                  // syncronize access to text map
-                                  dispatch_sync(_serial_text_queue,
-                                      ^{
-                                           // UILabel is not ready, cashe UILabel
-                                           if(!_textMap[key]) {
-                                               _textMap[key] = content;
-                                           } // UILable is ready, get label
-                                           else {
-                                               lab = _textMap[key];
-                                           }
-                                      });
-
-                                   // if a label is available, set NSAttributedString to it
-                                  if(lab) {
-                                      // Set paragraph style such as line break mode and alignment
-                                      NSMutableParagraphStyle *paragraphStyle = [[NSMutableParagraphStyle alloc] init];
-                                      paragraphStyle.lineBreakMode = txtElem->GetWrap() ? NSLineBreakByWordWrapping:NSLineBreakByTruncatingTail;
-                                      paragraphStyle.alignment = [ACOHostConfig getTextBlockAlignment:txtElem->GetHorizontalAlignment()];
-
-                                      // Obtain text color to apply to the attributed string
-                                      ACRContainerStyle style = lab.style;
-                                      ColorsConfig &colorConfig = (style == ACREmphasis)? [_hostConfig getHostConfig]->containerStyles.emphasisPalette.foregroundColors:
-                                                                                                             [_hostConfig getHostConfig]->containerStyles.defaultPalette.foregroundColors;
-                                      // Add paragraph style, text color, text weight as attributes to a NSMutableAttributedString, content.
-                                      [content addAttributes:@{
-                                                               NSParagraphStyleAttributeName:paragraphStyle,
-                                                               NSForegroundColorAttributeName:[ACOHostConfig getTextBlockColor:txtElem->GetTextColor() colorsConfig:colorConfig subtleOption:txtElem->GetIsSubtle()],
-                                                               }
-                                                       range:NSMakeRange(0, content.length - 1)];
-                                      lab.attributedText = content;
-                                      // remove tag
-                                      std::string id = txtElem->GetId();
-                                      std::size_t idx = id.find_last_of('_');
-                                      txtElem->SetId(id.substr(0, idx));
-                                  }
-
-                                  [self removeFromAsyncRenderingListAndNotifyIfNeeded:txtElem];
-                              });
-                         }
-                );
-                break;
-            }
-            case CardElementType::Image:
-            {
-                /// tag a base card element with unique key
-                [self tagBaseCardElement:elem];
-                std::shared_ptr<Image>imgElem = std::static_pointer_cast<Image>(elem);
-                // dispatch to concurrent queue
-                [self processImageConcurrently:imgElem];
-                break;
-            }
-            case CardElementType::ImageSet:
-            {
-                std::shared_ptr<ImageSet>imgSetElem = std::static_pointer_cast<ImageSet>(elem);
-                for(auto img :imgSetElem->GetImages()) { // loops through images in image set
-                    std::shared_ptr<BaseCardElement> baseImgElem = std::static_pointer_cast<BaseCardElement>(img);
-                    /// tag a base card element with unique key
-                    [self tagBaseCardElement:baseImgElem];
-                    img->SetImageSize(imgSetElem->GetImageSize());
-                    [self processImageConcurrently:img];
-                }
-                break;
-            }
-            // continue on search
-            case CardElementType::Container:
-            {
-                std::shared_ptr<Container> container = std::static_pointer_cast<Container>(elem);
-                std::vector<std::shared_ptr<BaseCardElement>> &new_body = container->GetItems();
-                [self addTasksToConcurrentQueue: new_body];
-                break;
-            }
-            // continue on search
-            case CardElementType::Column:
-            {
-                std::shared_ptr<Column> colum = std::static_pointer_cast<Column>(elem);
-                std::vector<std::shared_ptr<BaseCardElement>> &new_body = colum->GetItems();
-                [self addTasksToConcurrentQueue: new_body];
-                break;
-            }
-            // continue on search
-            case CardElementType::ColumnSet:
-            {
-                std::shared_ptr<ColumnSet> columSet = std::static_pointer_cast<ColumnSet>(elem);
-                std::vector<std::shared_ptr<Column>> &columns = columSet->GetColumns();
-                // ColumnSet is vector of Column, instead of vector of BaseCardElement
-                for(auto &colum : columns) { // update serial number that is used for generating unique key for image_map
-                    [self addTasksToConcurrentQueue: colum->GetItems()];
-                }
-                break;
-            }
-            default:
-            {
-                /// no work is needed
-                break;
-            }
-        }
-    }
-}
-
-- (void) processImageConcurrently:(std::shared_ptr<Image> const &)imageElem
-{
-    [self addToAsyncRenderingList:imageElem];
-
-    /// generate a string key to uniquely identify Image
-    std::shared_ptr<Image> imgElem = imageElem;
-    // run image downloading and processing on global queue which is concurrent and different from main queue
-    dispatch_async(dispatch_get_global_queue(DISPATCH_QUEUE_PRIORITY_DEFAULT, 0),
-        ^{
-             NSString *urlStr = [NSString stringWithCString:imgElem->GetUrl().c_str()
-                                                   encoding:[NSString defaultCStringEncoding]];
-             // generate key for imageMap from image element's id
-             NSString *key = [NSString stringWithCString:imgElem->GetId().c_str() encoding:[NSString defaultCStringEncoding]];
-             NSURL *url = [NSURL URLWithString:urlStr];
-             // download image
-             UIImage *img = [UIImage imageWithData:[NSData dataWithContentsOfURL:url]];
-             CGSize cgsize = [_hostConfig getImageSize:imgElem->GetImageSize()];
-
-             // UITask can't be run on global queue, add task to main queue
-             dispatch_async(dispatch_get_main_queue(),
-                 ^{
-                      __block UIImageView *view = nil;
-                      // syncronize access to image map
-                      dispatch_sync(_serial_queue,
-                          ^{
-                               if(!_imageViewMap[key]) {// UIImageView is not ready, cashe UIImage
-                                   _imageViewMap[key] = img;
-                               } else {// UIImageView ready, get view
-                                   view = _imageViewMap[key];
-                               }
-                          });
-                      // if view is available, set image to it, and continue image processing
-                      if(view) {
-                          view.image = img;
-                          if(imgElem->GetImageSize() == ImageSize::Auto || imgElem->GetImageSize() == ImageSize::Stretch || imgElem->GetImageSize() == ImageSize::None){
-                              CGFloat heightToWidthRatio = img.size.height / img.size.width;
-                              [view addConstraints:@[[NSLayoutConstraint constraintWithItem:view
-                                                                                      attribute:NSLayoutAttributeHeight
-                                                                                      relatedBy:NSLayoutRelationEqual
-                                                                                         toItem:view
-                                                                                      attribute:NSLayoutAttributeWidth
-                                                                                     multiplier:heightToWidthRatio
-                                                                                       constant:0]]];
-                              CGFloat widthToHeightRatio = img.size.width/ img.size.height;
-                              [view addConstraints:@[[NSLayoutConstraint constraintWithItem:view
-                                                                                      attribute:NSLayoutAttributeWidth
-                                                                                      relatedBy:NSLayoutRelationEqual
-                                                                                         toItem:view
-                                                                                      attribute:NSLayoutAttributeHeight
-                                                                                     multiplier:widthToHeightRatio
-                                                                                       constant:0]]];
-                          }
-                          view.contentMode = UIViewContentModeScaleAspectFit;
-                          view.clipsToBounds = NO;
-                          if(imgElem->GetImageStyle() == ImageStyle::Person) {
-                              CALayer *imgLayer = view.layer;
-                              [imgLayer setCornerRadius:cgsize.width/2];
-                              [imgLayer setMasksToBounds:YES];
-                          }
-                          // remove tag
-                          std::string id = imgElem->GetId();
-                          std::size_t idx = id.find_last_of('_');
-                          imgElem->SetId(id.substr(0, idx));
-                      }
-
-                      [self removeFromAsyncRenderingListAndNotifyIfNeeded:imgElem];
-                  });
-             }
-    );
-}
-// add postfix to existing BaseCardElement ID to be used as key
--(void) tagBaseCardElement:(std::shared_ptr<BaseCardElement> const &) elem
-{
-    std::string serial_number_as_string = std::to_string(_serialNumber);
-    // concat a newly generated key to a existing id, the key will be removed after use
-    elem->SetId(elem->GetId() + "_" + serial_number_as_string);
-    ++_serialNumber;
-}
-
-- (NSMutableDictionary *)getImageMap
-{
-    return _imageViewMap;
-}
-- (dispatch_queue_t)getSerialQueue
-=======
 - (void)viewDidLoad
->>>>>>> b0cdf05d
 {
     [super viewDidLoad];
     self.view = [[ACRView alloc] init:_adaptiveCard hostconfig:_hostConfig frame:_guideFrame];
