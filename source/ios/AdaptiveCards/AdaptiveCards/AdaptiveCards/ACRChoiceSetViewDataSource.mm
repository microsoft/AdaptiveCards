//
//  ACRChoiceSetViewDataSource.mm
//  ACRChoiceSetViewDataSource
//
//  Copyright © 2018 Microsoft. All rights reserved.
//

<<<<<<< HEAD
#import <AdaptiveCards/ACRChoiceSetViewDataSource.h>
=======
>>>>>>> 67187d08
#import "ACOBundle.h"
#import "ACRInputLabelView.h"
#import "UtiliOS.h"
#import <AdaptiveCards/ACRChoiceSetViewDataSource.h>
#import <Foundation/Foundation.h>

using namespace AdaptiveCards;

NSString *checkedCheckboxReuseID = @"checked-checkbox";
NSString *uncheckedCheckboxReuseID = @"unchecked-checkbox";
NSString *checkedRadioButtonReuseID = @"checked-radiobutton";
NSString *uncheckedRadioButtonReuseID = @"unchecked-radiobutton";

const CGFloat padding = 2.0f;

@implementation ACRChoiceSetCell {
    CGSize _imageSize;
}

- (instancetype)initWithStyle:(UITableViewCellStyle)style reuseIdentifier:(nullable NSString *)reuseIdentifier
{
    self = [super initWithStyle:style reuseIdentifier:reuseIdentifier];
    if (self) {
        UIImage *iconImage = nil;
        NSBundle *bundle = [[ACOBundle getInstance] getBundle];
        if ([reuseIdentifier isEqualToString:@"checked-checkbox"]) {
            if (@available(iOS 13.0, *)) {
                iconImage = [UIImage systemImageNamed:@"checkmark.square"];
            } else {
                iconImage = [UIImage imageNamed:@"checked-checkbox-24.png" inBundle:bundle compatibleWithTraitCollection:nil];
            }
        } else if ([reuseIdentifier isEqualToString:@"checked-radiobutton"]) {
            if (@available(iOS 13.0, *)) {
                iconImage = [UIImage systemImageNamed:@"record.circle"];
            } else {
                iconImage = [UIImage imageNamed:@"checked.png" inBundle:bundle compatibleWithTraitCollection:nil];
            }
        } else if ([reuseIdentifier isEqualToString:@"unchecked-checkbox"]) {
            if (@available(iOS 13.0, *)) {
                iconImage = [UIImage systemImageNamed:@"square"];
            } else {
                iconImage = [UIImage imageNamed:@"square" inBundle:bundle compatibleWithTraitCollection:nil];
            }
        } else if ([reuseIdentifier isEqualToString:@"unchecked-radiobutton"]) {
            if (@available(iOS 13.0, *)) {
                iconImage = [UIImage systemImageNamed:@"circle"];
            } else {
                iconImage = [UIImage imageNamed:@"unchecked.png" inBundle:bundle compatibleWithTraitCollection:nil];
            }
        }

        if (iconImage) {
            self.imageView.image = iconImage;
        }
        self.textLabel.numberOfLines = 0;
        self.textLabel.lineBreakMode = NSLineBreakByWordWrapping;
        self.textLabel.adjustsFontSizeToFitWidth = NO;
        self.backgroundColor = UIColor.clearColor;
        _imageSize = iconImage.size;
    }
    return self;
}

- (void)layoutSubviews
{
    [super layoutSubviews];
    if (self.imageView.image) {
        self.imageView.frame = CGRectMake(0, 0, _imageSize.width, _imageSize.height);
        self.imageView.center = CGPointMake(_imageSize.width / 2, self.bounds.size.height / 2);
        self.textLabel.frame = CGRectMake(_imageSize.width + padding, 0, self.bounds.size.width - _imageSize.width + padding, self.bounds.size.height);
    }
}

@end

@implementation ACRChoiceSetViewDataSource {
    std::shared_ptr<ChoiceSetInput> _choiceSetDataSource;
    NSMutableDictionary *_userSelections;
    // used for radio button; keep tracking of the current choice
    NSIndexPath *_currentSelectedIndexPath;
    NSMutableSet *_defaultValuesSet;
    NSArray *_defaultValuesArray;
    BOOL _shouldWrap;
    std::shared_ptr<HostConfig> _config;
    CGSize _contentSize;
    NSString *_accessibilityString;
}

- (instancetype)initWithInputChoiceSet:(std::shared_ptr<AdaptiveCards::ChoiceSetInput> const &)choiceSet WithHostConfig:(std::shared_ptr<AdaptiveCards::HostConfig> const &)hostConfig;
{
    self = [super init];
    if (self) {
        self.id = [[NSString alloc] initWithCString:choiceSet->GetId().c_str()
                                           encoding:NSUTF8StringEncoding];
        _isMultiChoicesAllowed = choiceSet->GetIsMultiSelect();
        _choiceSetDataSource = choiceSet;
        _shouldWrap = choiceSet->GetWrap();
        _userSelections = [[NSMutableDictionary alloc] init];
        _currentSelectedIndexPath = nil;
        _config = hostConfig;
        _parentStyle = ACRContainerStyle::ACRNone;

        NSString *defaultValues = [NSString stringWithCString:_choiceSetDataSource->GetValue().c_str()
                                                     encoding:NSUTF8StringEncoding];
        _defaultValuesArray = [defaultValues componentsSeparatedByCharactersInSet:
                                                 [NSCharacterSet characterSetWithCharactersInString:@","]];

        if (_isMultiChoicesAllowed || [_defaultValuesArray count] == 1) {
            _defaultValuesSet = [NSMutableSet setWithArray:_defaultValuesArray];
        }

        NSUInteger index = 0;
        for (const auto &choice : _choiceSetDataSource->GetChoices()) {
            NSString *keyForDefaultValue = [NSString stringWithCString:choice->GetValue().c_str()
                                                              encoding:NSUTF8StringEncoding];

            if ([_defaultValuesSet containsObject:keyForDefaultValue]) {
                _userSelections[[NSNumber numberWithInteger:index]] = [NSNumber numberWithBool:YES];
            }
            ++index;
        }

        self.hasValidationProperties = self.isRequired;
    }
    return self;
}

// ChoiceSetView is a parent view that leads to child view that handles input selection
// so the size is always 1 when there are more than one choices
- (NSInteger)tableView:(UITableView *)tableView numberOfRowsInSection:(NSInteger)section
{
    return (_choiceSetDataSource->GetChoices().size());
}

- (NSInteger)numberOfSectionsInTableView:(UITableView *)tableView
{
    return 1;
}

- (UITableViewCell *)tableView:(UITableView *)tableView cellForRowAtIndexPath:(NSIndexPath *)indexPath
{
    UITableViewCell *cell = nil;

    if (_userSelections[[NSNumber numberWithInteger:indexPath.row]] == [NSNumber numberWithBool:YES]) {
        if (_isMultiChoicesAllowed) {
            cell = [tableView dequeueReusableCellWithIdentifier:checkedCheckboxReuseID];
        } else {
            cell = [tableView dequeueReusableCellWithIdentifier:checkedRadioButtonReuseID];
        }
        cell.accessibilityTraits |= UIAccessibilityTraitSelected;
    } else {
        if (_isMultiChoicesAllowed) {
            cell = [tableView dequeueReusableCellWithIdentifier:uncheckedCheckboxReuseID];
        } else {
            cell = [tableView dequeueReusableCellWithIdentifier:uncheckedRadioButtonReuseID];
        }
        cell.accessibilityTraits &= ~UIAccessibilityTraitSelected;
    }

    NSString *title = [NSString stringWithCString:_choiceSetDataSource->GetChoices()[indexPath.row]->GetTitle().c_str()
                                         encoding:NSUTF8StringEncoding];
    cell.textLabel.text = title;
    cell.textLabel.numberOfLines = _choiceSetDataSource->GetWrap() ? 0 : 1;
    cell.textLabel.textColor = getForegroundUIColorFromAdaptiveAttribute(_config, _parentStyle);
    cell.textLabel.lineBreakMode = NSLineBreakByTruncatingTail;
    cell.selectionStyle = UITableViewCellSelectionStyleNone;
    if (!_accessibilityString) {
        _accessibilityString = tableView.accessibilityLabel;
        tableView.accessibilityLabel = nil;
    }
    cell.accessibilityTraits = cell.accessibilityTraits | UIAccessibilityTraitButton;
    cell.accessibilityLabel = [NSString stringWithFormat:@"%@, %@", _accessibilityString, title];

    NSString *elementId = [NSString stringWithCString:_choiceSetDataSource->GetId().c_str()
                                             encoding:NSUTF8StringEncoding];
    cell.textLabel.accessibilityIdentifier = [NSString stringWithFormat:@"%@, %@", elementId, title];

    return cell;
}

- (void)tableView:(UITableView *)tableView willDisplayCell:(UITableViewCell *)cell forRowAtIndexPath:(NSIndexPath *)indexPath
{
    // update the current selection
    if ([_userSelections count] &&
        [_userSelections objectForKey:[NSNumber numberWithInteger:indexPath.row]] &&
        [[_userSelections objectForKey:[NSNumber numberWithInteger:indexPath.row]] boolValue] == YES) {
        _currentSelectedIndexPath = indexPath;
    }
}

- (NSString *)tableView:(UITableView *)tableView titleForHeaderInSection:(NSInteger)section
{
    return nil;
}

- (NSString *)tableView:(UITableView *)tableView titleForFooterInSection:(NSInteger)section
{
    return nil;
}

- (void)tableView:(UITableView *)tableView didSelectRowAtIndexPath:(NSIndexPath *)indexPath
{
    NSMutableArray *indexPathsToUpdate = [NSMutableArray arrayWithObject:indexPath];
    if (!_isMultiChoicesAllowed) {
        if (_currentSelectedIndexPath && _currentSelectedIndexPath != indexPath) {
            // deselect currently selected index path
            [indexPathsToUpdate addObject:_currentSelectedIndexPath];
            [self tableView:tableView didDeselectRowAtIndexPath:_currentSelectedIndexPath];
        }
        _userSelections[[NSNumber numberWithInteger:indexPath.row]] = [NSNumber numberWithBool:YES];

    } else {
        if ([_userSelections[[NSNumber numberWithInteger:indexPath.row]] boolValue]) {
            _userSelections[[NSNumber numberWithInteger:indexPath.row]] = [NSNumber numberWithBool:NO];
        } else {
            _userSelections[[NSNumber numberWithInteger:indexPath.row]] = [NSNumber numberWithBool:YES];
        }
    }

    [tableView reloadData];
    _currentSelectedIndexPath = indexPath;
}

- (void)tableView:(UITableView *)tableView didDeselectRowAtIndexPath:(nonnull NSIndexPath *)indexPath
{
    // uncheck selection if multi choice is not allowed
    if (!_isMultiChoicesAllowed) {
        _userSelections[[NSNumber numberWithInteger:indexPath.row]] = [NSNumber numberWithBool:NO];
        _currentSelectedIndexPath = nil;
    }
}

- (CGFloat)tableView:(UITableView *)tableView heightForRowAtIndexPath:(NSIndexPath *)indexPath
{

    UITableViewCell *cell = [tableView.dataSource tableView:tableView cellForRowAtIndexPath:indexPath];
    NSString *textString = nil;

    if (!_shouldWrap) {
        textString = @"A";
    } else {
        textString = cell.textLabel.text;
    }

    if (_contentSize.width == 0 && tableView.contentSize.width && tableView.frame.size.height) {
        _contentSize = tableView.contentSize;
        [tableView invalidateIntrinsicContentSize];
    }

    CGSize labelStringSize =
        [textString boundingRectWithSize:CGSizeMake(tableView.contentSize.width - [self getNonInputWidth:cell], CGFLOAT_MAX)
                                 options:NSStringDrawingUsesLineFragmentOrigin | NSStringDrawingUsesFontLeading
                              attributes:@{NSFontAttributeName : cell.textLabel.font}
                                 context:nil]
            .size;

    return labelStringSize.height + _spacing;
}

- (BOOL)validate:(NSError **)error
{
    if (self.isRequired) {
        if (_isMultiChoicesAllowed) {
            for (id key in _userSelections) {
                if ([_userSelections[key] boolValue]) {
                    return YES;
                }
            }
            return NO;
        }
        return _userSelections.count > 0 ? YES : NO;
    }

    return YES;
}

- (void)getDefaultInput:(NSMutableDictionary *)dictionary
{
    dictionary[self.id] = [_defaultValuesArray componentsJoinedByString:@","];
}

- (void)getInput:(NSMutableDictionary *)dictionary
{
    NSMutableArray *values = [[NSMutableArray alloc] init];
    NSEnumerator *enumerator = [_userSelections keyEnumerator];
    NSNumber *key;
    while (key = [enumerator nextObject]) {
        if ([_userSelections[key] boolValue] == YES) {
            [values addObject:
                        [NSString stringWithCString:_choiceSetDataSource->GetChoices()[[key integerValue]]->GetValue().c_str()
                                           encoding:NSUTF8StringEncoding]];
        }
    }
    dictionary[self.id] = [values componentsJoinedByString:@","];
}

- (void)setFocus:(BOOL)shouldBecomeFirstResponder view:(UIView *)view
{
    if (shouldBecomeFirstResponder) {
        UIAccessibilityPostNotification(UIAccessibilityLayoutChangedNotification, view);
        [ACRInputLabelView commonSetFocus:shouldBecomeFirstResponder view:view];
    }
}

- (NSString *)getTitlesOfChoices
{
    NSMutableArray *values = [[NSMutableArray alloc] init];
    NSEnumerator *enumerator = [_userSelections keyEnumerator];
    NSNumber *key;
    while (key = [enumerator nextObject]) {
        if ([_userSelections[key] boolValue] == YES) {
            [values addObject:
                        [NSString stringWithCString:_choiceSetDataSource->GetChoices()[[key integerValue]]->GetTitle().c_str()
                                           encoding:NSUTF8StringEncoding]];
        }
    }
    if ([values count] == 0) {
        return nil;
    }
    return [values componentsJoinedByString:@", "];
}

- (float)getNonInputWidth:(UITableViewCell *)cell
{
    return padding * 3 + cell.imageView.image.size.width;
}

@synthesize isRequired;
@synthesize hasValidationProperties;
@synthesize hasVisibilityChanged;

@end<|MERGE_RESOLUTION|>--- conflicted
+++ resolved
@@ -5,10 +5,6 @@
 //  Copyright © 2018 Microsoft. All rights reserved.
 //
 
-<<<<<<< HEAD
-#import <AdaptiveCards/ACRChoiceSetViewDataSource.h>
-=======
->>>>>>> 67187d08
 #import "ACOBundle.h"
 #import "ACRInputLabelView.h"
 #import "UtiliOS.h"
