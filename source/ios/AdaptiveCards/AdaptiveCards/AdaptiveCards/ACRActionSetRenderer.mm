--- conflicted
+++ resolved
@@ -146,35 +146,8 @@
                         maxHeight:maxHeight];
     }
 
-<<<<<<< HEAD
     if (!secondary.empty()) {
         ++renderedBtnNum;
-=======
-        @try {
-            if ([acoElem meetsRequirements:featureReg] == NO) {
-                @throw [ACOFallbackException fallbackException];
-            }
-            button = [actionRenderer renderButton:rootView
-                                           inputs:inputs
-                                        superview:superview
-                                baseActionElement:acoElem
-                                       hostConfig:config];
-
-            configRtl(button, rootView.context);
-
-            [childview addArrangedSubview:button];
-        } @catch (ACOFallbackException *exception) {
-            handleActionFallbackException(exception, superview, rootView, inputs, acoElem, config,
-                                          childview);
-            NSUInteger count = [childview.arrangedSubviews count];
-            if (count > numElem) {
-                UIView *view = [childview.arrangedSubviews lastObject];
-                if (view && [view isKindOfClass:[UIButton class]]) {
-                    button = (UIButton *)view;
-                }
-            }
-        }
->>>>>>> a0c29501
 
         ACRBaseActionElementRenderer *actionRenderer =
             [reg getActionRenderer:[ACOBaseActionElement getKey:(ACRActionType::ACROverflow)]];
@@ -241,27 +214,30 @@
 
     UIButton *button = nil;
 
-    @try {
-        if ([acoElem meetsRequirements:featureReg] == NO) {
-            @throw [ACOFallbackException fallbackException];
-        }
-        button = [actionRenderer renderButton:rootView
-                                       inputs:inputs
-                                    superview:superview
-                            baseActionElement:acoElem
-                                   hostConfig:config];
-        [childview addArrangedSubview:button];
-    } @catch (ACOFallbackException *exception) {
-        handleActionFallbackException(exception, superview, rootView, inputs, acoElem, config,
-                                      childview);
-        NSUInteger count = [childview.arrangedSubviews count];
-        if (count > numElem) {
-            UIView *view = [childview.arrangedSubviews lastObject];
-            if (view && [view isKindOfClass:[UIButton class]]) {
-                button = (UIButton *)view;
-            }
-        }
-    }
+	@try {
+		if ([acoElem meetsRequirements:featureReg] == NO) {
+			@throw [ACOFallbackException fallbackException];
+		}
+		button = [actionRenderer renderButton:rootView
+										inputs:inputs
+									superview:superview
+							baseActionElement:acoElem
+									hostConfig:config];
+
+		configRtl(button, rootView.context);
+
+		[childview addArrangedSubview:button];
+	} @catch (ACOFallbackException *exception) {
+		handleActionFallbackException(exception, superview, rootView, inputs, acoElem, config,
+										childview);
+		NSUInteger count = [childview.arrangedSubviews count];
+		if (count > numElem) {
+			UIView *view = [childview.arrangedSubviews lastObject];
+			if (view && [view isKindOfClass:[UIButton class]]) {
+				button = (UIButton *)view;
+			}
+		}
+	}
 
     accumulatedWidth += [button intrinsicContentSize].width;
     accumulatedHeight += [button intrinsicContentSize].height;
