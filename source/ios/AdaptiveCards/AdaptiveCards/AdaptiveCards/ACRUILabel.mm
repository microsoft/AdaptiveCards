//
//  ACRUILabel.m
//  AdaptiveCards
//
//  Copyright © 2018 Microsoft. All rights reserved.
//

#import "ACRUILabel.h"

@implementation ACRUILabel

<<<<<<< HEAD
-(instancetype)initWithCoder:(NSCoder *)aDecoder
{
    self = [super initWithCoder:aDecoder];
    return self;
=======
-(void)drawTextInRect:(CGRect)rect
{
    if (_isFactSetLabel) {
        CGSize labelStringSize = [self.text boundingRectWithSize:CGSizeMake(self.frame.size.width, CGFLOAT_MAX)
                                                         options:NSStringDrawingUsesLineFragmentOrigin | NSStringDrawingUsesFontLeading
                                                      attributes:@{NSFontAttributeName:self.font}
                                                         context:nil].size;
        [super drawTextInRect:CGRectMake(0, 0, ceilf(self.frame.size.width),ceilf(labelStringSize.height))];
    } else {
        [super drawTextInRect:rect];
    }
>>>>>>> 066ba41d
}

@end<|MERGE_RESOLUTION|>--- conflicted
+++ resolved
@@ -9,12 +9,12 @@
 
 @implementation ACRUILabel
 
-<<<<<<< HEAD
 -(instancetype)initWithCoder:(NSCoder *)aDecoder
 {
     self = [super initWithCoder:aDecoder];
     return self;
-=======
+}
+
 -(void)drawTextInRect:(CGRect)rect
 {
     if (_isFactSetLabel) {
@@ -26,7 +26,6 @@
     } else {
         [super drawTextInRect:rect];
     }
->>>>>>> 066ba41d
 }
 
 @end