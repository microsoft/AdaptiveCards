//
//  ACRHostConfig.mm
//  ACRHostConfig.h
//
//  Copyright © 2017 Microsoft. All rights reserved.
//
#import <Foundation/Foundation.h>
#import <UIKit/UIKit.h>
#import "ACOHostConfig.h"
#import "HostConfig.h"
#import "AdaptiveCardParseException.h"
#import "ACRErrors.h"
#import "TextBlock.h"

using namespace AdaptiveCards;

@implementation ACOHostConfig
{
    std::shared_ptr<HostConfig> _config;
}

- (instancetype)init
{
    self = [self initWithConfig:nullptr];
    _config = std::make_shared<HostConfig>();
    return self;
}

- (instancetype)initWithConfig:(std::shared_ptr<HostConfig> const &)config
{
    self = [super init];
    if(self && config){
        _config = config;
        // check if requested font family name is supported by iOS, if so save it for future uses
        NSString *requestedFontFamilyName = [NSString stringWithCString:_config->fontFamily.c_str() encoding:NSUTF8StringEncoding];
        if([UIFont.familyNames containsObject:requestedFontFamilyName]){
            _fontFamilyNames = @[requestedFontFamilyName];
        }
<<<<<<< HEAD
        _areAllActionsHaveIcons = YES;
=======
        _allActionsHaveIcons = YES;
>>>>>>> d2655da1
        _buttonPadding = 5;
    }
    return self;
}

+ (ACOHostConfigParseResult *)fromJson:(NSString *)payload;
{
    ACOHostConfigParseResult *result = nil;

    if(payload)
    {
        try
        {
            std::shared_ptr<HostConfig> cHostConfig = std::make_shared<HostConfig>(AdaptiveCards::HostConfig::DeserializeFromString(std::string([payload UTF8String])));
            ACOHostConfig *config= [[ACOHostConfig alloc] initWithConfig:cHostConfig];
            result = [[ACOHostConfigParseResult alloc] init:config errors:nil];
        }
        catch(const AdaptiveCardParseException& e)
        {
            // converts AdaptiveCardParseException to NSError
            ErrorStatusCode errorStatusCode = e.GetStatusCode();
            NSInteger errorCode = (long)errorStatusCode;
            NSError *parseError = [NSError errorWithDomain:ACRParseErrorDomain
                                                      code:errorCode
                                                  userInfo:nil];
            NSArray<NSError *> *errors = @[parseError];
            result = [[ACOHostConfigParseResult alloc] init:nil errors:errors];
        }
    }
    return result;
}

- (std::shared_ptr<HostConfig>)getHostConfig
{
    return _config;
}

- (void)setHostConfig:(std::shared_ptr<HostConfig> const &)config
{
    _config = config;
}

+ (UIColor *)getTextBlockColor:(ForegroundColor)txtClr
                  colorsConfig:(ColorsConfig const &)config
                  subtleOption:(bool)isSubtle
{
    long num = 0;
    const std::string *str;
    switch (txtClr) {
        case ForegroundColor::Dark:{
            str = (isSubtle) ?
                &config.dark.subtleColor: &config.dark.defaultColor;
            break;
        }
        case ForegroundColor::Light:{
            str = (isSubtle) ?
                &config.light.subtleColor: &config.light.defaultColor;
            break;
        }
        case ForegroundColor::Accent:{
            str = (isSubtle) ?
                &config.accent.subtleColor: &config.accent.defaultColor;
            break;
        }
        case ForegroundColor::Good:{
            str = (isSubtle) ?
                &config.good.subtleColor: &config.good.defaultColor;
            break;
        }
        case ForegroundColor::Warning:{
            str = (isSubtle) ?
                &config.warning.subtleColor: &config.warning.defaultColor;
            break;
        }
        case ForegroundColor::Attention:{
            str = (isSubtle) ?
                &config.attention.subtleColor: &config.attention.defaultColor;
            break;
        }
        default:{
            str = (isSubtle) ?
                &config.dark.subtleColor: &config.dark.defaultColor;
            break;
        }
    }

    num = std::stoul(str->substr(1), nullptr, 16);

    return [UIColor colorWithRed:((num & 0x00FF0000)>> 16)/ 255.0
                           green:((num & 0x0000FF00)>> 8)/ 255.0
                            blue:((num & 0x000000FF))/ 255.0
                           alpha:((num & 0xFF000000)>> 24)/ 255.0];

}

- (int)getTextBlockTextSize:(TextSize)txtSz
{
    switch (txtSz){
        case TextSize::Small:
            return _config->fontSizes.smallFontSize;
        case TextSize::Default:
            return _config->fontSizes.defaultFontSize;
        case TextSize::Medium:
            return _config->fontSizes.mediumFontSize;
        case TextSize::Large:
            return _config->fontSizes.largeFontSize;
        case TextSize::ExtraLarge:
            return _config->fontSizes.extraLargeFontSize;
        default:
            return _config->fontSizes.defaultFontSize;
    }
}

+ (NSTextAlignment)getTextBlockAlignment:(HorizontalAlignment) alignment
{
    switch (alignment){
        case HorizontalAlignment::Center:
            return NSTextAlignmentCenter;
        case HorizontalAlignment::Left:
            return NSTextAlignmentLeft;
        case HorizontalAlignment::Right:
            return NSTextAlignmentRight;
        default:
            return NSTextAlignmentLeft;
    }
}

+ (NSNumber *)getTextStrokeWidthForWeight:(TextWeight)weight
{
    switch (weight) {
        case TextWeight::Default:
            return @0;
        case TextWeight::Lighter:
            return @1;
        case TextWeight::Bolder:
            return @-2;
    }
}

- (int)getTextBlockFontWeight:(TextWeight)weight
{
    switch (weight) {
        default:
        case TextWeight::Default:
            return _config->fontWeights.defaultWeight;
        case TextWeight::Lighter:
            return _config->fontWeights.lighterWeight;
        case TextWeight::Bolder:
            return _config->fontWeights.bolderWeight;
    }
}

- (CGSize)getImageSize:(ImageSize)imageSize
{
    float sz;
    switch (imageSize)
    {
        case ImageSize::Large:{
            sz = _config->imageSizes.largeSize;
            break;
        }
        case ImageSize::Medium:{
            sz = _config->imageSizes.mediumSize;
            break;
        }

        case ImageSize::Small:{
            sz = _config->imageSizes.smallSize;
            break;
        }

        default:{
            sz = _config->imageSizes.largeSize;
        }
    }
    CGSize cgSize = CGSizeMake(sz, sz);
    return cgSize;
}

+ (NSArray *)getConstraintsForImageAlignment:(HorizontalAlignment)alignment
                               withSuperview:(UIView *)superview
                                      toView:(UIView *)view
{
    NSMutableArray *constraints = [[NSMutableArray alloc] init];
    [constraints addObject:
        [NSLayoutConstraint constraintWithItem:superview
                                     attribute:NSLayoutAttributeCenterY
                                     relatedBy:NSLayoutRelationEqual
                                        toItem:view
                                     attribute:NSLayoutAttributeCenterY
                                    multiplier:1
                                      constant:0]];

    switch (alignment)
    {
        case HorizontalAlignment::Center:
        {
            [constraints addObject:
                [NSLayoutConstraint constraintWithItem:superview
                                             attribute:NSLayoutAttributeCenterX
                                             relatedBy:NSLayoutRelationEqual
                                                toItem:view
                                             attribute:NSLayoutAttributeCenterX
                                            multiplier:1
                                              constant:0]];
                return constraints;
        }
        case HorizontalAlignment::Left:
        {
            [constraints addObject:
                [NSLayoutConstraint constraintWithItem:superview
                                             attribute:NSLayoutAttributeLeading
                                             relatedBy:NSLayoutRelationEqual
                                                toItem:view
                                             attribute:NSLayoutAttributeLeading
                                            multiplier:1
                                              constant:0]];
            return constraints;
        }
        case HorizontalAlignment::Right:
        {
            [constraints addObject:
                [NSLayoutConstraint constraintWithItem:superview
                                             attribute:NSLayoutAttributeTrailing
                                             relatedBy:NSLayoutRelationEqual
                                                toItem:view
                                             attribute:NSLayoutAttributeTrailing
                                            multiplier:1
                                              constant:0]];
            return constraints;
        }
        default:
        {
            [constraints addObject:
                [NSLayoutConstraint constraintWithItem:superview
                                             attribute:NSLayoutAttributeLeading
                                             relatedBy:NSLayoutRelationEqual
                                                toItem:view
                                             attribute:NSLayoutAttributeLeading
                                            multiplier:1
                                              constant:0]];
            return constraints;
        }
    }
    return constraints;
}
// find date and time string, and replace them in NSDateFormatterCompactStyle, NSDateFormatterMediumStyle or
// NSDateFormatterLongStyle of local language
+ (std::string) getLocalizedDate:(std::shared_ptr<TextBlock> const &)txtBlck
{
    std::string dateParsedString;
    std::vector<std::shared_ptr<DateTimePreparsedToken>> DateTimePreparsedTokens =  DateTimePreparser(txtBlck->GetText()).GetTextTokens();
    for(auto section : DateTimePreparsedTokens){
        if(section->GetFormat() != DateTimePreparsedTokenFormat::RegularString) {
            NSDateFormatter *formatter = [[NSDateFormatter alloc] init];
            [formatter setDateFormat:@"MM/dd/yyyy"];
            /// date format has been already verified by preparsed token
            std::string givenDate = std::to_string(section->GetMonth() + 1) + "/" +  std::to_string(section->GetDay()) + "/" +  std::to_string(section->GetYear());
            NSString *nsString = [NSString stringWithCString:givenDate.c_str() encoding:NSUTF8StringEncoding];
            NSDate *date = [formatter dateFromString:nsString];
            // specify output date format
            NSDateFormatter *outputFormatter = [[NSDateFormatter alloc] init];
            outputFormatter.timeStyle = NSDateFormatterNoStyle;
            if(section->GetFormat() == DateTimePreparsedTokenFormat::DateCompact){
                outputFormatter.dateStyle = NSDateFormatterShortStyle;
            } else if(section->GetFormat() == DateTimePreparsedTokenFormat::DateShort){
                outputFormatter.dateStyle = NSDateFormatterMediumStyle;
            } else{
                outputFormatter.dateStyle = NSDateFormatterLongStyle;
            }

            NSString *languageType= [NSString stringWithCString:txtBlck->GetLanguage().c_str() encoding:NSUTF8StringEncoding];
            if(languageType.length > 0){
                outputFormatter.locale = [[NSLocale alloc] initWithLocaleIdentifier:languageType];
            }
            NSString *dateInLocalLanguage = [outputFormatter stringFromDate:date];
            dateParsedString += [dateInLocalLanguage UTF8String];
        } else {
            dateParsedString += section->GetText();
        }
    }
    return dateParsedString;
}

@end<|MERGE_RESOLUTION|>--- conflicted
+++ resolved
@@ -36,11 +36,7 @@
         if([UIFont.familyNames containsObject:requestedFontFamilyName]){
             _fontFamilyNames = @[requestedFontFamilyName];
         }
-<<<<<<< HEAD
-        _areAllActionsHaveIcons = YES;
-=======
         _allActionsHaveIcons = YES;
->>>>>>> d2655da1
         _buttonPadding = 5;
     }
     return self;
