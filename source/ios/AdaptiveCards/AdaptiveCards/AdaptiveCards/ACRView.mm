//
//  ACRView.m
//  ACRView
//
//  Copyright © 2018 Microsoft. All rights reserved.
//

#import "ACRView.h"
#import "ACOHostConfigPrivate.h"
#import "ACOAdaptiveCardPrivate.h"
#import "SharedAdaptiveCard.h"
#import "ACRRendererPrivate.h"
#import <AVFoundation/AVFoundation.h>
#import "Container.h"
#import "ColumnSet.h"
#import "Column.h"
#import "Image.h"
#import "ACRImageRenderer.h"
#import "TextBlock.h"
#import "ACRTextBlockRenderer.h"
#import "MarkDownParser.h"
#import "ImageSet.h"
#import "ACRUILabel.h"
#import "FactSet.h"

using namespace AdaptiveCards;

@implementation ACRView
{
    ACOAdaptiveCard *_adaptiveCard;
    ACOHostConfig *_hostConfig;
    NSMutableDictionary *_imageViewMap;
    NSMutableDictionary *_textMap;
    NSMutableDictionary *_actionsMap;
    dispatch_queue_t _serial_queue;
    dispatch_queue_t _serial_text_queue;
    int _serialNumber;
    int _numberOfRunningTasks;
}

- (instancetype)initWithFrame:(CGRect)frame
{
    self = [super initWithFrame:frame];
    if(self){
        std::shared_ptr<HostConfig> cHostConfig = std::make_shared<HostConfig>();
        _hostConfig = [[ACOHostConfig alloc] initWithConfig:cHostConfig];
        _imageViewMap = [[NSMutableDictionary alloc] init];
        _textMap = [[NSMutableDictionary alloc] init];
        _actionsMap = [[NSMutableDictionary alloc] init];
        _serial_queue = dispatch_queue_create("io.adaptiveCards.serial_queue", DISPATCH_QUEUE_SERIAL);
        _serial_text_queue = dispatch_queue_create("io.adaptiveCards.serial_text_queue", DISPATCH_QUEUE_SERIAL);
        _serialNumber = 0;
        _seenAllElements = NO;
    }
    return self;
}

// Initializes ACRView instance with HostConfig and AdaptiveCard
- (instancetype)init:(ACOAdaptiveCard *)card
          hostconfig:(ACOHostConfig *)config
     widthConstraint:(float)width
{
    self = [self initWithFrame:CGRectMake(0, 0, width, 0)];
    if(self){
        _adaptiveCard = card;
        if(config){
            _hostConfig = config;
        }
        [self render];
    }
    return self;
}

- (UIView *)render
{
    NSMutableArray *inputs = [[NSMutableArray alloc] init];

    UIView *newView = [ACRRenderer renderWithAdaptiveCards:[_adaptiveCard card] inputs:inputs context:self containingView:self hostconfig:_hostConfig];

    if(self.frame.size.width){
        [NSLayoutConstraint constraintWithItem:newView attribute:NSLayoutAttributeWidth relatedBy:NSLayoutRelationEqual toItem:nil attribute:NSLayoutAttributeNotAnAttribute multiplier:1.0 constant:self.frame.size.width].active = YES;
    }
    ContainerStyle style = ([_hostConfig getHostConfig]->adaptiveCard.allowCustomStyle)? [_adaptiveCard card]->GetStyle(): ContainerStyle::Default;
    if(style != ContainerStyle::None)
    {
        unsigned long num = 0;
        if(style == ContainerStyle::Emphasis)
        {
            num = std::stoul([_hostConfig getHostConfig]->containerStyles.emphasisPalette.backgroundColor.substr(1), nullptr, 16);
        }
        else
        {
            num = std::stoul([_hostConfig getHostConfig]->containerStyles.defaultPalette.backgroundColor.substr(1), nullptr, 16);
        }
        newView.backgroundColor =
        [UIColor colorWithRed:((num & 0x00FF0000) >> 16) / 255.0
                        green:((num & 0x0000FF00) >>  8) / 255.0
                         blue:((num & 0x000000FF)) / 255.0
                        alpha:((num & 0xFF000000) >> 24) / 255.0];
    }
    std::string backgroundImage = [_adaptiveCard card]->GetBackgroundImage();
    NSString* imgUrl = nil;
    if(!backgroundImage.empty())
        imgUrl = [[NSString alloc] initWithCString:backgroundImage.c_str() encoding:NSUTF8StringEncoding];
    if (imgUrl)
    {
        NSURL *url = [NSURL URLWithString:imgUrl];
        UIImage *img = [UIImage imageWithData:[NSData dataWithContentsOfURL:url]];
        UIImageView *imgView = [[UIImageView alloc] initWithImage:img];
        [newView addSubview:imgView];
        [newView sendSubviewToBack:imgView];
        [newView setContentHuggingPriority:UILayoutPriorityDefaultLow forAxis:UILayoutConstraintAxisHorizontal];
        [newView setContentHuggingPriority:UILayoutPriorityDefaultLow forAxis:UILayoutConstraintAxisVertical];
        NSArray<NSString *> *visualFormats = [NSArray arrayWithObjects:@"H:|[imgView]", @"V:|[imgView]|", nil];
        NSDictionary *viewMap = NSDictionaryOfVariableBindings(imgView);
        for(NSString *constraint in visualFormats){
            [NSLayoutConstraint activateConstraints:[NSLayoutConstraint constraintsWithVisualFormat:constraint options:0 metrics:nil views:viewMap]];
        }
    }
    [self callDidLoadElementsIfNeeded];
    return newView;
}

- (void)addToAsyncRenderingList
{
    ++_numberOfRunningTasks;
}

- (void)removeFromAsyncRenderingListAndNotifyIfNeeded
{
    --_numberOfRunningTasks;
    [self callDidLoadElementsIfNeeded];
}

- (void)callDidLoadElementsIfNeeded
{
    if (!_numberOfRunningTasks && _seenAllElements == YES){
        // Call back app with didLoadElements
        if ([[self acrActionDelegate] respondsToSelector:@selector(didLoadElements)])
        {
            [[self acrActionDelegate] didLoadElements];
        }
    }
}

// Walk through adaptive cards elements recursively and if images/images set/TextBlocks are found process them concurrently
- (void)addTasksToConcurrentQueue:(std::vector<std::shared_ptr<BaseCardElement>> const &)body
{
    for(auto &elem : body)
    {
        switch (elem->GetElementType())
        {
            case CardElementType::TextBlock:
            {
                std::shared_ptr<TextBlock> textBlockElement = std::static_pointer_cast<TextBlock>(elem);
                TextConfig textConfig =
                {
                    .weight = textBlockElement->GetTextWeight(),
                    .size = textBlockElement->GetTextSize(),
                    .color = textBlockElement->GetTextColor(),
                    .isSubtle = textBlockElement->GetIsSubtle(),
                    .wrap = textBlockElement->GetWrap()
                };

                /// tag a base card element with unique key
                [self tagBaseCardElement:elem];
                NSString *key = [NSString stringWithCString:textBlockElement->GetId().c_str() encoding:[NSString defaultCStringEncoding]];
                std::string text;
                [self processTextConcurrently:textBlockElement
                                  elementType:CardElementType::TextBlock
                                   textConfig:textConfig
                          horizontalAlignment:textBlockElement->GetHorizontalAlignment()
                                    elementId:key
                                         text:text];
                break;
            }
            case CardElementType::FactSet:
            {
                [self tagBaseCardElement:elem];
                std::shared_ptr<FactSet> factSet = std::dynamic_pointer_cast<FactSet>(elem);
                NSString *key = [NSString stringWithCString:elem->GetId().c_str() encoding:[NSString defaultCStringEncoding]];
                key = [key stringByAppendingString:@"*"];
                int rowFactId = 0;
                for(auto fact : factSet->GetFacts()) {
                    std::string title = fact->GetTitle();
                    [self processTextConcurrently:elem
                                      elementType:CardElementType::FactSet
                                       textConfig:[_hostConfig getHostConfig]->factSet.title
                              horizontalAlignment:HorizontalAlignment::Left
                                        elementId:[key stringByAppendingString:[[NSNumber numberWithInt:rowFactId++] stringValue]]
                                             text:title];

                    std::string value = fact->GetValue();
                    [self processTextConcurrently:elem
                                      elementType:CardElementType::FactSet
                                       textConfig:[_hostConfig getHostConfig]->factSet.value
                              horizontalAlignment:HorizontalAlignment::Left
                                        elementId:[key stringByAppendingString:[[NSNumber numberWithInt:rowFactId++] stringValue]]
                                             text:fact->GetValue()];
                }
                break;
            }
            case CardElementType::Image:
            {
                /// tag a base card element with unique key
                [self tagBaseCardElement:elem];
                std::shared_ptr<Image>imgElem = std::static_pointer_cast<Image>(elem);
                // dispatch to concurrent queue
                [self processImageConcurrently:imgElem];
                break;
            }
            case CardElementType::ImageSet:
            {
                std::shared_ptr<ImageSet>imgSetElem = std::static_pointer_cast<ImageSet>(elem);
                for(auto img :imgSetElem->GetImages()) { // loops through images in image set
                    std::shared_ptr<BaseCardElement> baseImgElem = std::static_pointer_cast<BaseCardElement>(img);
                    /// tag a base card element with unique key
                    [self tagBaseCardElement:baseImgElem];
                    img->SetImageSize(imgSetElem->GetImageSize());
                    [self processImageConcurrently:img];
                }
                break;
            }
            // continue on search
            case CardElementType::Container:
            {
                std::shared_ptr<Container> container = std::static_pointer_cast<Container>(elem);
                std::vector<std::shared_ptr<BaseCardElement>> &new_body = container->GetItems();
                [self addTasksToConcurrentQueue: new_body];
                break;
            }
            // continue on search
            case CardElementType::Column:
            {
                std::shared_ptr<Column> colum = std::static_pointer_cast<Column>(elem);
                std::vector<std::shared_ptr<BaseCardElement>> &new_body = colum->GetItems();
                [self addTasksToConcurrentQueue: new_body];
                break;
            }
            // continue on search
            case CardElementType::ColumnSet:
            {
                std::shared_ptr<ColumnSet> columSet = std::static_pointer_cast<ColumnSet>(elem);
                std::vector<std::shared_ptr<Column>> &columns = columSet->GetColumns();
                // ColumnSet is vector of Column, instead of vector of BaseCardElement
                for(auto &colum : columns) { // update serial number that is used for generating unique key for image_map
                    [self addTasksToConcurrentQueue: colum->GetItems()];
                }
                break;
            }
            default:
            {
                /// no work is needed
                break;
            }
        }
    }
}

<<<<<<< HEAD
=======
// Walk through the actions found and process them concurrently
- (void)addActionsToConcurrentQueue:(std::vector<std::shared_ptr<BaseActionElement>> const &)actions
{
    // Move this to a different function
    for(auto &action : actions)
    {
        std::string iconUrl = action->GetIconUrl();
        if(!iconUrl.empty())
        {
            [self tagBaseActionElement:action];
            [self processActionWithIconConcurrently:action];
        }
    }
}

>>>>>>> c1c95ed4
- (void)processTextConcurrently:(std::shared_ptr<BaseCardElement> const &)textElement
                    elementType:(CardElementType)elementType
                     textConfig:(TextConfig const &)textConfig
            horizontalAlignment:(HorizontalAlignment)horizontalAlignment
                      elementId:(NSString *)elementId
                           text:(std::string  const &)text
{
    [self addToAsyncRenderingList];
    std::shared_ptr<BaseCardElement> textElementForBlock = textElement;
    struct TextConfig textConfigForBlock = textConfig;
    std::string textForBlock = text;
    CardElementType elementTypeForBlock = elementType;

    /// dispatch to concurrent queue
    dispatch_async(dispatch_get_global_queue(DISPATCH_QUEUE_PRIORITY_DEFAULT, 0),
        ^{
            NSString* parsedString = nil;
            if(CardElementType::TextBlock == elementTypeForBlock){
                std::shared_ptr<TextBlock> textBlockElement = std::dynamic_pointer_cast<TextBlock>(textElementForBlock);
                // MarkDownParser transforms text with MarkDown to a html string
                std::shared_ptr<MarkDownParser> markDownParser = std::make_shared<MarkDownParser>([ACOHostConfig getLocalizedDate:textBlockElement].c_str());
                parsedString = [NSString stringWithCString:markDownParser->TransformToHtml().c_str() encoding:NSUTF8StringEncoding];
            } else {
                std::shared_ptr<MarkDownParser> markDownParser = std::make_shared<MarkDownParser>(textForBlock.c_str());
                parsedString = [NSString stringWithCString:markDownParser->TransformToHtml().c_str() encoding:NSUTF8StringEncoding];
            }

            // if correctly initialized, fonFamilyNames array is bigger than zero
            NSMutableString *fontFamilyName = [[NSMutableString alloc] initWithString:@"'"];
            for(NSUInteger index = 0; index < [_hostConfig.fontFamilyNames count] - 1; ++index){
                [fontFamilyName appendString:_hostConfig.fontFamilyNames[index]];
                [fontFamilyName appendString:@"', '"];
            }
            [fontFamilyName appendString:_hostConfig.fontFamilyNames[[_hostConfig.fontFamilyNames count] - 1]];
            [fontFamilyName appendString:@"'"];

            // Font and text size are applied as CSS style by appending it to the html string
            parsedString = [parsedString stringByAppendingString:[NSString stringWithFormat:@"<style>body{font-family: %@; font-size:%dpx; font-weight: %d;}</style>",
                                                                  fontFamilyName,
                                                                  [_hostConfig getTextBlockTextSize:textConfigForBlock.size],
                                                                  [_hostConfig getTextBlockFontWeight:textConfigForBlock.weight]]];
            // Convert html string to NSMutableAttributedString, NSAttributedString knows how to apply html tags
            NSData *htmlData = [parsedString dataUsingEncoding:NSUTF16StringEncoding];
            NSDictionary *options = @{NSDocumentTypeDocumentAttribute: NSHTMLTextDocumentType};

            dispatch_async(dispatch_get_main_queue(),
                 ^{
                      // Initializing NSMutableAttributedString for HTML rendering is very slow
                      NSMutableAttributedString *content = [[NSMutableAttributedString alloc] initWithData:htmlData options:options documentAttributes:nil error:nil];
<<<<<<< HEAD

                      __block ACRUILabel *lab = nil; // generate key for text map from TextBlock element's id
                      // syncronize access to text map
                      dispatch_sync(_serial_text_queue,
                          ^{
                               // UILabel is not ready, cashe UILabel
=======
                     [content deleteCharactersInRange:NSMakeRange(content.length - 1, 1)];

                      __block ACRUILabel *lab = nil; // generate key for text map from TextBlock element's id
                      // synchronize access to text map
                      dispatch_sync(_serial_text_queue,
                          ^{
                               // UILabel is not ready, cache UILabel
>>>>>>> c1c95ed4
                               if(!_textMap[elementId]) {
                                   _textMap[elementId] = content;
                               } // UILable is ready, get labeltextBlockElement
                               else {
                                   lab = _textMap[elementId];
                               }
                          });

                       // if a label is available, set NSAttributedString to it
                      if(lab) {
                          // Set paragraph style such as line break mode and alignment
                          NSMutableParagraphStyle *paragraphStyle = [[NSMutableParagraphStyle alloc] init];
<<<<<<< HEAD
                          paragraphStyle.lineBreakMode = textConfigForBlock.wrap ? NSLineBreakByWordWrapping:NSLineBreakByTruncatingTail;
=======
                          paragraphStyle.lineBreakMode = NSLineBreakByTruncatingTail;
>>>>>>> c1c95ed4
                          paragraphStyle.alignment = [ACOHostConfig getTextBlockAlignment:horizontalAlignment];

                          // Obtain text color to apply to the attributed string
                          ACRContainerStyle style = lab.style;
                          ColorsConfig &colorConfig = (style == ACREmphasis)? [_hostConfig getHostConfig]->containerStyles.emphasisPalette.foregroundColors:
                                                                                                 [_hostConfig getHostConfig]->containerStyles.defaultPalette.foregroundColors;
                          // Add paragraph style, text color, text weight as attributes to a NSMutableAttributedString, content.
<<<<<<< HEAD
                          [content addAttributes:@{NSParagraphStyleAttributeName:paragraphStyle, NSForegroundColorAttributeName:[ACOHostConfig getTextBlockColor:textConfigForBlock.color colorsConfig:colorConfig subtleOption:textConfigForBlock.isSubtle],} range:NSMakeRange(0, content.length)];
                          lab.attributedText = content;
                          if(CardElementType::FactSet == elementTypeForBlock) {
                              CGSize size = lab.intrinsicContentSize;
                              if(lab.isTitle && (size.width > [_hostConfig getHostConfig]->factSet.title.maxWidth)) {
                                  NSLayoutConstraint *constraint = [NSLayoutConstraint constraintWithItem:lab attribute:NSLayoutAttributeWidth relatedBy:NSLayoutRelationEqual toItem:nil attribute:NSLayoutAttributeNotAnAttribute multiplier:1.0 constant:[_hostConfig getHostConfig]->factSet.title.maxWidth];
                                  constraint.active = YES;
                              }
                          }
=======
                          [content addAttributes:@{NSParagraphStyleAttributeName:paragraphStyle, NSForegroundColorAttributeName:[ACOHostConfig getTextBlockColor:textConfigForBlock.color colorsConfig:colorConfig subtleOption:textConfigForBlock.isSubtle],}
                                           range:NSMakeRange(0, content.length)];
                          lab.attributedText = content;
>>>>>>> c1c95ed4

                          // remove tag
                          std::string id = textElementForBlock->GetId();
                          std::size_t idx = id.find_last_of('_');
                          if(std::string::npos != idx){
                              textElementForBlock->SetId(id.substr(0, idx));
                          }
                      }
                      [self removeFromAsyncRenderingListAndNotifyIfNeeded];
                  });
             }
    );
}

- (void)processImageConcurrently:(std::shared_ptr<Image> const &)imageElem
{
    [self addToAsyncRenderingList];

    /// generate a string key to uniquely identify Image
    std::shared_ptr<Image> imgElem = imageElem;
    // run image downloading and processing on global queue which is concurrent and different from main queue
    dispatch_async(dispatch_get_global_queue(DISPATCH_QUEUE_PRIORITY_DEFAULT, 0),
        ^{
             NSString *urlStr = [NSString stringWithCString:imgElem->GetUrl().c_str()
                                                   encoding:[NSString defaultCStringEncoding]];
             // generate key for imageMap from image element's id
             NSString *key = [NSString stringWithCString:imgElem->GetId().c_str() encoding:[NSString defaultCStringEncoding]];
             NSURL *url = [NSURL URLWithString:urlStr];
             // download image
             UIImage *img = [UIImage imageWithData:[NSData dataWithContentsOfURL:url]];
             CGSize cgsize = [_hostConfig getImageSize:imgElem->GetImageSize()];

             // UITask can't be run on global queue, add task to main queue
             dispatch_async(dispatch_get_main_queue(),
                 ^{
                      __block UIImageView *view = nil;
                      // synchronize access to image map
                      dispatch_sync(_serial_queue,
                          ^{
                               if(!_imageViewMap[key]) {// UIImageView is not ready, cache UIImage
                                   _imageViewMap[key] = img;
                               } else {// UIImageView ready, get view
                                   view = _imageViewMap[key];
                               }
                          });
                      // if view is available, set image to it, and continue image processing
                      if(view) {
                          view.image = img;
                          if(imgElem->GetImageSize() == ImageSize::Auto || imgElem->GetImageSize() == ImageSize::Stretch || imgElem->GetImageSize() == ImageSize::None){
                              CGFloat heightToWidthRatio = img.size.height / img.size.width;
                              [view addConstraints:@[[NSLayoutConstraint constraintWithItem:view
                                                                                      attribute:NSLayoutAttributeHeight
                                                                                      relatedBy:NSLayoutRelationEqual
                                                                                         toItem:view
                                                                                      attribute:NSLayoutAttributeWidth
                                                                                     multiplier:heightToWidthRatio
                                                                                       constant:0]]];
                              CGFloat widthToHeightRatio = img.size.width/ img.size.height;
                              [view addConstraints:@[[NSLayoutConstraint constraintWithItem:view
                                                                                      attribute:NSLayoutAttributeWidth
                                                                                      relatedBy:NSLayoutRelationEqual
                                                                                         toItem:view
                                                                                      attribute:NSLayoutAttributeHeight
                                                                                     multiplier:widthToHeightRatio
                                                                                       constant:0]]];
                          }
                          view.contentMode = UIViewContentModeScaleAspectFit;
                          view.clipsToBounds = NO;
                          if(imgElem->GetImageStyle() == ImageStyle::Person) {
                              CALayer *imgLayer = view.layer;
                              [imgLayer setCornerRadius:cgsize.width/2];
                              [imgLayer setMasksToBounds:YES];
                          }
                          // remove tag
                          std::string id = imgElem->GetId();
                          std::size_t idx = id.find_last_of('_');
                          imgElem->SetId(id.substr(0, idx));
                      }

                      [self removeFromAsyncRenderingListAndNotifyIfNeeded];
                  });
             }
    );
}

- (void)processActionWithIconConcurrently:(std::shared_ptr<BaseActionElement> const &)action
{
    [self addToAsyncRenderingList];
    
    std::shared_ptr<BaseActionElement> act = action;
    
    /// generate a string key to uniquely identify Image
    if(!(act->GetIconUrl().empty()))
    {
        // run image downloading and processing on global queue which is concurrent and different from main queue
        dispatch_async(dispatch_get_global_queue(DISPATCH_QUEUE_PRIORITY_DEFAULT, 0),
            ^{
                NSString *urlStr = [NSString stringWithCString:act->GetIconUrl().c_str() encoding:[NSString defaultCStringEncoding]];
                // generate key for imageMap from image element's id
                NSString *key = [NSString stringWithCString:act->GetId().c_str() encoding:[NSString defaultCStringEncoding]];
                NSURL *url = [NSURL URLWithString:urlStr];
                
                // download image
                UIImage *img = [UIImage imageWithData:[NSData dataWithContentsOfURL:url]];
                UIImageView *imageView = [[UIImageView alloc] initWithImage:img];
                
                // UITask can't be run on global queue, add task to main queue
                dispatch_async(dispatch_get_main_queue(),
                    ^{
                        __block UIButton *button = nil;
                        // synchronize access to image map
                        dispatch_sync(_serial_queue,
                            ^{
                                if(!_actionsMap[key]) // UIButton is not ready, cache UIImageView
                                {
                                    _actionsMap[key] = imageView;
                                }
                                else // UIButton ready, get view
                                {
                                    button = _actionsMap[key];
                                }
                            });
                        
                        // if view is available, set image to it, and continue image processing
                        if(button)
                        {
                            [ACRView setImageView:imageView inButton:button withConfig:_hostConfig];
                            
                            // remove tag
                            std::string id = act->GetId();
                            std::size_t idx = id.find_last_of('_');
                            act->SetId(id.substr(0, idx));
                        }
                                          
                        [self removeFromAsyncRenderingListAndNotifyIfNeeded];
                    });
                }
            );
    }
}

// add postfix to existing BaseCardElement ID to be used as key
-(void)tagBaseCardElement:(std::shared_ptr<BaseCardElement> const &)elem
{
    std::string serial_number_as_string = std::to_string(_serialNumber);
    // concat a newly generated key to a existing id, the key will be removed after use
    elem->SetId(elem->GetId() + "_" + serial_number_as_string);
    ++_serialNumber;
}

// add postfix to existing BaseCardElement ID to be used as key
-(void)tagBaseActionElement:(std::shared_ptr<BaseActionElement> const &)action
{
    std::string serial_number_as_string = std::to_string(_serialNumber);
    // concat a newly generated key to a existing id, the key will be removed after use
    action->SetId(action->GetId() + "_" + serial_number_as_string);
    ++_serialNumber;
}

- (NSMutableDictionary *)getImageMap
{
    return _imageViewMap;
}
- (dispatch_queue_t)getSerialQueue
{
    return _serial_queue;
}

- (dispatch_queue_t)getSerialTextQueue
{
    return _serial_text_queue;
}

- (NSMutableDictionary *)getTextMap
{
    return _textMap;
}

- (NSMutableDictionary *)getActionsMap
{
    return _actionsMap;
}

- (ACOAdaptiveCard *)card
{
    return _adaptiveCard;
}

+ (void)setImageView:(UIImageView*)imageView inButton:(UIButton*)button withConfig:(ACOHostConfig *)config
{
    // Format the image so it fits in the button and is placed where it must be placed
    CGSize contentSize = [button.titleLabel intrinsicContentSize];
    double imageHeight = contentSize.height;
    CGSize originalImageSize = [imageView intrinsicContentSize];
    double scaleRatio = imageHeight / originalImageSize.height;
    double imageWidth = scaleRatio * originalImageSize.width;
    
    IconPlacement iconPlacement = [config getHostConfig]->actions.iconPlacement;
    if(iconPlacement == AdaptiveCards::IconPlacement::AboveTitle)
    {
        [imageView setFrame:CGRectMake( (button.frame.size.width - imageWidth) / 2, 5, imageWidth, imageHeight)];
        [button setTitleEdgeInsets:UIEdgeInsetsMake(imageHeight, 5, -imageHeight, 5)];
        [button setContentEdgeInsets:UIEdgeInsetsMake(5, 5, 5 + imageHeight, 5)];
    }
    else
    {
        int iconPadding = [config getHostConfig]->spacing.defaultSpacing;
        [button setTitleEdgeInsets:UIEdgeInsetsMake(5, (iconPadding + imageWidth), 5, 0)];
        double titleOriginX = button.titleLabel.frame.origin.x;
        [imageView setFrame:CGRectMake( titleOriginX - (iconPadding + imageWidth) / 2, 5, imageWidth, imageHeight)];
    }
    [button addSubview:imageView];
}
@end<|MERGE_RESOLUTION|>--- conflicted
+++ resolved
@@ -257,8 +257,6 @@
     }
 }
 
-<<<<<<< HEAD
-=======
 // Walk through the actions found and process them concurrently
 - (void)addActionsToConcurrentQueue:(std::vector<std::shared_ptr<BaseActionElement>> const &)actions
 {
@@ -274,7 +272,6 @@
     }
 }
 
->>>>>>> c1c95ed4
 - (void)processTextConcurrently:(std::shared_ptr<BaseCardElement> const &)textElement
                     elementType:(CardElementType)elementType
                      textConfig:(TextConfig const &)textConfig
@@ -324,22 +321,12 @@
                  ^{
                       // Initializing NSMutableAttributedString for HTML rendering is very slow
                       NSMutableAttributedString *content = [[NSMutableAttributedString alloc] initWithData:htmlData options:options documentAttributes:nil error:nil];
-<<<<<<< HEAD
-
-                      __block ACRUILabel *lab = nil; // generate key for text map from TextBlock element's id
-                      // syncronize access to text map
-                      dispatch_sync(_serial_text_queue,
-                          ^{
-                               // UILabel is not ready, cashe UILabel
-=======
-                     [content deleteCharactersInRange:NSMakeRange(content.length - 1, 1)];
 
                       __block ACRUILabel *lab = nil; // generate key for text map from TextBlock element's id
                       // synchronize access to text map
                       dispatch_sync(_serial_text_queue,
                           ^{
                                // UILabel is not ready, cache UILabel
->>>>>>> c1c95ed4
                                if(!_textMap[elementId]) {
                                    _textMap[elementId] = content;
                                } // UILable is ready, get labeltextBlockElement
@@ -352,11 +339,7 @@
                       if(lab) {
                           // Set paragraph style such as line break mode and alignment
                           NSMutableParagraphStyle *paragraphStyle = [[NSMutableParagraphStyle alloc] init];
-<<<<<<< HEAD
                           paragraphStyle.lineBreakMode = textConfigForBlock.wrap ? NSLineBreakByWordWrapping:NSLineBreakByTruncatingTail;
-=======
-                          paragraphStyle.lineBreakMode = NSLineBreakByTruncatingTail;
->>>>>>> c1c95ed4
                           paragraphStyle.alignment = [ACOHostConfig getTextBlockAlignment:horizontalAlignment];
 
                           // Obtain text color to apply to the attributed string
@@ -364,7 +347,6 @@
                           ColorsConfig &colorConfig = (style == ACREmphasis)? [_hostConfig getHostConfig]->containerStyles.emphasisPalette.foregroundColors:
                                                                                                  [_hostConfig getHostConfig]->containerStyles.defaultPalette.foregroundColors;
                           // Add paragraph style, text color, text weight as attributes to a NSMutableAttributedString, content.
-<<<<<<< HEAD
                           [content addAttributes:@{NSParagraphStyleAttributeName:paragraphStyle, NSForegroundColorAttributeName:[ACOHostConfig getTextBlockColor:textConfigForBlock.color colorsConfig:colorConfig subtleOption:textConfigForBlock.isSubtle],} range:NSMakeRange(0, content.length)];
                           lab.attributedText = content;
                           if(CardElementType::FactSet == elementTypeForBlock) {
@@ -374,11 +356,6 @@
                                   constraint.active = YES;
                               }
                           }
-=======
-                          [content addAttributes:@{NSParagraphStyleAttributeName:paragraphStyle, NSForegroundColorAttributeName:[ACOHostConfig getTextBlockColor:textConfigForBlock.color colorsConfig:colorConfig subtleOption:textConfigForBlock.isSubtle],}
-                                           range:NSMakeRange(0, content.length)];
-                          lab.attributedText = content;
->>>>>>> c1c95ed4
 
                           // remove tag
                           std::string id = textElementForBlock->GetId();
@@ -467,9 +444,9 @@
 - (void)processActionWithIconConcurrently:(std::shared_ptr<BaseActionElement> const &)action
 {
     [self addToAsyncRenderingList];
-    
+
     std::shared_ptr<BaseActionElement> act = action;
-    
+
     /// generate a string key to uniquely identify Image
     if(!(act->GetIconUrl().empty()))
     {
@@ -480,11 +457,11 @@
                 // generate key for imageMap from image element's id
                 NSString *key = [NSString stringWithCString:act->GetId().c_str() encoding:[NSString defaultCStringEncoding]];
                 NSURL *url = [NSURL URLWithString:urlStr];
-                
+
                 // download image
                 UIImage *img = [UIImage imageWithData:[NSData dataWithContentsOfURL:url]];
                 UIImageView *imageView = [[UIImageView alloc] initWithImage:img];
-                
+
                 // UITask can't be run on global queue, add task to main queue
                 dispatch_async(dispatch_get_main_queue(),
                     ^{
@@ -501,18 +478,18 @@
                                     button = _actionsMap[key];
                                 }
                             });
-                        
+
                         // if view is available, set image to it, and continue image processing
                         if(button)
                         {
                             [ACRView setImageView:imageView inButton:button withConfig:_hostConfig];
-                            
+
                             // remove tag
                             std::string id = act->GetId();
                             std::size_t idx = id.find_last_of('_');
                             act->SetId(id.substr(0, idx));
                         }
-                                          
+
                         [self removeFromAsyncRenderingListAndNotifyIfNeeded];
                     });
                 }
@@ -575,7 +552,7 @@
     CGSize originalImageSize = [imageView intrinsicContentSize];
     double scaleRatio = imageHeight / originalImageSize.height;
     double imageWidth = scaleRatio * originalImageSize.width;
-    
+
     IconPlacement iconPlacement = [config getHostConfig]->actions.iconPlacement;
     if(iconPlacement == AdaptiveCards::IconPlacement::AboveTitle)
     {
