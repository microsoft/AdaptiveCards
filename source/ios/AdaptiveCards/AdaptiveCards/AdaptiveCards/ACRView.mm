--- conflicted
+++ resolved
@@ -146,11 +146,7 @@
 - (void)addTasksToConcurrentQueue:(std::vector<std::shared_ptr<BaseCardElement>> const &)body
 {
     ACRRegistration *rendererRegistration = [ACRRegistration getInstance];
-<<<<<<< HEAD
-    
-=======
-
->>>>>>> 7c265b07
+
     for(auto &elem : body)
     {
         if([rendererRegistration isElementRendererOverriden:(ACRCardElementType) elem->GetElementType()] == YES){
@@ -265,7 +261,6 @@
     }
 }
 
-<<<<<<< HEAD
 // Walk through the actions found and process them concurrently
 - (void)addActionsToConcurrentQueue:(std::vector<std::shared_ptr<BaseActionElement>> const &)actions
 {
@@ -281,8 +276,7 @@
     }
 }
 
-=======
->>>>>>> 7c265b07
+
 - (void)processTextConcurrently:(std::shared_ptr<BaseCardElement> const &)textElement
                     elementType:(CardElementType)elementType
                      textConfig:(TextConfig const &)textConfig
@@ -449,7 +443,6 @@
     );
 }
 
-<<<<<<< HEAD
 - (void)processActionWithIconConcurrently:(std::shared_ptr<BaseActionElement> const &)action
 {
     [self addToAsyncRenderingList];
@@ -506,8 +499,6 @@
     }
 }
 
-=======
->>>>>>> 7c265b07
 // add postfix to existing BaseCardElement ID to be used as key
 -(void)tagBaseCardElement:(std::shared_ptr<BaseCardElement> const &)elem
 {
@@ -541,7 +532,6 @@
     return _adaptiveCard;
 }
 
-<<<<<<< HEAD
 + (void)setImageView:(UIImageView*)imageView inButton:(UIButton*)button withConfig:(ACOHostConfig *)config
 {
     // Format the image so it fits in the button and is placed where it must be placed
@@ -567,6 +557,5 @@
     }
     [button addSubview:imageView];
 }
-=======
->>>>>>> 7c265b07
+
 @end