//
//  ACRView.m
//  ACRView
//
//  Copyright © 2018 Microsoft. All rights reserved.
//

#import "ACOAdaptiveCardPrivate.h"
#import "ACOBaseCardElementPrivate.h"
#import "ACOHostConfigPrivate.h"
#import "ACRButton.h"
#import "ACRContentHoldingUIView.h"
#import "ACRIBaseCardElementRenderer.h"
#import "ACRImageRenderer.h"
#import "ACRRegistration.h"
#import "ACRRendererPrivate.h"
#import "ACRTextBlockRenderer.h"
#import "ACRUIImageView.h"
#import "ACRUILabel.h"
#import "ACRViewPrivate.h"
#import "ActionSet.h"
#import "AdaptiveBase64Util.h"
#import "BackgroundImage.h"
#import "Column.h"
#import "ColumnSet.h"
#import "Container.h"
#import "Enums.h"
#import "Fact.h"
#import "FactSet.h"
#import "ImageSet.h"
#import "MarkDownParser.h"
#import "Media.h"
#import "RichTextBlock.h"
#import "RichTextElementProperties.h"
#import "SharedAdaptiveCard.h"
#import "TextBlock.h"
#import "TextInput.h"
#import "TextRun.h"
#import "UtiliOS.h"
#import <AVFoundation/AVFoundation.h>

using namespace AdaptiveCards;
typedef UIImage * (^ImageLoadBlock)(NSURL *url);

@implementation ACRView {
    ACOAdaptiveCard *_adaptiveCard;
    ACOHostConfig *_hostConfig;
    NSMutableDictionary *_imageViewMap;
    NSMutableDictionary *_textMap;
    dispatch_queue_t _serial_queue;
    dispatch_queue_t _serial_text_queue;
    dispatch_queue_t _global_queue;
    dispatch_group_t _async_tasks_group;
    int _serialNumber;
    int _numberOfSubscribers;
    NSMutableDictionary *_imageContextMap;
    NSMutableDictionary *_imageViewContextMap;
    NSMutableSet *_setOfRemovedObservers;
    NSMutableDictionary<NSString *, UIView *> *_paddingMap;
    ACRTargetBuilderDirector *_actionsTargetBuilderDirector;
    ACRTargetBuilderDirector *_selectActionsTargetBuilderDirector;
    ACRTargetBuilderDirector *_quickReplyTargetBuilderDirector;
    NSMapTable<ACRColumnView *, ACRColumnView *> *_inputHandlerLookupTable;
    NSMutableArray<ACRColumnView *> *_showcards;
}

- (instancetype)initWithFrame:(CGRect)frame
{
    self = [super initWithFrame:frame];
    if (self) {
        std::shared_ptr<HostConfig> cHostConfig = std::make_shared<HostConfig>();
        _hostConfig = [[ACOHostConfig alloc] initWithConfig:cHostConfig];
        _imageViewMap = [[NSMutableDictionary alloc] init];
        _textMap = [[NSMutableDictionary alloc] init];
        _serial_queue = dispatch_queue_create("io.adaptiveCards.serial_queue", DISPATCH_QUEUE_SERIAL);
        _serial_text_queue = dispatch_queue_create("io.adaptiveCards.serial_text_queue", DISPATCH_QUEUE_SERIAL);
        _global_queue = dispatch_get_global_queue(DISPATCH_QUEUE_PRIORITY_DEFAULT, 0);
        _async_tasks_group = dispatch_group_create();
        _serialNumber = 0;
        _imageContextMap = [[NSMutableDictionary alloc] init];
        _imageViewContextMap = [[NSMutableDictionary alloc] init];
        _setOfRemovedObservers = [[NSMutableSet alloc] init];
        _paddingMap = [[NSMutableDictionary alloc] init];
        _inputHandlerLookupTable = [[NSMapTable alloc] initWithKeyOptions:NSMapTableWeakMemory valueOptions:NSMapTableWeakMemory capacity:5];
        _showcards = [[NSMutableArray alloc] init];
    }
    return self;
}

- (instancetype)init:(ACOAdaptiveCard *)card
          hostconfig:(ACOHostConfig *)config
     widthConstraint:(float)width
            delegate:(id<ACRActionDelegate>)acrActionDelegate
{
    self = [self initWithFrame:CGRectMake(0, 0, width, 0)];
    if (self) {
        self.accessibilityLabel = @"ACR Root View";
        _adaptiveCard = card;
        _warnings = [[NSMutableArray<ACOWarning *> alloc] init];
        // override default host config if user host config is provided
        if (config) {
            _hostConfig = config;
        }
        _actionsTargetBuilderDirector = [[ACRTargetBuilderDirector alloc] init:self capability:ACRAction adaptiveHostConfig:_hostConfig];
        _selectActionsTargetBuilderDirector = [[ACRTargetBuilderDirector alloc] init:self capability:ACRSelectAction adaptiveHostConfig:_hostConfig];
        _quickReplyTargetBuilderDirector = [[ACRTargetBuilderDirector alloc] init:self capability:ACRQuickReply adaptiveHostConfig:_hostConfig];
        unsigned int padding = [_hostConfig getHostConfig] -> GetSpacing().paddingSpacing;
        [self removeConstraints:self.constraints];
        if (padding) {
            [self applyPadding:padding priority:1000];
        }
        self.acrActionDelegate = acrActionDelegate;
        [self render];
    }
    return self;
}

// Initializes ACRView instance with HostConfig and AdaptiveCard
- (instancetype)init:(ACOAdaptiveCard *)card
          hostconfig:(ACOHostConfig *)config
     widthConstraint:(float)width
{
    self = [self init:card hostconfig:config widthConstraint:width delegate:nil];
    return self;
}

- (UIView *)render
{
    if (self.frame.size.width) {
        [NSLayoutConstraint constraintWithItem:self attribute:NSLayoutAttributeWidth relatedBy:NSLayoutRelationEqual toItem:nil attribute:NSLayoutAttributeNotAnAttribute multiplier:1.0 constant:self.frame.size.width].active = YES;
    }

    [self pushCurrentShowcard:self];
    [self setParent:nil child:self];

    UIView *newView = [ACRRenderer renderWithAdaptiveCards:[_adaptiveCard card] inputs:self.inputHandlers context:self containingView:self hostconfig:_hostConfig];

    [self popCurrentShowcard];

    ContainerStyle style = ([_hostConfig getHostConfig] -> GetAdaptiveCard().allowCustomStyle) ? [_adaptiveCard card] -> GetStyle() : ContainerStyle::Default;

    newView.backgroundColor = [_hostConfig getBackgroundColorForContainerStyle:
                                               [ACOHostConfig getPlatformContainerStyle:style]];

    renderBackgroundImage([_adaptiveCard card] -> GetBackgroundImage(), newView, self);

    [self callDidLoadElementsIfNeeded];

    return newView;
}

- (void)waitForAsyncTasksToFinish
{
    dispatch_group_wait(_async_tasks_group, DISPATCH_TIME_FOREVER);
    [self callDidLoadElementsIfNeeded];
}

- (void)callDidLoadElementsIfNeeded
{
    // Call back app with didLoadElements
    if ([[self acrActionDelegate] respondsToSelector:@selector(didLoadElements)] && !_numberOfSubscribers) {
        [[self acrActionDelegate] didLoadElements];
    }
}

- (void)processBaseCardElement:(std::shared_ptr<BaseCardElement> const &)elem
{
    switch (elem->GetElementType()) {
        case CardElementType::TextBlock: {
            std::shared_ptr<TextBlock> textBlockElement = std::static_pointer_cast<TextBlock>(elem);
            RichTextElementProperties textProp;
            TextBlockToRichTextElementProperties(textBlockElement, textProp);

            /// tag a base card element with unique key
            NSNumber *number = [NSNumber numberWithUnsignedLongLong:(unsigned long long)textBlockElement.get()];
            NSString *key = [number stringValue];
            [self processTextConcurrently:textProp elementId:key];
            break;
        }
        case CardElementType::RichTextBlock: {
            std::shared_ptr<RichTextBlock> rTxtBlkElement = std::static_pointer_cast<RichTextBlock>(elem);
            for (const auto &inlineText : rTxtBlkElement->GetInlines()) {
                std::shared_ptr<TextRun> textRun = std::static_pointer_cast<TextRun>(inlineText);
                if (textRun) {
                    RichTextElementProperties textProp;
                    TextRunToRichTextElementProperties(textRun, textProp);
                    NSNumber *number = [NSNumber numberWithUnsignedLongLong:(unsigned long long)textRun.get()];
                    NSString *key = [number stringValue];
                    [self processTextConcurrently:textProp elementId:key];
                }
            }
            break;
        }
        case CardElementType::FactSet: {
            [self tagBaseCardElement:elem];
            std::shared_ptr<FactSet> factSet = std::dynamic_pointer_cast<FactSet>(elem);
            NSString *key = [NSString stringWithCString:elem->GetId().c_str() encoding:[NSString defaultCStringEncoding]];
            key = [key stringByAppendingString:@"*"];
            int rowFactId = 0;
            for (auto fact : factSet->GetFacts()) {

                RichTextElementProperties titleTextProp{[_hostConfig getHostConfig] -> GetFactSet().title, fact->GetTitle(), fact->GetLanguage()};
                [self processTextConcurrently:titleTextProp
                                    elementId:[key stringByAppendingString:[[NSNumber numberWithInt:rowFactId++] stringValue]]];


                RichTextElementProperties valueTextProp{[_hostConfig getHostConfig] -> GetFactSet().value, fact->GetValue(), fact->GetLanguage()};
                [self processTextConcurrently:valueTextProp
                                    elementId:[key stringByAppendingString:[[NSNumber numberWithInt:rowFactId++] stringValue]]];
            }
            break;
        }
        case CardElementType::Image: {

            ObserverActionBlock observerAction =
                ^(NSObject<ACOIResourceResolver> *imageResourceResolver, NSString *key, std::shared_ptr<BaseCardElement> const &elem, NSURL *url, ACRView *rootView) {
                    UIImageView *view = [imageResourceResolver resolveImageViewResource:url];
                    if (view) {
                        // check image already exists in the returned image view and register the image
                        [self registerImageFromUIImageView:view key:key];
                        [view addObserver:self
                               forKeyPath:@"image"
                                  options:NSKeyValueObservingOptionNew
                                  context:elem.get()];

                        // store the image view and image element for easy retrieval in ACRView::observeValueForKeyPath
                        [rootView setImageView:key view:view];
                        [rootView setImageContext:key context:elem];
                    }
                };
            [self loadImageAccordingToResourceResolverIF:elem key:nil observerAction:observerAction];

            break;
        }
        case CardElementType::ImageSet: {
            std::shared_ptr<ImageSet> imgSetElem = std::static_pointer_cast<ImageSet>(elem);
            for (auto img : imgSetElem->GetImages()) { // loops through images in image set
                std::shared_ptr<BaseCardElement> baseImgElem = std::static_pointer_cast<BaseCardElement>(img);
                img->SetImageSize(imgSetElem->GetImageSize());

                ObserverActionBlock observerAction =
                    ^(NSObject<ACOIResourceResolver> *imageResourceResolver, NSString *key, std::shared_ptr<BaseCardElement> const &elem, NSURL *url, ACRView *rootView) {
                        UIImageView *view = [imageResourceResolver resolveImageViewResource:url];
                        if (view) {
                            // check image already exists in the returned image view and register the image
                            [self registerImageFromUIImageView:view key:key];
                            [view addObserver:self
                                   forKeyPath:@"image"
                                      options:NSKeyValueObservingOptionNew
                                      context:elem.get()];

                            // store the image view and image set element for easy retrieval in ACRView::observeValueForKeyPath
                            [rootView setImageView:key view:view];
                            [rootView setImageContext:key context:elem];
                        }
                    };

                [self loadImageAccordingToResourceResolverIF:baseImgElem key:nil observerAction:observerAction];
            }
            break;
        }
        case CardElementType::Media: {
            std::shared_ptr<Media> mediaElem = std::static_pointer_cast<Media>(elem);
            std::string poster = mediaElem->GetPoster();
            if (poster.empty()) {
                poster = [_hostConfig getHostConfig] -> GetMedia().defaultPoster;
            }

            if (!poster.empty()) {
                ObserverActionBlock observerAction =
                    ^(NSObject<ACOIResourceResolver> *imageResourceResolver, NSString *key, std::shared_ptr<BaseCardElement> const &imgElem, NSURL *url, ACRView *rootView) {
                        UIImageView *view = [imageResourceResolver resolveImageViewResource:url];
                        ACRContentHoldingUIView *contentholdingview = [[ACRContentHoldingUIView alloc] initWithFrame:view.frame];
                        if (view) {
                            // check image already exists in the returned image view and register the image
                            [self registerImageFromUIImageView:view key:key];
                            [contentholdingview addSubview:view];
                            contentholdingview.isMediaType = YES;
                            [view addObserver:self
                                   forKeyPath:@"image"
                                      options:NSKeyValueObservingOptionNew
                                      context:elem.get()];

                            // store the image view and media element for easy retrieval in ACRView::observeValueForKeyPath
                            [rootView setImageView:key view:contentholdingview];
                            [rootView setImageContext:key context:elem];
                        }
                    };
                [self loadImageAccordingToResourceResolverIF:elem key:nil observerAction:observerAction];
            }

            if (![_hostConfig getHostConfig] -> GetMedia().playButton.empty()) {
                ObserverActionBlock observerAction =
                    ^(NSObject<ACOIResourceResolver> *imageResourceResolver, NSString *key, std::shared_ptr<BaseCardElement> const &elem, NSURL *url, ACRView *rootView) {
                        UIImageView *view = [imageResourceResolver resolveImageViewResource:url];
                        if (view) {
                            // check image already exists in the returned image view and register the image
                            [self registerImageFromUIImageView:view key:key];
                            [view addObserver:rootView
                                   forKeyPath:@"image"
                                      options:NSKeyValueObservingOptionNew
                                      context:nil];
                            // store the image view for easy retrieval in ACRView::observeValueForKeyPath
                            [rootView setImageView:key view:view];
                        }
                    };

                NSNumber *number = [NSNumber numberWithUnsignedLongLong:(unsigned long long)elem.get()];
                NSString *key = [NSString stringWithFormat:@"%@_%@", [number stringValue], @"playIcon"];

                [self loadImageAccordingToResourceResolverIFFromString:[_hostConfig getHostConfig] -> GetMedia().playButton key:key observerAction:observerAction];
            }

            break;
        }
        case CardElementType::TextInput: {
            std::shared_ptr<TextInput> textInput = std::static_pointer_cast<TextInput>(elem);
            std::shared_ptr<BaseActionElement> action = textInput->GetInlineAction();
            if (action != nullptr && !action->GetIconUrl().empty()) {
                ObserverActionBlockForBaseAction observerAction =
                    ^(NSObject<ACOIResourceResolver> *imageResourceResolver, NSString *key, std::shared_ptr<BaseActionElement> const &elem, NSURL *url, ACRView *rootView) {
                        UIImageView *view = [imageResourceResolver resolveImageViewResource:url];
                        if (view) {
                            [view addObserver:self
                                   forKeyPath:@"image"
                                      options:NSKeyValueObservingOptionNew
                                      context:elem.get()];

                            // store the image view for easy retrieval in ACRView::observeValueForKeyPath
                            [rootView setImageView:key view:view];
                        }
                    };
                [self loadImageAccordingToResourceResolverIFForBaseAction:action key:nil observerAction:observerAction];
            }
            break;
        }
        // continue on search
        case CardElementType::Container: {
            std::shared_ptr<Container> container = std::static_pointer_cast<Container>(elem);

            auto backgroundImageProperties = container->GetBackgroundImage();
            if ((backgroundImageProperties != nullptr) && !(backgroundImageProperties->GetUrl().empty())) {
                ObserverActionBlock observerAction = generateBackgroundImageObserverAction(backgroundImageProperties, self, container);
                [self loadBackgroundImageAccordingToResourceResolverIF:backgroundImageProperties key:nil observerAction:observerAction];
            }

            std::vector<std::shared_ptr<BaseCardElement>> &new_body = container->GetItems();
            [self addTasksToConcurrentQueue:new_body];
            break;
        }
        // continue on search
        case CardElementType::ColumnSet: {
            std::shared_ptr<ColumnSet> columSet = std::static_pointer_cast<ColumnSet>(elem);
            std::vector<std::shared_ptr<Column>> &columns = columSet->GetColumns();
            // ColumnSet is vector of Column, instead of vector of BaseCardElement
            for (auto const &column : columns) { // update serial number that is used for generating unique key for image_map
                [self processBaseCardElement:column];
            }
            break;
        }

        case CardElementType::Column: {
            std::shared_ptr<Column> column = std::static_pointer_cast<Column>(elem);
            // Handle background image (if necessary)
            auto backgroundImageProperties = column->GetBackgroundImage();
            if ((backgroundImageProperties != nullptr) && !(backgroundImageProperties->GetUrl().empty())) {
                ObserverActionBlock observerAction = generateBackgroundImageObserverAction(backgroundImageProperties, self, column);
                [self loadBackgroundImageAccordingToResourceResolverIF:backgroundImageProperties key:nil observerAction:observerAction];
            }

            // add column fallbacks to async task queue
            [self processFallback:column];
            [self addTasksToConcurrentQueue:column->GetItems()];
            break;
        }

        case CardElementType::ActionSet: {
            std::shared_ptr<ActionSet> actionSet = std::static_pointer_cast<ActionSet>(elem);
            auto actions = actionSet->GetActions();
            [self loadImagesForActionsAndCheckIfAllActionsHaveIconImages:actions hostconfig:_hostConfig];
            break;
        }
    }
}

// Walk through adaptive cards elements recursively and if images/images set/TextBlocks are found process them concurrently
- (void)addTasksToConcurrentQueue:(std::vector<std::shared_ptr<BaseCardElement>> const &)body
{
    ACRRegistration *rendererRegistration = [ACRRegistration getInstance];

    for (auto &elem : body) {
        if ([rendererRegistration isElementRendererOverridden:(ACRCardElementType)elem->GetElementType()] == YES) {
            continue;
        }

        [self processFallback:elem];
        [self processBaseCardElement:elem];
    }
}

// Walk through the actions found and process them concurrently
- (void)loadImagesForActionsAndCheckIfAllActionsHaveIconImages:(std::vector<std::shared_ptr<BaseActionElement>> const &)actions hostconfig:(ACOHostConfig *)hostConfig;
{
    for (auto &action : actions) {
        if (!action->GetIconUrl().empty()) {
            ObserverActionBlockForBaseAction observerAction =
                ^(NSObject<ACOIResourceResolver> *imageResourceResolver, NSString *key, std::shared_ptr<BaseActionElement> const &elem, NSURL *url, ACRView *rootView) {
                    UIImageView *view = [imageResourceResolver resolveImageViewResource:url];
                    if (view) {
                        [view addObserver:self
                               forKeyPath:@"image"
                                  options:NSKeyValueObservingOptionNew
                                  context:elem.get()];
                        [rootView setImageView:key view:view];
                    }
                };
            [self loadImageAccordingToResourceResolverIFForBaseAction:action key:nil observerAction:observerAction];
        } else {
            hostConfig.allActionsHaveIcons = NO;
        }
    }
}

- (void)processTextConcurrently:(RichTextElementProperties const &)textProperties
                      elementId:(NSString *)elementId
{
    RichTextElementProperties textProp = std::move(textProperties);
    /// dispatch to concurrent queue
    dispatch_group_async(_async_tasks_group, _global_queue,
                         ^{
                             buildIntermediateResultForText(self, self->_hostConfig, textProp, elementId);
                         });
}

- (void)enqueueIntermediateTextProcessingResult:(NSDictionary *)data
                                      elementId:(NSString *)elementId
{
    dispatch_sync(_serial_text_queue, ^{
        self->_textMap[elementId] = data;
    });
}

- (void)loadImage:(std::string const &)urlStr
{
    if (urlStr.empty()) {
        return;
    }

    NSString *nSUrlStr = [NSString stringWithCString:urlStr.c_str()
                                            encoding:[NSString defaultCStringEncoding]];
    NSURL *url = [NSURL URLWithString:nSUrlStr];
    // if url is relative, try again with adding base url from host config
    if ([url.relativePath isEqualToString:nSUrlStr]) {
        url = [NSURL URLWithString:nSUrlStr relativeToURL:_hostConfig.baseURL];
    }

    NSObject<ACOIResourceResolver> *imageResourceResolver = [_hostConfig getResourceResolverForScheme:[url scheme]];
    ImageLoadBlock imageloadblock = nil;
    if (!imageResourceResolver || ![imageResourceResolver respondsToSelector:@selector(resolveImageResource:)]) {
        imageloadblock = ^(NSURL *url) {
            // download image
            UIImage *img = nil;
            if ([url.scheme isEqualToString:@"data"]) {
                NSString *absoluteUri = url.absoluteString;
                std::string dataUri = AdaptiveCards::AdaptiveBase64Util::ExtractDataFromUri(std::string([absoluteUri UTF8String]));
                std::vector<char> decodedDataUri = AdaptiveCards::AdaptiveBase64Util::Decode(dataUri);
                NSData *decodedBase64 = [NSData dataWithBytes:decodedDataUri.data() length:decodedDataUri.size()];
                img = [UIImage imageWithData:decodedBase64];
            } else {
                img = [UIImage imageWithData:[NSData dataWithContentsOfURL:url]];
            }
            return img;
        };
    }

    dispatch_group_async(_async_tasks_group, _global_queue,
                         ^{
                             UIImage *img = nil;
                             if (imageloadblock) {
                                 img = imageloadblock(url);
                             } else if (imageResourceResolver) {
                                 img = [imageResourceResolver resolveImageResource:url];
                             }

                             dispatch_sync(self->_serial_queue, ^{
                                 self->_imageViewMap[nSUrlStr] = img;
                             });
                         });
}

// add postfix to existing BaseCardElement ID to be used as key
- (void)tagBaseCardElement:(std::shared_ptr<BaseCardElement> const &)elem
{
    std::string serial_number_as_string = std::to_string(_serialNumber);
    // concat a newly generated key to a existing id, the key will be removed after use
    elem->SetId(elem->GetId() + "_" + serial_number_as_string);
    ++_serialNumber;
}

- (NSMutableDictionary *)getImageMap
{
    return _imageViewMap;
}

- (UIImageView *)getImageView:(NSString *)key
{
    return _imageViewContextMap[key];
}

- (void)setImageView:(NSString *)key view:(UIView *)view
{
    _imageViewContextMap[key] = view;
}

- (void)setImageContext:(NSString *)key context:(std::shared_ptr<BaseCardElement> const &)elem
{
    _imageContextMap[key] = [[ACOBaseCardElement alloc] initWithBaseCardElement:elem];
}

- (dispatch_queue_t)getSerialQueue
{
    return _serial_queue;
}

- (NSMutableDictionary *)getTextMap
{
    return _textMap;
}

- (ACOAdaptiveCard *)card
{
    return _adaptiveCard;
}

// notification is delivered from main (serial) queue, thus run in the main thread context
- (void)observeValueForKeyPath:(NSString *)path ofObject:(id)object change:(NSDictionary *)change context:(void *)context
{
    if ([path isEqualToString:@"image"]) {
        bool observerRemoved = false;
        if (context) {
            // image that was loaded
            UIImage *image = [change objectForKey:NSKeyValueChangeNewKey];

            NSNumber *number = [NSNumber numberWithUnsignedLongLong:(unsigned long long)(context)];
            NSString *key = [number stringValue];

            ACOBaseCardElement *baseCardElement = _imageContextMap[key];
            if (baseCardElement) {
                ACRRegistration *reg = [ACRRegistration getInstance];
                ACRBaseCardElementRenderer<ACRIKVONotificationHandler> *renderer = (ACRBaseCardElementRenderer<ACRIKVONotificationHandler> *)[reg getRenderer:[NSNumber numberWithInt:static_cast<int>(baseCardElement.type)]];
                if (renderer && [[renderer class] conformsToProtocol:@protocol(ACRIKVONotificationHandler)]) {
                    // remove observer early in case background image must be changed to handle mode = repeat
                    [self removeObserver:self forKeyPath:path onObject:object];
                    observerRemoved = true;
                    NSMutableDictionary *imageViewMap = [self getImageMap];
                    imageViewMap[key] = image;
                    [renderer configUpdateForUIImageView:baseCardElement config:_hostConfig image:image imageView:(UIImageView *)object];
                }
            } else {
                id view = _imageViewContextMap[key];
                if ([view isKindOfClass:[ACRButton class]]) {
                    ACRButton *button = (ACRButton *)view;
                    [button setImageView:image withConfig:_hostConfig];
                } else {
                    // handle background image for adaptive card that uses resource resolver
                    UIImageView *imageView = (UIImageView *)object;
                    auto backgroundImage = [_adaptiveCard card] -> GetBackgroundImage();

                    // remove observer early in case background image must be changed to handle mode = repeat
                    [self removeObserver:self forKeyPath:path onObject:object];
                    observerRemoved = true;

                    renderBackgroundImage(backgroundImage.get(), imageView, image);
                }
            }
        }

        if (!observerRemoved) {
            [self removeObserver:self forKeyPath:path onObject:object];
        }
    } else if ([path isEqualToString:@"hidden"]) {
        [super observeValueForKeyPath:path ofObject:object change:change context:context];
    }
}

// remove observer from UIImageView
- (void)removeObserverOnImageView:(NSString *)KeyPath onObject:(NSObject *)object keyToImageView:(NSString *)key
{
    if ([object isKindOfClass:[UIImageView class]]) {
        if (_imageViewContextMap[key]) {
            [self removeObserver:self forKeyPath:KeyPath onObject:object];
        }
    }
}

- (void)removeObserver:(NSObject *)observer forKeyPath:(NSString *)path onObject:(NSObject *)object
{
    // check that makes sure that there are subscribers, and the given observer is not one of the removed observers
    if (_numberOfSubscribers && ![_setOfRemovedObservers containsObject:object]) {
        _numberOfSubscribers--;
        [object removeObserver:self forKeyPath:path];
        [_setOfRemovedObservers addObject:object];
        [self callDidLoadElementsIfNeeded];
    }
}

- (void)loadBackgroundImageAccordingToResourceResolverIF:(std::shared_ptr<BackgroundImage> const &)backgroundImage key:(NSString *)key observerAction:(ObserverActionBlock)observerAction
{
    NSNumber *number = [NSNumber numberWithUnsignedLongLong:(unsigned long long)(backgroundImage.get())];
    NSString *nSUrlStr = [NSString stringWithCString:backgroundImage->GetUrl().c_str() encoding:[NSString defaultCStringEncoding]];

    if (!key) {
        key = [number stringValue];
    }

    [self loadImage:nSUrlStr key:key context:nullptr observerAction:observerAction];
}

- (void)loadImageAccordingToResourceResolverIFFromString:(std::string const &)url
                                                     key:(NSString *)key
                                          observerAction:(ObserverActionBlock)observerAction
{
    std::shared_ptr<Image> imgElem = std::make_shared<Image>();
    imgElem->SetUrl(url);
    imgElem->SetImageSize(ImageSize::None);
    NSNumber *number = [NSNumber numberWithUnsignedLongLong:(unsigned long long)imgElem.get()];
    if (!key) {
        key = [number stringValue];
    }
    [self loadImageAccordingToResourceResolverIF:imgElem key:key observerAction:observerAction];
}

- (void)loadImageAccordingToResourceResolverIF:(std::shared_ptr<BaseCardElement> const &)elem
                                           key:(NSString *)key
                                observerAction:(ObserverActionBlock)observerAction
{
    NSNumber *number = nil;
    NSString *nSUrlStr = nil;

    if (elem->GetElementType() == CardElementType::Media) {
        std::shared_ptr<Media> mediaElem = std::static_pointer_cast<Media>(elem);
        number = [NSNumber numberWithUnsignedLongLong:(unsigned long long)mediaElem.get()];
        nSUrlStr = [NSString stringWithCString:mediaElem->GetPoster().c_str() encoding:[NSString defaultCStringEncoding]];
    } else {
        std::shared_ptr<Image> imgElem = std::static_pointer_cast<Image>(elem);
        number = [NSNumber numberWithUnsignedLongLong:(unsigned long long)imgElem.get()];
        nSUrlStr = [NSString stringWithCString:imgElem->GetUrl().c_str() encoding:[NSString defaultCStringEncoding]];
    }

    if (!key) {
        key = [number stringValue];
    }

    [self loadImage:nSUrlStr key:key context:elem observerAction:observerAction];
}

- (void)loadImage:(NSString *)nSUrlStr key:(NSString *)key context:(std::shared_ptr<BaseCardElement> const &)elem observerAction:(ObserverActionBlock)observerAction
{
    _numberOfSubscribers++;

    NSURL *url = [NSURL URLWithString:nSUrlStr];
    NSObject<ACOIResourceResolver> *imageResourceResolver = [_hostConfig getResourceResolverForScheme:[url scheme]];
    if (imageResourceResolver && ACOImageViewIF == [_hostConfig getResolverIFType:[url scheme]]) {
        if (observerAction) {
            observerAction(imageResourceResolver, key, elem, url, self);
        }
    } else {
        [self loadImage:[nSUrlStr cStringUsingEncoding:NSUTF8StringEncoding]];
    }
}

- (void)loadImageAccordingToResourceResolverIFForBaseAction:(std::shared_ptr<BaseActionElement> const &)elem
                                                        key:(NSString *)key
                                             observerAction:(ObserverActionBlockForBaseAction)observerAction
{
    NSNumber *number = nil;
    NSString *nSUrlStr = nil;

    _numberOfSubscribers++;

    number = [NSNumber numberWithUnsignedLongLong:(unsigned long long)elem.get()];
    nSUrlStr = [NSString stringWithCString:elem->GetIconUrl().c_str() encoding:[NSString defaultCStringEncoding]];
    if (!key) {
        key = [number stringValue];
    }

    NSURL *url = [NSURL URLWithString:nSUrlStr];
    NSObject<ACOIResourceResolver> *imageResourceResolver = [_hostConfig getResourceResolverForScheme:[url scheme]];
    if (ACOImageViewIF == [_hostConfig getResolverIFType:[url scheme]]) {
        if (observerAction) {
            observerAction(imageResourceResolver, key, elem, url, self);
        }
    } else {
        [self loadImage:[nSUrlStr cStringUsingEncoding:NSUTF8StringEncoding]];
    }
}

- (void)dealloc
{
    for (id key in _imageViewContextMap) {
        id object = _imageViewContextMap[key];

        if ([object isKindOfClass:[ACRContentHoldingUIView class]]) {
            object = ((UIView *)object).subviews[0];
        } else if ([object isKindOfClass:[ACRButton class]]) {
            object = ((ACRButton *)object).iconView;
        }

        if (![_setOfRemovedObservers containsObject:object] && [object isKindOfClass:[UIImageView class]]) {
            [object removeObserver:self forKeyPath:@"image"];
        }
    }
}

- (void)updatePaddingMap:(std::shared_ptr<CollectionTypeElement> const &)collection view:(UIView *)view
{
    if (view && collection && collection->GetPadding()) {
        NSNumber *key = [NSNumber numberWithUnsignedLongLong:collection->GetInternalId().Hash()];
        _paddingMap[[key stringValue]] = view;
    }
}

// This adjustment is needed because during parsing the card, host config can't be accessed
- (void)updatePaddingMapForTopElements:(std::shared_ptr<BaseCardElement> const &)element rootView:(ACRView *)view card:(std::shared_ptr<AdaptiveCard> const &)card
{
    const CardElementType type = element->GetElementType();
    if (type == CardElementType::Container || type == CardElementType::ColumnSet || type == CardElementType::Column) {
        std::shared_ptr<CollectionTypeElement> collection = std::dynamic_pointer_cast<CollectionTypeElement>(element);
        if (view && collection && collection->GetStyle() != card->GetStyle()) {
            NSNumber *key = [NSNumber numberWithUnsignedLongLong:collection->GetInternalId().Hash()];
            _paddingMap[[key stringValue]] = view;
        }
    }
}

- (UIView *)getBleedTarget:(InternalId const &)internalId
{
    NSNumber *key = [NSNumber numberWithUnsignedLongLong:internalId.Hash()];
    return _paddingMap[[key stringValue]];
}

// get fallback content and add them async task queue
- (void)processFallback:(std::shared_ptr<BaseCardElement> const &)elem
{
    std::shared_ptr<BaseElement> fallbackElem = elem->GetFallbackContent();
    while (fallbackElem) {
        std::shared_ptr<BaseCardElement> fallbackElemCard = std::static_pointer_cast<BaseCardElement>(fallbackElem);
        if (fallbackElemCard) {
            [self processBaseCardElement:fallbackElemCard];
        }

        fallbackElem = fallbackElemCard->GetFallbackContent();
    }
}

- (ACRTargetBuilderDirector *)getActionsTargetBuilderDirector
{
    return _actionsTargetBuilderDirector;
}

- (ACRTargetBuilderDirector *)getSelectActionsTargetBuilderDirector
{
    return _selectActionsTargetBuilderDirector;
}

- (ACRTargetBuilderDirector *)getQuickReplyTargetBuilderDirector
{
    return _quickReplyTargetBuilderDirector;
}

- (void)addWarnings:(ACRWarningStatusCode)statusCode mesage:(NSString *)message
{
    [((NSMutableArray *)_warnings) addObject:[[ACOWarning alloc] initWith:statusCode message:message]];
}

- (ACRColumnView *)getParent:(ACRColumnView *)child
{
    return [_inputHandlerLookupTable objectForKey:child];
}

- (void)setParent:(ACRColumnView *)parent child:(ACRColumnView *)child
{
    [_inputHandlerLookupTable setObject:parent forKey:child];
}

- (void)pushCurrentShowcard:(ACRColumnView *)showcard;
{
    if (showcard) {
        [_showcards addObject:showcard];
    }
}

- (void)popCurrentShowcard
{
    if ([_showcards count]) {
        [_showcards removeLastObject];
    }
}

- (ACRColumnView *)peekCurrentShowCard
{
    ACRColumnView *showcard = nil;
    if ([_showcards count]) {
        showcard = _showcards.lastObject;
    }
    return showcard;
}

<<<<<<< HEAD
- (ACOInputResults *)dispatchAndValidateInput:(ACRColumnView *)parent
{
    ACOInputResults *result = [[ACOInputResults alloc] init:self parent:parent];
    [result validateInput];
    return result;
=======
// check if UIImageView already contains an UIImage, if so, add it the image map.
- (void)registerImageFromUIImageView:(UIImageView *)imageView key:(NSString *)key
{
    if (imageView.image) {
        self->_imageViewMap[key] = imageView.image;
    }
>>>>>>> 9372f16f
}

@end<|MERGE_RESOLUTION|>--- conflicted
+++ resolved
@@ -806,20 +806,19 @@
     return showcard;
 }
 
-<<<<<<< HEAD
 - (ACOInputResults *)dispatchAndValidateInput:(ACRColumnView *)parent
 {
     ACOInputResults *result = [[ACOInputResults alloc] init:self parent:parent];
     [result validateInput];
     return result;
-=======
+}
+
 // check if UIImageView already contains an UIImage, if so, add it the image map.
 - (void)registerImageFromUIImageView:(UIImageView *)imageView key:(NSString *)key
 {
     if (imageView.image) {
         self->_imageViewMap[key] = imageView.image;
     }
->>>>>>> 9372f16f
 }
 
 @end