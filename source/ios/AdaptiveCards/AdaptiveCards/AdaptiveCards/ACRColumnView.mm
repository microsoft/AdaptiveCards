--- conflicted
+++ resolved
@@ -101,16 +101,6 @@
     self.combinedContentSize = CGSizeMake(newWidth, self.combinedContentSize.height - size.height);
 }
 
-<<<<<<< HEAD
-- (UIView *)addPaddingSpace
-{
-    UIView *blankTrailingSpace = [[UIView alloc] init];
-    blankTrailingSpace.translatesAutoresizingMaskIntoConstraints = NO;
-    [blankTrailingSpace setContentHuggingPriority:UILayoutPriorityDefaultLow - 10 forAxis:UILayoutConstraintAxisVertical];
-    [self addArrangedSubview:blankTrailingSpace];
-    return blankTrailingSpace;
-}
-
 - (CGSize)intrinsicContentSize
 {
     CGSize size = [super intrinsicContentSize];
@@ -120,6 +110,4 @@
     return size;
 }
 
-=======
->>>>>>> 71268b8c
 @end