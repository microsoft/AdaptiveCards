//
//  ACRColumnRenderer
//  ACRColumnRenderer.mm
//
//  Copyright © 2017 Microsoft. All rights reserved.
//

#import "ACRColumnRenderer.h"
#import "ACOBaseCardElementPrivate.h"
#import "ACOHostConfigPrivate.h"
#import "ACRColumnSetView.h"
#import "ACRColumnView.h"
#import "ACRRendererPrivate.h"
#import "Column.h"
#import "SharedAdaptiveCard.h"
#import "UtiliOS.h"

@implementation ACRColumnRenderer

+ (ACRColumnRenderer *)getInstance
{
    static ACRColumnRenderer *singletonInstance = [[self alloc] init];
    return singletonInstance;
}

+ (ACRCardElementType)elemType
{
    return ACRColumn;
}

- (UIView *)render:(UIView<ACRIContentHoldingView> *)viewGroup
           rootView:(ACRView *)rootView
             inputs:(NSMutableArray *)inputs
    baseCardElement:(ACOBaseCardElement *)acoElem
         hostConfig:(ACOHostConfig *)acoConfig;
{
    std::shared_ptr<BaseCardElement> elem = [acoElem element];
    std::shared_ptr<Column> columnElem = std::dynamic_pointer_cast<Column>(elem);

    ACRColumnView *column = [[ACRColumnView alloc] initWithStyle:(ACRContainerStyle)columnElem->GetStyle()
                                                     parentStyle:[viewGroup style]
                                                      hostConfig:acoConfig
                                                       superview:viewGroup];

    [viewGroup addArrangedSubview:column];

    configBleed(rootView, elem, column, acoConfig, viewGroup);

    renderBackgroundImage(columnElem->GetBackgroundImage(), column, rootView);

    column.pixelWidth = columnElem->GetPixelWidth();
    if (columnElem->GetWidth() == "stretch" || columnElem->GetWidth() == "") {
        column.columnWidth = @"stretch";
    } else if (columnElem->GetWidth() == "auto") {
        column.columnWidth = @"auto";
    }

    UIView *leadingBlankSpace = nil, *trailingBlankSpace = nil;
    if (columnElem->GetVerticalContentAlignment() == VerticalContentAlignment::Center || columnElem->GetVerticalContentAlignment() == VerticalContentAlignment::Bottom) {
        leadingBlankSpace = [column addPaddingSpace];
    }

    ACRColumnSetView *columnsetView = (ACRColumnSetView *)viewGroup;
    column.isLastColumn = columnsetView.isLastColumn;

    [ACRRenderer render:column
               rootView:rootView
                 inputs:inputs
          withCardElems:columnElem->GetItems()
          andHostConfig:acoConfig];

    if (columnElem->GetVerticalContentAlignment() == VerticalContentAlignment::Center || (columnElem->GetVerticalContentAlignment() == VerticalContentAlignment::Top && _fillAlignment)) {
        trailingBlankSpace = [column addPaddingSpace];
    }

    if (leadingBlankSpace || trailingBlankSpace) {
        column.hasStretchableView = YES;
    }

    if (columnElem->GetMinHeight() > 0) {
        [NSLayoutConstraint constraintWithItem:column
                                     attribute:NSLayoutAttributeHeight
                                     relatedBy:NSLayoutRelationGreaterThanOrEqual
                                        toItem:nil
                                     attribute:NSLayoutAttributeNotAnAttribute
                                    multiplier:1
                                      constant:columnElem->GetMinHeight()]
            .active = YES;
    }

    [column setClipsToBounds:NO];

    std::shared_ptr<BaseActionElement> selectAction = columnElem->GetSelectAction();
<<<<<<< HEAD
    ACOBaseActionElement *acoSelectAction = [ACOBaseActionElement getACOActionElementFromAdaptiveElement:selectAction];

    // instantiate and add tap gesture recognizer
    [ACRLongPressGestureRecognizerFactory addLongPressGestureRecognizerToUIView:viewGroup
                                                                       rootView:rootView
                                                                  recipientView:column
                                                                  actionElement:acoSelectAction
                                                                     hostConfig:acoConfig];
=======
    ACOBaseActionElement *acoSelectAction = [[ACOBaseActionElement alloc] initWithBaseActionElement:selectAction];
    [column configureForSelectAction:acoSelectAction rootView:rootView];

    column.shouldGroupAccessibilityChildren = YES;
>>>>>>> 94f048ea

    if (leadingBlankSpace != nil && trailingBlankSpace != nil) {
        [NSLayoutConstraint constraintWithItem:leadingBlankSpace
                                     attribute:NSLayoutAttributeHeight
                                     relatedBy:NSLayoutRelationEqual
                                        toItem:trailingBlankSpace
                                     attribute:NSLayoutAttributeHeight
                                    multiplier:1.0
                                      constant:0]
            .active = YES;
    }

    configVisibility(column, elem);

    [column hideIfSubviewsAreAllHidden];

    return column;
}

- (void)configUpdateForUIImageView:(ACOBaseCardElement *)acoElem config:(ACOHostConfig *)acoConfig image:(UIImage *)image imageView:(UIImageView *)imageView
{
    std::shared_ptr<BaseCardElement> elem = [acoElem element];
    std::shared_ptr<Column> columnElem = std::dynamic_pointer_cast<Column>(elem);
    auto backgroundImageProperties = columnElem->GetBackgroundImage();

    renderBackgroundImage(backgroundImageProperties.get(), imageView, image);
}

@end<|MERGE_RESOLUTION|>--- conflicted
+++ resolved
@@ -91,21 +91,11 @@
     [column setClipsToBounds:NO];
 
     std::shared_ptr<BaseActionElement> selectAction = columnElem->GetSelectAction();
-<<<<<<< HEAD
     ACOBaseActionElement *acoSelectAction = [ACOBaseActionElement getACOActionElementFromAdaptiveElement:selectAction];
 
-    // instantiate and add tap gesture recognizer
-    [ACRLongPressGestureRecognizerFactory addLongPressGestureRecognizerToUIView:viewGroup
-                                                                       rootView:rootView
-                                                                  recipientView:column
-                                                                  actionElement:acoSelectAction
-                                                                     hostConfig:acoConfig];
-=======
-    ACOBaseActionElement *acoSelectAction = [[ACOBaseActionElement alloc] initWithBaseActionElement:selectAction];
     [column configureForSelectAction:acoSelectAction rootView:rootView];
 
     column.shouldGroupAccessibilityChildren = YES;
->>>>>>> 94f048ea
 
     if (leadingBlankSpace != nil && trailingBlankSpace != nil) {
         [NSLayoutConstraint constraintWithItem:leadingBlankSpace
