//
//  ACRButton
//  ACRButton.mm
//
//  Copyright © 2017 Microsoft. All rights reserved.
//

#import "ACOBaseActionElementPrivate.h"
#import "ACRButton.h"
#import "ACRViewPrivate.h"
#import "ACRUIImageView.h"
#import "ACOHostConfigPrivate.h"

@implementation ACRButton

- (void)setImageView:(UIImage*)image withConfig:(ACOHostConfig *)config
{
    float imageHeight = 0.0f;
    CGSize contentSize = [self.titleLabel intrinsicContentSize];

    // apply explicit image size when the below condition is met
    if(_iconPlacement == ACRAboveTitle && config.allActionsHaveIcons) {
        imageHeight = [config getHostConfig]->GetActions().iconSize;
    } else { // format the image so it fits in the button
        imageHeight = contentSize.height;
    }

    CGFloat widthToHeightRatio = 0.0f;
    if(image && image.size.height > 0) {
        widthToHeightRatio = image.size.width / image.size.height;
    }

    CGSize imageSize = CGSizeMake(imageHeight * widthToHeightRatio, imageHeight);
    _iconView.frame = CGRectMake(0, 0, imageSize.width, imageSize.height);
    _iconView.translatesAutoresizingMaskIntoConstraints = NO;

    // scale the image using UIImageView
    [NSLayoutConstraint constraintWithItem:_iconView
                                 attribute:NSLayoutAttributeWidth
                                 relatedBy:NSLayoutRelationEqual
                                    toItem:nil
                                 attribute:NSLayoutAttributeNotAnAttribute
                                multiplier:1.0
                                  constant:imageSize.width].active = YES;

    [NSLayoutConstraint constraintWithItem:_iconView
                                 attribute:NSLayoutAttributeHeight
                                 relatedBy:NSLayoutRelationEqual
                                    toItem:nil
                                 attribute:NSLayoutAttributeNotAnAttribute
                                multiplier:1.0
                                  constant:imageSize.height].active = YES;

    if(_iconPlacement == ACRAboveTitle && config.allActionsHaveIcons) {
        // fix image view to top and center x of the button
        [NSLayoutConstraint constraintWithItem:_iconView attribute:NSLayoutAttributeTop relatedBy:NSLayoutRelationEqual toItem:self
            attribute:NSLayoutAttributeTop multiplier:1.0 constant:config.buttonPadding].active = YES;
        [NSLayoutConstraint constraintWithItem:_iconView attribute:NSLayoutAttributeCenterX relatedBy:NSLayoutRelationEqual toItem:self
            attribute:NSLayoutAttributeCenterX multiplier:1.0 constant:0].active = YES;
        // image can't be postion at the top of the title, so adjust title inset edges
        [self setTitleEdgeInsets:UIEdgeInsetsMake(imageHeight, 0, -imageHeight, 0)];
        // readjust content edge, so intrinsic content size can be accurately determined by system library, and give enough room for title and image icon
        [self setContentEdgeInsets:UIEdgeInsetsMake(config.buttonPadding, config.buttonPadding + self.layer.cornerRadius, config.buttonPadding + imageHeight, config.buttonPadding + self.layer.cornerRadius)];
        // configure button frame to correct size; in case translatesAutoresizingMaskIntoConstraints is used
        self.frame = CGRectMake(0, 0, MAX(imageSize.width, contentSize.width), imageSize.height + config.buttonPadding);
    } else if(_iconPlacement != ACRNoTitle) {
        int iconPadding = [config getHostConfig]->GetSpacing().defaultSpacing;
        [self setTitleEdgeInsets:UIEdgeInsetsMake(config.buttonPadding, (imageSize.width) + iconPadding, config.buttonPadding, -(iconPadding + imageSize.width))];
        [self setContentEdgeInsets:UIEdgeInsetsMake(config.buttonPadding, config.buttonPadding, config.buttonPadding, imageSize.width + iconPadding + self.layer.cornerRadius)];
        [NSLayoutConstraint constraintWithItem:_iconView attribute:NSLayoutAttributeLeft relatedBy:NSLayoutRelationEqual toItem:self attribute:NSLayoutAttributeLeft multiplier:1.0 constant:config.buttonPadding].active = YES;
        [NSLayoutConstraint constraintWithItem:_iconView attribute:NSLayoutAttributeCenterY relatedBy:NSLayoutRelationEqual toItem:self attribute:NSLayoutAttributeCenterY multiplier:1.0 constant:0].active = YES;
        self.frame = CGRectMake(0, 0, imageSize.width + config.buttonPadding + contentSize.width, MAX(imageSize.height, contentSize.height));
        // update action set view that hold buttons and buttons' layout view
        [self.superview.superview setNeedsLayout];
    }
}

+ (UIButton* )rootView:(ACRView *)rootView
     baseActionElement:(ACOBaseActionElement *)acoAction
                 title:(NSString *)title
         andHostConfig:(ACOHostConfig *)config;
{
    NSBundle* bundle = [NSBundle bundleWithIdentifier:@"MSFT.AdaptiveCards"];
    ACRButton *button = [bundle loadNibNamed:@"ACRButton" owner:rootView options:nil][0];
    [button setTitle:title forState:UIControlStateNormal];
    button.titleLabel.adjustsFontSizeToFitWidth = NO;

    button.sentiment = acoAction.sentiment;

    std::shared_ptr<AdaptiveCards::HostConfig> hostConfig = [config getHostConfig];
    ColorsConfig colorsConfig = hostConfig->GetContainerStyles().defaultPalette.foregroundColors;

    button.defaultPositiveBackgroundColor = [ACOHostConfig getTextBlockColor:ForegroundColor::Accent colorsConfig:colorsConfig subtleOption:false];
    button.defaultDestructiveForegroundColor = [ACOHostConfig getTextBlockColor:ForegroundColor::Attention colorsConfig:colorsConfig subtleOption:false];
    [button applySentimentStyling];
    button.iconPlacement = [config getIconPlacement];

    std::shared_ptr<AdaptiveCards::BaseActionElement> action = [acoAction element];
    NSDictionary *imageViewMap = [rootView getImageMap];
    NSString *key = [NSString stringWithCString:action->GetIconUrl().c_str() encoding:[NSString defaultCStringEncoding]];
    UIImage *img = imageViewMap[key];

    if(img) {
        UIImageView *iconView = [[ACRUIImageView alloc] init];
        iconView.image = img;
        [button addSubview:iconView];
        button.iconView = iconView;
        [button setImageView:img withConfig:config];

    } else if(key.length) {
        NSNumber *number = [NSNumber numberWithUnsignedLongLong:(unsigned long long)action.get()];
        NSString *key = [number stringValue];
        UIImageView *view = [rootView getImageView:key];
        if (view) {
            if (view.image) {
                button.iconView = view;
                [button addSubview:view];
                [button setImageView:view.image withConfig:config];
            } else {
                button.iconView = view;
                [button addSubview:view];
                [rootView setImageView:key view:button];
            }
        }
    } else {
        // button's intrinsic content size is determined by title size and content edge
        // add corner radius to content size by adding it to content edge inset
        [button setContentEdgeInsets:UIEdgeInsetsMake(config.buttonPadding, config.buttonPadding + button.layer.cornerRadius, config.buttonPadding, config.buttonPadding + button.layer.cornerRadius)];
    }

    return button;
}

- (void)applySentimentStyling
{
<<<<<<< HEAD
    if([@"positive" caseInsensitiveCompare:_sentiment] == NSOrderedSame)
    {
        BOOL usePositiveDefault = [_positiveUseDefault boolValue];
        
        // By default, positive sentiment must have background accentColor and white text/foreground color
        if(usePositiveDefault) {
            [self setBackgroundColor:_defaultPositiveBackgroundColor];
            [self setTitleColor:UIColor.whiteColor forState:UIControlStateNormal];
        } else {
            [self setBackgroundColor:_positiveBackgroundColor];
            [self setTitleColor:_positiveForegroundColor forState:UIControlStateNormal];
        }
    }
    else if([@"destructive" caseInsensitiveCompare:_sentiment] == NSOrderedSame)
    {
        BOOL useDestructiveDefault = [_destructiveUseDefault boolValue];
        
        if(useDestructiveDefault) {
            [self setTitleColor:_defaultDestructiveForegroundColor forState:UIControlStateNormal];
        } else {
            [self setBackgroundColor:_destructiveBackgroundColor];
            [self setTitleColor:_destructiveForegroundColor forState:UIControlStateNormal];
        }
=======
    switch (_sentiment) {
        case ACRSentimentPositive: {
            BOOL usePositiveDefault = [_positiveUseDefault boolValue];

            // By default, positive sentiment must have background accentColor and white text/foreground color
            if(usePositiveDefault) {
                [self setBackgroundColor:_defaultPositiveBackgroundColor];
                [self setTitleColor:UIColor.whiteColor forState:UIControlStateNormal];
            } else {
                [self setBackgroundColor:_positiveBackgroundColor];
                [self setTitleColor:_positiveForegroundColor forState:UIControlStateNormal];
            }
            break;
        }

        case ACRSentimentDestructive: {
            BOOL useDestructiveDefault = [_destructiveUseDefault boolValue];

            if(useDestructiveDefault) {
                [self setTitleColor:_defaultDestructiveForegroundColor forState:UIControlStateNormal];
            } else {
                [self setBackgroundColor:_destructiveBackgroundColor];
                [self setTitleColor:_destructiveForegroundColor forState:UIControlStateNormal];
            }
            break;
        }

        case ACRSentimentDefault:
        default:
            break;
>>>>>>> 3eab449d
    }
}

@end<|MERGE_RESOLUTION|>--- conflicted
+++ resolved
@@ -133,7 +133,6 @@
 
 - (void)applySentimentStyling
 {
-<<<<<<< HEAD
     if([@"positive" caseInsensitiveCompare:_sentiment] == NSOrderedSame)
     {
         BOOL usePositiveDefault = [_positiveUseDefault boolValue];
@@ -157,38 +156,6 @@
             [self setBackgroundColor:_destructiveBackgroundColor];
             [self setTitleColor:_destructiveForegroundColor forState:UIControlStateNormal];
         }
-=======
-    switch (_sentiment) {
-        case ACRSentimentPositive: {
-            BOOL usePositiveDefault = [_positiveUseDefault boolValue];
-
-            // By default, positive sentiment must have background accentColor and white text/foreground color
-            if(usePositiveDefault) {
-                [self setBackgroundColor:_defaultPositiveBackgroundColor];
-                [self setTitleColor:UIColor.whiteColor forState:UIControlStateNormal];
-            } else {
-                [self setBackgroundColor:_positiveBackgroundColor];
-                [self setTitleColor:_positiveForegroundColor forState:UIControlStateNormal];
-            }
-            break;
-        }
-
-        case ACRSentimentDestructive: {
-            BOOL useDestructiveDefault = [_destructiveUseDefault boolValue];
-
-            if(useDestructiveDefault) {
-                [self setTitleColor:_defaultDestructiveForegroundColor forState:UIControlStateNormal];
-            } else {
-                [self setBackgroundColor:_destructiveBackgroundColor];
-                [self setTitleColor:_destructiveForegroundColor forState:UIControlStateNormal];
-            }
-            break;
-        }
-
-        case ACRSentimentDefault:
-        default:
-            break;
->>>>>>> 3eab449d
     }
 }
 
