--- conflicted
+++ resolved
@@ -49,11 +49,7 @@
                                 multiplier:1.0
                                   constant:imageSize.height].active = YES;
 
-<<<<<<< HEAD
-    if(iconPlacement == AdaptiveCards::IconPlacement::AboveTitle && config.areAllActionsHaveIcons) {
-=======
     if(iconPlacement == AdaptiveCards::IconPlacement::AboveTitle && config.allActionsHaveIcons) {
->>>>>>> d2655da1
         // fix image view to top and center x of the button
         [NSLayoutConstraint constraintWithItem:imageView attribute:NSLayoutAttributeTop relatedBy:NSLayoutRelationEqual toItem:button
             attribute:NSLayoutAttributeTop multiplier:1.0 constant:config.buttonPadding].active = YES;
