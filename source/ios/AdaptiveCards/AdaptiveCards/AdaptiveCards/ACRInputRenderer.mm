//
//  ACRInputRenderer
//  ACRInputRenderer.mm
//
//  Copyright © 2017 Microsoft. All rights reserved.
//

#import "ACRInputRenderer.h"
#import "ACOBaseActionElement.h"
#import "ACOBaseActionElementPrivate.h"
#import "ACOBaseCardElementPrivate.h"
#import "ACOBundle.h"
#import "ACOHostConfigPrivate.h"
#import "ACRActionOpenURLRenderer.h"
#import "ACRAggregateTarget.h"
#import "ACRButton.h"
#import "ACRContentHoldingUIView.h"
#import "ACRInputLabelViewPrivate.h"
#import "ACRQuickReplyMultilineView.h"
#import "ACRQuickReplyView.h"
#import "ACRSeparator.h"
#import "ACRShowCardTarget.h"
#import "ACRTextField.h"
#import "ACRTextInputHandler.h"
#import "ACRTextView.h"
#import "ACRToggleVisibilityTarget.h"
#import "ACRUIImageView.h"
#import "TextInput.h"
#import "UtiliOS.h"

@implementation ACRInputRenderer

+ (ACRInputRenderer *)getInstance
{
    static ACRInputRenderer *singletonInstance = [[self alloc] init];
    return singletonInstance;
}

+ (ACRCardElementType)elemType
{
    return ACRTextInput;
}

+ (ACRTextField *)configTextFiled:(std::shared_ptr<TextInput> const &)inputBlock renderAction:(BOOL)renderAction rootView:(ACRView *)rootView viewGroup:(UIView<ACRIContentHoldingView> *)viewGroup
{
    ACRTextField *txtInput = nil;
    NSBundle *bundle = [[ACOBundle getInstance] getBundle];
    switch (inputBlock->GetTextInputStyle()) {
        case TextInputStyle::Email: {
            txtInput = [bundle loadNibNamed:@"ACRTextEmailField" owner:rootView options:nil][0];
            break;
        }
        case TextInputStyle::Tel: {
            txtInput = [bundle loadNibNamed:@"ACRTextTelelphoneField" owner:rootView options:nil][0];
            CGRect frame = CGRectMake(0, 0, viewGroup.frame.size.width, 30);
            UIToolbar *toolBar = [[UIToolbar alloc] initWithFrame:frame];
            UIBarButtonItem *flexSpace = [[UIBarButtonItem alloc] initWithBarButtonSystemItem:UIBarButtonSystemItemFlexibleSpace target:nil action:nil];
            UIBarButtonItem *doneButton = [[UIBarButtonItem alloc] initWithBarButtonSystemItem:UIBarButtonSystemItemDone target:txtInput action:@selector(dismissNumPad)];
            [toolBar setItems:@[ doneButton, flexSpace ] animated:NO];
            [toolBar sizeToFit];
            txtInput.inputAccessoryView = toolBar;
            break;
        }
        case TextInputStyle::Url: {
            txtInput = [bundle loadNibNamed:@"ACRTextUrlField" owner:rootView options:nil][0];
            break;
        }
        case TextInputStyle::Password: {
            txtInput = [bundle loadNibNamed:@"ACRTextField" owner:rootView options:nil][0];
            txtInput.secureTextEntry = YES;
            break;
        }
        case TextInputStyle::Text:
        default: {
            txtInput = [bundle loadNibNamed:@"ACRTextField" owner:rootView options:nil][0];
            break;
        }
    }
    txtInput.placeholder = [NSString stringWithCString:inputBlock->GetPlaceholder().c_str()
                                              encoding:NSUTF8StringEncoding];
    txtInput.text = [NSString stringWithCString:inputBlock->GetValue().c_str() encoding:NSUTF8StringEncoding];

    txtInput.allowsEditingTextAttributes = YES;
    return txtInput;
}

- (UIView *)render:(UIView<ACRIContentHoldingView> *)viewGroup
           rootView:(ACRView *)rootView
             inputs:(NSMutableArray *)inputs
    baseCardElement:(ACOBaseCardElement *)acoElem
         hostConfig:(ACOHostConfig *)acoConfig;
{
    std::shared_ptr<HostConfig> config = [acoConfig getHostConfig];
    std::shared_ptr<BaseCardElement> elem = [acoElem element];
    std::shared_ptr<TextInput> inputBlck = std::dynamic_pointer_cast<TextInput>(elem);
    std::shared_ptr<BaseActionElement> action = inputBlck->GetInlineAction();
    UIView *inputview = nil;
    ACRTextField *txtInput = nil;
    ACRTextView *txtview = nil;
    ACRButton *button = nil;
    ACRQuickReplyMultilineView *multilineview = nil;
    ACRQuickReplyView *quickReplyView = nil;

    BOOL renderAction = NO;
    if (action != nullptr && [acoConfig getHostConfig]->GetSupportsInteractivity()) {
        if (action->GetElementType() == ActionType::ShowCard) {
            if ([acoConfig getHostConfig]->GetActions().showCard.actionMode != ActionMode::Inline) {
                renderAction = YES;
            }
        } else {
            renderAction = YES;
        }
    }

    ACRTextInputHandler *textInputHandler = [[ACRTextInputHandler alloc] init:acoElem];
    
    BOOL isMultiline = (inputBlck->GetTextInputStyle() != TextInputStyle::Password) && inputBlck->GetIsMultiline();
    if (isMultiline) {
        if (renderAction) {
            // if action is defined, load ACRQuickReplyMultilineView nib for customizable UI
            multilineview = [[ACRQuickReplyMultilineView alloc] initWithFrame:CGRectMake(0, 0, viewGroup.frame.size.width, 0)];
            txtview = multilineview.textView;
            // configure it with basecard element since init with decoder can't pass in input param
            [txtview configWithSharedModel:acoElem];
            button = multilineview.button;
            // borderColor is user defined runtime attribute
            if (txtview.borderColor) {
                txtview.layer.borderColor = txtview.borderColor.CGColor;
            }
            [NSLayoutConstraint constraintWithItem:multilineview
                                         attribute:NSLayoutAttributeWidth
                                         relatedBy:NSLayoutRelationGreaterThanOrEqual
                                            toItem:txtview
                                         attribute:NSLayoutAttributeWidth
                                        multiplier:1.0
                                          constant:0]
                .active = YES;
            inputview = multilineview;
            configRtl(multilineview.contentView, rootView.context);
            configRtl(txtview, rootView.context);
            configRtl(button, rootView.context);
        } else {
            txtview = [[ACRTextView alloc] initWithFrame:CGRectMake(0, 0, viewGroup.frame.size.width, 0) element:acoElem];
            txtview.allowsEditingTextAttributes = YES;
            txtview.layer.borderWidth = 0.5;
            txtview.layer.borderColor = [[UIColor grayColor] CGColor];
            txtview.scrollEnabled = NO;
            txtview.keyboardType = UIKeyboardTypeDefault;
            [txtview.layer setCornerRadius:5.0f];
            inputview = txtview;
        }
        ACRInputLabelView *inputLabelView = [[ACRInputLabelView alloc] initInputLabelView:rootView acoConfig:acoConfig adptiveInputElement:inputBlck inputView:inputview accessibilityItem:inputview viewGroup:viewGroup dataSource:nil];
        inputview = inputLabelView;
    } else {
        if (renderAction) {
            // if action is defined, load ACRQuickReplyView nib for customizable UI
            quickReplyView = [[ACRQuickReplyView alloc] initWithFrame:CGRectMake(0, 0, viewGroup.frame.size.width, 0)];
            button = quickReplyView.button;
            txtInput = [ACRInputRenderer configTextFiled:inputBlck renderAction:renderAction rootView:rootView viewGroup:viewGroup];
            [quickReplyView addTextField:txtInput];
            ACRInputLabelView *inputLabelView = [[ACRInputLabelView alloc] initInputLabelView:rootView acoConfig:acoConfig adptiveInputElement:inputBlck inputView:quickReplyView accessibilityItem:quickReplyView viewGroup:viewGroup dataSource:textInputHandler];
            inputview = inputLabelView;
            configRtl(quickReplyView.stack, rootView.context);
            configRtl(txtInput, rootView.context);
            configRtl(button, rootView.context);
        } else {
            txtInput = [ACRInputRenderer configTextFiled:inputBlck renderAction:renderAction rootView:rootView viewGroup:viewGroup];
            ACRInputLabelView *inputLabelView = [[ACRInputLabelView alloc] initInputLabelView:rootView acoConfig:acoConfig adptiveInputElement:inputBlck inputView:txtInput accessibilityItem:txtInput viewGroup:viewGroup dataSource:textInputHandler];
            inputview = inputLabelView;
        }
        txtInput.delegate = textInputHandler;
    }

<<<<<<< HEAD
    if (elem->GetHeight() == HeightType::Stretch && !isMultiline) {
        ACRColumnView *textInputContainer = [[ACRColumnView alloc] init];
        [textInputContainer addArrangedSubview:inputview];

        // Add a blank view so the input field doesnt grow as large as it can and so it keeps the same behavior as Android and UWP
        UIView *blankTrailingSpace = [[UIView alloc] init];
        [textInputContainer addArrangedSubview:blankTrailingSpace];
        [textInputContainer adjustHuggingForLastElement];

        [viewGroup addArrangedSubview:textInputContainer];
    } else {
        [viewGroup addArrangedSubview:inputview];
    }
=======
    [viewGroup addArrangedSubview:inputview];
>>>>>>> b09a24b4

    inputview.translatesAutoresizingMaskIntoConstraints = false;

    // configures for action
    if (renderAction) {
        if (isMultiline) {
            [inputs addObject:txtview];
        } else {
            [inputs addObject:inputview];
        }
        NSString *title = [NSString stringWithCString:action->GetTitle().c_str() encoding:NSUTF8StringEncoding];
        NSDictionary *imageViewMap = [rootView getImageMap];
        NSString *key = [NSString stringWithCString:action->GetIconUrl().c_str() encoding:[NSString defaultCStringEncoding]];
        UIImage *img = imageViewMap[key];
        button.iconPlacement = ACRNoTitle;

        if (img) {
            UIImageView *iconView = [[ACRUIImageView alloc] init];
            iconView.image = img;
            [button addSubview:iconView];
            button.iconView = iconView;
            [button setImageView:img withConfig:acoConfig];
        } else if (key.length) {
            NSNumber *number = [NSNumber numberWithUnsignedLongLong:(unsigned long long)action.get()];
            NSString *key = [number stringValue];
            UIImageView *view = [rootView getImageView:key];
            if (view && view.image) {
                button.iconView = view;
                [button addSubview:view];
                [button setImageView:view.image withConfig:acoConfig];
            } else {
                button.iconView = view;
                [button addSubview:view];
                [rootView setImageView:key view:button];
            }
            [NSLayoutConstraint constraintWithItem:button
                                         attribute:NSLayoutAttributeWidth
                                         relatedBy:NSLayoutRelationEqual
                                            toItem:view
                                         attribute:NSLayoutAttributeWidth
                                        multiplier:1.0
                                          constant:0]
                .active = YES;

        } else {
            [button setTitle:title forState:UIControlStateNormal];
        }

        ACOBaseActionElement *acoSelectAction = [ACOBaseActionElement getACOActionElementFromAdaptiveElement:action];

        NSObject *target;
        if (ACRRenderingStatus::ACROk == buildTargetForButton([rootView getQuickReplyTargetBuilderDirector], acoSelectAction, button, &target)) {
            if (action->GetElementType() == ActionType::Submit) {
                quickReplyView.target = (ACRAggregateTarget *)target;
                quickReplyView.userInteractionEnabled = [acoSelectAction isEnabled];
                if (![acoSelectAction isEnabled]) {
                    quickReplyView.accessibilityTraits |= UIAccessibilityTraitNotEnabled;
                }
            }
            [viewGroup addTarget:target];
        }
    } else {
        [inputs addObject:inputview];
    }

    return inputview;
}

@end<|MERGE_RESOLUTION|>--- conflicted
+++ resolved
@@ -171,23 +171,7 @@
         txtInput.delegate = textInputHandler;
     }
 
-<<<<<<< HEAD
-    if (elem->GetHeight() == HeightType::Stretch && !isMultiline) {
-        ACRColumnView *textInputContainer = [[ACRColumnView alloc] init];
-        [textInputContainer addArrangedSubview:inputview];
-
-        // Add a blank view so the input field doesnt grow as large as it can and so it keeps the same behavior as Android and UWP
-        UIView *blankTrailingSpace = [[UIView alloc] init];
-        [textInputContainer addArrangedSubview:blankTrailingSpace];
-        [textInputContainer adjustHuggingForLastElement];
-
-        [viewGroup addArrangedSubview:textInputContainer];
-    } else {
-        [viewGroup addArrangedSubview:inputview];
-    }
-=======
     [viewGroup addArrangedSubview:inputview];
->>>>>>> b09a24b4
 
     inputview.translatesAutoresizingMaskIntoConstraints = false;
 
