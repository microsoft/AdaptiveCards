--- conflicted
+++ resolved
@@ -21,13 +21,8 @@
     return singletonInstance;
 }
 
-<<<<<<< HEAD
-- (UIButton* )renderButton:(UIViewController *)vc
+- (UIButton* )renderButton:(ACRView *)rootView
                     inputs:(NSMutableArray *)inputs
-=======
-- (UIButton* )renderButton:(ACRView *)rootView
-                    inputs:(NSArray *)inputs
->>>>>>> 9ed142fe
                  superview:(UIView<ACRIContentHoldingView> *)superview
          baseActionElement:(ACOBaseActionElement *)acoElem
                 hostConfig:(ACOHostConfig *)acoConfig;
@@ -42,13 +37,8 @@
     ACRShowCardTarget *target = [[ACRShowCardTarget alloc] initWithAdaptiveCard:action->GetCard()
                                                                          config:acoConfig
                                                                       superview:superview
-<<<<<<< HEAD
-                                                                             vc:vc];
+                                                                       rootView:rootView];
     [target createShowCard:inputs];
-    
-=======
-                                                                       rootView:rootView];
->>>>>>> 9ed142fe
     [button addTarget:target
                action:@selector(toggleVisibilityOfShowCard)
      forControlEvents:UIControlEventTouchUpInside];
