//
//  ACRColumnSetView
//  ACRColumnSetView.mm
//
//  Copyright © 2017 Microsoft. All rights reserved.
//

#import "ACRColumnSetView.h"

@implementation ACRColumnSetView

- (void)config:(nullable NSDictionary<NSString *, id> *)attributes
{
    super.stackView.axis = UILayoutConstraintAxisHorizontal;
    super.stackView.distribution = UIStackViewDistributionFill;
<<<<<<< HEAD
    super.stackView.alignment    = UIStackViewAlignmentFill;
=======
    super.stackView.alignment    = UIStackViewAlignmentLeading;
    [super config:attributes];
>>>>>>> e7efb43f
}

- (void)addArrangedSubview:(UIView* )view
{
    [super addArrangedSubview:view];
    CGRect frame = super.frame;
    super.frame = frame;
}

- (void)adjustHuggingForLastElement
{
    if([super.stackView.arrangedSubviews count])
        [[super.stackView.arrangedSubviews objectAtIndex:[super.stackView.arrangedSubviews count ] - 1] setContentHuggingPriority:UILayoutPriorityFittingSizeLevel forAxis:UILayoutConstraintAxisHorizontal];
}

@end<|MERGE_RESOLUTION|>--- conflicted
+++ resolved
@@ -13,12 +13,9 @@
 {
     super.stackView.axis = UILayoutConstraintAxisHorizontal;
     super.stackView.distribution = UIStackViewDistributionFill;
-<<<<<<< HEAD
     super.stackView.alignment    = UIStackViewAlignmentFill;
-=======
-    super.stackView.alignment    = UIStackViewAlignmentLeading;
+    //super.stackView.alignment    = UIStackViewAlignmentLeading;
     [super config:attributes];
->>>>>>> e7efb43f
 }
 
 - (void)addArrangedSubview:(UIView* )view
