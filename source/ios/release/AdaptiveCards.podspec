--- conflicted
+++ resolved
@@ -16,9 +16,5 @@
  
   spec.vendored_frameworks = 'AdaptiveCards.framework'
   
-<<<<<<< HEAD
-  spec.platform         = :ios, '11.0'
-=======
   spec.platform         = :ios, '10'
->>>>>>> b0cdf05d
 end