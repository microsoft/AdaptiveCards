{
  "name": "adaptivecards-reactnative",
  "description": "AdaptiveCards implementation in ReactNative",
  "version": "1.0.0",
  "keywords": [
    "adaptivecards",
    "cards",
    "bot",
    "microsoft cards",
    "reactnative cards"
  ],
  "author": {
    "name": "Imaginea",
    "url": "https://www.imaginea.com/"
  },
  "private": false,
  "license": "MIT",
  "scripts": {
    "start": "node node_modules/react-native/local-cli/cli.js start",
    "test": "jest"
  },
<<<<<<< HEAD
  "dependencies": {
    "react": "16.6.0-alpha.8af6728",
    "react-native": "0.57.4",
    "react-native-video": "^4.2.0"
=======
  "repository": {
    "url": "https://github.com/Imaginea/AdaptiveCards/tree/master/source/reactnative",
    "type": "git"
>>>>>>> 9901e878
  },
  "files": [
    "src/components",
    "src/styles",
    "src/utils",
    "src/adaptive-cards.js"
  ],
  "main": "./src/adaptive-cards",
  "devDependencies": {
    "react": "16.6.0-alpha.8af6728",
    "react-native": "0.57.4",
    "babel-jest": "23.6.0",
    "jest": "23.6.0",
    "metro-react-native-babel-preset": "0.48.1",
    "react-test-renderer": "16.6.0-alpha.8af6728"
  },
  "jest": {
    "preset": "react-native"
  }
}<|MERGE_RESOLUTION|>--- conflicted
+++ resolved
@@ -19,16 +19,9 @@
     "start": "node node_modules/react-native/local-cli/cli.js start",
     "test": "jest"
   },
-<<<<<<< HEAD
-  "dependencies": {
-    "react": "16.6.0-alpha.8af6728",
-    "react-native": "0.57.4",
-    "react-native-video": "^4.2.0"
-=======
   "repository": {
     "url": "https://github.com/Imaginea/AdaptiveCards/tree/master/source/reactnative",
     "type": "git"
->>>>>>> 9901e878
   },
   "files": [
     "src/components",
@@ -45,6 +38,9 @@
     "metro-react-native-babel-preset": "0.48.1",
     "react-test-renderer": "16.6.0-alpha.8af6728"
   },
+  "dependencies": {
+    "react-native-video": "^4.2.0"
+  },
   "jest": {
     "preset": "react-native"
   }
