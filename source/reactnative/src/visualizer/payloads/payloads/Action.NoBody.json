{
	"$schema": "http://adaptivecards.io/schemas/adaptive-card.json",
	"type": "AdaptiveCard",
	"version": "1.1",
	"body": [
	  {
		"type": "TextBlock",
		"text": "Text input with an inline action"
	  },
	  {
		"type": "Input.Text",
		"id": "input1",
		"inlineAction": {
		  "type": "Action.Submit",
		  "iconUrl": "http://adaptivecards.io/content/cats/1.png",
		  "title": "Reply"
		}
	  },
	  {
		"type": "TextBlock",
		"text": "Text input with an inline action with no icon",
		"wrap": true
	  },
	  {
		"type": "Input.Text",
		"id": "input2",
		"inlineAction": {
		  "type": "Action.OpenUrl",
		  "title": "Reply",
		  "url": "http://adaptivecards.io"
		}
<<<<<<< HEAD
				],
				"actions": [
					{
						"type": "Action.Submit",
						"title": "OK",
						"url": "http://adaptivecards.io"
					}
				]
			}
		},
		{
			"type": "Action.Submit",
			"sentiment": "default",
			"title": "View",
			"url": "http://adaptivecards.io"
		},
		{
			"type": "Action.OpenUrl",
			"sentiment": "positive",
			"title": "Show Adaptive cards",
			"url": "http://adaptivecards.io"
		},
		{
			"type": "Action.ShowCard",
			"sentiment": "destructive",
			"title": "Set something else",
			"card": {
				"type": "AdaptiveCard",
				"version": "1.0",
				"body": [
					{
						"type": "Input.Text",
						"id": "comment",
						"isMultiline": true,
						"placeholder": "Add a comment"
					},
		{
			"type": "Input.Number",
			"id": "numberComment",
			"placeholder": "Add a comment"
=======
	  },
	  {
		"type": "TextBlock",
		"text": "Multiline Text Inputs with inline actions"
	  },
	  {
		"type": "Input.Text",
		"id": "input3",
		"isMultiline": true,
		"inlineAction": {
		  "type": "Action.Submit",
		  "iconUrl": "http://adaptivecards.io/content/cats/1.png",
		  "title": "Reply"
>>>>>>> 4e5ea99d
		}
	  },
	  {
		"type": "Input.Text",
		"id": "input4",
		"isMultiline": true,
		"inlineAction": {
		  "type": "Action.OpenUrl",
		  "title": "Reply",
		  "url": "http://adaptivecards.io"
		}
	  }
	]
  }<|MERGE_RESOLUTION|>--- conflicted
+++ resolved
@@ -1,101 +1,58 @@
 {
-	"$schema": "http://adaptivecards.io/schemas/adaptive-card.json",
-	"type": "AdaptiveCard",
-	"version": "1.1",
-	"body": [
-	  {
-		"type": "TextBlock",
-		"text": "Text input with an inline action"
-	  },
-	  {
-		"type": "Input.Text",
-		"id": "input1",
-		"inlineAction": {
-		  "type": "Action.Submit",
-		  "iconUrl": "http://adaptivecards.io/content/cats/1.png",
-		  "title": "Reply"
-		}
-	  },
-	  {
-		"type": "TextBlock",
-		"text": "Text input with an inline action with no icon",
-		"wrap": true
-	  },
-	  {
-		"type": "Input.Text",
-		"id": "input2",
-		"inlineAction": {
-		  "type": "Action.OpenUrl",
-		  "title": "Reply",
-		  "url": "http://adaptivecards.io"
-		}
-<<<<<<< HEAD
-				],
-				"actions": [
-					{
-						"type": "Action.Submit",
-						"title": "OK",
-						"url": "http://adaptivecards.io"
-					}
-				]
-			}
-		},
-		{
-			"type": "Action.Submit",
-			"sentiment": "default",
-			"title": "View",
-			"url": "http://adaptivecards.io"
-		},
-		{
-			"type": "Action.OpenUrl",
-			"sentiment": "positive",
-			"title": "Show Adaptive cards",
-			"url": "http://adaptivecards.io"
-		},
-		{
-			"type": "Action.ShowCard",
-			"sentiment": "destructive",
-			"title": "Set something else",
-			"card": {
-				"type": "AdaptiveCard",
-				"version": "1.0",
-				"body": [
-					{
-						"type": "Input.Text",
-						"id": "comment",
-						"isMultiline": true,
-						"placeholder": "Add a comment"
-					},
-		{
-			"type": "Input.Number",
-			"id": "numberComment",
-			"placeholder": "Add a comment"
-=======
-	  },
-	  {
-		"type": "TextBlock",
-		"text": "Multiline Text Inputs with inline actions"
-	  },
-	  {
-		"type": "Input.Text",
-		"id": "input3",
-		"isMultiline": true,
-		"inlineAction": {
-		  "type": "Action.Submit",
-		  "iconUrl": "http://adaptivecards.io/content/cats/1.png",
-		  "title": "Reply"
->>>>>>> 4e5ea99d
-		}
-	  },
-	  {
-		"type": "Input.Text",
-		"id": "input4",
-		"isMultiline": true,
-		"inlineAction": {
-		  "type": "Action.OpenUrl",
-		  "title": "Reply",
-		  "url": "http://adaptivecards.io"
-		}
-	  }
-	]
-  }+  "$schema": "http://adaptivecards.io/schemas/adaptive-card.json",
+  "type": "AdaptiveCard",
+  "version": "1.1",
+  "body": [
+    {
+      "type": "TextBlock",
+      "text": "Text input with an inline action"
+    },
+    {
+      "type": "Input.Text",
+      "id": "input1",
+      "inlineAction": {
+        "type": "Action.Submit",
+        "iconUrl": "http://adaptivecards.io/content/cats/1.png",
+        "title": "Reply"
+      }
+    },
+    {
+      "type": "TextBlock",
+      "text": "Text input with an inline action with no icon",
+      "wrap": true
+    },
+    {
+      "type": "Input.Text",
+      "id": "input2",
+      "inlineAction": {
+        "type": "Action.OpenUrl",
+        "title": "Reply",
+        "url": "http://adaptivecards.io"
+      }
+    },
+    {
+      "type": "TextBlock",
+      "text": "Multiline Text Inputs with inline actions"
+    },
+    {
+      "type": "Input.Text",
+      "id": "input3",
+      "isMultiline": true,
+      "inlineAction": {
+        "type": "Action.Submit",
+        "iconUrl": "http://adaptivecards.io/content/cats/1.png",
+        "title": "Reply"
+      }
+    },
+    {
+      "type": "Input.Text",
+      "id": "input4",
+      "isMultiline": true,
+      "inlineAction": {
+        "type": "Action.OpenUrl",
+        "title": "Reply",
+        "url": "http://adaptivecards.io"
+      }
+    }
+  ]
+}