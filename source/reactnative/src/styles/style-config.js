import { HostConfigManager } from '../utils/host-config';
import { ThemeConfigManager } from '../utils/theme-config';
import { StyleSheet } from 'react-native';
import * as Constants from '../utils/constants';
import {
	Platform,
} from 'react-native';

export class StyleManager {
	static styleManagerInstance = null;
	hostConfig = HostConfigManager.getHostConfig();
	themeConfig = ThemeConfigManager.getThemeConfig();

	getFontType = () => {
		return this.hostConfig.fontFamily;
	}

	static getManager() {
		if (!StyleManager.styleManagerInstance) {
			StyleManager.styleManagerInstance = new StyleManager();
		}
		return StyleManager.styleManagerInstance;
	}

	styles = StyleSheet.create({
		fontFamilyName: {
			fontFamily: this.hostConfig.fontFamily
		},
		fontConfig: {
			fontSize: this.hostConfig.fontSizes.default,
			fontWeight: this.hostConfig.fontWeights.default.toString(),
			fontFamily: this.hostConfig.fontFamily
		},
		actionIconFlex: {
			flexDirection: (this.hostConfig.actions.iconPlacement === 0) ?
				Constants.FlexRow : Constants.FlexColumn
		},
		actionIcon: {
			width: this.hostConfig.actions.iconSize,
			height: this.hostConfig.actions.iconSize,
		},
		separatorStyle: {
			borderColor: this.hostConfig.separator.lineColor,
			borderTopWidth: this.hostConfig.separator.lineThickness
		},
		borderAttention: {
			borderColor: this.hostConfig.containerStyles.default.foregroundColors.attention.default,
		},
		buttonBackgroundColor: {
			backgroundColor: this.themeConfig.button[Platform.OS].backgroundColor,
		},
		buttonTitleColor:{
			color: this.themeConfig.button[Platform.OS].color,
		},
		buttonBorderRadius: {
			borderRadius: this.themeConfig.button[Platform.OS].borderRadius,
		},
		buttonTitleTransform:{
			textTransform: this.themeConfig.button[Platform.OS].textTransform,
		},
		inputBorderColor: {
			borderColor: this.themeConfig.input[Platform.OS].borderColor,
		},
		inputBackgroundColor: {
			backgroundColor: this.themeConfig.input[Platform.OS].backgroundColor,
		},
		inputBorderRadius: {
			borderRadius: this.themeConfig.input[Platform.OS].borderRadius,
		},
		inputBorderWidth: {
			borderWidth: this.themeConfig.input[Platform.OS].borderWidth,
		},
<<<<<<< HEAD
		defaultPositiveButtonBackgroundColor:{
            backgroundColor: this.hostConfig.containerStyles.default.foregroundColors.attention.default,
        },
		defaultDestructiveButtonForegroundColor:{
				color: this.hostConfig.containerStyles.default.foregroundColors.attention.default,
=======
		defaultPositiveButtonBackgroundColor: {
			backgroundColor: this.hostConfig.containerStyles.default.foregroundColors.accent.default,
		},
		defaultDestructiveButtonForegroundColor: {
			color: this.hostConfig.containerStyles.default.foregroundColors.attention.default,
>>>>>>> 81f88b80
		},
	});
}<|MERGE_RESOLUTION|>--- conflicted
+++ resolved
@@ -70,19 +70,11 @@
 		inputBorderWidth: {
 			borderWidth: this.themeConfig.input[Platform.OS].borderWidth,
 		},
-<<<<<<< HEAD
-		defaultPositiveButtonBackgroundColor:{
-            backgroundColor: this.hostConfig.containerStyles.default.foregroundColors.attention.default,
-        },
-		defaultDestructiveButtonForegroundColor:{
-				color: this.hostConfig.containerStyles.default.foregroundColors.attention.default,
-=======
 		defaultPositiveButtonBackgroundColor: {
 			backgroundColor: this.hostConfig.containerStyles.default.foregroundColors.accent.default,
 		},
 		defaultDestructiveButtonForegroundColor: {
 			color: this.hostConfig.containerStyles.default.foregroundColors.attention.default,
->>>>>>> 81f88b80
 		},
 	});
 }