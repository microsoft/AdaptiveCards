--- conflicted
+++ resolved
@@ -131,16 +131,14 @@
 	Stretch: 1
 });
 
-<<<<<<< HEAD
 export const ValidationNecessity= {
     Optional: 'optional',
     Required: 'required',
     RequiredWithVisualCue: 'requiredWithVisualCue'
 }
-=======
+
 export const Sentiment = Object.freeze({
 	Default: 0,
 	Positive: 1,
 	Destructive: 2
-});
->>>>>>> 81f88b80
+});