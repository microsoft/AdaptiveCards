import React from 'react';

import {
	DateInput,
	TimeInput,
	ToggleInput,
	NumberInput,
	ChoiceSetInput,
	InputText,
} from '../inputs';
import {
	TextBlock,
	Media,
	Img
} from '../elements';
import {
	Container,
	ColumnSet,
	Column,
	FactSet,
	ImageSet
} from '../containers';
import { ActionButton } from '../actions';
import * as Enums from '../../utils/enums';
import * as Utils from '../../utils/util';

export class Registry {

	static registryInstance = null;

	static getManager() {
		if (!Registry.registryInstance) {
			Registry.registryInstance = new Registry();
		}
		return Registry.registryInstance;
	}

	/**
	 * @description Register a new Component or Override an Existing Component
	 * @param {string} key - Type of the Component to be overridden
	 * @param {Component} component - React Native component to be rendered
	 */
	registerComponent = (key, component) => {
		this.ElementRegistry[key] = component;
	}

	/**
	 * @description Remove an Existing Component
	 * @param {string} key - Type of the Component to be removed
	 */
	removeComponent = (key) => {
		delete this.ElementRegistry[key];
	}

	ElementRegistry = {
		'Container': Container,
		'ColumnSet': ColumnSet,
		'ImageSet': ImageSet,
		'Column': Column,
		'FactSet': FactSet,

		'Input.Text': InputText,
		'Input.Number': NumberInput,
		'Input.Toggle': ToggleInput,
		'Input.Date': DateInput,
		'Input.Time': TimeInput,
		'Input.ChoiceSet': ChoiceSetInput,

		'TextBlock': TextBlock,
		'Media': Media,
		'Image': Img,

		'Action.ShowCard': ActionButton,
		'Action.Submit': ActionButton,
		'Action.OpenUrl': ActionButton,
		'Action.ToggleVisibility': ActionButton
	};

	/**
	 * @description Get then component associated for the given element type
	 * @param {string} type - Type of the element
	 */
	getComponentOfType = (type) => {
		return this.ElementRegistry[type];
	}

	/**
	 * @description Register a required property for custom/overriding components
	 * @param {string} key - Type of the Component
	 * @param {requiredProps} component - Required properties of the custom component
	 */
	registerRequiredPropertySchema = (key, requiredProps) => {
		if (this.ElementRegistry.hasOwnProperty(key) && !Utils.isNullOrEmpty(requiredProps)) {
			this.RequiredPropertySchema[key] = requiredProps;

		}
	}
	RequiredPropertySchema = {
		'Container': { 'type': 'Container', 'items': 'Array' },
		'ColumnSet': { 'type': 'ColumnSet' },
		'Column': { 'items': 'Array' },
		'FactSet': { 'type': 'FactSet', 'facts': 'Array' },
		'ImageSet': { 'type': 'ImageSet', 'images': 'Array' },

		'TextBlock': { 'type': 'TextBlock' },
		'Image': { 'type': 'Image', 'url': 'String' },
		'Media': { 'type': 'Media' },

		'Input.Text': { 'type': 'Input.Text', 'id': 'String' },
		'Input.Number': { 'type': 'Input.Number', 'id': 'String' },
		'Input.Toggle': { 'type': 'Input.Toggle', 'id': 'String' },
		'Input.Date': { 'type': 'Input.Date', 'id': 'String' },
		'Input.Time': { 'type': 'Input.Time', 'id': 'String' },
		'Input.ChoiceSet': { 'type': 'Input.ChoiceSet', 'id': 'String' },


		'Action.ShowCard': { 'type': 'Action.ShowCard', 'card': 'Object' },
		'Action.Submit': { 'type': 'Action.Submit' },
		'Action.OpenUrl': { 'type': 'Action.OpenUrl', 'url': 'String' }
	};

	/**
	 * @description validate the schema for the given element type
	 * @param {string} type - Type of the element
	 */
	validateSchemaForType = (type) => {
		return this.RequiredPropertySchema[type];
	}

	/**
	 * @description Parse an Array of components
	 * @param {Array} componentArray - Json
	 */
	parseRegistryComponents = (componentArray, onParseError) => {
		const parsedElement = [];
		if (!componentArray)
			return parsedElement;
		componentArray.map((element, index) => {
			const Element = this.getComponentOfType(element.type);
			if (Element) {
                /**
                 * Validate the schema and invoke onParseError handler incase of any error.
                 */
				let isValid = true;
				for (var key in this.validateSchemaForType(element.type)) {
					if (!element.hasOwnProperty(key)) {
						let error = { "error": Enums.ValidationError.PropertyCantBeNull, "message": `Required property ${key} for ${element.type} is missing` };
						onParseError(error);
						isValid = false;
					}
				}
				if (isValid) {
<<<<<<< HEAD
					parsedElement.push(<Element json={element} key={`${element.type}-${index}`} />);
=======
					if (element.isVisible !== false) {
						const elementKey = Utils.isNullOrEmpty(element.id) ? `${element.type}-${index}` : `${element.type}-${index}-${element.id}`;
						parsedElement.push(<Element json={element} key={elementKey} />);
					}
>>>>>>> a2e17d97
				}
			} else {
				let error = { "error": Enums.ValidationError.UnknownElementType, "message": `Unknown Type ${element.type} encountered` };
				onParseError(error);
				return null;
			}
		});
		return parsedElement;
	}
}



<|MERGE_RESOLUTION|>--- conflicted
+++ resolved
@@ -150,14 +150,10 @@
 					}
 				}
 				if (isValid) {
-<<<<<<< HEAD
-					parsedElement.push(<Element json={element} key={`${element.type}-${index}`} />);
-=======
 					if (element.isVisible !== false) {
 						const elementKey = Utils.isNullOrEmpty(element.id) ? `${element.type}-${index}` : `${element.type}-${index}-${element.id}`;
 						parsedElement.push(<Element json={element} key={elementKey} />);
 					}
->>>>>>> a2e17d97
 				}
 			} else {
 				let error = { "error": Enums.ValidationError.UnknownElementType, "message": `Unknown Type ${element.type} encountered` };
