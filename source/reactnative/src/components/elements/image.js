/**
 * Image Element.
 * 
 * Refer https://docs.microsoft.com/en-us/adaptive-cards/authoring-cards/card-schema#schema-image
 */

import React from 'react';
import {
    StyleSheet,
    Image,
} from 'react-native';

import { HostConfigManager } from '../../utils/host-config';
import * as Utils from '../../utils/util';
import * as Enums from '../../utils/enums';
import * as Constants from '../../utils/constants';
import ElementWrapper from '../elements/element-wrapper';
import { SelectAction } from '../actions';
import { StyleManager } from '../../styles/style-config';

const ContainResizeMode = 'contain';

export class Img extends React.Component {

    hostConfig = HostConfigManager.getHostConfig();
    styleConfig = StyleManager.getManager().styles;

    constructor(props) {
        super(props);

        this.payload = props.json;
        this.state = {
            imageWidth: 0,
            imageHeight: 0,
        }
    }

    /**
     * @description Parse hostconfig specific to this element
     */
    parseHostConfig() {

        this.altText = this.payload.altText || Constants.EmptyString;
        this.horizontalAlignment = this.getImageAlignment();
        this.selectAction = this.payload.selectAction || null;

        if (Utils.isNullOrEmpty(this.payload.size)) {
            this.payload.size = Constants.Auto;
        }
        this.sizeStyling = this.applySize();

        this.type = this.payload.type || Constants.EmptyString;
        this.url = this.payload.url || Constants.EmptyString;
        this.id = this.payload.id || Constants.EmptyString;
        let spacingValue = Utils.parseHostConfigEnum(
            Enums.Spacing,
            this.payload.spacing,
            Enums.Spacing.Small);
        this.spacing = this.hostConfig.getEffectiveSpacing(spacingValue);
        this.separator = this.payload.separator || false;
        this.backgroundColor = this.payload.backgroundColor || Constants.TransparentString;
    }

    /**
     * This function determines the style of the image. Default value is "Default"
     */
    isPersonStyle() {
        let styleValue = Utils.parseHostConfigEnum(
            Enums.ImageStyle,
            this.payload.style,
            Enums.ImageStyle.Default);
        return parseInt(styleValue, 10) === 0 ? false : true;

    }
    /**
     * The function is used for determining the horizontal image Alignment
     */
    getImageAlignment() {
        let imageAlignmentStyle = [];

        switch (this.payload.horizontalAlignment) {
            case Constants.CenterString:
                imageAlignmentStyle.push(styles.centerAlignment);
                break;
            case Constants.RightString:
                imageAlignmentStyle.push(styles.rightAlignment);
                break;
            default:
                imageAlignmentStyle.push(styles.leftAlignment);
                break;
        }
        return imageAlignmentStyle;
    }

    /**
     * This function is to the create styling for the size of the image based  on the size property 
     * from the payload. If the payload consists of explicit width and height property, 
     * give highest priority.  
     * 
     */
    applySize() {
        let sizeStyle = [];
        let sizeValue = Utils.parseHostConfigEnum(Enums.Size, this.payload.size, Enums.Size.Auto)

        /**
         * Scenario 1 : Either height or width has string value (Ex: '80px'),
         *               use the integer portion.
         * Scenario 2 : If the height or width has string value (Ex: 'stretch'),
         *              ignore and use the size property to determine dimensions.
         * Scenario 3 : If either width or height is missing, apply the given value to the 
         *              other property.
         */
        if (Utils.isaNumber(this.payload.width) || Utils.isaNumber(this.payload.height)) {

            if (this.payload.width) {
                this.width = parseInt(this.payload.width, 10);
                sizeStyle.push({ width: this.width })
            }
            else {
                this.height = parseInt(this.payload.height, 10);
                sizeStyle.push({ width: this.height })
                this.width = this.height;

            }
            if (this.payload.height) {
                this.height = parseInt(this.payload.height, 10);
                sizeStyle.push({ height: this.height })
            }
            else {
                this.width = parseInt(this.payload.width, 10);
                sizeStyle.push({ height: this.width })
                this.height = this.width;
            }
        }
        else {
            switch (sizeValue) {
                case 1:
                    {
                        sizeStyle.push([styles.imageStretch,
                        {
                            width: this.state.imageWidth,
                            height: this.state.imageHeight
                        }]);
                        break;
                    }
                case 2:
                    {
                        sizeStyle.push({ width: this.hostConfig.imageSizes.small });
                        /**
                         * "width:80px height:not set", "size": "small"
                         */
                        this.isPersonStyle() ?
                            sizeStyle.push({ height: this.hostConfig.imageSizes.small }) :
                            sizeStyle.push({ height: this.state.imageHeight })

                        /**
                         * When images are rendered from imageset,
                         * give priority to aspect ratio for image height.
                         */
                        this.payload.fromImageSet == true ?
                            sizeStyle.push({ height: this.state.imageHeight }) :
                            sizeStyle.push({ height: this.hostConfig.imageSizes.small })
                        break;
                    }
                case 3:
                    {
                        sizeStyle.push({ width: this.hostConfig.imageSizes.medium });

                        this.isPersonStyle() ?
                            sizeStyle.push({ height: this.hostConfig.imageSizes.medium }) :
                            sizeStyle.push({ height: this.state.imageHeight })

                        this.payload.fromImageSet == true ?
                            sizeStyle.push({ height: this.state.imageHeight }) :
                            sizeStyle.push({ height: this.hostConfig.imageSizes.medium })

                        this.width = this.hostConfig.imageSizes.medium;
                        break;
                    }
                case 4:
                    {
                        sizeStyle.push({ width: this.hostConfig.imageSizes.large });
                        this.isPersonStyle() ?
                            sizeStyle.push({ height: this.hostConfig.imageSizes.large }) :
                            sizeStyle.push({ height: this.state.imageHeight })

                        this.payload.fromImageSet == true ?
                            sizeStyle.push({ height: this.state.imageHeight }) :
                            sizeStyle.push({ height: this.hostConfig.imageSizes.large })

                        this.width = this.hostConfig.imageSizes.large;
                        break;
                    }
                default:
                    {
                        sizeStyle.push([styles.imageAuto, {
                            width: this.state.imageWidth,
                            height: this.state.imageHeight
                        }]);
                        this.width = this.state.imageWidth;
                        this.height = this.state.imageHeight;
                        break;
                    }
            }
        }

        return sizeStyle;
    }


    onPageLayoutHandler = (event) => {

        const { width: layoutWidth, height: layoutHeight } = event.nativeEvent.layout;

        //This function is implemented to determine the actual dimensions of the component.
        Image.getSize(this.url, (width, height) => {

            /**
             * Calculating the width to height ratio based on layoutWidth and actual image width.
             */
            const w2hratio = layoutWidth / width
            /**
                * The image-width and height are set in state to 
                * re-render the element once we get the determine of the image.
                */

            /**
             * If the payload contains "fromImageset" i.e(if the image is rendered via ImageSet),
             * the height and width of the image is set to maxImageHeight for sizes "auto" and "stretch"
             */

            if (this.payload.fromImageSet == true &&
                (this.payload.size === Constants.Auto ||
                    this.payload.size === Constants.AlignStretch)) {
                this.setState({
                    imageWidth: this.hostConfig.imageSet.maxImageHeight,
                    imageHeight: this.hostConfig.imageSet.maxImageHeight,
                });
                this.width = this.payload.width || this.hostConfig.imageSet.maxImageHeight;
                this.height = this.payload.height || this.hostConfig.imageSet.maxImageHeight;
            }
            else {
                this.setState({
                    imageWidth: layoutWidth,
                    imageHeight: w2hratio * height,
                });
                this.width = this.payload.width || layoutWidth;
                this.height = this.payload.height || w2hratio * height;
            }

        }, (error) => {
            console.log(`Couldn't get the image size: ${error.message}`);
        });
    }

    render() {
        this.parseHostConfig();

        const {
            type,
            url,
            spacing,
        } = this;

        if (!type) {
            return null;
        }

        let imageComputedStyle = [this.sizeStyling];

        let wrapperComputedStyle = this.horizontalAlignment;
            wrapperComputedStyle.push({ backgroundColor: this.backgroundColor})
        if(this.payload.fromImageSet == true){
            wrapperComputedStyle.push({ margin: spacing });
        }

        /**
         * If the payload size is "auto" or "stretch" and 
         * if the payload does not contain explicit width and height, computing the border radius 
         * from the state variable "imageWidth" which is determined using Image.getSize()
         */
        if ((this.payload.size === Constants.Auto ||
            this.payload.size === Constants.AlignStretch) &&
            !(this.payload.width || this.payload.height)) {
            this.isPersonStyle() ?
                imageComputedStyle.push({ borderRadius: this.state.imageWidth / 2 }) : null;
        }
        else {
            this.isPersonStyle() ?
                imageComputedStyle.push({ borderRadius: this.width / 2 }) : null;
        }

<<<<<<< HEAD
        var containerContent = (<ElementWrapper json={this.payload}
            style={[this.horizontalAlignment, { backgroundColor: this.backgroundColor }]}
            onPageLayout={this.onPageLayoutHandler}>

            <Image style={imageComputedStyle}
                source={{ uri: url }} />
        </ElementWrapper>);
=======
        var containerContent =
            (
                <Input json={this.payload}
                    style={wrapperComputedStyle}
                    onPageLayout={this.onPageLayoutHandler}>

                    <Image style={imageComputedStyle}
                        source={{ uri: url }} />
                </Input>
            );
>>>>>>> 7b080e92

        if ((this.payload.selectAction === undefined)
            || (HostConfigManager.getHostConfig().supportsInteractivity === false)) {
            return containerContent;
        } else {
            return <SelectAction selectActionData={this.payload.selectAction}>
                {containerContent}
            </SelectAction>;
        }
    }
}

const styles = StyleSheet.create({
    leftAlignment: {
        alignItems: Constants.FlexStart,
    },
    centerAlignment: {
        alignItems: Constants.CenterString,
    },
    rightAlignment: {
        alignItems: Constants.FlexEnd,
    },
    image: {
        marginTop: 15,
    },
    imageStretch: {
        alignSelf: Constants.AlignStretch,
        resizeMode: Constants.AlignStretch,
    },
    imageAuto: {
        alignSelf: Constants.CenterString,
        resizeMode: ContainResizeMode,
    },
});<|MERGE_RESOLUTION|>--- conflicted
+++ resolved
@@ -269,8 +269,8 @@
         let imageComputedStyle = [this.sizeStyling];
 
         let wrapperComputedStyle = this.horizontalAlignment;
-            wrapperComputedStyle.push({ backgroundColor: this.backgroundColor})
-        if(this.payload.fromImageSet == true){
+        wrapperComputedStyle.push({ backgroundColor: this.backgroundColor })
+        if (this.payload.fromImageSet == true) {
             wrapperComputedStyle.push({ margin: spacing });
         }
 
@@ -290,26 +290,13 @@
                 imageComputedStyle.push({ borderRadius: this.width / 2 }) : null;
         }
 
-<<<<<<< HEAD
         var containerContent = (<ElementWrapper json={this.payload}
-            style={[this.horizontalAlignment, { backgroundColor: this.backgroundColor }]}
+            style={wrapperComputedStyle}
             onPageLayout={this.onPageLayoutHandler}>
 
             <Image style={imageComputedStyle}
                 source={{ uri: url }} />
         </ElementWrapper>);
-=======
-        var containerContent =
-            (
-                <Input json={this.payload}
-                    style={wrapperComputedStyle}
-                    onPageLayout={this.onPageLayoutHandler}>
-
-                    <Image style={imageComputedStyle}
-                        source={{ uri: url }} />
-                </Input>
-            );
->>>>>>> 7b080e92
 
         if ((this.payload.selectAction === undefined)
             || (HostConfigManager.getHostConfig().supportsInteractivity === false)) {
