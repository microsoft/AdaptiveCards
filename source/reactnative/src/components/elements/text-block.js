--- conflicted
+++ resolved
@@ -24,17 +24,16 @@
 
 	render() {
 		let payload = this.props.json;
-<<<<<<< HEAD
+
 		let fontStyle = Utils.parseHostConfigEnum(
 			Enums.FontStyle,
 			payload.fontStyle,
 			Enums.FontStyle.Default
 		);
-=======
+
 		if (payload.isVisible === false) {
 			return null;
 		}
->>>>>>> a2e17d97
 
 		return (
 			<ElementWrapper json={payload} style={styles.textContainer}>
