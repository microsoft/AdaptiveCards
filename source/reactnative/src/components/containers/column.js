/**
 * Column Component.
 * 
 * Refer https://docs.microsoft.com/en-us/adaptive-cards/authoring-cards/card-schema#schema-column
 */

import React from 'react';
import {
	View,
	StyleSheet,
	Dimensions
} from 'react-native';

import { Registry } from '../registration/registry';
import * as Utils from '../../utils/util';
import * as Constants from '../../utils/constants';
import * as Enums from '../../utils/enums';
import { SelectAction } from '../actions';
import { HostConfigManager } from '../../utils/host-config';
import { StyleManager } from '../../styles/style-config';
import { ContainerWrapper } from './';

const deviceWidth = Dimensions.get('window').width;

export class Column extends React.Component {

	styleConfig = StyleManager.getManager().styles;
	hostConfig = HostConfigManager.getHostConfig();
	spacing = 0;

	constructor(props) {
		super(props);
		this.payload = props.json;
	}

	/**
	 * @description Parse the given payload and render the card accordingly
	 */
	parsePayload = (onParseError) => {
		const renderedElement = [];
		if (!this.payload)
			return renderedElement;
		// parse elements
		if (!Utils.isNullOrEmpty(this.payload.items)) {
			renderedElement.push(Registry.getManager().parseRegistryComponents(this.payload.items, onParseError));
		}
		return renderedElement;
	}

	/**
	 * @description This function calculates the Width percentage of the column to be 
 * rendered based on the width property from the payload. 
	 */
	calculateWidthPercentage = (containerStyle) => {
		var columns = this.props.columns
		var widthArray = columns.length > 0 ? columns.map((column) => column.width) : [];
		var spaceArray = columns.length > 0 ? columns.map((column) => column.spacing) : [];

		var containsNumber = false
		var containsString = false

		// checks if the width property of the column elements has type of string or a number
		widthArray.map((value) => {
			if (typeof (value) == 'number') {
				containsNumber = true
			} else if (typeof (value) == 'string') {
				containsString = true
			}
		})

		var spacing = 0
		spaceArray.map((space) => {
			const spacingEnumValue = Utils.parseHostConfigEnum(
				Enums.Spacing,
				space,
				Enums.Spacing.Small);
			spacing += this.hostConfig.getEffectiveSpacing(spacingEnumValue);
		})

		const spacePercentage = (spacing / deviceWidth) * 100
		const defaultWidthPercentage = (100 - spacePercentage) / columns.length

		var columnWidth;
		if (!containsString) {
			columnWidth = 0
			columns.forEach(function (column) {
				if (!Utils.isNullOrEmpty(column.width)) {
					columnWidth += column.width
				}
			});
		}

		let width = this.payload.width
		if (Utils.isNullOrEmpty(width)) {
			width = 1
		}

		let widthPercentage;
		/**
		 * Scenario 1 : If the column has atleast one element
		 *  			of width property with type of string
		 * Scenario 2 : If the column has elements with width
		 * 				parameter only of type integer
		 */
		if (containsString) {
			/**
			 * Scenario 1 : width property has string value (Ex: '80px', 'stretch', 'auto'),
			 * Scenario 2 : width property has integer value (Ex: 1) 
			 */
			if (typeof (width) == 'string') {
				/**
				 * Scenario 1 : width property has string value (Ex: '80px'),
				 *               use the integer portion.
				 * Scenario 2 : If the width has string 'stretch' value,
				 *              ignore and use the size property to determine dimensions.
				 * Scenario 3 : If the width has string 'auto'value,
				 *              ignore and use the size property to determine dimensions. 
				 * 				(only if the other elements also has width parameter of type string).
				 * Scenario 4 : If width is missing, column width is divided equally.
				 */
				let lastIndex = width.lastIndexOf('px')
				if (lastIndex != -1) {
					let pixelWidth = parseInt(width.substring(0, lastIndex))
					widthPercentage = (pixelWidth / deviceWidth) * 100
				}
				else if (width == Constants.AlignStretch) {
					containerStyle.push({ flex: 1 })
				}
				else if (width == Constants.Auto) {
					if (!containsNumber) {
						containerStyle.push({ alignSelf: 'auto' })
					} else {
						widthPercentage = defaultWidthPercentage
					}
				}
				else {
					widthPercentage = defaultWidthPercentage
				}
			}
			else {
				widthPercentage = defaultWidthPercentage
			}
		}
		else {
			/**
			 * Scenario 1 : If width parameter is missing, column width is 
			 * 				divided equally excluding the default spacing ,
			 * Scenario 2 : width percentage is calculated based 
			 * 				on the width parameter from the json 
			 */
			if (Utils.isNullOrEmpty(this.payload.width)) {
				widthPercentage = (((width / columns.length) * 100) - (spacePercentage / columns.length))
			}
			else {
				widthPercentage = (((this.payload.width / columnWidth) * 100) - (spacePercentage / columns.length))
			}
		}

		return widthPercentage
	}

	/**
     * @description This function renders a separator between the columns 
	 * based on the separator property from the payload. 
     */
	renderSeparator = () => {
		const { lineColor, lineThickness } = this.hostConfig.separator
		const margin = (this.spacing - lineThickness) / 2
		return (
			<View style={{
				borderLeftWidth: lineThickness,
				borderLeftColor: lineColor,
				marginLeft: margin,
				marginRight: margin
			}} />
		);
	}

	render() {
		const separator = this.payload.separator || false;
		let backgroundStyle = this.payload.style == Constants.Emphasis ?
			styles.emphasisStyle : styles.defaultBGStyle;
		let containerViewStyle = [backgroundStyle, {
			flexDirection: separator ?
				Constants.FlexRow : Constants.FlexColumn
		}];

		const spacingEnumValue = Utils.parseHostConfigEnum(
			Enums.Spacing,
			this.payload.spacing,
			Enums.Spacing.Small);
		this.spacing = this.hostConfig.getEffectiveSpacing(spacingEnumValue);

		let widthPercentage = this.calculateWidthPercentage(containerViewStyle);
		if (!Utils.isNullOrEmpty(widthPercentage)) {
			const spacePercentage = ((this.spacing / deviceWidth) * 100 + widthPercentage)
			containerViewStyle.push({ width: spacePercentage.toString() + '%' });
		}

<<<<<<< HEAD
		var columnContent = (
			<View style={containerViewStyle}>
				{separator && this.renderSeparator()}
				{separator ?
					<View style={[containerViewStyle, styles.separatorStyle]}>
						{this.parsePayload()}
					</View> :
					<View style={{marginRight: this.spacing}}>
						{this.parsePayload()}
					</View>}
			</View>
		);

		if ((this.payload.selectAction === undefined) ||
			(HostConfigManager.getHostConfig().supportsInteractivity === false)) {
			return columnContent;
		} else {
			return <View style={containerViewStyle}>
				<SelectAction selectActionData={this.payload.selectAction}>
					{separator && this.renderSeparator()}
					{separator ?
						<View style={[containerViewStyle, styles.separatorStyle]}>
							{this.parsePayload()}
						</View> :
						<View style={{marginRight: this.spacing}}>
							{this.parsePayload()}
						</View>}
				</SelectAction>
			</View>;
=======
		let ActionComponent = React.Fragment;
		let actionComponentProps = {};

		// select action
		if (this.payload.selectAction && HostConfigManager.supportsInteractivity()) {
			ActionComponent = SelectAction;
			actionComponentProps = this.payload.selectAction;
>>>>>>> 7a730538
		}

		return <ContainerWrapper json={this.payload} style={[containerViewStyle]}>
			<ActionComponent {...actionComponentProps}>
				{separator && this.renderSeparator()}
				{separator ?
					<View style={[containerViewStyle, styles.separatorStyle]}>
						{this.parsePayload()}
					</View> :
					this.parsePayload()}
			</ActionComponent>
		</ContainerWrapper>;
	}
};

const styles = StyleSheet.create({
	separatorStyle: {
		flexDirection: Constants.FlexColumn,
		flexGrow: 1,
	},
	defaultBGStyle: {
		backgroundColor: Constants.TransparentString,
	},
	emphasisStyle: {
		backgroundColor: Constants.EmphasisColor,
	},
});<|MERGE_RESOLUTION|>--- conflicted
+++ resolved
@@ -197,37 +197,6 @@
 			containerViewStyle.push({ width: spacePercentage.toString() + '%' });
 		}
 
-<<<<<<< HEAD
-		var columnContent = (
-			<View style={containerViewStyle}>
-				{separator && this.renderSeparator()}
-				{separator ?
-					<View style={[containerViewStyle, styles.separatorStyle]}>
-						{this.parsePayload()}
-					</View> :
-					<View style={{marginRight: this.spacing}}>
-						{this.parsePayload()}
-					</View>}
-			</View>
-		);
-
-		if ((this.payload.selectAction === undefined) ||
-			(HostConfigManager.getHostConfig().supportsInteractivity === false)) {
-			return columnContent;
-		} else {
-			return <View style={containerViewStyle}>
-				<SelectAction selectActionData={this.payload.selectAction}>
-					{separator && this.renderSeparator()}
-					{separator ?
-						<View style={[containerViewStyle, styles.separatorStyle]}>
-							{this.parsePayload()}
-						</View> :
-						<View style={{marginRight: this.spacing}}>
-							{this.parsePayload()}
-						</View>}
-				</SelectAction>
-			</View>;
-=======
 		let ActionComponent = React.Fragment;
 		let actionComponentProps = {};
 
@@ -235,7 +204,6 @@
 		if (this.payload.selectAction && HostConfigManager.supportsInteractivity()) {
 			ActionComponent = SelectAction;
 			actionComponentProps = this.payload.selectAction;
->>>>>>> 7a730538
 		}
 
 		return <ContainerWrapper json={this.payload} style={[containerViewStyle]}>
@@ -245,7 +213,9 @@
 					<View style={[containerViewStyle, styles.separatorStyle]}>
 						{this.parsePayload()}
 					</View> :
-					this.parsePayload()}
+					<View style={{marginRight: this.spacing}}>
+					{this.parsePayload()}
+				</View>}
 			</ActionComponent>
 		</ContainerWrapper>;
 	}
