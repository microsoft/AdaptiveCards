--- conflicted
+++ resolved
@@ -228,11 +228,7 @@
 		// select action
 		if ((!Utils.isNullOrEmpty(this.column.selectAction)) && HostConfigManager.supportsInteractivity()) {
 			ActionComponent = SelectAction;
-<<<<<<< HEAD
-			actionComponentProps = {"selectActionData":this.column.selectAction};
-=======
 			actionComponentProps = { selectActionData: this.column.selectAction };
->>>>>>> 81f88b80
 		}
 
 		return (<InputContextConsumer>
