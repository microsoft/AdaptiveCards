/**
 * Toggle Component based on the given payload.
 * 
 * Refer https://docs.microsoft.com/en-us/adaptive-cards/authoring-cards/card-schema#inputtoggle
 */

import React from 'react';
import {
	Switch,
	StyleSheet,
	View,
	Text
} from 'react-native';

import { StyleManager } from '../../styles/style-config';
import { HostConfigManager } from '../../utils/host-config';
import { InputContextConsumer } from '../../utils/context';
import { Label } from '../elements';
import ElementWrapper from '../elements/element-wrapper';
import * as Constants from '../../utils/constants';
import * as Enums from '../../utils/enums';

export class ToggleInput extends React.Component {

	styleConfig = StyleManager.getManager().styles;

	constructor(props) {
		super(props);

		this.title = props.json.title;
		this.valueOn = props.json.valueOn || Constants.TrueString;
		this.valueOff = props.json.valueOff || Constants.FalseString;
		this.value = props.json.value || this.valueOff;
		this.id = props.json.id || Constants.ToggleValueOn
<<<<<<< HEAD
		this.isValidationRequired=!!this.payload.validation && 
			(Enums.ValidationNecessity.Required == this.payload.validation.necessity ||
			Enums.ValidationNecessity.RequiredWithVisualCue == this.payload.validation.necessity);
		this.validationRequiredWithVisualCue = (!props.json.validation || 
			Enums.ValidationNecessity.RequiredWithVisualCue == props.json.validation.necessity);
		this.validationText= (props.json.validation && props.json.validation.validationFailedText)?
			props.json.validation.validationFailedText : Constants.validationText;
=======
		this.wrapText = props.json.wrap || false
>>>>>>> 81f88b80

		// state
		this.state = {
			toggleValue: (this.value === this.valueOn),
			isError: this.isValidationRequired && (this.value === this.valueOff)
		}
	}

	/**
	 * @description Invoked on every change in Toggle
	 * @param {Boolean} toggleValue
	 * @param {InputContextConsumer} addInputItem
	 */
	toggleValueChanged = (toggleValue, addInputItem) => {
		const changedValue = toggleValue ? this.valueOn : this.valueOff;
		const isError = this.isValidationRequired ? changedValue === this.valueOff : false;
		this.setState({ toggleValue ,isError});
		addInputItem(this.id, {value : changedValue, errorState:isError});
	}

	render() {
		if (HostConfigManager.getHostConfig().supportsInteractivity === false) {
			return null;
		}
		const { toggleValue } = this.state;
		return (
			<ElementWrapper json={this.props.json} style={styles.toggleContainer}>
<<<<<<< HEAD
=======
				<Label
					text={this.title}
					wrap={this.wrapText}
					style={styles.title} />
>>>>>>> 81f88b80
				<InputContextConsumer>
					{({ addInputItem,inputArray,showErrors }) => {
						if(!inputArray[this.id]){
							const initialValue = toggleValue ? this.valueOn : this.valueOff;
							const isError = this.isValidationRequired ? initialValue === this.valueOff : false;
							addInputItem(this.id, {value : initialValue,errorState:isError});
						}
						return (
							<View>
						<View style={this.getComputedStyles(showErrors)}>
							<Label text={this.title} wrap={true} style={styles.title} />
							<Switch
								style={styles.switch}
								value={toggleValue}
								onValueChange={toggleValue => {
									this.toggleValueChanged(toggleValue, addInputItem)
								}}>
							</Switch>
						</View>
						{this.state.isError && showErrors && this.showValidationText()}
						</View>
					)}}
				</InputContextConsumer>
			</ElementWrapper>
		)
	}
	getComputedStyles=(showErrors)=>{
		let computedStyles = [styles.toggleView];
		if(this.state.isError && (showErrors || this.validationRequiredWithVisualCue)){
			computedStyles.push(this.styleConfig.borderAttention);
			computedStyles.push({borderWidth: 1});
		}
		return computedStyles;
	}
	showValidationText=()=>{
		return(
			<Text style={this.styleConfig.defaultDestructiveForegroundColor}>
				{this.validationText}
			</Text>
		)
	}
}

const styles = StyleSheet.create({
	toggleContainer: {
		paddingTop: 5,
		paddingBottom: 5
	},
	toggleView :{
		padding: 5,
		flexDirection: Constants.FlexRow,
		justifyContent: Constants.SpaceBetween,
		alignItems: Constants.CenterString,
	},
	title: {
		flexShrink: 1,
		marginRight: 10
	}
});<|MERGE_RESOLUTION|>--- conflicted
+++ resolved
@@ -32,17 +32,14 @@
 		this.valueOff = props.json.valueOff || Constants.FalseString;
 		this.value = props.json.value || this.valueOff;
 		this.id = props.json.id || Constants.ToggleValueOn
-<<<<<<< HEAD
-		this.isValidationRequired=!!this.payload.validation && 
-			(Enums.ValidationNecessity.Required == this.payload.validation.necessity ||
-			Enums.ValidationNecessity.RequiredWithVisualCue == this.payload.validation.necessity);
+		this.isValidationRequired=!!props.json.validation && 
+			(Enums.ValidationNecessity.Required == props.json.validation.necessity ||
+			Enums.ValidationNecessity.RequiredWithVisualCue == props.json.validation.necessity);
 		this.validationRequiredWithVisualCue = (!props.json.validation || 
 			Enums.ValidationNecessity.RequiredWithVisualCue == props.json.validation.necessity);
 		this.validationText= (props.json.validation && props.json.validation.validationFailedText)?
 			props.json.validation.validationFailedText : Constants.validationText;
-=======
 		this.wrapText = props.json.wrap || false
->>>>>>> 81f88b80
 
 		// state
 		this.state = {
@@ -70,13 +67,6 @@
 		const { toggleValue } = this.state;
 		return (
 			<ElementWrapper json={this.props.json} style={styles.toggleContainer}>
-<<<<<<< HEAD
-=======
-				<Label
-					text={this.title}
-					wrap={this.wrapText}
-					style={styles.title} />
->>>>>>> 81f88b80
 				<InputContextConsumer>
 					{({ addInputItem,inputArray,showErrors }) => {
 						if(!inputArray[this.id]){
@@ -86,18 +76,18 @@
 						}
 						return (
 							<View>
-						<View style={this.getComputedStyles(showErrors)}>
-							<Label text={this.title} wrap={true} style={styles.title} />
-							<Switch
-								style={styles.switch}
-								value={toggleValue}
-								onValueChange={toggleValue => {
-									this.toggleValueChanged(toggleValue, addInputItem)
-								}}>
-							</Switch>
-						</View>
-						{this.state.isError && showErrors && this.showValidationText()}
-						</View>
+								<View style={this.getComputedStyles(showErrors)}>
+									<Label text={this.title} wrap={this.wrapText} style={styles.title} />
+									<Switch
+										style={styles.switch}
+										value={toggleValue}
+										onValueChange={toggleValue => {
+											this.toggleValueChanged(toggleValue, addInputItem)
+										}}>
+									</Switch>
+								</View>
+								{this.state.isError && showErrors && this.showValidationText()}
+							</View>
 					)}}
 				</InputContextConsumer>
 			</ElementWrapper>
@@ -113,7 +103,7 @@
 	}
 	showValidationText=()=>{
 		return(
-			<Text style={this.styleConfig.defaultDestructiveForegroundColor}>
+			<Text style={this.styleConfig.defaultDestructiveButtonForegroundColor}>
 				{this.validationText}
 			</Text>
 		)
