--- conflicted
+++ resolved
@@ -8,13 +8,10 @@
 import {
 	StyleSheet,
 	TextInput,
-<<<<<<< HEAD
-	Text
-=======
 	Image,
 	Text,
+	View,
 	TouchableOpacity,
->>>>>>> 81f88b80
 } from 'react-native';
 
 import { InputContextConsumer } from '../../utils/context';
@@ -24,10 +21,6 @@
 import { HostConfigManager } from '../../utils/host-config';
 import * as Utils from '../../utils/util';
 import * as Enums from '../../utils/enums';
-<<<<<<< HEAD
-=======
-
->>>>>>> 81f88b80
 
 export class Input extends React.Component {
 
@@ -44,18 +37,15 @@
 		this.type = Constants.EmptyString;
 		this.keyboardType = Constants.EmptyString;
 		this.textStyle = Constants.EmptyString;
-<<<<<<< HEAD
 		this.validationText= (this.payload.validation && this.payload.validation.validationFailedText)?
 							 this.payload.validation.validationFailedText : Constants.validationText;
 		this.validationRequiredWithVisualCue = (!this.payload.validation || 
 							Enums.ValidationNecessity.RequiredWithVisualCue == this.payload.validation.necessity);
-=======
 		this.inlineAction = {};
 		this.state = {
-			isError: false,
+			showInlineActionErrors:false,
 			text: Constants.EmptyString,
 		}
->>>>>>> 81f88b80
 	}
 
 	render() {
@@ -69,19 +59,19 @@
 			type,
 			isMultiline,
 			placeholder,
-			maxLength,
-			payload,
-			textStyle,
-			keyboardType,
+			maxLength
 		} = this;
 
 		if (!id || !type) {
 			return null;
-		}
-<<<<<<< HEAD
-		
-		return (
-			<InputContextConsumer>
+		}	
+
+		if (!Utils.isNullOrEmpty(this.inlineAction)) {
+			TextBox = this.inlineActionComponent();
+		}
+		else {
+			TextBox = (
+				<InputContextConsumer>
 				{({ addInputItem, showErrors,inputArray }) =>{
 					if(!inputArray[this.id])
 						addInputItem(this.id, {value : this.props.value,errorState:this.props.isError});
@@ -108,48 +98,16 @@
 						</ElementWrapper>
 				);}}
 			</InputContextConsumer>
-=======
-
-		if (!Utils.isNullOrEmpty(this.inlineAction)) {
-			TextBox = this.inlineActionComponent();
-		}
-		else {
-			TextBox = (
-				<InputContextConsumer>
-					{({ addInputItem }) => (
-						<ElementWrapper json={payload} style={this.receivedStyle}>
-							<TextInput
-								style={[this.getComputedStyles(), this.receivedStyle]}
-								autoCapitalize={Constants.NoneString}
-								autoCorrect={false}
-								placeholder={placeholder}
-								multiline={isMultiline}
-								maxLength={maxLength}
-								underlineColorAndroid={Constants.TransparentString}
-								clearButtonMode={Constants.WhileEditingString}
-								textContentType={textStyle}
-								keyboardType={keyboardType}
-								onFocus={this.props.handleFocus}
-								onBlur={this.props.handleBlur}
-								onChangeText={(text) => {
-									this.props.textValueChanged(text, addInputItem);
-								}}
-								value={this.props.value}
-							/>
-						</ElementWrapper>
-					)}
-				</InputContextConsumer>
 			)
 		}
 		return (
 			TextBox
->>>>>>> 81f88b80
 		);
 	}
 
 	showValidationText=()=>{
 		return(
-			<Text style={this.styleConfig.defaultDestructiveForegroundColor}>
+			<Text style={this.styleConfig.defaultDestructiveButtonForegroundColor}>
 				{this.validationText}
 			</Text>
 		)
@@ -206,9 +164,11 @@
 	inlineActionComponent = () => {
 		return (
 			<InputContextConsumer>
-				{({ addInputItem, onExecuteAction, onParseError }) =>
-					this.parsePayload(addInputItem, onExecuteAction, onParseError)
-				}
+				{({ addInputItem, onExecuteAction, onParseError,inputArray  }) =>{
+					if(!inputArray[this.id])
+						addInputItem(this.id, {value : this.props.value,errorState:this.props.isError});
+					return this.parsePayload(addInputItem, onExecuteAction, onParseError)
+				}}
 			</InputContextConsumer>
 		);
 	}
@@ -232,7 +192,7 @@
 		if (!id || !type) {
 			return null;
 		}
-
+		
 		var returnKeyType = "done"
 		let wrapperStyle = [styles.inlineActionWrapper];
 		wrapperStyle.push({ alignItems: 'center' })
@@ -251,9 +211,10 @@
 		}
 		else {
 			return (
+				<View>
 				<ElementWrapper json={payload} style={wrapperStyle}>
 					<TextInput
-						style={[this.getComputedStyles(), styles.inlineActionTextInput]}
+						style={[styles.inlineActionTextInput,this.getComputedStyles(this.state.showInlineActionErrors)]}
 						autoCapitalize={Constants.NoneString}
 						autoCorrect={false}
 						placeholder={placeholder}
@@ -267,7 +228,7 @@
 						clearButtonMode={Constants.WhileEditingString}
 						textContentType={textStyle}
 						keyboardType={keyboardType}
-						onFocus={this.props.handleFocus}
+						onFocus={this.handleFocus}
 						onBlur={this.props.handleBlur}
 						onChangeText={(text) => {
 							this.props.textValueChanged(text, addInputItem);
@@ -285,9 +246,18 @@
 						}
 					</TouchableOpacity>
 				</ElementWrapper>
+				{this.props.isError && this.state.showInlineActionErrors && this.showValidationText()}
+				</View>
 			);
 		}
 
+	}
+
+	handleFocus = () => {
+		this.setState({
+			showInlineActionErrors: false
+		});
+		this.props.handleFocus();
 	}
 
 	/**
@@ -298,21 +268,21 @@
 	onClickHandle(onExecuteAction, action) {
 		if (this.isMultiline && action != 'inline-action')
 			return;
-
-		if (this.inlineAction.type === Constants.ActionSubmit) {
+		this.setState({showInlineActionErrors : true});
+		if (!this.props.isError && this.inlineAction.type === Constants.ActionSubmit) {
 			let actionObject = {
 				"type": Constants.ActionSubmit,
 				"data": this.state.text
 			};
-			onExecuteAction(actionObject);
-		}
-		else if (this.inlineAction.type === Constants.ActionOpenUrl) {
+			onExecuteAction(actionObject,true);
+		}
+		else if (!this.props.isError && this.inlineAction.type === Constants.ActionOpenUrl) {
 			if (!Utils.isNullOrEmpty(this.inlineAction.url)) {
 				let actionObject = {
 					"type": Constants.ActionOpenUrl,
 					"url": this.inlineAction.url
 				};
-				onExecuteAction(actionObject);
+				onExecuteAction(actionObject,true);
 			}
 		}
 	}
