/**
 * Render the adaptive card for the given payload.
 */

import React from 'react';
<<<<<<< HEAD
import { StyleSheet, View, ScrollView ,ImageBackground} from 'react-native';
import { Registry } from './components/registration/registry'
import { InputContextProvider } from './utils/context'
import { HostConfigManager } from './utils/host-config'
import { ActionWrapper } from './components/actions/action-wrapper'
=======
import PropTypes from 'prop-types';
import { StyleSheet, View, ScrollView } from 'react-native';

import { Registry } from './components/registration/registry';
import { InputContextProvider } from './utils/context';
import { HostConfigManager } from './utils/host-config';
>>>>>>> c3bf1429
import * as Utils from './utils/util';

export default class AdaptiveCards extends React.Component {

<<<<<<< HEAD
export default class AdaptiveCards extends React.Component {
=======
  // Input elements with its identifier and value
  inputArray = {};

>>>>>>> c3bf1429
  constructor(props) {
    super(props);

    this.payload = props.payload;

    // hostconfig
    if (props.hostConfig) {
      HostConfigManager.setHostConfig(this.props.hostConfig);
    }
  }

  /**
   * @description Input elements present in the cards are added here with its value.
   */
  addInputItem = (key, value) => {
    this.inputArray[key] = value;
  }

  /**
   * @description Parse the given payload and render the card accordingly
   */
  parsePayload = () => {
    const renderedElement = [];
    const { body } = this.props.payload;

    if (!body)
      return renderedElement;

    renderedElement.push(Registry.getManager().parseRegistryComponents(body));
 
    return renderedElement;
  }

  getAdaptiveCardConent() {
    var adaptiveCardContent =
      (
		<View style={styles.container}>
			<ScrollView>
			{ this.parsePayload() }
			{ !Utils.isNullOrEmpty(this.payload.actions) && 
				<ActionWrapper actions={this.payload.actions}/> }
			</ScrollView>
	  	</View>
      );

    if (!Utils.isNullOrEmpty(this.payload.backgroundImage)) {
      return (
        <ImageBackground source={{ uri: this.payload.backgroundImage }} style={styles.backgroundImage}>
          {adaptiveCardContent}
        </ImageBackground>
      );
    }
    else {
      return adaptiveCardContent;
    }
  }

  render() {
    const { addInputItem, inputArray } = this;
    const onExecuteAction = this.props.onExecuteAction;
    const isTransparent = this.payload.backgroundImage ? true : false;

    return (

      <InputContextProvider value={{ addInputItem, inputArray, onExecuteAction, isTransparent }}>
        {
          this.getAdaptiveCardConent()
        }
      </InputContextProvider>
    );
  }
}

// AdaptiveCards.propTypes
AdaptiveCards.propTypes = {
  payload: PropTypes.object.isRequired,
  hostConfig: PropTypes.object,
  onExecuteAction: PropTypes.func,
  onParseError: PropTypes.func
};

const styles = StyleSheet.create({
  container: {
    flex: 1,
    backgroundColor: 'transparent',
  },
  actionContainer: {
    marginVertical: 10
  },
  backgroundImage: {
    width: "100%",
    flex: 1
  }
});
<|MERGE_RESOLUTION|>--- conflicted
+++ resolved
@@ -3,31 +3,17 @@
  */
 
 import React from 'react';
-<<<<<<< HEAD
 import { StyleSheet, View, ScrollView ,ImageBackground} from 'react-native';
 import { Registry } from './components/registration/registry'
 import { InputContextProvider } from './utils/context'
 import { HostConfigManager } from './utils/host-config'
 import { ActionWrapper } from './components/actions/action-wrapper'
-=======
 import PropTypes from 'prop-types';
-import { StyleSheet, View, ScrollView } from 'react-native';
-
-import { Registry } from './components/registration/registry';
-import { InputContextProvider } from './utils/context';
-import { HostConfigManager } from './utils/host-config';
->>>>>>> c3bf1429
 import * as Utils from './utils/util';
 
 export default class AdaptiveCards extends React.Component {
-
-<<<<<<< HEAD
-export default class AdaptiveCards extends React.Component {
-=======
   // Input elements with its identifier and value
   inputArray = {};
-
->>>>>>> c3bf1429
   constructor(props) {
     super(props);
 
