--- conflicted
+++ resolved
@@ -35,30 +35,9 @@
 
     if (!body)
       return renderedElement;
-<<<<<<< HEAD
-    const register = new Registry();
 
-    // parse elements
-    body.map((element, index) => {
-      const Element = register.getComponentOfType(element.type);
-
-      if (Element) {
-        renderedElement.push(<Element json={element} key={`ELEMENT-${index}`} />);
-      } else {
-        // This fallback is for dev/t esting purpose. 
-        TODO: // Must be removed on release version.
-        renderedElement.push(<Text style={styles.highlight} key={`ELEMENT-${index}`}>I'm a <Text style={{ fontWeight: 'bold' }}>{element.type}</Text> element</Text>);
-      }
-    });
-=======
     renderedElement.push(Registry.getManager().parseRegistryComponents(body));
-
-    // parse actions
-    if (actions) {
-      renderedElement.push(<View key="AC-CONTAINER" style={styles.actionContainer} />);
-      renderedElement.push(Registry.getManager().parseRegistryComponents(actions));
-    }
->>>>>>> 66797bb3
+ 
     return renderedElement;
   }
 
