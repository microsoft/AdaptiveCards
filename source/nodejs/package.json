{
	"name": "root",
	"version": "0.1.0",
	"private": true,
	"scripts": {
		"start:designer": "lerna run start --scope=adaptivecards-designer --stream",
		"start:designer-app": "lerna run start --scope=adaptivecards-designer-app --stream",
		"start:all": "lerna run --parallel watch && lerna run --parallel start",
		"audit-all": "lerna-audit",
<<<<<<< HEAD
		"format": "clang-format-launcher --verbose",
		"verify": "clang-format-launcher -verify --verbose"
=======
		"prepare": "cd ../.. && husky install source/nodejs/.husky"
>>>>>>> 7a464449
	},
	"devDependencies": {
		"@types/jest": "^27.0.2",
		"@types/react": "^16.14.16",
		"@types/react-dom": "^16.9.14",
		"@typescript-eslint/eslint-plugin": "^5.2.0",
		"@typescript-eslint/parser": "^5.2.0",
		"copy-webpack-plugin": "^9.0.1",
		"css-loader": "^6.4.0",
		"dotenv-webpack": "^7.0.3",
		"dts-generator": "^3.0.0",
		"eslint": "^8.1.0",
		"eslint-config-prettier": "^8.3.0",
		"html-webpack-plugin": "^5.4.0",
		"husky": "^7.0.4",
		"jest": "^27.3.1",
		"js-yaml": "^4.1.0",
		"json-loader": "^0.5.7",
		"lerna": "^4.0.0",
		"lerna-audit": "^1.3.3",
		"lint-staged": "^12.1.2",
		"markdown-it": "^12.2.0",
		"mini-css-extract-plugin": "^2.4.3",
		"prettier": "^2.4.1",
		"react": "^16.14.0",
		"react-dom": "^16.14.0",
		"rimraf": "^3.0.2",
		"sass": "^1.43.4",
		"style-loader": "^3.3.1",
		"ts-jest": "^27.0.7",
		"ts-loader": "^9.2.6",
		"typescript": "^4.4.4",
		"webpack": "^5.60.0",
		"webpack-cli": "^4.9.1",
		"webpack-concat-files-plugin": "^0.5.2",
		"webpack-dev-server": "^4.3.1",
		"clang-format": "^1.5.0",
		"clang-format-launcher": "^0.1.2"
	},
	"clang-format-launcher": {
		"includeEndsWith": [
			".h",
			".cpp",
			".hpp",
			".c"
		],
		"excludePathContains": [
			"/PerfApp/",
			"/experimental/",
			"/dotnet/",
			"/community/",
			"/vscode/",
			"/pic2card/",
			"/ios/",
			"/nodejs/",
			"/android/"
		],
		"excludePathEndsWith": [
			".g.h",
			".g.cpp",
			"ObjectModel/jsoncpp.cpp"
		],
		"excludePathStartsWith": [
			"specs/",
			"samples",
			"assets/",
			"scripts"
		],
		"gitRoot": "../../",
		"style": "--style=file"
	}
}<|MERGE_RESOLUTION|>--- conflicted
+++ resolved
@@ -7,12 +7,9 @@
 		"start:designer-app": "lerna run start --scope=adaptivecards-designer-app --stream",
 		"start:all": "lerna run --parallel watch && lerna run --parallel start",
 		"audit-all": "lerna-audit",
-<<<<<<< HEAD
 		"format": "clang-format-launcher --verbose",
-		"verify": "clang-format-launcher -verify --verbose"
-=======
+		"verify": "clang-format-launcher -verify --verbose",
 		"prepare": "cd ../.. && husky install source/nodejs/.husky"
->>>>>>> 7a464449
 	},
 	"devDependencies": {
 		"@types/jest": "^27.0.2",
