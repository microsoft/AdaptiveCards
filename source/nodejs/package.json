{
	"name": "@microsoft/adaptivecards-root",
	"version": "0.1.0",
	"private": true,
	"scripts": {
		"start:designer": "lerna run start --scope=adaptivecards-designer --stream",
		"start:designer-app": "lerna run start --scope=adaptivecards-designer-app --stream",
		"start:all": "lerna run --parallel watch && lerna run --parallel start",
		"audit-all": "lerna-audit",
		"format": "clang-format-launcher --verbose",
		"verify": "clang-format-launcher -verify --verbose",
		"prepare": "cd ../.. && husky install source/nodejs/.husky"
	},
	"devDependencies": {
		"@types/jest": "^27.0.2",
		"@types/react": "^16.14.16",
		"@types/react-dom": "^16.9.14",
		"@typescript-eslint/eslint-plugin": "^5.2.0",
		"@typescript-eslint/parser": "^5.2.0",
		"clang-format": "^1.5.0",
		"clang-format-launcher": "^0.1.4",
		"copy-webpack-plugin": "^9.0.1",
		"css-loader": "^6.4.0",
		"dotenv-webpack": "^7.0.3",
		"dts-generator": "^3.0.0",
		"eslint": "^8.1.0",
		"eslint-config-prettier": "^8.3.0",
		"html-webpack-plugin": "^5.4.0",
		"husky": "^7.0.4",
		"jest": "^27.3.1",
		"js-yaml": "^4.1.0",
		"json-loader": "^0.5.7",
		"lerna": "^4.0.0",
		"lerna-audit": "^1.3.3",
		"lint-staged": "^12.1.2",
		"markdown-it": "^12.2.0",
		"mini-css-extract-plugin": "^2.4.3",
		"prettier": "^2.4.1",
		"react": "^16.14.0",
		"react-dom": "^16.14.0",
		"rimraf": "^3.0.2",
		"sass": "^1.43.4",
		"style-loader": "^3.3.1",
		"ts-jest": "^27.0.7",
		"ts-loader": "^9.2.6",
		"typescript": "^4.4.4",
		"webpack": "^5.60.0",
		"webpack-cli": "^4.9.1",
		"webpack-concat-files-plugin": "^0.5.2",
<<<<<<< HEAD
		"webpack-dev-server": "^4.3.1",
		"clang-format": "^1.5.0",
		"clang-format-launcher": "^0.1.4",
		"svg-url-loader": "^7.1.1"
=======
		"webpack-dev-server": "^4.3.1"
>>>>>>> 7a28ac23
	},
	"clang-format-launcher": {
		"includeEndsWith": [
			".h",
			".cpp",
			".hpp",
			".c",
			".m",
			".mm"
		],
		"excludePathContains": [
			"/PerfApp/",
			"/experimental/",
			"/dotnet/",
			"/community/",
			"/pic2card/",
			"/uwp/",
			"/include/",
			"/nodejs/",
			"/android/"
		],
		"excludePathEndsWith": [
			".g.h",
			".g.cpp",
			"ObjectModel/jsoncpp.cpp"
		],
		"excludePathStartsWith": [
			"specs/",
			"samples",
			"assets/",
			"scripts"
		],
		"style": "--style=file"
	}
}<|MERGE_RESOLUTION|>--- conflicted
+++ resolved
@@ -47,14 +47,8 @@
 		"webpack": "^5.60.0",
 		"webpack-cli": "^4.9.1",
 		"webpack-concat-files-plugin": "^0.5.2",
-<<<<<<< HEAD
 		"webpack-dev-server": "^4.3.1",
-		"clang-format": "^1.5.0",
-		"clang-format-launcher": "^0.1.4",
 		"svg-url-loader": "^7.1.1"
-=======
-		"webpack-dev-server": "^4.3.1"
->>>>>>> 7a28ac23
 	},
 	"clang-format-launcher": {
 		"includeEndsWith": [
