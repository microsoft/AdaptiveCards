--- conflicted
+++ resolved
@@ -9,20 +9,13 @@
     console.info(`running webpack with mode: ${mode}`);
 
     return {
+        mode: mode,
         entry: {
-<<<<<<< HEAD
             'adaptivecards-fabric': './src/adaptivecards-fabric.ts'
         },
         output: {
             path: path.resolve(__dirname, "./dist"),
 			filename: devMode ? "[name].js" : "[name].min.js",
-=======
-            'adaptivecards': './src/index.ts'
-        },
-        output: {
-            path: path.resolve(__dirname, "./dist"),
-            filename: "index.js",
->>>>>>> b7869964
             libraryTarget: "umd",
             library: "@ms-conv-ux/adaptive-cards-extended"
         },
@@ -52,6 +45,5 @@
             new CleanWebpackPlugin()
         ],
         externals: ["react", "react-dom", "adaptivecards", "office-ui-fabric-react"],
-        mode: mode
     }
 };