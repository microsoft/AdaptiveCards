--- conflicted
+++ resolved
@@ -1,35 +1,4 @@
 {
-<<<<<<< HEAD
-  "name": "adaptivecards-controls",
-  "version": "0.1.0",
-  "description": "A library of pure JS/HTML controls designed for use with Adaptive Cards.",
-  "main": "built/adaptivecards-controls.js",
-  "types": "built/adaptivecards-controls.d.ts",
-  "scripts": {
-    "build-dist": "webpack",
-    "tsc": "tsc -p .",
-    "compile:watch": "npm run clean && tsc -w",
-    "build": "npm run tsc && npm run build-dist && npm run dts",
-    "watch": "webpack --watch",
-    "dts": "dts-generator --name adaptivecards-controls --project . --out dist/adaptivecards-controls.d.ts",
-    "test": "echo \"Error: no test specified\" && exit 1",
-    "version": "npm run build"
-  },
-  "devDependencies": {
-    "@types/node": "0.0.2",
-    "@types/vkbeautify": "^0.99.0",
-    "ajv-cli": "1.1.1",
-    "dts-generator": "^2.1.0",
-    "json-loader": "0.5.4",
-    "ts-loader": "^2.0.0",
-    "tslint": "^4.4.2",
-    "typescript": "^2.1.5",
-    "webpack": "^2.2.1",
-    "glob": "7.1.2"
-  },
-  "author": "Microsoft",
-  "license": "MIT"
-=======
 	"name": "adaptivecards-controls",
 	"version": "0.1.0",
 	"description": "A library of pure JS/HTML controls designed for use with Adaptive Cards.",
@@ -71,5 +40,4 @@
 		"webpack-cli": "^3.1.2",
 		"webpack-dev-server": "^3.1.9"
 	}
->>>>>>> a9e5a0f2
 }