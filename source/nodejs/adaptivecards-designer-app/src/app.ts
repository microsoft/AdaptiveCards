--- conflicted
+++ resolved
@@ -10,21 +10,10 @@
 // import "adaptivecards-designer/dist/adaptivecards-defaulthost.css";
 
 window.onload = function() {
-<<<<<<< HEAD
-    // Uncomment to enabled preview features such as data binding
-    /*
-    ACDesigner.GlobalSettings.showVersionPicker = true;
-    ACDesigner.GlobalSettings.enableDataBindingSupport = true;
-    // Note the below two flags are ignored if enableDataBindingSupport is set to false
-    ACDesigner.GlobalSettings.showDataStructureToolbox = true;
-    ACDesigner.GlobalSettings.showSampleDataEditorToolbox = true;
-    */
-=======
     ACDesigner.GlobalSettings.showVersionPicker = true;
     ACDesigner.GlobalSettings.enableDataBindingSupport = true;
     ACDesigner.GlobalSettings.showDataStructureToolbox = true;
     ACDesigner.GlobalSettings.showSampleDataEditorToolbox = true;
->>>>>>> 433474a2
 
     // Uncomment to configure default toolbox titles
     /*
