--- conflicted
+++ resolved
@@ -51,57 +51,49 @@
 	hostContainers.push(new ACDesigner.BotFrameworkContainer("Bot Framework Other Channels (Image render)", "containers/bf-image-container.css"));
 	hostContainers.push(new ACDesigner.ToastContainer("Windows Notifications (Preview)", "containers/toast-container.css"));
 
-<<<<<<< HEAD
 	let designer = new ACDesigner.CardDesigner(hostContainers);
 	designer.sampleCatalogueUrl = window.location.origin + "/sample-catalogue.json";
 	designer.attachTo(document.getElementById("designerRootHost"));
 
 	/* Uncomment to test a custom palette item example
-=======
-    let designer = new ACDesigner.CardDesigner(hostContainers);
 
-    designer.sampleCatalogueUrl = window.location.origin + "/sample-catalogue.json";
-    designer.attachTo(document.getElementById("designerRootHost"));
-    
-    /* Uncomment to test a custom palette item example
->>>>>>> f1ef1498
-    let exampleSnippet = new ACDesigner.SnippetPaletteItem("Custom", "Example");
-    exampleSnippet.snippet = {
-        type: "ColumnSet",
-        columns: [
-            {
-                width: "auto",
-                items: [
-                    {
-                        type: "Image",
-                        size: "Small",
-                        style: "Person",
-                        url: "https://pbs.twimg.com/profile_images/3647943215/d7f12830b3c17a5a9e4afcc370e3a37e_400x400.jpeg"
-                    }
-                ]
-            },
-            {
-                width: "stretch",
-                items: [
-                    {
-                        type: "TextBlock",
-                        text: "John Doe",
-                        weight: "Bolder",
-                        wrap: true
-                    },
-                    {
-                        type: "TextBlock",
-                        spacing: "None",
-                        text: "Additional information",
-                        wrap: true
-                    }
-                ]
-            }
-        ]
-    };
+  let exampleSnippet = new ACDesigner.SnippetPaletteItem("Custom", "Example");
+  exampleSnippet.snippet = {
+      type: "ColumnSet",
+      columns: [
+          {
+              width: "auto",
+              items: [
+                  {
+                      type: "Image",
+                      size: "Small",
+                      style: "Person",
+                      url: "https://pbs.twimg.com/profile_images/3647943215/d7f12830b3c17a5a9e4afcc370e3a37e_400x400.jpeg"
+                  }
+              ]
+          },
+          {
+              width: "stretch",
+              items: [
+                  {
+                      type: "TextBlock",
+                      text: "John Doe",
+                      weight: "Bolder",
+                      wrap: true
+                  },
+                  {
+                      type: "TextBlock",
+                      spacing: "None",
+                      text: "Additional information",
+                      wrap: true
+                  }
+              ]
+          }
+      ]
+  };
 
-    designer.customPaletteItems = [ exampleSnippet ];
-    */
+  designer.customPaletteItems = [ exampleSnippet ];
+  */
 
 	designer.monacoModuleLoaded(monaco);
 
