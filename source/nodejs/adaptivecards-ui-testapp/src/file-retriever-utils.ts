// Copyright (c) Microsoft Corporation. All rights reserved.
// Licensed under the MIT License.
const v10TestCases: string[] = ['Scenarios/ActivityUpdate'];
const v11TestCases: string[] = [];
const v12TestCases: string[] = [];
const v13TestCases: string[] = ['Elements/Input.Text.ErrorMessage'];
const v14TestCases: string[] = [];
const v15TestCases: string[] = [];
const v16TestCases: string[] = [
<<<<<<< HEAD
    'Elements/Carousel',
    'Elements/Carousel.ScenarioCards',
    'Elements/Carousel.ScenarioCards.Timer',
    'Tests/Carousel.HostConfig',
    'Tests/Carousel.ForbiddenElements',
    'Tests/Carousel.ForbiddenActions'
=======
    'Elements/Carousel', 'Elements/Carousel.ScenarioCards',
    'Tests/Carousel.HostConfig', 'Tests/Carousel.Properties.json'
>>>>>>> d65d77b3
];

function fixTestCases(list: string[], versionNumber: string) {
    const fixedTestCasesList: string[] = [];

    list.forEach((element) => {
        let fixedTestCase: string = 'v' + versionNumber + '/' + element;

        if (!fixedTestCase.endsWith('.json')) {
            fixedTestCase += '.json';
        }

        fixedTestCasesList.push(fixedTestCase);
    });

    return fixedTestCasesList;
}

export function getTestCasesList() {
    let testCasesList: string[] = [];

    testCasesList = testCasesList.concat(
        fixTestCases(v10TestCases, '1.0'), fixTestCases(v11TestCases, '1.1'),
        fixTestCases(v12TestCases, '1.2'), fixTestCases(v13TestCases, '1.3'),
        fixTestCases(v14TestCases, '1.4'), fixTestCases(v15TestCases, '1.5'),
        fixTestCases(v16TestCases, '1.6'));

    return testCasesList;
}<|MERGE_RESOLUTION|>--- conflicted
+++ resolved
@@ -7,17 +7,9 @@
 const v14TestCases: string[] = [];
 const v15TestCases: string[] = [];
 const v16TestCases: string[] = [
-<<<<<<< HEAD
-    'Elements/Carousel',
-    'Elements/Carousel.ScenarioCards',
-    'Elements/Carousel.ScenarioCards.Timer',
-    'Tests/Carousel.HostConfig',
-    'Tests/Carousel.ForbiddenElements',
-    'Tests/Carousel.ForbiddenActions'
-=======
     'Elements/Carousel', 'Elements/Carousel.ScenarioCards',
-    'Tests/Carousel.HostConfig', 'Tests/Carousel.Properties.json'
->>>>>>> d65d77b3
+    'Elements/Carousel.ScenarioCards.Timer', 'Tests/Carousel.HostConfig',
+    'Tests/Carousel.ForbiddenElements', 'Tests/Carousel.ForbiddenActions'
 ];
 
 function fixTestCases(list: string[], versionNumber: string) {
