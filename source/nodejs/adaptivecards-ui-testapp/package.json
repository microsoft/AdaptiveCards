--- conflicted
+++ resolved
@@ -36,15 +36,11 @@
 		"adaptive-expressions": "^4.11.0",
 		"adaptivecards": "^3.0.0-beta.6",
 		"adaptivecards-controls": "^0.9.0",
-<<<<<<< HEAD
 		"adaptivecards-templating": "^2.4.0-alpha.0"
-=======
-		"adaptivecards-templating": "^2.3.0-alpha.0"
 	},
 	"nx": {
 		"implicitDependencies": [
 			"adaptivecards"
 		]
->>>>>>> ac2293eb
 	}
 }