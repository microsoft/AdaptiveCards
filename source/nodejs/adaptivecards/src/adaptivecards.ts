// Copyright (c) Microsoft Corporation. All rights reserved.
// Licensed under the MIT License.
export * from "./serialization";
export * from "./registry";
export * from "./card-object";
export * from "./card-elements";
export * from "./enums";
export * from "./host-config";
export * from "./shared";
export * from "./utils";
export * from "./strings";
<<<<<<< HEAD
export * from "./template-engine";
=======
export * from "./channel-adapter";
export * from "./activity-request";
export * from "./adaptive-applet";

>>>>>>> fdbccd55
export { IAdaptiveCard, ICardElement } from "./schema";<|MERGE_RESOLUTION|>--- conflicted
+++ resolved
@@ -9,12 +9,9 @@
 export * from "./shared";
 export * from "./utils";
 export * from "./strings";
-<<<<<<< HEAD
 export * from "./template-engine";
-=======
 export * from "./channel-adapter";
 export * from "./activity-request";
 export * from "./adaptive-applet";
 
->>>>>>> fdbccd55
 export { IAdaptiveCard, ICardElement } from "./schema";