--- conflicted
+++ resolved
@@ -110,13 +110,8 @@
     static readonly v1_1 = new Version(1, 1);
     static readonly v1_2 = new Version(1, 2);
     static readonly v1_3 = new Version(1, 3);
-<<<<<<< HEAD
-    static readonly v1_4 = new Version(1, 4, "Experimental");
-    static readonly latest = Versions.v1_3;
-=======
     static readonly v1_4 = new Version(1, 4);
     static readonly latest = Versions.v1_4;
->>>>>>> fdbccd55
 }
 
 export function isVersionLessOrEqual(version: TargetVersion, targetVersion: TargetVersion): boolean {
