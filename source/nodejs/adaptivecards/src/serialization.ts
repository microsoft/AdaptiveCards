// Copyright (c) Microsoft Corporation. All rights reserved.
// Licensed under the MIT License.
import { GlobalSettings, SizeAndUnit } from "./shared";
import * as Utils from "./utils";
import * as Enums from "./enums";
import { Strings } from "./strings";

export interface IValidationEvent {
    source?: SerializableObject,
    phase: Enums.ValidationPhase,
    event: Enums.ValidationEvent,
    message: string;
}

export class Version {
    private _versionString: string;
    private _major: number;
    private _minor: number;
    private _isValid: boolean = true;
    private _label?: string;

    constructor(major: number = 1, minor: number = 1, label?: string) {
        this._major = major;
        this._minor = minor;
        this._label = label;
    }

    static parse(versionString: string, context: BaseSerializationContext): Version | undefined {
        if (!versionString) {
            return undefined;
        }

        let result = new Version();
        result._versionString = versionString;

        let regEx = /(\d+).(\d+)/gi;
        let matches = regEx.exec(versionString);

        if (matches != null && matches.length == 3) {
            result._major = parseInt(matches[1]);
            result._minor = parseInt(matches[2]);
        }
        else {
            result._isValid = false;
        }

        if (!result._isValid) {
            context.logParseEvent(
                undefined,
                Enums.ValidationEvent.InvalidPropertyValue,
                Strings.errors.invalidVersionString(result._versionString));
        }

        return result;
    }

    toString(): string {
        return !this._isValid ? this._versionString : this._major + "." + this._minor;
    }

    toJSON(): any {
        return this.toString();
    }

    compareTo(otherVersion: Version): number {
        if (!this.isValid || !otherVersion.isValid) {
            throw new Error("Cannot compare invalid version.");
        }

        if (this.major > otherVersion.major) {
            return 1;
        }
        else if (this.major < otherVersion.major) {
            return -1;
        }
        else if (this.minor > otherVersion.minor) {
            return 1;
        }
        else if (this.minor < otherVersion.minor) {
            return -1;
        }

        return 0;
    }

    get label(): string {
        return this._label ? this._label : this.toString();
    }

    get major(): number {
        return this._major;
    }

    get minor(): number {
        return this._minor;
    }

    get isValid(): boolean {
        return this._isValid;
    }
}

export type TargetVersion = Version | "*";

export class Versions {
    static readonly v1_0 = new Version(1, 0);
    static readonly v1_1 = new Version(1, 1);
    static readonly v1_2 = new Version(1, 2);
    static readonly v1_3 = new Version(1, 3);
<<<<<<< HEAD
    static readonly v1_5 = new Version(1, 5, "1.5 (Preview)");
    static readonly latest = Versions.v1_3;
=======
    static readonly v1_4 = new Version(1, 4);
    static readonly latest = Versions.v1_4;
>>>>>>> 111f32b6
}

export function isVersionLessOrEqual(version: TargetVersion, targetVersion: TargetVersion): boolean {
    if (version instanceof Version) {
        if (targetVersion instanceof Version) {
            return targetVersion.compareTo(version) >= 0;
        }
        else {
            // Target version is *
            return true;
        }
    }
    else {
        // Version is *
        return true;
    }
}

export abstract class BaseSerializationContext {
    private _validationEvents: IValidationEvent[] = [];

    toJSONOriginalParam: any;

<<<<<<< HEAD
    serializeValue(target: { [key: string]: any }, propertyName: string, propertyValue: any, defaultValue: any = undefined) {
        if (propertyValue === null || propertyValue === undefined) {
            if (!GlobalSettings.enableFullJsonRoundTrip) {
=======
    constructor(public targetVersion: Version = Versions.latest) {}
    
    serializeValue(target: { [key: string]: any }, propertyName: string, propertyValue: any, defaultValue: any = undefined, forceDeleteIfNullOrDefault: boolean = false) {
        if (propertyValue === null || propertyValue === undefined || propertyValue === defaultValue) {
            if (!GlobalSettings.enableFullJsonRoundTrip || forceDeleteIfNullOrDefault) {
>>>>>>> 111f32b6
                delete target[propertyName];
            }
        }
        else if (propertyValue === defaultValue) {
            delete target[propertyName];
        }
        else {
            target[propertyName] = propertyValue;
        }
    }

    serializeString(target: { [key: string]: any }, propertyName: string, propertyValue?: string, defaultValue?: string) {
        if (propertyValue === null || propertyValue === undefined || propertyValue === defaultValue) {
            delete target[propertyName];
        }
        else {
            target[propertyName] = propertyValue;
        }
    }

    serializeBool(target: { [key: string]: any }, propertyName: string, propertyValue?: boolean, defaultValue?: boolean) {
        if (propertyValue === null || propertyValue === undefined || propertyValue === defaultValue) {
            delete target[propertyName];
        }
        else {
            target[propertyName] = propertyValue;
        }
    }

    serializeNumber(target: { [key: string]: any }, propertyName: string, propertyValue?: number, defaultValue?: number) {
        if (propertyValue === null || propertyValue === undefined || propertyValue === defaultValue || isNaN(propertyValue)) {
            delete target[propertyName];
        }
        else {
            target[propertyName] = propertyValue;
        }
    }

    serializeEnum(
        enumType: { [s: number]: string },
        target: { [key: string]: any },
        propertyName: string,
        propertyValue: number | undefined,
        defaultValue: number | undefined = undefined) {
        let targetValue = target[propertyName];

        let canDeleteTarget = targetValue == undefined ? true : enumType[targetValue] !== undefined;

        if (propertyValue == defaultValue) {
            if (canDeleteTarget) {
                delete target[propertyName];
            }
        }
        else {
            if (propertyValue == undefined) {
                if (canDeleteTarget) {
                    delete target[propertyName];
                }
            }
            else {
                target[propertyName] = enumType[propertyValue];
            }
        }
    }

    serializeArray(target: { [key: string]: any }, propertyName: string, propertyValue: any[] | undefined) {
        let items = [];

        if (propertyValue) {
            for (let item of propertyValue) {
                let serializedItem: any = undefined;

                if (item instanceof SerializableObject) {
                    serializedItem = item.toJSON(this);
                }
                else if (item.toJSON) {
                    serializedItem = item.toJSON();
                }
                else {
                    serializedItem = item;
                }

                if (serializedItem !== undefined) {
                    items.push(serializedItem);
                }
            }
        }

        if (items.length == 0) {
            if (target.hasOwnProperty(propertyName) && Array.isArray(target[propertyName])) {
                delete target[propertyName];
            }
        }
        else {
            this.serializeValue(target, propertyName, items);
        }
    }

    clearEvents() {
        this._validationEvents = [];
    }

    logEvent(
        source: SerializableObject | undefined,
        phase: Enums.ValidationPhase,
        event: Enums.ValidationEvent,
        message: string) {
        this._validationEvents.push(
            {
                source: source,
                phase: phase,
                event: event,
                message: message
            }
        )
    }

    logParseEvent(source: SerializableObject | undefined, event: Enums.ValidationEvent, message: string) {
        this.logEvent(source, Enums.ValidationPhase.Parse, event, message);
    }

    getEventAt(index: number): IValidationEvent {
        return this._validationEvents[index];
    }

    get eventCount(): number {
        return this._validationEvents.length;
    }
}

class SimpleSerializationContext extends BaseSerializationContext {}

export class PropertyDefinition {
    private static _sequentialNumber: number = 0;

    getInternalName(): string {
        return this.name;
    }

    parse(sender: SerializableObject, source: PropertyBag, context: BaseSerializationContext): any {
        return source[this.name];
    }

    toJSON(sender: SerializableObject, target: PropertyBag, value: any, context: BaseSerializationContext): void {
        context.serializeValue(target, this.name, value, this.defaultValue);
    }

    readonly sequentialNumber: number;

    isSerializationEnabled: boolean = true;

    constructor(
        readonly targetVersion: Version,
        readonly name: string,
        readonly defaultValue?: any,
        readonly onGetInitialValue?: (sender: SerializableObject) => any) {
            this.sequentialNumber = PropertyDefinition._sequentialNumber;

            PropertyDefinition._sequentialNumber++;
        }
}

export class StringProperty extends PropertyDefinition {
    parse(sender: SerializableObject, source: PropertyBag, context: BaseSerializationContext): string | undefined {
        let parsedValue = Utils.parseString(source[this.name], this.defaultValue);
        let isUndefined = parsedValue === undefined || (parsedValue === "" && this.treatEmptyAsUndefined);

        if (!isUndefined && this.regEx !== undefined) {
            let matches = this.regEx.exec(<string>parsedValue);

            if (!matches) {
                context.logParseEvent(
                    sender,
                    Enums.ValidationEvent.InvalidPropertyValue,
                    Strings.errors.invalidPropertyValue(parsedValue, this.name));

                return undefined;
            }
        }

        return parsedValue;
    }

    toJSON(sender: SerializableObject, target: PropertyBag, value: string | undefined, context: BaseSerializationContext) {
        context.serializeString(
            target,
            this.name,
            value === "" && this.treatEmptyAsUndefined ? undefined : value,
            this.defaultValue);
    }

    constructor(
        readonly targetVersion: Version,
        readonly name: string,
        readonly treatEmptyAsUndefined: boolean = true,
        readonly regEx?: RegExp,
        readonly defaultValue?: string,
        readonly onGetInitialValue?: (sender: SerializableObject) => string) {
        super(targetVersion, name, defaultValue, onGetInitialValue);
    }
}

export class BoolProperty extends PropertyDefinition {
    parse(sender: SerializableObject, source: PropertyBag, context: BaseSerializationContext): boolean | undefined {
        return Utils.parseBool(source[this.name], this.defaultValue);
    }

    toJSON(sender: SerializableObject, target: object, value: boolean | undefined, context: BaseSerializationContext) {
        context.serializeBool(
            target,
            this.name,
            value,
            this.defaultValue);
    }
}

export class NumProperty extends PropertyDefinition {
    parse(sender: SerializableObject, source: PropertyBag, context: BaseSerializationContext): number | undefined {
        return Utils.parseNumber(source[this.name], this.defaultValue);
    }

    toJSON(sender: SerializableObject, target: PropertyBag, value: number | undefined, context: BaseSerializationContext) {
        context.serializeNumber(
            target,
            this.name,
            value,
            this.defaultValue);
    }
}

export class PixelSizeProperty extends PropertyDefinition {
    parse(sender: SerializableObject, source: PropertyBag, context: BaseSerializationContext): number | undefined {
        let result: number | undefined = undefined;
        let value = source[this.name];

        if (typeof value === "string") {
            let isValid = false;

            try {
                let size = SizeAndUnit.parse(value, true);

                if (size.unit == Enums.SizeUnit.Pixel) {
                    result = size.physicalSize;

                    isValid = true;
                }
            }
            catch {
                // Do nothing. A parse error is emitted below
            }

            if (!isValid) {
                context.logParseEvent(
                    sender,
                    Enums.ValidationEvent.InvalidPropertyValue,
                    Strings.errors.invalidPropertyValue(source[this.name], "minHeight"));
            }
        }

        return result;
    }

    toJSON(sender: SerializableObject, target: PropertyBag, value: number | undefined, context: BaseSerializationContext) {
        context.serializeValue(
            target,
            this.name,
            typeof value === "number" && !isNaN(value) ? value + "px" : undefined);
    }
}

export interface IVersionedValue<TValue> {
    value: TValue;
    targetVersion?: Version;
}

export class StringArrayProperty extends PropertyDefinition {
    parse(sender: SerializableObject, source: PropertyBag, context: BaseSerializationContext): string[] | undefined {
        let sourceValue = source[this.name];

        if (sourceValue === undefined || !Array.isArray(sourceValue)) {
            return this.defaultValue;
        }

        let result: string[] = [];

        for (let value of sourceValue) {
            if (typeof value === "string") {
                result.push(value);
            }
            else {
                context.logParseEvent(
                    sender,
                    Enums.ValidationEvent.InvalidPropertyValue,
                    `Invalid array value "${value}" of type "${typeof value}" ignored for "${this.name}".`);
            }
        }

        return result;
    }

    toJSON(sender: SerializableObject, target: PropertyBag, value: string[] | undefined, context: BaseSerializationContext) {
        context.serializeArray(target, this.name, value);
    }

    constructor(
        readonly targetVersion: Version,
        readonly name: string,
        readonly defaultValue?: string[],
        readonly onGetInitialValue?: (sender: SerializableObject) => string[] | undefined) {
        super(targetVersion, name, defaultValue, onGetInitialValue);
    }
}

export class ValueSetProperty extends PropertyDefinition {
    isValidValue(value: string, context: BaseSerializationContext): boolean {
        for (let versionedValue of this.values) {
            if (value.toLowerCase() === versionedValue.value.toLowerCase()) {
                let targetVersion = versionedValue.targetVersion ? versionedValue.targetVersion : this.targetVersion;

                return targetVersion.compareTo(context.targetVersion) <= 0;
            }
        }

        return false;
    }

    parse(sender: SerializableObject, source: PropertyBag, context: BaseSerializationContext): string | undefined {
        let sourceValue = source[this.name];

        if (sourceValue === undefined) {
            return this.defaultValue;
        }

        if (typeof sourceValue === "string") {
            for (let versionedValue of this.values) {
                if (sourceValue.toLowerCase() === versionedValue.value.toLowerCase()) {
                    let targetVersion = versionedValue.targetVersion ? versionedValue.targetVersion : this.targetVersion;

                    if (targetVersion.compareTo(context.targetVersion) <= 0) {
                        return versionedValue.value;
                    }
                    else {
                        context.logParseEvent(
                            sender,
                            Enums.ValidationEvent.InvalidPropertyValue,
                            Strings.errors.propertyValueNotSupported(
                                sourceValue,
                                this.name,
                                targetVersion.toString(),
                                context.targetVersion.toString()));

                        return this.defaultValue;
                    }
                }
            }
        }

        context.logParseEvent(
            sender,
            Enums.ValidationEvent.InvalidPropertyValue,
            Strings.errors.invalidPropertyValue(sourceValue, this.name));

        return this.defaultValue;
    }

    toJSON(sender: SerializableObject, target: PropertyBag, value: string | undefined, context: BaseSerializationContext) {
        let valueFound = false;

        for (let versionedValue of this.values) {
            if (versionedValue.value === value) {
                let targetVersion = versionedValue.targetVersion ? versionedValue.targetVersion : this.targetVersion;

                if (targetVersion.compareTo(context.targetVersion) <= 0) {
                    valueFound = true;

                    break;
                }
                else {
                    context.logEvent(
                        sender,
                        Enums.ValidationPhase.ToJSON,
                        Enums.ValidationEvent.InvalidPropertyValue,
                        Strings.errors.propertyValueNotSupported(
                            value,
                            this.name,
                            targetVersion.toString(),
                            context.targetVersion.toString()));
                }
            }
        }

        if (valueFound) {
            context.serializeValue(
                target,
                this.name,
                value,
                this.defaultValue);
        }
    }

    constructor(
        readonly targetVersion: Version,
        readonly name: string,
        readonly values: IVersionedValue<string>[],
        readonly defaultValue?: string,
        readonly onGetInitialValue?: (sender: SerializableObject) => string) {
        super(targetVersion, name, defaultValue, onGetInitialValue);
    }
}

export class EnumProperty<TEnum extends { [s: number]: string }> extends PropertyDefinition {
    private _values: IVersionedValue<number>[] = [];

    parse(sender: SerializableObject, source: PropertyBag, context: BaseSerializationContext): number | undefined {
        let sourceValue = source[this.name];

        if (typeof sourceValue !== "string") {
            return this.defaultValue;
        }

        let enumValue = Utils.getEnumValueByName(this.enumType, sourceValue);

        if (enumValue !== undefined) {
            for (let versionedValue of this.values) {
                if (versionedValue.value === enumValue) {
                    let targetVersion = versionedValue.targetVersion ? versionedValue.targetVersion : this.targetVersion;

                    if (targetVersion.compareTo(context.targetVersion) <= 0) {
                        return enumValue;
                    }
                    else {
                        context.logParseEvent(
                            sender,
                            Enums.ValidationEvent.InvalidPropertyValue,
                            Strings.errors.propertyValueNotSupported(
                                sourceValue,
                                this.name,
                                targetVersion.toString(),
                                context.targetVersion.toString()));

                        return this.defaultValue;
                    }
                }
            }
        }

        context.logParseEvent(
            sender,
            Enums.ValidationEvent.InvalidPropertyValue,
            Strings.errors.invalidPropertyValue(sourceValue, this.name));

        return this.defaultValue;
    }

    toJSON(sender: SerializableObject, target: PropertyBag, value: number | undefined, context: BaseSerializationContext) {
        if (value !== undefined) {
            let valueFound = false;

            for (let versionedValue of this.values) {
                if (versionedValue.value === value) {
                    let targetVersion = versionedValue.targetVersion ? versionedValue.targetVersion : this.targetVersion;

                    if (targetVersion.compareTo(context.targetVersion) <= 0) {
                        valueFound = true;

                        break;
                    }
                    else {
                        context.logEvent(
                            sender,
                            Enums.ValidationPhase.ToJSON,
                            Enums.ValidationEvent.InvalidPropertyValue,
                            Strings.errors.invalidPropertyValue(value, this.name));
                    }
                }
            }

            if (valueFound) {
                context.serializeEnum(
                    this.enumType,
                    target,
                    this.name,
                    value,
                    this.defaultValue);
            }
        }
    }

    constructor(
        readonly targetVersion: Version,
        readonly name: string,
        readonly enumType: TEnum,
        readonly defaultValue?: number,
        values?: IVersionedValue<number>[],
        readonly onGetInitialValue?: (sender: SerializableObject) => number) {
        super(targetVersion, name, defaultValue, onGetInitialValue);

        if (!values) {
            for (let key in enumType) {
                let keyAsNumber = parseInt(key, 10);

                if (keyAsNumber >= 0) {
                    this._values.push( { value: keyAsNumber });
                }
            }
        }
        else {
            this._values = values;
        }
    }

    get values(): IVersionedValue<number>[] {
        return this._values;
    }
}

export type SerializableObjectType = { new(): SerializableObject };

export class SerializableObjectProperty extends PropertyDefinition {
    parse(sender: SerializableObject, source: PropertyBag, context: BaseSerializationContext): SerializableObject | undefined {
        let sourceValue = source[this.name];

        if (sourceValue === undefined) {
            return this.onGetInitialValue ? this.onGetInitialValue(sender) : this.defaultValue;
        }

        let result = new this.objectType();
        result.parse(sourceValue, context);

        return result;
    }

    toJSON(sender: SerializableObject, target: PropertyBag, value: SerializableObject | undefined, context: BaseSerializationContext) {
        let serializedValue: object | undefined = undefined;
        
        if (value !== undefined && !value.hasAllDefaultValues()) {
            serializedValue = value.toJSON(context);
        }

        if (typeof serializedValue === "object" && Object.keys(serializedValue).length === 0) {
            serializedValue = undefined;
        }

        context.serializeValue(target, this.name, serializedValue, this.defaultValue, true);
    }

    constructor(
        readonly targetVersion: Version,
        readonly name: string,
        readonly objectType: SerializableObjectType,
        readonly nullable: boolean = false,
        defaultValue?: SerializableObject) {
        super(
            targetVersion,
            name,
            defaultValue,
            (sender: SerializableObject) => { return this.nullable ? undefined : new this.objectType(); });
    }
}

export class SerializableObjectCollectionProperty extends PropertyDefinition {
    parse(sender: SerializableObject, source: PropertyBag, context: BaseSerializationContext): SerializableObject[] | undefined {
        let result: SerializableObject[] | undefined = [];

        let sourceCollection = source[this.name];

        if (Array.isArray(sourceCollection)) {
            for (let sourceItem of sourceCollection) {
                let item = new this.objectType();
                item.parse(sourceItem, context);

                result.push(item);

                if (this.onItemAdded) {
                    this.onItemAdded(sender, item);
                }
            }
        }

        return result.length > 0 ? result : (this.onGetInitialValue ? this.onGetInitialValue(sender) : undefined);
    }

    toJSON(sender: SerializableObject, target: PropertyBag, value: SerializableObject[] | undefined, context: BaseSerializationContext) {
        context.serializeArray(target, this.name, value);
    }

    constructor(
        readonly targetVersion: Version,
        readonly name: string,
        readonly objectType: SerializableObjectType,
        readonly onItemAdded?: (sender: SerializableObject, item: SerializableObject) => void) {
        super(
            targetVersion,
            name,
            undefined,
            (sender: SerializableObject) => { return []; });
    }
}

export class CustomProperty<T> extends PropertyDefinition {
    parse(sender: SerializableObject, source: PropertyBag, context: BaseSerializationContext): T {
        return this.onParse(sender, this, source, context);
    }

    toJSON(sender: SerializableObject, target: PropertyBag, value: T, context: BaseSerializationContext) {
        this.onToJSON(sender, this, target, value, context);
    }

    constructor(
        readonly targetVersion: Version,
        readonly name: string,
        readonly onParse: (sender: SerializableObject, property: PropertyDefinition, source: PropertyBag, context: BaseSerializationContext) => T,
        readonly onToJSON: (sender: SerializableObject, property: PropertyDefinition, target: PropertyBag, value: T, context: BaseSerializationContext) => void,
        readonly defaultValue?: T,
        readonly onGetInitialValue?: (sender: SerializableObject) => T) {
        super(targetVersion, name, defaultValue, onGetInitialValue);

        if (!this.onParse) {
            throw new Error("CustomPropertyDefinition instances must have an onParse handler.");
        }

        if (!this.onToJSON) {
            throw new Error("CustomPropertyDefinition instances must have an onToJSON handler.");
        }
    }
}

export class SerializableObjectSchema {
    private _properties: PropertyDefinition[] = [];

    indexOf(property: PropertyDefinition): number {
        for (let i = 0; i < this._properties.length; i++) {
            if (this._properties[i] === property) {
                return i;
            }
        }

        return -1;
    }

    add(...properties: PropertyDefinition[]) {
        for (let i = 0; i < properties.length; i++) {
            if (this.indexOf(properties[i]) === -1) {
                this._properties.push(properties[i]);
            }
        }
    }

    remove(...properties: PropertyDefinition[]) {
        for (let property of properties) {
            while (true) {
                let index = this.indexOf(property);

                if (index >= 0) {
                    this._properties.splice(index, 1);
                }
                else {
                    break;
                }
            }
        }
    }

    getItemAt(index: number): PropertyDefinition {
        return this._properties[index];
    }

    getCount(): number {
        return this._properties.length;
    }
}

// This is a decorator function, used to map SerializableObject descendant class members to
// schema properties
export function property(property: PropertyDefinition) {
    return function(target: any, propertyKey: string) {
        let descriptor = Object.getOwnPropertyDescriptor(target, propertyKey) || {};

        if (!descriptor.get && !descriptor.set) {
            descriptor.get = function(this: SerializableObject) { return this.getValue(property); };
            descriptor.set = function(this: SerializableObject, value: any) { this.setValue(property, value); };

            Object.defineProperty(target, propertyKey, descriptor)
        }
    }
}

export type PropertyBag = { [propertyName: string]: any };

export abstract class SerializableObject {
    static onRegisterCustomProperties?: (sender: SerializableObject, schema: SerializableObjectSchema) => void;
    static defaultMaxVersion: Version = Versions.v1_3;

    private static readonly _schemaCache: { [typeName: string]: SerializableObjectSchema } = {};

    private _propertyBag: PropertyBag = {};
    private _rawProperties: PropertyBag = {};

    protected abstract getSchemaKey(): string;

    protected getDefaultSerializationContext(): BaseSerializationContext {
        return new SimpleSerializationContext();
    }

    protected populateSchema(schema: SerializableObjectSchema) {
        let ctor = <any>this.constructor;
        let properties: PropertyDefinition[] = [];

        for (let propertyName in ctor) {
            try {
                let propertyValue = ctor[propertyName];

                if (propertyValue instanceof PropertyDefinition) {
                    properties.push(propertyValue);
                }
            }
            catch {
                // If a property happens to have a getter function and
                // it throws an exception, we need to catch it here
            }
        }

        if (properties.length > 0) {
            let sortedProperties = properties.sort((p1: PropertyDefinition, p2: PropertyDefinition) => {
                if (p1.sequentialNumber > p2.sequentialNumber) {
                    return 1;
                }
                else if (p1.sequentialNumber < p2.sequentialNumber) {
                    return -1;
                }

                return 0;
            });

            schema.add(...sortedProperties);
        }

        if (SerializableObject.onRegisterCustomProperties) {
            SerializableObject.onRegisterCustomProperties(this, schema);
        }
    }

    protected getValue(property: PropertyDefinition): any {
        return this._propertyBag.hasOwnProperty(property.getInternalName()) ? this._propertyBag[property.getInternalName()] : property.defaultValue;
    }

    protected setValue(property: PropertyDefinition, value: any) {
        if (value === undefined || value === null) {
            delete this._propertyBag[property.getInternalName()];
        }
        else {
            this._propertyBag[property.getInternalName()] = value;
        }
    }

    protected internalParse(source: PropertyBag, context: BaseSerializationContext) {
        this._propertyBag = {};
        this._rawProperties = GlobalSettings.enableFullJsonRoundTrip ? (source ? source : {}) : {};

        if (source) {
            let s = this.getSchema();

            for (let i = 0; i < s.getCount(); i++) {
                let property = s.getItemAt(i);

                if (property.isSerializationEnabled) {
                    let propertyValue = property.onGetInitialValue ? property.onGetInitialValue(this) : undefined;

                    if (source.hasOwnProperty(property.name)) {
                        if (property.targetVersion.compareTo(context.targetVersion) <= 0) {
                            propertyValue = property.parse(this, source, context);
                        }
                        else {
                            context.logParseEvent(
                                this,
                                Enums.ValidationEvent.UnsupportedProperty,
                                Strings.errors.propertyNotSupported(
                                    property.name,
                                    property.targetVersion.toString(),
                                    context.targetVersion.toString()));
                        }
                    }

                    this.setValue(property, propertyValue);
                }
            }
        }
        else {
            this.resetDefaultValues();
        }
    }

    protected internalToJSON(target: PropertyBag, context: BaseSerializationContext) {
        let s = this.getSchema();
        let serializedProperties: string[] = [];

        for (let i = 0; i < s.getCount(); i++) {
            let property = s.getItemAt(i);

            // Avoid serializing the same property multiple times. This is necessary
            // because some property definitions map to the same underlying schema
            // property
            if (property.isSerializationEnabled && property.targetVersion.compareTo(context.targetVersion) <= 0 && serializedProperties.indexOf(property.name) === -1) {
                property.toJSON(this, target, this.getValue(property), context);

                serializedProperties.push(property.name);
            }
        }
    }

    protected shouldSerialize(context: BaseSerializationContext): boolean {
        return true;
    }

    maxVersion: Version = SerializableObject.defaultMaxVersion;

    constructor() {
        let s = this.getSchema();

        for (let i = 0; i < s.getCount(); i++) {
            let property = s.getItemAt(i);

            if (property.onGetInitialValue) {
                this.setValue(property, property.onGetInitialValue(this));
            }
        }
    }

    parse(source: PropertyBag, context?: BaseSerializationContext) {
        this.internalParse(source, context ? context : new SimpleSerializationContext());
    }

    toJSON(context?: BaseSerializationContext): PropertyBag | undefined {
        let effectiveContext: BaseSerializationContext;

        if (context && context instanceof BaseSerializationContext) {
            effectiveContext = context;
        }
        else {
            effectiveContext = this.getDefaultSerializationContext();
            effectiveContext.toJSONOriginalParam = context;
        }

        if (this.shouldSerialize(effectiveContext)) {
            let result: PropertyBag;

            if (GlobalSettings.enableFullJsonRoundTrip && this._rawProperties && typeof this._rawProperties === "object") {
                result = this._rawProperties;
            }
            else {
                result = {};
            }

            this.internalToJSON(result, effectiveContext);

            return result;
        }
        else {
            return undefined;
        }
    }

    hasDefaultValue(property: PropertyDefinition): boolean {
        return this.getValue(property) === property.defaultValue;
    }

    hasAllDefaultValues(): boolean {
        let s = this.getSchema();

        for (let i = 0; i < s.getCount(); i++) {
            let property = s.getItemAt(i);

            if (!this.hasDefaultValue(property)) {
                return false;
            }
        }

        return true;
    }

    resetDefaultValues() {
        let s = this.getSchema();

        for (let i = 0; i < s.getCount(); i++) {
            let property = s.getItemAt(i);

            this.setValue(property, property.defaultValue);
        }
    }

    setCustomProperty(name: string, value: any) {
        let shouldDeleteProperty = (typeof value === "string" && !value) || value === undefined || value === null;

        if (shouldDeleteProperty) {
            delete this._rawProperties[name];
        }
        else {
            this._rawProperties[name] = value;
        }
    }

    getCustomProperty(name: string): any {
        return this._rawProperties[name];
    }

    getSchema(): SerializableObjectSchema {
        let schema: SerializableObjectSchema = SerializableObject._schemaCache[this.getSchemaKey()];

        if (!schema) {
            schema = new SerializableObjectSchema();

            this.populateSchema(schema);

            SerializableObject._schemaCache[this.getSchemaKey()] = schema;
        }

        return schema;
    }
}<|MERGE_RESOLUTION|>--- conflicted
+++ resolved
@@ -107,13 +107,9 @@
     static readonly v1_1 = new Version(1, 1);
     static readonly v1_2 = new Version(1, 2);
     static readonly v1_3 = new Version(1, 3);
-<<<<<<< HEAD
+    static readonly v1_4 = new Version(1, 4);
     static readonly v1_5 = new Version(1, 5, "1.5 (Preview)");
-    static readonly latest = Versions.v1_3;
-=======
-    static readonly v1_4 = new Version(1, 4);
     static readonly latest = Versions.v1_4;
->>>>>>> 111f32b6
 }
 
 export function isVersionLessOrEqual(version: TargetVersion, targetVersion: TargetVersion): boolean {
@@ -137,17 +133,11 @@
 
     toJSONOriginalParam: any;
 
-<<<<<<< HEAD
-    serializeValue(target: { [key: string]: any }, propertyName: string, propertyValue: any, defaultValue: any = undefined) {
-        if (propertyValue === null || propertyValue === undefined) {
-            if (!GlobalSettings.enableFullJsonRoundTrip) {
-=======
     constructor(public targetVersion: Version = Versions.latest) {}
     
     serializeValue(target: { [key: string]: any }, propertyName: string, propertyValue: any, defaultValue: any = undefined, forceDeleteIfNullOrDefault: boolean = false) {
         if (propertyValue === null || propertyValue === undefined || propertyValue === defaultValue) {
             if (!GlobalSettings.enableFullJsonRoundTrip || forceDeleteIfNullOrDefault) {
->>>>>>> 111f32b6
                 delete target[propertyName];
             }
         }
