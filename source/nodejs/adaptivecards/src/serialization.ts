// Copyright (c) Microsoft Corporation. All rights reserved.
// Licensed under the MIT License.
import { GlobalSettings, SizeAndUnit } from "./shared";
import * as Utils from "./utils";
import * as Enums from "./enums";
import { Strings } from "./strings";

export interface IValidationEvent {
    source?: SerializableObject,
    phase: Enums.ValidationPhase,
    event: Enums.ValidationEvent,
    message: string;
}

export class Version {
    private _versionString: string;
    private _major: number;
    private _minor: number;
    private _isValid: boolean = true;
    private _label?: string;

    constructor(major: number = 1, minor: number = 1, label?: string) {
        this._major = major;
        this._minor = minor;
        this._label = label;
    }

    static parse(versionString: string, context: BaseSerializationContext): Version | undefined {
        if (!versionString) {
            return undefined;
        }

        let result = new Version();
        result._versionString = versionString;

        let regEx = /(\d+).(\d+)/gi;
        let matches = regEx.exec(versionString);

        if (matches != null && matches.length == 3) {
            result._major = parseInt(matches[1]);
            result._minor = parseInt(matches[2]);
        }
        else {
            result._isValid = false;
        }

        if (!result._isValid) {
            context.logParseEvent(
                undefined,
                Enums.ValidationEvent.InvalidPropertyValue,
                Strings.errors.invalidVersionString(result._versionString));
        }

        return result;
    }

    toString(): string {
        return !this._isValid ? this._versionString : this._major + "." + this._minor;
    }

    toJSON(): any {
        return this.toString();
    }

    compareTo(otherVersion: Version): number {
        if (!this.isValid || !otherVersion.isValid) {
            throw new Error("Cannot compare invalid version.");
        }

        if (this.major > otherVersion.major) {
            return 1;
        }
        else if (this.major < otherVersion.major) {
            return -1;
        }
        else if (this.minor > otherVersion.minor) {
            return 1;
        }
        else if (this.minor < otherVersion.minor) {
            return -1;
        }

        return 0;
    }

    get label(): string {
        return this._label ? this._label : this.toString();
    }

    get major(): number {
        return this._major;
    }

    get minor(): number {
        return this._minor;
    }

    get isValid(): boolean {
        return this._isValid;
    }
}

export type TargetVersion = Version | "*";

export class Versions {
    static readonly v1_0 = new Version(1, 0);
    static readonly v1_1 = new Version(1, 1);
    static readonly v1_2 = new Version(1, 2);
    static readonly v1_3 = new Version(1, 3);
    static readonly latest = Versions.v1_3;
}

export function isVersionLessOrEqual(version: TargetVersion, targetVersion: TargetVersion): boolean {
    if (version instanceof Version) {
        if (targetVersion instanceof Version) {
            return targetVersion.compareTo(version) >= 0;
        }
        else {
            // Target version is *
            return true;
        }
    }
    else {
        // Version is *
        return true;
    }
}

export abstract class BaseSerializationContext {
    private _validationEvents: IValidationEvent[] = [];

<<<<<<< HEAD
    constructor(public targetVersion: Version = Versions.latest) {}
=======
    toJSONOriginalParam: any;
>>>>>>> 91648bd1

    serializeValue(target: { [key: string]: any }, propertyName: string, propertyValue: any, defaultValue: any = undefined) {
        if (propertyValue === null || propertyValue === undefined || propertyValue === defaultValue) {
            if (!GlobalSettings.enableFullJsonRoundTrip) {
                delete target[propertyName];
            }
        }
        else {
            target[propertyName] = propertyValue;
        }
    }

    serializeNumber(target: { [key: string]: any }, propertyName: string, propertyValue: number | undefined, defaultValue: number | undefined = undefined) {
        if (propertyValue === null || propertyValue === undefined || propertyValue === defaultValue || isNaN(propertyValue)) {
            delete target[propertyName];
        }
        else {
            target[propertyName] = propertyValue;
        }
    }

    serializeEnum(
        enumType: { [s: number]: string },
        target: { [key: string]: any },
        propertyName: string,
        propertyValue: number | undefined,
        defaultValue: number | undefined = undefined) {
        let targetValue = target[propertyName];

        let canDeleteTarget = targetValue == undefined ? true : enumType[targetValue] !== undefined;

        if (propertyValue == defaultValue) {
            if (canDeleteTarget) {
                delete target[propertyName];
            }
        }
        else {
            if (propertyValue == undefined) {
                if (canDeleteTarget) {
                    delete target[propertyName];
                }
            }
            else {
                target[propertyName] = enumType[propertyValue];
            }
        }
    }

    serializeArray(target: { [key: string]: any }, propertyName: string, propertyValue: any[] | undefined) {
        let items = [];

        if (propertyValue) {
            for (let item of propertyValue) {
                let serializedItem: any = undefined;

                if (item instanceof SerializableObject) {
                    serializedItem = item.toJSON(this);
                }
                else if (item.toJSON) {
                    serializedItem = item.toJSON();
                }
                else {
                    serializedItem = item;
                }

                if (serializedItem !== undefined) {
                    items.push(serializedItem);
                }
            }
        }

        if (items.length == 0) {
            if (target.hasOwnProperty(propertyName) && Array.isArray(target[propertyName])) {
                delete target[propertyName];
            }
        }
        else {
            this.serializeValue(target, propertyName, items);
        }
    }

    clearEvents() {
        this._validationEvents = [];
    }

    logEvent(
        source: SerializableObject | undefined,
        phase: Enums.ValidationPhase,
        event: Enums.ValidationEvent,
        message: string) {
        this._validationEvents.push(
            {
                source: source,
                phase: phase,
                event: event,
                message: message
            }
        )
    }

    logParseEvent(source: SerializableObject | undefined, event: Enums.ValidationEvent, message: string) {
        this.logEvent(source, Enums.ValidationPhase.Parse, event, message);
    }

    getEventAt(index: number): IValidationEvent {
        return this._validationEvents[index];
    }

    shouldSerialize(o: SerializableObject): boolean {
        return true;
    }

    get eventCount(): number {
        return this._validationEvents.length;
    }
}

class SimpleSerializationContext extends BaseSerializationContext {}

export class PropertyDefinition {
    private static _sequentialNumber: number = 0;

    getInternalName(): string {
        return this.name;
    }

    parse(sender: SerializableObject, source: PropertyBag, context: BaseSerializationContext): any {
        return source[this.name];
    }

    toJSON(sender: SerializableObject, target: PropertyBag, value: any, context: BaseSerializationContext): void {
        context.serializeValue(target, this.name, value, this.defaultValue);
    }

    readonly sequentialNumber: number;

    isSerializationEnabled: boolean = true;

    constructor(
        readonly targetVersion: Version,
        readonly name: string,
        readonly defaultValue?: any,
        readonly onGetInitialValue?: (sender: SerializableObject) => any) {
            this.sequentialNumber = PropertyDefinition._sequentialNumber;

            PropertyDefinition._sequentialNumber++;
        }
}

export class StringProperty extends PropertyDefinition {
    parse(sender: SerializableObject, source: PropertyBag, context: BaseSerializationContext): string | undefined {
        let parsedValue = Utils.parseString(source[this.name], this.defaultValue);
        let isUndefined = parsedValue === undefined || (parsedValue === "" && this.treatEmptyAsUndefined);

        if (!isUndefined && this.regEx !== undefined) {
            let matches = this.regEx.exec(<string>parsedValue);

            if (!matches) {
                context.logParseEvent(
                    sender,
                    Enums.ValidationEvent.InvalidPropertyValue,
                    Strings.errors.invalidPropertyValue(parsedValue, this.name));

                return undefined;
            }
        }

        return parsedValue;
    }

    toJSON(sender: SerializableObject, target: PropertyBag, value: string | undefined, context: BaseSerializationContext) {
        context.serializeValue(
            target,
            this.name,
            value === "" && this.treatEmptyAsUndefined ? undefined : value,
            this.defaultValue);
    }

    constructor(
        readonly targetVersion: Version,
        readonly name: string,
        readonly treatEmptyAsUndefined: boolean = true,
        readonly regEx?: RegExp,
        readonly defaultValue?: string,
        readonly onGetInitialValue?: (sender: SerializableObject) => string) {
        super(targetVersion, name, defaultValue, onGetInitialValue);
    }
}

export class BoolProperty extends PropertyDefinition {
    parse(sender: SerializableObject, source: PropertyBag, context: BaseSerializationContext): boolean | undefined {
        return Utils.parseBool(source[this.name], this.defaultValue);
    }

    toJSON(sender: SerializableObject, target: object, value: boolean | undefined, context: BaseSerializationContext) {
        context.serializeValue(
            target,
            this.name,
            value,
            this.defaultValue);
    }
}

export class NumProperty extends PropertyDefinition {
    parse(sender: SerializableObject, source: PropertyBag, context: BaseSerializationContext): number | undefined {
        return Utils.parseNumber(source[this.name], this.defaultValue);
    }

    toJSON(sender: SerializableObject, target: PropertyBag, value: number | undefined, context: BaseSerializationContext) {
        context.serializeNumber(
            target,
            this.name,
            value,
            this.defaultValue);
    }
}

export class PixelSizeProperty extends PropertyDefinition {
    parse(sender: SerializableObject, source: PropertyBag, context: BaseSerializationContext): number | undefined {
        let result: number | undefined = undefined;
        let value = source[this.name];

        if (typeof value === "string") {
            let isValid = false;

            try {
                let size = SizeAndUnit.parse(value, true);

                if (size.unit == Enums.SizeUnit.Pixel) {
                    result = size.physicalSize;

                    isValid = true;
                }
            }
            catch {
                // Do nothing. A parse error is emitted below
            }

            if (!isValid) {
                context.logParseEvent(
                    sender,
                    Enums.ValidationEvent.InvalidPropertyValue,
                    Strings.errors.invalidPropertyValue(source[this.name], "minHeight"));
            }
        }

        return result;
    }

    toJSON(sender: SerializableObject, target: PropertyBag, value: number | undefined, context: BaseSerializationContext) {
        context.serializeValue(
            target,
            this.name,
            typeof value === "number" && !isNaN(value) ? value + "px" : undefined);
    }
}

export interface IVersionedValue<TValue> {
    value: TValue;
    targetVersion?: Version;
}

export class StringArrayProperty extends PropertyDefinition {
    parse(sender: SerializableObject, source: PropertyBag, context: BaseSerializationContext): string[] | undefined {
        let sourceValue = source[this.name];

        if (sourceValue === undefined || !Array.isArray(sourceValue)) {
            return this.defaultValue;
        }

        let result: string[] = [];

        for (let value of sourceValue) {
            if (typeof value === "string") {
                result.push(value);
            }
            else {
                context.logParseEvent(
                    sender,
                    Enums.ValidationEvent.InvalidPropertyValue,
                    `Invalid array value "${value}" of type "${typeof value}" ignored for "${this.name}".`);
            }
        }

        return result;
    }

    toJSON(sender: SerializableObject, target: PropertyBag, value: string[] | undefined, context: BaseSerializationContext) {
        context.serializeArray(target, this.name, value);
    }

    constructor(
        readonly targetVersion: Version,
        readonly name: string,
        readonly defaultValue?: string[],
        readonly onGetInitialValue?: (sender: SerializableObject) => string[] | undefined) {
        super(targetVersion, name, defaultValue, onGetInitialValue);
    }
}

export class ValueSetProperty extends PropertyDefinition {
    isValidValue(value: string, context: BaseSerializationContext): boolean {
        for (let versionedValue of this.values) {
            if (value.toLowerCase() === versionedValue.value.toLowerCase()) {
                let targetVersion = versionedValue.targetVersion ? versionedValue.targetVersion : this.targetVersion;

                return targetVersion.compareTo(context.targetVersion) <= 0;
            }
        }

        return false;
    }

    parse(sender: SerializableObject, source: PropertyBag, context: BaseSerializationContext): string | undefined {
        let sourceValue = source[this.name];

        if (sourceValue === undefined) {
            return this.defaultValue;
        }

        if (typeof sourceValue === "string") {
            for (let versionedValue of this.values) {
                if (sourceValue.toLowerCase() === versionedValue.value.toLowerCase()) {
                    let targetVersion = versionedValue.targetVersion ? versionedValue.targetVersion : this.targetVersion;

                    if (targetVersion.compareTo(context.targetVersion) <= 0) {
                        return versionedValue.value;
                    }
                    else {
                        context.logParseEvent(
                            sender,
                            Enums.ValidationEvent.InvalidPropertyValue,
                            Strings.errors.propertyValueNotSupported(
                                sourceValue,
                                this.name,
                                targetVersion.toString(),
                                context.targetVersion.toString()));

                        return this.defaultValue;
                    }
                }
            }
        }

        context.logParseEvent(
            sender,
            Enums.ValidationEvent.InvalidPropertyValue,
            Strings.errors.invalidPropertyValue(sourceValue, this.name));

        return this.defaultValue;
    }

    toJSON(sender: SerializableObject, target: PropertyBag, value: string | undefined, context: BaseSerializationContext) {
        let valueFound = false;

        for (let versionedValue of this.values) {
            if (versionedValue.value === value) {
                let targetVersion = versionedValue.targetVersion ? versionedValue.targetVersion : this.targetVersion;

                if (targetVersion.compareTo(context.targetVersion) <= 0) {
                    valueFound = true;

                    break;
                }
                else {
                    context.logEvent(
                        sender,
                        Enums.ValidationPhase.ToJSON,
                        Enums.ValidationEvent.InvalidPropertyValue,
                        Strings.errors.propertyValueNotSupported(
                            value,
                            this.name,
                            targetVersion.toString(),
                            context.targetVersion.toString()));
                }
            }
        }

        if (valueFound) {
            context.serializeValue(
                target,
                this.name,
                value,
                this.defaultValue);
        }
    }

    constructor(
        readonly targetVersion: Version,
        readonly name: string,
        readonly values: IVersionedValue<string>[],
        readonly defaultValue?: string,
        readonly onGetInitialValue?: (sender: SerializableObject) => string) {
        super(targetVersion, name, defaultValue, onGetInitialValue);
    }
}

export class EnumProperty<TEnum extends { [s: number]: string }> extends PropertyDefinition {
    private _values: IVersionedValue<number>[] = [];

    parse(sender: SerializableObject, source: PropertyBag, context: BaseSerializationContext): number | undefined {
        let sourceValue = source[this.name];

        if (typeof sourceValue !== "string") {
            return this.defaultValue;
        }

        let enumValue = Utils.getEnumValueByName(this.enumType, sourceValue);

        if (enumValue !== undefined) {
            for (let versionedValue of this.values) {
                if (versionedValue.value === enumValue) {
                    let targetVersion = versionedValue.targetVersion ? versionedValue.targetVersion : this.targetVersion;

                    if (targetVersion.compareTo(context.targetVersion) <= 0) {
                        return enumValue;
                    }
                    else {
                        context.logParseEvent(
                            sender,
                            Enums.ValidationEvent.InvalidPropertyValue,
                            Strings.errors.propertyValueNotSupported(
                                sourceValue,
                                this.name,
                                targetVersion.toString(),
                                context.targetVersion.toString()));

                        return this.defaultValue;
                    }
                }
            }
        }

        context.logParseEvent(
            sender,
            Enums.ValidationEvent.InvalidPropertyValue,
            Strings.errors.invalidPropertyValue(sourceValue, this.name));

        return this.defaultValue;
    }

    toJSON(sender: SerializableObject, target: PropertyBag, value: number | undefined, context: BaseSerializationContext) {
        if (value !== undefined) {
            let valueFound = false;

            for (let versionedValue of this.values) {
                if (versionedValue.value === value) {
                    let targetVersion = versionedValue.targetVersion ? versionedValue.targetVersion : this.targetVersion;

                    if (targetVersion.compareTo(context.targetVersion) <= 0) {
                        valueFound = true;

                        break;
                    }
                    else {
                        context.logEvent(
                            sender,
                            Enums.ValidationPhase.ToJSON,
                            Enums.ValidationEvent.InvalidPropertyValue,
                            Strings.errors.invalidPropertyValue(value, this.name));
                    }
                }
            }

            if (valueFound) {
                context.serializeEnum(
                    this.enumType,
                    target,
                    this.name,
                    value,
                    this.defaultValue);
            }
        }
    }

    constructor(
        readonly targetVersion: Version,
        readonly name: string,
        readonly enumType: TEnum,
        readonly defaultValue?: number,
        values?: IVersionedValue<number>[],
        readonly onGetInitialValue?: (sender: SerializableObject) => number) {
        super(targetVersion, name, defaultValue, onGetInitialValue);

        if (!values) {
            for (let key in enumType) {
                let keyAsNumber = parseInt(key, 10);

                if (keyAsNumber >= 0) {
                    this._values.push( { value: keyAsNumber });
                }
            }
        }
        else {
            this._values = values;
        }
    }

    get values(): IVersionedValue<number>[] {
        return this._values;
    }
}

export type SerializableObjectType = { new(): SerializableObject };

export class SerializableObjectProperty extends PropertyDefinition {
    parse(sender: SerializableObject, source: PropertyBag, context: BaseSerializationContext): SerializableObject | undefined {
        let sourceValue = source[this.name];

        if (sourceValue === undefined) {
            return this.onGetInitialValue ? this.onGetInitialValue(sender) : this.defaultValue;
        }

        let result = new this.objectType();
        result.parse(sourceValue, context);

        return result;
    }

    toJSON(sender: SerializableObject, target: PropertyBag, value: SerializableObject | undefined, context: BaseSerializationContext) {
        let serializedValue = value !== undefined ? value.toJSON(context) : value;

        if (typeof serializedValue === "object" && Object.keys(serializedValue).length === 0) {
            serializedValue = undefined;
        }

        super.toJSON(sender, target, serializedValue, context);
    }

    constructor(
        readonly targetVersion: Version,
        readonly name: string,
        readonly objectType: SerializableObjectType,
        readonly nullable: boolean = false,
        defaultValue?: SerializableObject) {
        super(
            targetVersion,
            name,
            defaultValue,
            (sender: SerializableObject) => { return this.nullable ? undefined : new this.objectType(); });
    }
}

export class SerializableObjectCollectionProperty extends PropertyDefinition {
    parse(sender: SerializableObject, source: PropertyBag, context: BaseSerializationContext): SerializableObject[] | undefined {
        let result: SerializableObject[] | undefined = [];

        let sourceCollection = source[this.name];

        if (Array.isArray(sourceCollection)) {
            for (let sourceItem of sourceCollection) {
                let item = new this.objectType();
                item.parse(sourceItem, context);

                result.push(item);

                if (this.onItemAdded) {
                    this.onItemAdded(sender, item);
                }
            }
        }

        return result.length > 0 ? result : (this.onGetInitialValue ? this.onGetInitialValue(sender) : undefined);
    }

    toJSON(sender: SerializableObject, target: PropertyBag, value: SerializableObject[] | undefined, context: BaseSerializationContext) {
        context.serializeArray(target, this.name, value);
    }

    constructor(
        readonly targetVersion: Version,
        readonly name: string,
        readonly objectType: SerializableObjectType,
        readonly onItemAdded?: (sender: SerializableObject, item: SerializableObject) => void) {
        super(
            targetVersion,
            name,
            undefined,
            (sender: SerializableObject) => { return []; });
    }
}

export class CustomProperty<T> extends PropertyDefinition {
    parse(sender: SerializableObject, source: PropertyBag, context: BaseSerializationContext): T {
        return this.onParse(sender, this, source, context);
    }

    toJSON(sender: SerializableObject, target: PropertyBag, value: T, context: BaseSerializationContext) {
        this.onToJSON(sender, this, target, value, context);
    }

    constructor(
        readonly targetVersion: Version,
        readonly name: string,
        readonly onParse: (sender: SerializableObject, property: PropertyDefinition, source: PropertyBag, context: BaseSerializationContext) => T,
        readonly onToJSON: (sender: SerializableObject, property: PropertyDefinition, target: PropertyBag, value: T, context: BaseSerializationContext) => void,
        readonly defaultValue?: T,
        readonly onGetInitialValue?: (sender: SerializableObject) => T) {
        super(targetVersion, name, defaultValue, onGetInitialValue);

        if (!this.onParse) {
            throw new Error("CustomPropertyDefinition instances must have an onParse handler.");
        }

        if (!this.onToJSON) {
            throw new Error("CustomPropertyDefinition instances must have an onToJSON handler.");
        }
    }
}

export class SerializableObjectSchema {
    private _properties: PropertyDefinition[] = [];

    indexOf(property: PropertyDefinition): number {
        for (let i = 0; i < this._properties.length; i++) {
            if (this._properties[i] === property) {
                return i;
            }
        }

        return -1;
    }

    add(...properties: PropertyDefinition[]) {
        for (let i = 0; i < properties.length; i++) {
            if (this.indexOf(properties[i]) === -1) {
                this._properties.push(properties[i]);
            }
        }
    }

    remove(...properties: PropertyDefinition[]) {
        for (let property of properties) {
            while (true) {
                let index = this.indexOf(property);

                if (index >= 0) {
                    this._properties.splice(index, 1);
                }
                else {
                    break;
                }
            }
        }
    }

    getItemAt(index: number): PropertyDefinition {
        return this._properties[index];
    }

    getCount(): number {
        return this._properties.length;
    }
}

// This is a decorator function, used to map SerializableObject descendant class members to
// schema properties
export function property(property: PropertyDefinition) {
    return function(target: any, propertyKey: string) {
        let descriptor = Object.getOwnPropertyDescriptor(target, propertyKey) || {};

        if (!descriptor.get && !descriptor.set) {
            descriptor.get = function(this: SerializableObject) { return this.getValue(property); };
            descriptor.set = function(this: SerializableObject, value: any) { this.setValue(property, value); };

            Object.defineProperty(target, propertyKey, descriptor)
        }
    }
}

export type PropertyBag = { [propertyName: string]: any };

export abstract class SerializableObject {
    static onRegisterCustomProperties?: (sender: SerializableObject, schema: SerializableObjectSchema) => void;

    private static readonly _schemaCache: { [typeName: string]: SerializableObjectSchema } = {};

    private _propertyBag: PropertyBag = {};
    private _rawProperties: PropertyBag = {};

    protected abstract getSchemaKey(): string;

    protected getDefaultSerializationContext(): BaseSerializationContext {
        return new SimpleSerializationContext();
    }

    protected populateSchema(schema: SerializableObjectSchema) {
        let ctor = <any>this.constructor;
        let properties: PropertyDefinition[] = [];

        for (let propertyName in ctor) {
            try {
                let propertyValue = ctor[propertyName];

                if (propertyValue instanceof PropertyDefinition) {
                    properties.push(propertyValue);
                }
            }
            catch {
                // If a property happens to have a getter function and
                // it throws an exception, we need to catch it here
            }
        }

        if (properties.length > 0) {
            let sortedProperties = properties.sort((p1: PropertyDefinition, p2: PropertyDefinition) => {
                if (p1.sequentialNumber > p2.sequentialNumber) {
                    return 1;
                }
                else if (p1.sequentialNumber < p2.sequentialNumber) {
                    return -1;
                }

                return 0;
            });

            schema.add(...sortedProperties);
        }

        if (SerializableObject.onRegisterCustomProperties) {
            SerializableObject.onRegisterCustomProperties(this, schema);
        }
    }

    protected getValue(property: PropertyDefinition): any {
        return this._propertyBag.hasOwnProperty(property.getInternalName()) ? this._propertyBag[property.getInternalName()] : property.defaultValue;
    }

    protected setValue(property: PropertyDefinition, value: any) {
        if (value === undefined || value === null) {
            delete this._propertyBag[property.getInternalName()];
        }
        else {
            this._propertyBag[property.getInternalName()] = value;
        }
    }

    protected internalParse(source: PropertyBag, context: BaseSerializationContext) {
        this._propertyBag = {};
        this._rawProperties = GlobalSettings.enableFullJsonRoundTrip ? (source ? source : {}) : {};

        if (source) {
            let s = this.getSchema();

            for (let i = 0; i < s.getCount(); i++) {
                let property = s.getItemAt(i);

                if (property.isSerializationEnabled) {
                    let propertyValue = property.onGetInitialValue ? property.onGetInitialValue(this) : undefined;

                    if (source.hasOwnProperty(property.name)) {
                        if (property.targetVersion.compareTo(context.targetVersion) <= 0) {
                            propertyValue = property.parse(this, source, context);
                        }
                        else {
                            context.logParseEvent(
                                this,
                                Enums.ValidationEvent.UnsupportedProperty,
                                Strings.errors.propertyNotSupported(
                                    property.name,
                                    property.targetVersion.toString(),
                                    context.targetVersion.toString()));
                        }
                    }

                    this.setValue(property, propertyValue);
                }
            }
        }
        else {
            this.resetDefaultValues();
        }
    }

    protected internalToJSON(target: PropertyBag, context: BaseSerializationContext) {
        let s = this.getSchema();
        let serializedProperties: string[] = [];

        for (let i = 0; i < s.getCount(); i++) {
            let property = s.getItemAt(i);

            // Avoid serializing the same property multiple times. This is necessary
            // because some property definitions map to the same underlying schema
            // property
            if (property.isSerializationEnabled && property.targetVersion.compareTo(context.targetVersion) <= 0 && serializedProperties.indexOf(property.name) === -1) {
                property.toJSON(this, target, this.getValue(property), context);

                serializedProperties.push(property.name);
            }
        }
    }

    protected shouldSerialize(context: BaseSerializationContext): boolean {
        return true;
    }

    maxVersion: Version = Versions.v1_3;

    constructor() {
        let s = this.getSchema();

        for (let i = 0; i < s.getCount(); i++) {
            let property = s.getItemAt(i);

            if (property.onGetInitialValue) {
                this.setValue(property, property.onGetInitialValue(this));
            }
        }
    }

    parse(source: PropertyBag, context?: BaseSerializationContext) {
        this.internalParse(source, context ? context : new SimpleSerializationContext());
    }

    toJSON(context?: BaseSerializationContext): PropertyBag | undefined {
        let effectiveContext: BaseSerializationContext;
        
        if (context && context instanceof BaseSerializationContext) {
            effectiveContext = context;
        }
        else {
            effectiveContext = this.getDefaultSerializationContext();
            effectiveContext.toJSONOriginalParam = context;
        }

        if (effectiveContext.shouldSerialize(this)) {
            let result: PropertyBag;

            if (GlobalSettings.enableFullJsonRoundTrip && this._rawProperties && typeof this._rawProperties === "object") {
                result = this._rawProperties;
            }
            else {
                result = {};
            }

            this.internalToJSON(result, effectiveContext);

            return result;
        }
        else {
            return undefined;
        }
    }

    hasDefaultValue(property: PropertyDefinition): boolean {
        return this.getValue(property) === property.defaultValue;
    }

    hasAllDefaultValues(): boolean {
        let s = this.getSchema();

        for (let i = 0; i < s.getCount(); i++) {
            let property = s.getItemAt(i);

            if (!this.hasDefaultValue(property)) {
                return false;
            }
        }

        return true;
    }

    resetDefaultValues() {
        let s = this.getSchema();

        for (let i = 0; i < s.getCount(); i++) {
            let property = s.getItemAt(i);

            this.setValue(property, property.defaultValue);
        }
    }

    setCustomProperty(name: string, value: any) {
        let shouldDeleteProperty = (typeof value === "string" && !value) || value === undefined || value === null;

        if (shouldDeleteProperty) {
            delete this._rawProperties[name];
        }
        else {
            this._rawProperties[name] = value;
        }
    }

    getCustomProperty(name: string): any {
        return this._rawProperties[name];
    }

    getSchema(): SerializableObjectSchema {
        let schema: SerializableObjectSchema = SerializableObject._schemaCache[this.getSchemaKey()];

        if (!schema) {
            schema = new SerializableObjectSchema();

            this.populateSchema(schema);

            SerializableObject._schemaCache[this.getSchemaKey()] = schema;
        }

        return schema;
    }
}<|MERGE_RESOLUTION|>--- conflicted
+++ resolved
@@ -129,12 +129,10 @@
 export abstract class BaseSerializationContext {
     private _validationEvents: IValidationEvent[] = [];
 
-<<<<<<< HEAD
+    toJSONOriginalParam: any;
+
     constructor(public targetVersion: Version = Versions.latest) {}
-=======
-    toJSONOriginalParam: any;
->>>>>>> 91648bd1
-
+    
     serializeValue(target: { [key: string]: any }, propertyName: string, propertyValue: any, defaultValue: any = undefined) {
         if (propertyValue === null || propertyValue === undefined || propertyValue === defaultValue) {
             if (!GlobalSettings.enableFullJsonRoundTrip) {
