--- conflicted
+++ resolved
@@ -107,14 +107,9 @@
     static readonly v1_1 = new Version(1, 1);
     static readonly v1_2 = new Version(1, 2);
     static readonly v1_3 = new Version(1, 3);
-<<<<<<< HEAD
-    static readonly v1_5 = new Version(1, 5, "1.5 (Preview)");
-    static readonly latest = Versions.v1_3;
-=======
     static readonly v1_4 = new Version(1, 4);
     static readonly v1_5 = new Version(1, 5, "1.5 (Preview)");
     static readonly latest = Versions.v1_4;
->>>>>>> a3bc68a6
 }
 
 export function isVersionLessOrEqual(version: TargetVersion, targetVersion: TargetVersion): boolean {
@@ -138,25 +133,17 @@
 
     toJSONOriginalParam: any;
 
-<<<<<<< HEAD
-    serializeValue(target: { [key: string]: any }, propertyName: string, propertyValue: any, defaultValue: any = undefined) {
-        if (propertyValue === null || propertyValue === undefined) {
-            if (!GlobalSettings.enableFullJsonRoundTrip) {
-=======
     constructor(public targetVersion: Version = Versions.latest) {}
-    
+
     serializeValue(target: { [key: string]: any }, propertyName: string, propertyValue: any, defaultValue: any = undefined, forceDeleteIfNullOrDefault: boolean = false) {
         if (propertyValue === null || propertyValue === undefined || propertyValue === defaultValue) {
             if (!GlobalSettings.enableFullJsonRoundTrip || forceDeleteIfNullOrDefault) {
->>>>>>> a3bc68a6
                 delete target[propertyName];
             }
         }
         else if (propertyValue === defaultValue) {
             delete target[propertyName];
         }
-<<<<<<< HEAD
-=======
         else {
             target[propertyName] = propertyValue;
         }
@@ -166,7 +153,6 @@
         if (propertyValue === null || propertyValue === undefined || propertyValue === defaultValue) {
             delete target[propertyName];
         }
->>>>>>> a3bc68a6
         else {
             target[propertyName] = propertyValue;
         }
@@ -686,7 +672,7 @@
 
     toJSON(sender: SerializableObject, target: PropertyBag, value: SerializableObject | undefined, context: BaseSerializationContext) {
         let serializedValue: object | undefined = undefined;
-        
+
         if (value !== undefined && !value.hasAllDefaultValues()) {
             serializedValue = value.toJSON(context);
         }
