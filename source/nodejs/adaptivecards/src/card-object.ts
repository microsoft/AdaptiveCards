--- conflicted
+++ resolved
@@ -158,7 +158,6 @@
         return result;
     }
 
-<<<<<<< HEAD
     getIsUpdating(): boolean {
         let result = super.getIsUpdating();
 
@@ -195,7 +194,8 @@
         let rootObject = this.getRootObject();
 
         return rootObject ? rootObject.$data : undefined;
-=======
+    }
+    
     /**
      * Recursively searches this CardObject and any children to find the
      * innermost CardObject that owns the given DOM Node.
@@ -207,7 +207,6 @@
     findDOMNodeOwner(node: Node): CardObject | undefined {
         // default implementation for CardObjects with no associated children
         return this.contains(node) ? this : undefined;
->>>>>>> fdbccd55
     }
 
     get parent(): CardObject | undefined {
