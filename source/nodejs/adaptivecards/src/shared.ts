--- conflicted
+++ resolved
@@ -31,7 +31,7 @@
     static allowPreProcessingPropertyValues: boolean = false;
     static setTabIndexAtCardRoot: boolean = true;
     static enableFallback: boolean = true;
-<<<<<<< HEAD
+    static useWebkitLineClamp: boolean = true;
 
     static readonly applets: AppletsSettings = {
         logEnabled: true,
@@ -47,9 +47,6 @@
             allowManualRefreshesAfterAutomaticRefreshes: true
         }
     }
-=======
-    static useWebkitLineClamp: boolean = true;
->>>>>>> 957bb930
 }
 
 export const ContentTypes = {
