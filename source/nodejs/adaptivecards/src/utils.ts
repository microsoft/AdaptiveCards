import * as Enums from "./enums";
import * as Shared from "./shared";

export function generateUniqueId(): string {
	return "__ac-" + Shared.UUID.generate();
}

export function getStringValue(obj: any, defaultValue: string = undefined): string {
	return obj ? obj.toString() : defaultValue;
}

export function getValueOrDefault<T>(obj: any, defaultValue: T): T {
	return obj ? <T>obj : defaultValue;
}

export function isNullOrEmpty(value: string): boolean {
	return value === undefined || value === null || value === "";
}

export function appendChild(node: Node, child: Node) {
	if (child != null && child != undefined) {
		node.appendChild(child);
	}
}

export function setProperty(target: any, propertyName: string, propertyValue: any, defaultValue: any = undefined) {
    let targetIsAlreadySet = target[propertyName] !== undefined;

    if (propertyValue === undefined) {
        if (!targetIsAlreadySet) {
            delete target[propertyName];
        }
    }
    else if (propertyValue !== defaultValue) {
		target[propertyName] = propertyValue;
	}
	else {
<<<<<<< HEAD
		delete target[propertyName];
	}
}

export function setEnumProperty(enumType: { [s: number]: string }, target: any, propertyName: string, propertyValue: number, defaultValue?: number) {
	if (defaultValue === undefined || defaultValue !== propertyValue) {
		target[propertyName] = enumType[propertyValue];
	}
	else {
		delete target[propertyName];
	}
=======
        if (!targetIsAlreadySet) {
            delete target[propertyName];
        }
	}
}

export function setEnumProperty(enumType: { [s: number]: string }, target: any, propertyName: string, propertyValue: number, defaultValue: number = undefined) {
    let targetValue = target[propertyName];

    let canDeleteTarget = targetValue == undefined ? true : enumType[targetValue] !== undefined;
    
    if (propertyValue == defaultValue) {
        if (canDeleteTarget) {
            delete target[propertyName];
        }
    }
    else {
        if (propertyValue == undefined) {
            if (canDeleteTarget) {
                delete target[propertyName];
            }
        }
        else {
            target[propertyName] = enumType[propertyValue];
        }
    }
>>>>>>> 2f6baa20
}

export function getBoolValue(value: any, defaultValue: boolean): boolean {
	if (typeof value === "boolean") {
		return value;
	}
	else if (typeof value === "string") {
		switch (value.toLowerCase()) {
			case "true":
				return true;
			case "false":
				return false;
			default:
				return defaultValue;
		}
	}

	return defaultValue;
}

export function getEnumValue(targetEnum: { [s: number]: string }, name: string, defaultValue: number): number {
	if (isNullOrEmpty(name)) {
		return defaultValue;
	}

	for (var key in targetEnum) {
		let isValueProperty = parseInt(key, 10) >= 0

		if (isValueProperty) {
			let value = targetEnum[key];

			if (value && typeof value === "string") {
				if (value.toLowerCase() === name.toLowerCase()) {
					return parseInt(key, 10);
				}
			}
		}
	}

	return defaultValue;
}

export function parseHostConfigEnum(targetEnum: { [s: number]: string }, value: string | number, defaultValue: any): any {
	if (typeof value === "string") {
		return getEnumValue(targetEnum, value, defaultValue);
	} else if (typeof value === "number") {
		return getValueOrDefault<typeof targetEnum>(value, defaultValue);
	} else {
		return defaultValue;
	}
}

export function renderSeparation(separationDefinition: Shared.ISeparationDefinition, orientation: Enums.Orientation): HTMLElement {
	if (separationDefinition.spacing > 0 || separationDefinition.lineThickness > 0) {
		let separator = document.createElement("div");

		if (orientation == Enums.Orientation.Horizontal) {
			if (separationDefinition.lineThickness) {
				separator.style.paddingTop = (separationDefinition.spacing / 2) + "px";
				separator.style.marginBottom = (separationDefinition.spacing / 2) + "px";
				separator.style.borderBottom = separationDefinition.lineThickness + "px solid " + stringToCssColor(separationDefinition.lineColor);
			}
			else {
				separator.style.height = separationDefinition.spacing + "px";
			}
		}
		else {
			if (separationDefinition.lineThickness) {
				separator.style.paddingLeft = (separationDefinition.spacing / 2) + "px";
				separator.style.marginRight = (separationDefinition.spacing / 2) + "px";
				separator.style.borderRight = separationDefinition.lineThickness + "px solid " + stringToCssColor(separationDefinition.lineColor);
			}
			else {
				separator.style.width = separationDefinition.spacing + "px";
			}
		}

		separator.style.overflow = "hidden";

		return separator;
	}
	else {
		return null;
	}
}

export function stringToCssColor(color: string): string {
	var regEx = /#([0-9A-F]{2})([0-9A-F]{2})([0-9A-F]{2})([0-9A-F]{2})?/gi;

	var matches = regEx.exec(color);

	if (matches && matches[4]) {
		var a = parseInt(matches[1], 16) / 255;
		var r = parseInt(matches[2], 16);
		var g = parseInt(matches[3], 16);
		var b = parseInt(matches[4], 16);

		return "rgba(" + r + "," + g + "," + b + "," + a + ")";
	}
	else {
		return color;
	}
}

export function truncate(element: HTMLElement,
	maxHeight: number,
	lineHeight?: number) {
	var fits = () => {
		// Allow a one pixel overflow to account for rounding differences
		// between browsers
		return maxHeight - element.scrollHeight >= -1.0;
	};

	if (fits()) return;

	var fullText = element.innerHTML;
	var truncateAt = (idx) => {
		element.innerHTML = fullText.substring(0, idx) + '...';
	}

	var breakableIndices = findBreakableIndices(fullText);
	var lo = 0;
	var hi = breakableIndices.length;
	var bestBreakIdx = 0;

	// Do a binary search for the longest string that fits
	while (lo < hi) {
		var mid = Math.floor((lo + hi) / 2);
		truncateAt(breakableIndices[mid]);

		if (fits()) {
			bestBreakIdx = breakableIndices[mid];
			lo = mid + 1;
		}
		else {
			hi = mid;
		}
	}

	truncateAt(bestBreakIdx);

	// If we have extra room, try to expand the string letter by letter
	// (covers the case where we have to break in the middle of a long word)
	if (lineHeight && maxHeight - element.scrollHeight >= lineHeight - 1.0) {
		let idx = findNextCharacter(fullText, bestBreakIdx);

		while (idx < fullText.length) {
			truncateAt(idx);

			if (fits()) {
				bestBreakIdx = idx;
				idx = findNextCharacter(fullText, idx);
			}
			else {
				break;
			}
		}

		truncateAt(bestBreakIdx);
	}
}

function findBreakableIndices(html: string): Array<number> {
	var results: Array<number> = [];
	var idx = findNextCharacter(html, -1);

	while (idx < html.length) {
		if (html[idx] == ' ') {
			results.push(idx);
		}

		idx = findNextCharacter(html, idx);
	}

	return results;
}

function findNextCharacter(html: string, currIdx: number): number {
	currIdx += 1;

	// If we found the start of an HTML tag, keep advancing until we get
	// past it, so we don't end up truncating in the middle of the tag
	while (currIdx < html.length && html[currIdx] == '<') {
		while (currIdx < html.length && html[currIdx++] != '>');
	}

	return currIdx;
}

export function getFitStatus(element: HTMLElement, containerEnd: number): Enums.ContainerFitStatus {
	var start = element.offsetTop;
	var end = start + element.clientHeight;

	if (end <= containerEnd) {
		return Enums.ContainerFitStatus.FullyInContainer;
	}
	else if (start < containerEnd) {
		return Enums.ContainerFitStatus.Overflowing;
	}
	else {
		return Enums.ContainerFitStatus.FullyOutOfContainer;
	}
}<|MERGE_RESOLUTION|>--- conflicted
+++ resolved
@@ -35,19 +35,6 @@
 		target[propertyName] = propertyValue;
 	}
 	else {
-<<<<<<< HEAD
-		delete target[propertyName];
-	}
-}
-
-export function setEnumProperty(enumType: { [s: number]: string }, target: any, propertyName: string, propertyValue: number, defaultValue?: number) {
-	if (defaultValue === undefined || defaultValue !== propertyValue) {
-		target[propertyName] = enumType[propertyValue];
-	}
-	else {
-		delete target[propertyName];
-	}
-=======
         if (!targetIsAlreadySet) {
             delete target[propertyName];
         }
@@ -74,7 +61,6 @@
             target[propertyName] = enumType[propertyValue];
         }
     }
->>>>>>> 2f6baa20
 }
 
 export function getBoolValue(value: any, defaultValue: boolean): boolean {
