--- conflicted
+++ resolved
@@ -4,18 +4,15 @@
 import * as Shared from "./shared";
 import { HostConfig } from "./host-config";
 
-<<<<<<< HEAD
 export function isMobileOS(): boolean {
     let userAgent = window.navigator.userAgent;
 
     return !!userAgent.match(/Android/i) || !!userAgent.match(/iPad/i) || !!userAgent.match(/iPhone/i);
 }
 
-=======
 /**
  * Generate a UUID prepended with "__ac-"
  */
->>>>>>> df2618fd
 export function generateUniqueId(): string {
     return "__ac-" + Shared.UUID.generate();
 }
