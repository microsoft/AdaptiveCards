--- conflicted
+++ resolved
@@ -1169,13 +1169,9 @@
                 {
                     error: Enums.ValidationError.InvalidPropertyValue,
                     message: "Invalid image " + name + ": " + value
-<<<<<<< HEAD
-                });
-=======
                 },
                 errors
             );    
->>>>>>> e7efb43f
         }
 
         return 0;
@@ -2394,15 +2390,9 @@
         // Do nothing in base implementation
     };
 
-<<<<<<< HEAD
-    parse(json: any) {
-        raiseParseActionEvent(this, json);
-
-=======
     parse(json: any, errors?: Array<IValidationError>) {
         raiseParseActionEvent(this, json, errors);
 	    
->>>>>>> e7efb43f
         this.id = json["id"];
         this.title = json["title"];
         this.iconUrl = json["iconUrl"];
@@ -4742,15 +4732,6 @@
     }
 }
 
-<<<<<<< HEAD
-function raiseParseActionEvent(action: Action, json: any) {
-    let card = action.parent ? action.parent.getRootElement() as AdaptiveCard : null;
-    let onParseActionHandler = (card && card.onParseAction) ? card.onParseAction : AdaptiveCard.onParseAction;
-
-    if (onParseActionHandler != null) {
-        onParseActionHandler(action, json);
-    }
-=======
 function raiseParseActionEvent(action: Action, json: any, errors?: Array<IValidationError>) {
 	let card = action.parent ? action.parent.getRootElement() as AdaptiveCard : null;
 	let onParseActionHandler = (card && card.onParseAction) ? card.onParseAction : AdaptiveCard.onParseAction;
@@ -4758,7 +4739,6 @@
 	if (onParseActionHandler != null) {
 		onParseActionHandler(action, json, errors);
 	}
->>>>>>> e7efb43f
 }
 
 function raiseParseError(error: IValidationError, errors: Array<IValidationError>) {
@@ -5105,13 +5085,8 @@
     onElementVisibilityChanged: (element: CardElement) => void = null;
     onImageLoaded: (image: Image) => void = null;
     onInlineCardExpanded: (action: ShowCardAction, isExpanded: boolean) => void = null;
-<<<<<<< HEAD
-    onParseElement: (element: CardElement, json: any) => void = null;
-    onParseAction: (element: Action, json: any) => void = null;
-=======
     onParseElement: (element: CardElement, json: any, errors?: Array<IValidationError>) => void = null;
 	onParseAction: (element: Action, json: any, errors?: Array<IValidationError>) => void = null;
->>>>>>> e7efb43f
 
     version?: Version = new Version(1, 0);
     fallbackText: string;
@@ -5178,13 +5153,9 @@
                     {
                         error: Enums.ValidationError.InvalidPropertyValue,
                         message: e.message
-<<<<<<< HEAD
-                    });
-=======
                     },
                     errors
                 );                        
->>>>>>> e7efb43f
             }
         }
 
