--- conflicted
+++ resolved
@@ -7224,29 +7224,14 @@
         super.internalToJSON(target, context);
     }
 
-<<<<<<< HEAD
-=======
-    // swiper : Swiper;
-	private swiperContainer: HTMLElement;
-	private pagination: HTMLElement;
-	private prevElementDiv: HTMLElement;
-	private nextElementDiv: HTMLElement;
-
->>>>>>> 30390656
     protected internalRender(): HTMLElement | undefined {
 
         var bCarousel : boolean = this.TBD ? true : false;
         if (bCarousel) {
 
-<<<<<<< HEAD
             let swiperContainer: HTMLElement = document.createElement("div");
             swiperContainer.classList.add(this.hostConfig.makeCssClassName("swiper"));
 			swiperContainer.classList.add("mySwiper");
-=======
-			this.swiperContainer = document.createElement("div"); 
-            this.swiperContainer.classList.add(this.hostConfig.makeCssClassName("swiper"));
-			this.swiperContainer.classList.add("mySwiper");
->>>>>>> 30390656
 
             let swiperWrapper: HTMLElement = super.carouselRender() as HTMLElement;
 
@@ -7257,7 +7242,6 @@
                 swiperWrapper.style.removeProperty("minHeight");
             }
 
-<<<<<<< HEAD
             swiperContainer.appendChild(swiperWrapper as HTMLElement);
 
 			let nextElementDiv: HTMLElement = document.createElement("div");
@@ -7271,30 +7255,10 @@
 			let pagination: HTMLElement = document.createElement("div");
             pagination.classList.add("swiper-pagination");
             swiperContainer.appendChild(pagination);
-=======
-            this.swiperContainer.appendChild(swiperWrapper as HTMLElement);
-
-			this.nextElementDiv = document.createElement("div");
-            this.nextElementDiv.classList.add("swiper-button-next");
-            this.swiperContainer.appendChild(this.nextElementDiv);
-
-			this.prevElementDiv = document.createElement("div");
-            this.prevElementDiv.classList.add("swiper-button-prev");
-
-            this.swiperContainer.appendChild(this.prevElementDiv);
-
-			this.pagination = document.createElement("div");
-            this.pagination.classList.add("swiper-pagination");
-            this.swiperContainer.appendChild(this.pagination);
->>>>>>> 30390656
 
             this.initializeSwiper(swiperContainer, nextElementDiv, prevElementDiv, pagination);
 
-<<<<<<< HEAD
             return swiperContainer;
-=======
-            return this.swiperContainer;
->>>>>>> 30390656
         } else {
             let renderedElement = super.internalRender();
 
@@ -7308,11 +7272,7 @@
         }
     }
 
-<<<<<<< HEAD
     private initializeSwiper(swiperContainer: HTMLElement, nextElement: HTMLElement, prevElement: HTMLElement, paginationElement: HTMLElement) : void {
-
-		// if (swiper === undefined)
-		//{
 			let paginationOpts: PaginationOptions = {
 				el: paginationElement
 			};
@@ -7329,26 +7289,6 @@
 			};
 
 			swiper = new Swiper(swiperContainer, swiperOptions);
-		//}
-=======
-    private initializeSwiper() : void {
-        let paginationOpts: PaginationOptions = {
-            el: this.pagination
-        };
-
-        let navigationOpts: NavigationOptions = {
-            prevEl: this.prevElementDiv,
-            nextEl: this.nextElementDiv
-        }
-
-        const swiperOptions: SwiperOptions = {
-            loop: true,
-            pagination: paginationOpts,
-            navigation: navigationOpts,
-        };
-
-        swiper = new Swiper(this.swiperContainer, swiperOptions);
->>>>>>> 30390656
     }
 
     protected getHasBackground(): boolean {
