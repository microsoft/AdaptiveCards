﻿// Copyright (c) Microsoft Corporation. All rights reserved.
// Licensed under the MIT License.
import * as Enums from "./enums";
import * as Shared from "./shared";
import * as Utils from "./utils";
import * as HostConfig from "./host-config";
import * as TextFormatters from "./text-formatters";

function invokeSetCollection(action: Action, collection: ActionCollection) {
    if (action) {
        // Closest emulation of "internal" in TypeScript.
        action["setCollection"](collection);
    }
}

function isActionAllowed(action: Action, forbiddenActionTypes: Array<string>): boolean {
    if (forbiddenActionTypes) {
        for (var i = 0; i < forbiddenActionTypes.length; i++) {
            if (action.getJsonTypeName() === forbiddenActionTypes[i]) {
                return false;
            }
        }
    }

    return true;
}

enum InstanceCreationErrorType {
    UnknownType,
    ForbiddenType
}

function createCardObjectInstance<T extends CardObject>(
    parent: CardElement,
    json: any,
    forbiddenTypeNames: string[],
    allowFallback: boolean,
    createInstanceCallback: (typeName: string) => T,
    createValidationErrorCallback: (typeName: string, errorType: InstanceCreationErrorType) => HostConfig.IValidationError,
    errors: Array<HostConfig.IValidationError>): T {
    let result: T = null;

    if (json && typeof json === "object") {
        let tryToFallback = false;
		let typeName = Utils.getStringValue(json["type"]);

        if (forbiddenTypeNames && forbiddenTypeNames.indexOf(typeName) >= 0) {
            raiseParseError(createValidationErrorCallback(typeName, InstanceCreationErrorType.ForbiddenType), errors);
        }
        else {
            result = createInstanceCallback(typeName);

            if (!result) {
                tryToFallback = allowFallback;

                raiseParseError(createValidationErrorCallback(typeName, InstanceCreationErrorType.UnknownType), errors);
            }
            else {
                result.setParent(parent);
                result.parse(json, errors);

                tryToFallback = result.shouldFallback() && allowFallback;
            }

            if (tryToFallback) {
                let fallback = json["fallback"];

                if (!fallback) {
                    parent.setShouldFallback(true);
                }
                if (typeof fallback === "string" && fallback.toLowerCase() === "drop") {
                    result = null;
                }
                else if (typeof fallback === "object") {
                    result = createCardObjectInstance<T>(
                        parent,
                        fallback,
                        forbiddenTypeNames,
                        true,
                        createInstanceCallback,
                        createValidationErrorCallback,
                        errors);
                }
            }
        }
    }

    return result;
}

export function createActionInstance(
    parent: CardElement,
    json: any,
    forbiddenActionTypes: string[],
    allowFallback: boolean,
    errors: Array<HostConfig.IValidationError>): Action {
    return createCardObjectInstance<Action>(
        parent,
        json,
        forbiddenActionTypes,
        allowFallback,
        (typeName: string) => { return AdaptiveCard.actionTypeRegistry.createInstance(typeName); },
        (typeName: string, errorType: InstanceCreationErrorType) => {
            if (errorType == InstanceCreationErrorType.UnknownType) {
                return {
                    error: Enums.ValidationError.UnknownActionType,
                    message: "Unknown action type: " + typeName + ". Fallback will be used if present."
                }
            }
            else {
                return {
                    error: Enums.ValidationError.ActionTypeNotAllowed,
                    message: "Action type " + typeName + " is not allowed in this context."
                }
            }
        },
        errors);
}

export function createElementInstance(
    parent: CardElement,
    json: any,
    allowFallback: boolean,
    errors: Array<HostConfig.IValidationError>): CardElement {
    return createCardObjectInstance<CardElement>(
        parent,
        json,
        [], // Forbidden types not supported for elements for now
        allowFallback,
        (typeName: string) => { return AdaptiveCard.elementTypeRegistry.createInstance(typeName); },
        (typeName: string, errorType: InstanceCreationErrorType) => {
            if (errorType == InstanceCreationErrorType.UnknownType) {
                return {
                    error: Enums.ValidationError.UnknownElementType,
                    message: "Unknown element type: " + typeName + ". Fallback will be used if present."
                }
            }
            else {
                return {
                    error: Enums.ValidationError.ElementTypeNotAllowed,
                    message: "Element type " + typeName + " is not allowed in this context."
                }
            }
        },
        errors);
}

export abstract class SerializableObject {
    private _rawProperties = {};

    parse(json: any, errors?: Array<HostConfig.IValidationError>) {
        this._rawProperties = AdaptiveCard.enableFullJsonRoundTrip ? json : {};
    }

    toJSON(): any {
        let result: any;

        if (AdaptiveCard.enableFullJsonRoundTrip && this._rawProperties && typeof this._rawProperties === "object") {
            result = this._rawProperties;
        }
        else {
            result = {};
        }

        return result;
    }

    setCustomProperty(name: string, value: any) {
        let deleteProperty = (typeof value === "string" && Utils.isNullOrEmpty(value)) || value === undefined || value === null;

        if (deleteProperty) {
            delete this._rawProperties[name];
        }
        else {
            this._rawProperties[name] = value;
        }
    }

    getCustomProperty(name: string): any {
        return this._rawProperties[name];
    }
}

export class ValidationFailure {
    readonly errors: HostConfig.IValidationError[] = [];

    constructor(readonly cardObject: CardObject) { }
}

export class ValidationResults {
    private getFailureIndex(cardObject: CardObject) {
        for (let i = 0; i < this.failures.length; i++) {
            if (this.failures[i].cardObject === cardObject) {
                return i;
            }
        }

        return -1;
    }

    readonly allIds: Shared.Dictionary<number> = {};
    readonly failures: ValidationFailure[] = [];

    addFailure(cardObject: CardObject, error: HostConfig.IValidationError) {
        let index = this.getFailureIndex(cardObject);
        let failure: ValidationFailure;

        if (index < 0) {
            failure = new ValidationFailure(cardObject);

            this.failures.push(failure);
        }
        else {
            failure = this.failures[index];
        }

        failure.errors.push(error);
    }
}

export abstract class CardObject extends SerializableObject {
    abstract getJsonTypeName(): string;
    abstract shouldFallback(): boolean;
    abstract setParent(parent: CardElement);

    id: string;

    internalValidateProperties(context: ValidationResults) {
        if (!Utils.isNullOrEmpty(this.id)) {
            if (context.allIds.hasOwnProperty(this.id)) {
                if (context.allIds[this.id] == 1) {
                    context.addFailure(
                        this,
                        {
                            error: Enums.ValidationError.DuplicateId,
                            message: "Duplicate Id: " + this.id
                        });
                }

                context.allIds[this.id] += 1;
            }
            else {
                context.allIds[this.id] = 1;
            }
        }
    }

    parse(json: any, errors?: Array<HostConfig.IValidationError>) {
        super.parse(json, errors);

        this.id = Utils.getStringValue(json["id"]);
    }

    toJSON(): any {
        let result = super.toJSON();

        Utils.setProperty(result, "type", this.getJsonTypeName());
        Utils.setProperty(result, "id", this.id);

        return result;
    }

    validateProperties(): ValidationResults {
        let result = new ValidationResults();

        this.internalValidateProperties(result);

        return result;
    }
}

export type CardElementHeight = "auto" | "stretch";

export abstract class CardElement extends CardObject {
    private _shouldFallback: boolean = false;
    private _lang: string = undefined;
    private _hostConfig?: HostConfig.HostConfig = null;
    private _parent: CardElement = null;
    private _renderedElement: HTMLElement = null;
    private _separatorElement: HTMLElement = null;
    private _isVisible: boolean = true;
    private _truncatedDueToOverflow: boolean = false;
    private _defaultRenderedElementDisplayMode: string = null;
    private _padding: Shared.PaddingDefinition = null;

    private internalRenderSeparator(): HTMLElement {
        let renderedSeparator = Utils.renderSeparation(
            this.hostConfig,
            {
                spacing: this.hostConfig.getEffectiveSpacing(this.spacing),
                lineThickness: this.separator ? this.hostConfig.separator.lineThickness : null,
                lineColor: this.separator ? this.hostConfig.separator.lineColor : null
            },
            this.separatorOrientation);

            if (AdaptiveCard.alwaysBleedSeparators && renderedSeparator && this.separatorOrientation == Enums.Orientation.Horizontal) {
                let parentContainer = this.getParentContainer();
    
                if (parentContainer && parentContainer.getEffectivePadding()) {
                    let parentPhysicalPadding = this.hostConfig.paddingDefinitionToSpacingDefinition(parentContainer.getEffectivePadding());
    
                    renderedSeparator.style.marginLeft = "-" + parentPhysicalPadding.left + "px";
                    renderedSeparator.style.marginRight = "-" + parentPhysicalPadding.right + "px";
                }
            }
    
            return renderedSeparator;
    }

    private updateRenderedElementVisibility() {
        let displayMode = this.isDesignMode() || this.isVisible ? this._defaultRenderedElementDisplayMode : "none";

        if (this._renderedElement) {
            this._renderedElement.style.display = displayMode;
        }

        if (this._separatorElement) {
            if (this.parent && this.parent.isFirstElement(this)) {
                this._separatorElement.style.display = "none";
            }
            else {
                this._separatorElement.style.display = displayMode;
            }
        }
    }

    private hideElementDueToOverflow() {
        if (this._renderedElement && this.isVisible) {
            this._renderedElement.style.visibility = 'hidden';
            this.isVisible = false;
            raiseElementVisibilityChangedEvent(this, false);
        }
    }

    private showElementHiddenDueToOverflow() {
        if (this._renderedElement && !this.isVisible) {
            this._renderedElement.style.visibility = null;
            this.isVisible = true;
            raiseElementVisibilityChangedEvent(this, false);
        }
    }

    // Marked private to emulate internal access
    private handleOverflow(maxHeight: number) {
        if (this.isVisible || this.isHiddenDueToOverflow()) {
            var handled = this.truncateOverflow(maxHeight);

            // Even if we were unable to truncate the element to fit this time,
            // it still could have been previously truncated
            this._truncatedDueToOverflow = handled || this._truncatedDueToOverflow;

            if (!handled) {
                this.hideElementDueToOverflow();
            }
            else if (handled && !this.isVisible) {
                this.showElementHiddenDueToOverflow();
            }
        }
    }

    // Marked private to emulate internal access
    private resetOverflow(): boolean {
        var sizeChanged = false;

        if (this._truncatedDueToOverflow) {
            this.undoOverflowTruncation();
            this._truncatedDueToOverflow = false;
            sizeChanged = true;
        }

        if (this.isHiddenDueToOverflow) {
            this.showElementHiddenDueToOverflow();
        }

        return sizeChanged;
    }

    protected createPlaceholderElement(): HTMLElement {
        var element = document.createElement("div");
        element.style.border = "1px dashed #DDDDDD";
        element.style.padding = "4px";
        element.style.minHeight = "32px";
        element.style.fontSize = "10px";
        element.innerText = "Empty " + this.getJsonTypeName();

        return element;
    }

    protected adjustRenderedElementSize(renderedElement: HTMLElement) {
        if (this.height === "auto") {
            renderedElement.style.flex = "0 0 auto";
        }
        else {
            renderedElement.style.flex = "1 1 auto";
        }

        if (this.minPixelHeight) {
            renderedElement.style.minHeight = this.minPixelHeight + "px";
        }
    }

    protected abstract internalRender(): HTMLElement;

    protected overrideInternalRender(): HTMLElement {
        return this.internalRender();
    }

    protected applyPadding() {
        if (this.separatorElement) {
            if (AdaptiveCard.alwaysBleedSeparators && this.separatorOrientation == Enums.Orientation.Horizontal && !this.isBleeding()) {
                let padding = new Shared.PaddingDefinition();

                this.getImmediateSurroundingPadding(padding);

                let physicalPadding = this.hostConfig.paddingDefinitionToSpacingDefinition(padding);

                this.separatorElement.style.marginLeft = "-" + physicalPadding.left + "px";
                this.separatorElement.style.marginRight = "-" + physicalPadding.right + "px";
            }
            else {
                this.separatorElement.style.marginRight = "0";
                this.separatorElement.style.marginLeft = "0";
            }
        }
    }

    /*
     * Called when this element overflows the bottom of the card.
     * maxHeight will be the amount of space still available on the card (0 if
     * the element is fully off the card).
     */
    protected truncateOverflow(maxHeight: number): boolean {
        // Child implementations should return true if the element handled
        // the truncation request such that its content fits within maxHeight,
        // false if the element should fall back to being hidden
        return false;
    }

    /*
     * This should reverse any changes performed in truncateOverflow().
     */
    protected undoOverflowTruncation() { }

    protected getDefaultPadding(): Shared.PaddingDefinition {
        return new Shared.PaddingDefinition();
    }

    protected getHasBackground(): boolean {
        return false;
    }

    protected getPadding(): Shared.PaddingDefinition {
        return this._padding;
    }

    protected setPadding(value: Shared.PaddingDefinition) {
        this._padding = value;
    }

    protected get supportsMinHeight(): boolean {
        return false;
    }

    protected get useDefaultSizing(): boolean {
        return true;
    }

    protected get allowCustomPadding(): boolean {
        return true;
    }

    protected get separatorOrientation(): Enums.Orientation {
        return Enums.Orientation.Horizontal;
    }

    protected get defaultStyle(): string {
        return Enums.ContainerStyle.Default;
    }

    readonly requires = new HostConfig.HostCapabilities();

    horizontalAlignment?: Enums.HorizontalAlignment = null;
    spacing: Enums.Spacing = Enums.Spacing.Default;
    separator: boolean = false;
    customCssSelector: string = null;
    height: CardElementHeight = "auto";
    minPixelHeight?: number = null;

    abstract getJsonTypeName(): string;

    asString(): string {
        return "";
    }

    isBleeding(): boolean {
        return false;
    }

	toJSON(): any {
		let result = super.toJSON();

        Utils.setProperty(result, "isVisible", this.isVisible, true);

        if (this.horizontalAlignment !== null) {
            Utils.setEnumProperty(Enums.HorizontalAlignment, result, "horizontalAlignment", this.horizontalAlignment);
        }

        Utils.setEnumProperty(Enums.Spacing, result, "spacing", this.spacing, Enums.Spacing.Default);
        Utils.setProperty(result, "separator", this.separator, false);
        Utils.setProperty(result, "height", this.height, "auto");

        if (this.minPixelHeight) {
            Utils.setProperty(result, "minHeight", this.minPixelHeight + "px");
        }

        return result;
    }

    setParent(value: CardElement) {
        this._parent = value;
    }

    getEffectiveStyle(): string {
        if (this.parent) {
            return this.parent.getEffectiveStyle();
        }

        return this.defaultStyle;
    }

    getForbiddenElementTypes(): Array<string> {
        return null;
    }

    getForbiddenActionTypes(): Array<any> {
        return null;
    }

    getImmediateSurroundingPadding(
        result: Shared.PaddingDefinition,
        processTop: boolean = true,
        processRight: boolean = true,
        processBottom: boolean = true,
        processLeft: boolean = true) {
        if (this.parent) {
            let doProcessTop = processTop && this.parent.isTopElement(this);
            let doProcessRight = processRight && this.parent.isRightMostElement(this);
            let doProcessBottom = processBottom && this.parent.isBottomElement(this);
            let doProcessLeft = processLeft && this.parent.isLeftMostElement(this);

            let effectivePadding = this.parent.getEffectivePadding();

            if (effectivePadding) {
                if (doProcessTop && effectivePadding.top != Enums.Spacing.None) {
                    result.top = effectivePadding.top;

                    doProcessTop = false;
                }

                if (doProcessRight && effectivePadding.right != Enums.Spacing.None) {
                    result.right = effectivePadding.right;

                    doProcessRight = false;
                }

                if (doProcessBottom && effectivePadding.bottom != Enums.Spacing.None) {
                    result.bottom = effectivePadding.bottom;

                    doProcessBottom = false;
                }

                if (doProcessLeft && effectivePadding.left != Enums.Spacing.None) {
                    result.left = effectivePadding.left;

                    doProcessLeft = false;
                }
            }

            if (doProcessTop || doProcessRight || doProcessBottom || doProcessLeft) {
                this.parent.getImmediateSurroundingPadding(
                    result,
                    doProcessTop,
                    doProcessRight,
                    doProcessBottom,
                    doProcessLeft);
            }
        }
    }

    parse(json: any, errors?: Array<HostConfig.IValidationError>) {
		super.parse(json, errors);

        raiseParseElementEvent(this, json, errors);

        this.requires.parse(json["requires"], errors);
        this.isVisible = Utils.getBoolValue(json["isVisible"], this.isVisible);
        this.horizontalAlignment = Utils.getEnumValue(Enums.HorizontalAlignment, json["horizontalAlignment"], this.horizontalAlignment);

        this.spacing = Utils.getEnumValue(Enums.Spacing, json["spacing"], Enums.Spacing.Default);
        this.separator = Utils.getBoolValue(json["separator"], this.separator);

        let jsonSeparation = json["separation"];

        if (jsonSeparation !== undefined) {
            if (jsonSeparation === "none") {
                this.spacing = Enums.Spacing.None;
                this.separator = false;
            }
            else if (jsonSeparation === "strong") {
                this.spacing = Enums.Spacing.Large;
                this.separator = true;
            }
            else if (jsonSeparation === "default") {
                this.spacing = Enums.Spacing.Default;
                this.separator = false;
            }

            raiseParseError(
                {
                    error: Enums.ValidationError.Deprecated,
                    message: "The \"separation\" property is deprecated and will be removed. Use the \"spacing\" and \"separator\" properties instead."
                },
                errors
            );
        }

        let jsonHeight = json["height"];

        if (jsonHeight === "auto" || jsonHeight === "stretch") {
            this.height = jsonHeight;
        }

        if (this.supportsMinHeight) {
            let jsonMinHeight = json["minHeight"];

            if (jsonMinHeight && typeof jsonMinHeight === "string") {
                let isValid = false;

                try {
                    let size = Shared.SizeAndUnit.parse(jsonMinHeight, true);

                    if (size.unit == Enums.SizeUnit.Pixel) {
                        this.minPixelHeight = size.physicalSize;

                        isValid = true;
                    }
                }
                catch {
                    // Do nothing. A parse error is emitted below
                }

                if (!isValid) {
                    raiseParseError(
                        {
                            error: Enums.ValidationError.InvalidPropertyValue,
                            message: "Invalid \"minHeight\" value: " + jsonMinHeight
                        },
                        errors
                    );
                }
            }
        }
    }

    getActionCount(): number {
        return 0;
    }

    getActionAt(index: number): Action {
        throw new Error("Index out of range.");
    }

    remove(): boolean {
        if (this.parent && this.parent instanceof CardElementContainer) {
            return this.parent.removeItem(this);
        }

        return false;
    }

    render(): HTMLElement {
        this._renderedElement = this.overrideInternalRender();
        this._separatorElement = this.internalRenderSeparator();

        if (this._renderedElement) {
            if (this.customCssSelector) {
                this._renderedElement.classList.add(this.customCssSelector);
            }

            this._renderedElement.style.boxSizing = "border-box";
            this._defaultRenderedElementDisplayMode = this._renderedElement.style.display;

            this.adjustRenderedElementSize(this._renderedElement);
            this.updateLayout(false);
        }
        else if (this.isDesignMode()) {
            this._renderedElement = this.createPlaceholderElement();
        }

        return this._renderedElement;
    }

    updateLayout(processChildren: boolean = true) {
        this.updateRenderedElementVisibility();
        this.applyPadding();
    }

    indexOf(cardElement: CardElement): number {
        return -1;
    }

    isDesignMode(): boolean {
        var rootElement = this.getRootElement();

        return rootElement instanceof AdaptiveCard && rootElement.designMode;
    }

    isRendered(): boolean {
        return this._renderedElement && this._renderedElement.offsetHeight > 0;
    }

    isFirstElement(element: CardElement): boolean {
        return true;
    }

    isLastElement(element: CardElement): boolean {
        return true;
    }

    isAtTheVeryLeft(): boolean {
        return this.parent ? this.parent.isLeftMostElement(this) && this.parent.isAtTheVeryLeft() : true;
    }

    isAtTheVeryRight(): boolean {
        return this.parent ? this.parent.isRightMostElement(this) && this.parent.isAtTheVeryRight() : true;
    }

    isAtTheVeryTop(): boolean {
        return this.parent ? this.parent.isFirstElement(this) && this.parent.isAtTheVeryTop() : true;
    }

    isAtTheVeryBottom(): boolean {
        return this.parent ? this.parent.isLastElement(this) && this.parent.isAtTheVeryBottom() : true;
    }

    isBleedingAtTop(): boolean {
        return false;
    }

    isBleedingAtBottom(): boolean {
        return false;
    }

    isLeftMostElement(element: CardElement): boolean {
        return true;
    }

    isRightMostElement(element: CardElement): boolean {
        return true;
    }

    isTopElement(element: CardElement): boolean {
        return this.isFirstElement(element);
    }

    isBottomElement(element: CardElement): boolean {
        return this.isLastElement(element);
    }

    isHiddenDueToOverflow(): boolean {
        return this._renderedElement && this._renderedElement.style.visibility == 'hidden';
    }

    getRootElement(): CardElement {
        var rootElement: CardElement = this;

        while (rootElement.parent) {
            rootElement = rootElement.parent;
        }

        return rootElement;
    }

    getParentContainer(): Container {
        var currentElement: CardElement = this.parent;

        while (currentElement) {
            if (currentElement instanceof Container) {
                return <Container>currentElement;
            }

            currentElement = currentElement.parent;
        }

        return null;
    }

    getAllInputs(): Array<Input> {
        return [];
    }

    getResourceInformation(): Array<Shared.IResourceInformation> {
        return [];
    }

    getElementById(id: string): CardElement {
        return this.id === id ? this : null;
    }

    getActionById(id: string): Action {
        return null;
    }

    shouldFallback(): boolean {
        return this._shouldFallback || !this.requires.areAllMet(this.hostConfig.hostCapabilities);
    }

    setShouldFallback(value: boolean) {
        this._shouldFallback = value;
    }

    getEffectivePadding(): Shared.PaddingDefinition {
        let padding = this.getPadding();

        return (padding && this.allowCustomPadding) ? padding : this.getDefaultPadding();
    }

    get lang(): string {
        if (this._lang) {
            return this._lang;
        }
        else {
            if (this.parent) {
                return this.parent.lang;
            }
            else {
                return undefined;
            }
        }
    }

    set lang(value: string) {
        if (value && value != "") {
            var regEx = /^[a-z]{2,3}$/ig;

            var matches = regEx.exec(value);

            if (!matches) {
                throw new Error("Invalid language identifier: " + value);
            }
        }

        this._lang = value;
    }

    get hostConfig(): HostConfig.HostConfig {
        if (this._hostConfig) {
            return this._hostConfig;
        }
        else {
            if (this.parent) {
                return this.parent.hostConfig;
            }
            else {
                return defaultHostConfig;
            }
        }
    }

    set hostConfig(value: HostConfig.HostConfig) {
        this._hostConfig = value;
    }

    get index(): number {
        if (this.parent) {
            return this.parent.indexOf(this);
        }
        else {
            return 0;
        }
    }

    get isInteractive(): boolean {
        return false;
    }

    get isStandalone(): boolean {
        return true;
    }

    get isInline(): boolean {
        return false;
    }

    get parent(): CardElement {
        return this._parent;
    }

    get isVisible(): boolean {
        return this._isVisible;
    }

    get hasVisibleSeparator(): boolean {
        if (this.parent && this.separatorElement) {
            return !this.parent.isFirstElement(this) && (this.isVisible || this.isDesignMode());
        }
        else {
            return false;
        }
    }

    set isVisible(value: boolean) {
        // If the element is going to be hidden, reset any changes that were due
        // to overflow truncation (this ensures that if the element is later
        // un-hidden it has the right content)
        if (AdaptiveCard.useAdvancedCardBottomTruncation && !value) {
            this.undoOverflowTruncation();
        }

        if (this._isVisible != value) {
            this._isVisible = value;

            this.updateRenderedElementVisibility();

            if (this._renderedElement) {
                raiseElementVisibilityChangedEvent(this);
            }
        }
    }

    get renderedElement(): HTMLElement {
        return this._renderedElement;
    }

    get separatorElement(): HTMLElement {
        return this._separatorElement;
    }
}

export abstract class BaseTextBlock extends CardElement {
    private _text: string;
    private _selectAction: Action = null;

    protected getEffectiveStyleDefinition() {
        return this.hostConfig.containerStyles.getStyleByName(this.getEffectiveStyle());
    }

    protected getFontSize(fontType: HostConfig.FontTypeDefinition): number {
        switch (this.size) {
            case Enums.TextSize.Small:
                return fontType.fontSizes.small;
            case Enums.TextSize.Medium:
                return fontType.fontSizes.medium;
            case Enums.TextSize.Large:
                return fontType.fontSizes.large;
            case Enums.TextSize.ExtraLarge:
                return fontType.fontSizes.extraLarge;
            default:
                return fontType.fontSizes.default;
        }
    }

    protected getColorDefinition(colorSet: HostConfig.ColorSetDefinition, color: Enums.TextColor): HostConfig.TextColorDefinition {
        switch (color) {
            case Enums.TextColor.Accent:
                return colorSet.accent;
            case Enums.TextColor.Dark:
                return colorSet.dark;
            case Enums.TextColor.Light:
                return colorSet.light;
            case Enums.TextColor.Good:
                return colorSet.good;
            case Enums.TextColor.Warning:
                return colorSet.warning;
            case Enums.TextColor.Attention:
                return colorSet.attention;
            default:
                return colorSet.default;
        }
    }

    protected setText(value: string) {
        this._text = value;
    }

    size: Enums.TextSize = Enums.TextSize.Default;
    weight: Enums.TextWeight = Enums.TextWeight.Default;
    color: Enums.TextColor = Enums.TextColor.Default;
    isSubtle: boolean = false;
    fontType?: Enums.FontType = null;

    asString(): string {
        return this.text;
    }

    toJSON() {
        let result = super.toJSON();

        Utils.setEnumProperty(Enums.TextSize, result, "size", this.size, Enums.TextSize.Default);
        Utils.setEnumProperty(Enums.TextWeight, result, "weight", this.weight, Enums.TextWeight.Default);
        Utils.setEnumProperty(Enums.TextColor, result, "color", this.color, Enums.TextColor.Default);
        Utils.setProperty(result, "text", this.text);
        Utils.setProperty(result, "isSubtle", this.isSubtle, false);
        Utils.setEnumProperty(Enums.FontType, result, "fontType", this.fontType, Enums.FontType.Default);

        return result;
    }

    applyStylesTo(targetElement: HTMLElement) {
        let fontType = this.hostConfig.getFontTypeDefinition(this.fontType);

        if (fontType.fontFamily) {
            targetElement.style.fontFamily = fontType.fontFamily;
        }

        let fontSize: number;

        switch (this.size) {
            case Enums.TextSize.Small:
                fontSize = fontType.fontSizes.small;
                break;
            case Enums.TextSize.Medium:
                fontSize = fontType.fontSizes.medium;
                break;
            case Enums.TextSize.Large:
                fontSize = fontType.fontSizes.large;
                break;
            case Enums.TextSize.ExtraLarge:
                fontSize = fontType.fontSizes.extraLarge;
                break;
            default:
                fontSize = fontType.fontSizes.default;
                break;
        }

        targetElement.style.fontSize = fontSize + "px";

        let colorDefinition = this.getColorDefinition(this.getEffectiveStyleDefinition().foregroundColors, this.effectiveColor);

        targetElement.style.color = Utils.stringToCssColor(this.isSubtle ? colorDefinition.subtle : colorDefinition.default);

        let fontWeight: number;

        switch (this.weight) {
            case Enums.TextWeight.Lighter:
                fontWeight = fontType.fontWeights.lighter;
                break;
            case Enums.TextWeight.Bolder:
                fontWeight = fontType.fontWeights.bolder;
                break;
            default:
                fontWeight = fontType.fontWeights.default;
                break;
        }

        targetElement.style.fontWeight = fontWeight.toString();
    }

    parse(json: any, errors?: Array<HostConfig.IValidationError>) {
        super.parse(json, errors);

        this.text = Utils.getStringValue(json["text"]);

        let sizeString = Utils.getStringValue(json["size"]);

        if (sizeString && sizeString.toLowerCase() === "normal") {
            this.size = Enums.TextSize.Default;

            raiseParseError(
                {
                    error: Enums.ValidationError.Deprecated,
                    message: "The TextBlock.size value \"normal\" is deprecated and will be removed. Use \"default\" instead."
                },
                errors
            );
        }
        else {
            this.size = Utils.getEnumValue(Enums.TextSize, sizeString, this.size);
        }

        let weightString = Utils.getStringValue(json["weight"]);

        if (weightString && weightString.toLowerCase() === "normal") {
            this.weight = Enums.TextWeight.Default;

            raiseParseError(
                {
                    error: Enums.ValidationError.Deprecated,
                    message: "The TextBlock.weight value \"normal\" is deprecated and will be removed. Use \"default\" instead."
                },
                errors
            );
        }
        else {
            this.weight = Utils.getEnumValue(Enums.TextWeight, weightString, this.weight);
        }

        this.color = Utils.getEnumValue(Enums.TextColor, json["color"], this.color);
        this.isSubtle = Utils.getBoolValue(json["isSubtle"], this.isSubtle);
        this.fontType = Utils.getEnumValue(Enums.FontType, json["fontType"], this.fontType);
    }

    get effectiveColor(): Enums.TextColor {
        return this.color ? this.color : Enums.TextColor.Default;
    }

    get text(): string {
        return this._text;
    }

    set text(value: string) {
        this.setText(value);
    }

    get selectAction(): Action {
        return this._selectAction;
    }

    set selectAction(value: Action) {
        this._selectAction = value;

        if (this._selectAction) {
            this._selectAction.setParent(this);
        }
    }
}

export class TextBlock extends BaseTextBlock {
    private _computedLineHeight: number;
    private _originalInnerHtml: string;
    private _processedText: string = null;
    private _treatAsPlainText: boolean = true;

    private restoreOriginalContent() {
        var maxHeight = this.maxLines
            ? (this._computedLineHeight * this.maxLines) + 'px'
            : null;

        this.renderedElement.style.maxHeight = maxHeight;
        this.renderedElement.innerHTML = this._originalInnerHtml;
    }

    private truncateIfSupported(maxHeight: number): boolean {
        // For now, only truncate TextBlocks that contain just a single
        // paragraph -- since the maxLines calculation doesn't take into
        // account Markdown lists
        var children = this.renderedElement.children;
        var isTextOnly = !children.length;

        var truncationSupported = isTextOnly || children.length == 1
            && (<HTMLElement>children[0]).tagName.toLowerCase() == 'p';

        if (truncationSupported) {
            var element = isTextOnly
                ? this.renderedElement
                : <HTMLElement>children[0];

            Utils.truncate(element, maxHeight, this._computedLineHeight);
            return true;
        }

        return false;
    }

    protected setText(value: string) {
        super.setText(value);

        this._processedText = null;
    }

    protected getRenderedDomElementType(): string {
        return "div";
    }

    protected internalRender(): HTMLElement {
        this._processedText = null;

        if (!Utils.isNullOrEmpty(this.text)) {
            let hostConfig = this.hostConfig;

            let element = document.createElement(this.getRenderedDomElementType());
            element.classList.add(hostConfig.makeCssClassName("ac-textBlock"));
            element.style.overflow = "hidden";

            this.applyStylesTo(element);

            if (this.selectAction) {
                element.onclick = (e) => {
                    e.preventDefault();
                    e.cancelBubble = true;

                    this.selectAction.execute();
                }

                if (hostConfig.supportsInteractivity) {
                    element.tabIndex = 0
                    element.setAttribute("role", "button");
                    element.setAttribute("aria-label", this.selectAction.title);
                    element.classList.add(hostConfig.makeCssClassName("ac-selectable"));
                }
            }

            if (!this._processedText) {
                this._treatAsPlainText = true;

                let formattedText = TextFormatters.formatText(this.lang, this.text);

                if (this.useMarkdown) {
                    if (AdaptiveCard.allowMarkForTextHighlighting) {
                        formattedText = formattedText.replace(/<mark>/g, "===").replace(/<\/mark>/g, "/==");
                    }

                    let markdownProcessingResult = AdaptiveCard.applyMarkdown(formattedText);

                    if (markdownProcessingResult.didProcess && markdownProcessingResult.outputHtml) {
                        this._processedText = markdownProcessingResult.outputHtml;
                        this._treatAsPlainText = false;

                        // Only process <mark> tag if markdown processing was applied because
                        // markdown processing is also responsible for sanitizing the input string
                        if (AdaptiveCard.allowMarkForTextHighlighting) {
                            let markStyle: string = "";
                            let effectiveStyle = this.getEffectiveStyleDefinition();

                            if (effectiveStyle.highlightBackgroundColor) {
                                markStyle += "background-color: " + effectiveStyle.highlightBackgroundColor + ";";
                            }

                            if (effectiveStyle.highlightForegroundColor) {
                                markStyle += "color: " + effectiveStyle.highlightForegroundColor + ";";
                            }

                            if (!Utils.isNullOrEmpty(markStyle)) {
                                markStyle = 'style="' + markStyle + '"';
                            }

                            this._processedText = this._processedText.replace(/===/g, "<mark " + markStyle + ">").replace(/\/==/g, "</mark>");
                        }
                    } else {
                        this._processedText = formattedText;
                        this._treatAsPlainText = true;
                    }
                }
                else {
                    this._processedText = formattedText;
                    this._treatAsPlainText = true;
                }
            }

            if (this._treatAsPlainText) {
                element.innerText = this._processedText;
            }
            else {
                element.innerHTML = this._processedText;
            }

            if (element.firstElementChild instanceof HTMLElement) {
                let firstElementChild = <HTMLElement>element.firstElementChild;
                firstElementChild.style.marginTop = "0px";
                firstElementChild.style.width = "100%";

                if (!this.wrap) {
                    firstElementChild.style.overflow = "hidden";
                    firstElementChild.style.textOverflow = "ellipsis";
                }
            }

            if (element.lastElementChild instanceof HTMLElement) {
                (<HTMLElement>element.lastElementChild).style.marginBottom = "0px";
            }

            let anchors = element.getElementsByTagName("a");

            for (let i = 0; i < anchors.length; i++) {
                let anchor = <HTMLAnchorElement>anchors[i];
                anchor.classList.add(hostConfig.makeCssClassName("ac-anchor"));
                anchor.target = "_blank";
                anchor.onclick = (e) => {
                    if (raiseAnchorClickedEvent(this, e.target as HTMLAnchorElement)) {
                        e.preventDefault();
                        e.cancelBubble = true;
                    }
                }
            }

            if (this.wrap) {
                element.style.wordWrap = "break-word";

                if (this.maxLines > 0) {
                    element.style.maxHeight = (this._computedLineHeight * this.maxLines) + "px";
                    element.style.overflow = "hidden";
                }
            }
            else {
                element.style.whiteSpace = "nowrap";
                element.style.textOverflow = "ellipsis";
            }

            if (AdaptiveCard.useAdvancedTextBlockTruncation || AdaptiveCard.useAdvancedCardBottomTruncation) {
                this._originalInnerHtml = element.innerHTML;
            }

            return element;
        }
        else {
            return null;
        }
    }

    protected truncateOverflow(maxHeight: number): boolean {
        if (maxHeight >= this._computedLineHeight) {
            return this.truncateIfSupported(maxHeight);
        }

        return false;
    }

    protected undoOverflowTruncation() {
        this.restoreOriginalContent();

        if (AdaptiveCard.useAdvancedTextBlockTruncation && this.maxLines) {
            var maxHeight = this._computedLineHeight * this.maxLines;
            this.truncateIfSupported(maxHeight);
        }
    }

    wrap: boolean = false;
    maxLines: number;
    useMarkdown: boolean = true;

    toJSON(): any {
        let result = super.toJSON();

        Utils.setProperty(result, "wrap", this.wrap, false);
        Utils.setProperty(result, "maxLines", this.maxLines, 0);

        return result;
    }

    applyStylesTo(targetElement: HTMLElement) {
        super.applyStylesTo(targetElement);

        let parentContainer = this.getParentContainer();
        let isRtl = parentContainer ? parentContainer.isRtl() : false;

        switch (this.horizontalAlignment) {
            case Enums.HorizontalAlignment.Center:
                targetElement.style.textAlign = "center";
                break;
            case Enums.HorizontalAlignment.Right:
                targetElement.style.textAlign = isRtl ? "left" : "right";
                break;
            default:
                targetElement.style.textAlign = isRtl ? "right" : "left";
                break;
        }

        let lineHeights = this.hostConfig.lineHeights;

        if (lineHeights) {
            switch (this.size) {
                case Enums.TextSize.Small:
                    this._computedLineHeight = lineHeights.small;
                    break;
                case Enums.TextSize.Medium:
                    this._computedLineHeight = lineHeights.medium;
                    break;
                case Enums.TextSize.Large:
                    this._computedLineHeight = lineHeights.large;
                    break;
                case Enums.TextSize.ExtraLarge:
                    this._computedLineHeight = lineHeights.extraLarge;
                    break;
                default:
                    this._computedLineHeight = lineHeights.default;
                    break;
            }
        }
        else {
            // Looks like 1.33 is the magic number to compute line-height
            // from font size.
            this._computedLineHeight = this.getFontSize(this.hostConfig.getFontTypeDefinition(this.fontType)) * 1.33;
        }

        targetElement.style.lineHeight = this._computedLineHeight + "px";
    }

    parse(json: any, errors?: Array<HostConfig.IValidationError>) {
        super.parse(json, errors);

        this.wrap = Utils.getBoolValue(json["wrap"], this.wrap);

        if (typeof json["maxLines"] === "number") {
            this.maxLines = json["maxLines"];
        }
    }

    getJsonTypeName(): string {
        return "TextBlock";
    }

    updateLayout(processChildren: boolean = false) {
        super.updateLayout(processChildren);

        if (AdaptiveCard.useAdvancedTextBlockTruncation && this.maxLines && this.isRendered()) {
            // Reset the element's innerHTML in case the available room for
            // content has increased
            this.restoreOriginalContent();
            this.truncateIfSupported(this._computedLineHeight * this.maxLines);
        }
    }
}

class Label extends TextBlock {
    protected getRenderedDomElementType(): string {
        return "label";
    }

    protected internalRender(): HTMLElement {
        let renderedElement = <HTMLLabelElement>super.internalRender();

        if (!Utils.isNullOrEmpty(this.forElementId)) {
            renderedElement.htmlFor = this.forElementId;
        }

        return renderedElement;
    }

    forElementId: string;
}

export class TextRun extends BaseTextBlock {
    protected internalRender(): HTMLElement {
        if (!Utils.isNullOrEmpty(this.text)) {
            let hostConfig = this.hostConfig;

            let formattedText = TextFormatters.formatText(this.lang, this.text);

            let element = document.createElement("span");
            element.classList.add(hostConfig.makeCssClassName("ac-textRun"));

            this.applyStylesTo(element);

            if (this.selectAction && hostConfig.supportsInteractivity) {
                let anchor = document.createElement("a");
                anchor.classList.add(hostConfig.makeCssClassName("ac-anchor"));
                anchor.href = this.selectAction.getHref();
                anchor.target = "_blank";
                anchor.onclick = (e) => {
                    e.preventDefault();
                    e.cancelBubble = true;

                    this.selectAction.execute();
                }

                anchor.innerText = formattedText;

                element.appendChild(anchor);
            }
            else {
                element.innerText = formattedText;
            }

            return element;
        }
        else {
            return null;
        }
    }

    italic: boolean = false;
    strikethrough: boolean = false;
    highlight: boolean = false;

    applyStylesTo(targetElement: HTMLElement) {
        super.applyStylesTo(targetElement);

        if (this.italic) {
            targetElement.style.fontStyle = "italic";
        }

        if (this.strikethrough) {
            targetElement.style.textDecoration = "line-through";
        }

        if (this.highlight) {
            let colorDefinition = this.getColorDefinition(this.getEffectiveStyleDefinition().foregroundColors, this.effectiveColor);

            targetElement.style.backgroundColor = Utils.stringToCssColor(this.isSubtle ? colorDefinition.highlightColors.subtle : colorDefinition.highlightColors.default);
        }
    }

    toJSON() {
        let result = super.toJSON();

        Utils.setProperty(result, "italic", this.italic, false);
        Utils.setProperty(result, "strikethrough", this.strikethrough, false);
        Utils.setProperty(result, "highlight", this.highlight, false);

        if (this.selectAction) {
            Utils.setProperty(result, "selectAction", this.selectAction.toJSON());
        }

        return result;
    }

    parse(json: any, errors?: Array<HostConfig.IValidationError>) {
        super.parse(json, errors);

        this.italic = Utils.getBoolValue(json["italic"], this.italic);
        this.strikethrough = Utils.getBoolValue(json["strikethrough"], this.strikethrough);
        this.highlight = Utils.getBoolValue(json["highlight"], this.highlight);
        this.selectAction = createActionInstance(
            this,
            json["selectAction"],
            [ShowCardAction.JsonTypeName],
            !this.isDesignMode(),
            errors);
    }

    getJsonTypeName(): string {
        return "TextRun";
    }

    get isStandalone(): boolean {
        return false;
    }

    get isInline(): boolean {
        return true;
    }
}

export class RichTextBlock extends CardElement {
    private _inlines: CardElement[] = [];

    private internalAddInline(inline: CardElement, forceAdd: boolean = false) {
        if (!inline.isInline) {
            throw new Error("RichTextBlock.addInline: the specified card element cannot be used as a RichTextBlock inline.");
        }

        let doAdd: boolean = inline.parent == null || forceAdd;

        if (!doAdd && inline.parent != this) {
            throw new Error("RichTextBlock.addInline: the specified inline already belongs to another RichTextBlock.");
        }
        else {
            inline.setParent(this);

            this._inlines.push(inline);
        }
    }

    protected internalRender(): HTMLElement {
        if (this._inlines.length > 0) {
            let element = document.createElement("div");
            element.className = this.hostConfig.makeCssClassName("ac-richTextBlock");

            let parentContainer = this.getParentContainer();
            let isRtl = parentContainer ? parentContainer.isRtl() : false;

            switch (this.horizontalAlignment) {
                case Enums.HorizontalAlignment.Center:
                    element.style.textAlign = "center";
                    break;
                case Enums.HorizontalAlignment.Right:
                    element.style.textAlign = isRtl ? "left" : "right";
                    break;
                default:
                    element.style.textAlign = isRtl ? "right" : "left";
                    break;
            }

            for (let inline of this._inlines) {
                element.appendChild(inline.render());
            }

            return element;
        }
        else {
            return null;
        }
    }

    asString(): string {
        let result = "";

        for (let inline of this._inlines) {
            result += inline.asString();
        }

        return result;
    }

    parse(json: any, errors?: Array<HostConfig.IValidationError>) {
        super.parse(json, errors);

        this._inlines = [];

        if (Array.isArray(json["inlines"])) {
            for (let jsonInline of json["inlines"]) {
                let inline: CardElement;

                if (typeof jsonInline === "string") {
                    let textRun = new TextRun();
                    textRun.text = jsonInline;

                    inline = textRun;
                }
                else {
                    inline = createElementInstance(
                        this,
                        jsonInline,
                        false, // No fallback for inlines in 1.2
                        errors);
                }

                if (inline) {
                    this.internalAddInline(inline, true);
                }
            }
        }
    }

    toJSON() {
        let result = super.toJSON();

        if (this._inlines.length > 0) {
            let jsonInlines: any[] = [];

            for (let inline of this._inlines) {
                jsonInlines.push(inline.toJSON());
            }

            Utils.setProperty(result, "inlines", jsonInlines);
        }

        return result;
    }

    getJsonTypeName(): string {
        return "RichTextBlock";
    }

    getInlineCount(): number {
        return this._inlines.length;
    }

    getInlineAt(index: number): CardElement {
        if (index >= 0 && index < this._inlines.length) {
            return this._inlines[index];
        }
        else {
            throw new Error("RichTextBlock.getInlineAt: Index out of range (" + index + ")");
        }
    }

    addInline(inline: CardElement) {
        this.internalAddInline(inline);
    }

    removeInline(inline: CardElement): boolean {
        let index = this._inlines.indexOf(inline);

        if (index >= 0) {
            this._inlines[index].setParent(null);
            this._inlines.splice(index, 1);

            return true;
        }

        return false;
    }
}

export class Fact extends SerializableObject {
    name: string;
    value: string;

    constructor(name: string = undefined, value: string = undefined) {
        super();

        this.name = name;
        this.value = value;
    }

    parse(json: any) {
        super.parse(json);

        this.name = Utils.getStringValue(json["title"]);
        this.value = Utils.getStringValue(json["value"]);
    }

    toJSON() {
        let result = super.toJSON();

        Utils.setProperty(result, "title", this.name);
        Utils.setProperty(result, "value", this.value);

        return result;
    }
}

export class FactSet extends CardElement {
    protected get useDefaultSizing(): boolean {
        return false;
    }

    protected internalRender(): HTMLElement {
        let element: HTMLElement = null;
        let hostConfig = this.hostConfig;

        if (this.facts.length > 0) {
            element = document.createElement("table");
            element.style.borderWidth = "0px";
            element.style.borderSpacing = "0px";
            element.style.borderStyle = "none";
            element.style.borderCollapse = "collapse";
            element.style.display = "block";
            element.style.overflow = "hidden";
            element.classList.add(hostConfig.makeCssClassName("ac-factset"));

            for (let i = 0; i < this.facts.length; i++) {
                let trElement = document.createElement("tr");

                if (i > 0) {
                    trElement.style.marginTop = hostConfig.factSet.spacing + "px";
                }

                // Title column
                let tdElement = document.createElement("td");
                tdElement.style.padding = "0";
                tdElement.classList.add(hostConfig.makeCssClassName("ac-fact-title"));

                if (hostConfig.factSet.title.maxWidth) {
                    tdElement.style.maxWidth = hostConfig.factSet.title.maxWidth + "px";
                }

                tdElement.style.verticalAlign = "top";

                let textBlock = new TextBlock();
                textBlock.setParent(this);
                textBlock.text = Utils.isNullOrEmpty(this.facts[i].name) ? "Title" : this.facts[i].name;
                textBlock.size = hostConfig.factSet.title.size;
                textBlock.color = hostConfig.factSet.title.color;
                textBlock.isSubtle = hostConfig.factSet.title.isSubtle;
                textBlock.weight = hostConfig.factSet.title.weight;
                textBlock.wrap = hostConfig.factSet.title.wrap;
                textBlock.spacing = Enums.Spacing.None;

                Utils.appendChild(tdElement, textBlock.render());
                Utils.appendChild(trElement, tdElement);

                // Spacer column
                tdElement = document.createElement("td");
                tdElement.style.width = "10px";

                Utils.appendChild(trElement, tdElement);

                // Value column
                tdElement = document.createElement("td");
                tdElement.style.padding = "0";
                tdElement.style.verticalAlign = "top";
                tdElement.classList.add(hostConfig.makeCssClassName("ac-fact-value"));

                textBlock = new TextBlock();
                textBlock.setParent(this);
                textBlock.text = this.facts[i].value;
                textBlock.size = hostConfig.factSet.value.size;
                textBlock.color = hostConfig.factSet.value.color;
                textBlock.isSubtle = hostConfig.factSet.value.isSubtle;
                textBlock.weight = hostConfig.factSet.value.weight;
                textBlock.wrap = hostConfig.factSet.value.wrap;
                textBlock.spacing = Enums.Spacing.None;

                Utils.appendChild(tdElement, textBlock.render());
                Utils.appendChild(trElement, tdElement);
                Utils.appendChild(element, trElement);
            }
        }

        return element;
    }

    facts: Array<Fact> = [];

    getJsonTypeName(): string {
        return "FactSet";
    }

    toJSON(): any {
        let result = super.toJSON();

		if (this.facts.length > 0) {
			let facts = []

			for (let fact of this.facts) {
				facts.push(fact.toJSON());
			}

			Utils.setProperty(result, "facts", facts);
		}

        return result;
    }

    parse(json: any, errors?: Array<HostConfig.IValidationError>) {
        super.parse(json, errors);

        this.facts = [];

		let jsonFacts = json["facts"];

		if (Array.isArray(jsonFacts)) {
			for (let jsonFact of jsonFacts) {
				let fact = new Fact();
				fact.parse(jsonFact);

				this.facts.push(fact);
			}
		}
    }
}

export class Image extends CardElement {
    private _selectAction: Action;

    private parseDimension(name: string, value: any, errors: Array<HostConfig.IValidationError>): number {
        if (value) {
            if (typeof value === "string") {
                try {
                    let size = Shared.SizeAndUnit.parse(value);

                    if (size.unit == Enums.SizeUnit.Pixel) {
                        return size.physicalSize;
                    }
                }
                catch {
                    // Ignore error
                }
            }

            raiseParseError(
                {
                    error: Enums.ValidationError.InvalidPropertyValue,
                    message: "Invalid image " + name + ": " + value
                },
                errors
            );
        }

        return 0;
    }

    private applySize(element: HTMLElement) {
        if (this.pixelWidth || this.pixelHeight) {
            if (this.pixelWidth) {
                element.style.width = this.pixelWidth + "px";
            }

            if (this.pixelHeight) {
                element.style.height = this.pixelHeight + "px";
            }
        }
        else {
            switch (this.size) {
                case Enums.Size.Stretch:
                    element.style.width = "100%";
                    break;
                case Enums.Size.Auto:
                    element.style.maxWidth = "100%";
                    break;
                case Enums.Size.Small:
                    element.style.width = this.hostConfig.imageSizes.small + "px";
                    break;
                case Enums.Size.Large:
                    element.style.width = this.hostConfig.imageSizes.large + "px";
                    break;
                case Enums.Size.Medium:
                    element.style.width = this.hostConfig.imageSizes.medium + "px";
                    break;
            }
        }
    }

    protected get useDefaultSizing() {
        return false;
    }

    protected internalRender(): HTMLElement {
        var element: HTMLElement = null;

        if (!Utils.isNullOrEmpty(this.url)) {
            element = document.createElement("div");
            element.style.display = "flex";
            element.style.alignItems = "flex-start";

            element.onkeypress = (e) => {
                if (this.selectAction && (e.keyCode == 13 || e.keyCode == 32)) { // enter or space pressed
                    e.preventDefault();
                    e.cancelBubble = true;

                    this.selectAction.execute();
                }
            }

            element.onclick = (e) => {
                if (this.selectAction) {
                    e.preventDefault();
                    e.cancelBubble = true;

                    this.selectAction.execute();
                }
            }

            switch (this.horizontalAlignment) {
                case Enums.HorizontalAlignment.Center:
                    element.style.justifyContent = "center";
                    break;
                case Enums.HorizontalAlignment.Right:
                    element.style.justifyContent = "flex-end";
                    break;
                default:
                    element.style.justifyContent = "flex-start";
                    break;
            }

            // Cache hostConfig to avoid walking the parent hierarchy multiple times
            let hostConfig = this.hostConfig;

            let imageElement = document.createElement("img");
            imageElement.onload = (e: Event) => {
                raiseImageLoadedEvent(this);
            }
            imageElement.onerror = (e: Event) => {
                let card = this.getRootElement() as AdaptiveCard;

                this.renderedElement.innerHTML = "";

                if (card && card.designMode) {
                    let errorElement = document.createElement("div");
                    errorElement.style.display = "flex";
                    errorElement.style.alignItems = "center";
                    errorElement.style.justifyContent = "center";
                    errorElement.style.backgroundColor = "#EEEEEE";
                    errorElement.style.color = "black";
                    errorElement.innerText = ":-(";
                    errorElement.style.padding = "10px";

                    this.applySize(errorElement);

                    this.renderedElement.appendChild(errorElement);
                }

                raiseImageLoadedEvent(this);
            }
            imageElement.style.maxHeight = "100%";
            imageElement.style.minWidth = "0";
            imageElement.classList.add(hostConfig.makeCssClassName("ac-image"));

            if (this.selectAction != null && hostConfig.supportsInteractivity) {
                imageElement.tabIndex = 0
                imageElement.setAttribute("role", "button");
                imageElement.setAttribute("aria-label", this.selectAction.title);
                imageElement.classList.add(hostConfig.makeCssClassName("ac-selectable"));
            }

            this.applySize(imageElement);

            if (this.style === Enums.ImageStyle.Person) {
                imageElement.style.borderRadius = "50%";
                imageElement.style.backgroundPosition = "50% 50%";
                imageElement.style.backgroundRepeat = "no-repeat";
            }

            if (!Utils.isNullOrEmpty(this.backgroundColor)) {
                imageElement.style.backgroundColor = Utils.stringToCssColor(this.backgroundColor);
            }

            imageElement.src = this.url;
            imageElement.alt = this.altText;

            element.appendChild(imageElement);
        }

        return element;
    }

    style: Enums.ImageStyle = Enums.ImageStyle.Default;
    backgroundColor: string;
    url: string;
    size: Enums.Size = Enums.Size.Auto;
    width: Shared.SizeAndUnit;
    pixelWidth?: number = null;
    pixelHeight?: number = null;
    altText: string = "";

    toJSON(): any {
        let result = super.toJSON();

        if (this._selectAction) {
            Utils.setProperty(result, "selectAction", this._selectAction.toJSON());
        }

        Utils.setEnumProperty(Enums.ImageStyle, result, "style", this.style, Enums.ImageStyle.Default);
        Utils.setProperty(result, "backgroundColor", this.backgroundColor);
        Utils.setProperty(result, "url", this.url);
        Utils.setEnumProperty(Enums.Size, result, "size", this.size, Enums.Size.Auto);

        if (this.pixelWidth) {
            Utils.setProperty(result, "width", this.pixelWidth + "px");
        }

        if (this.pixelHeight) {
            Utils.setProperty(result, "height", this.pixelHeight + "px");
        }

        Utils.setProperty(result, "altText", this.altText);

        return result;
    }

    getJsonTypeName(): string {
        return "Image";
    }

    getActionById(id: string) {
        var result = super.getActionById(id);

        if (!result && this.selectAction) {
            result = this.selectAction.getActionById(id);
        }

        return result;
    }

    parse(json: any, errors?: Array<HostConfig.IValidationError>) {
        super.parse(json, errors);

        this.url = Utils.getStringValue(json["url"]);
        this.backgroundColor = Utils.getStringValue(json["backgroundColor"]);

        let styleString = Utils.getStringValue(json["style"]);

        if (styleString && styleString.toLowerCase() === "normal") {
            this.style = Enums.ImageStyle.Default;

            raiseParseError(
                {
                    error: Enums.ValidationError.Deprecated,
                    message: "The Image.style value \"normal\" is deprecated and will be removed. Use \"default\" instead."
                },
                errors
            );
        }
        else {
            this.style = Utils.getEnumValue(Enums.ImageStyle, styleString, this.style);
        }

        this.size = Utils.getEnumValue(Enums.Size, json["size"], this.size);
		this.altText = Utils.getStringValue(json["altText"]);

        // pixelWidth and pixelHeight are only parsed for backwards compatibility.
        // Payloads should use the width and height proerties instead.
        if (json["pixelWidth"] && typeof json["pixelWidth"] === "number") {
            this.pixelWidth = json["pixelWidth"];

            raiseParseError(
                {
                    error: Enums.ValidationError.Deprecated,
                    message: "The pixelWidth property is deprecated and will be removed. Use the width property instead."
                },
                errors
            );
        }

        if (json["pixelHeight"] && typeof json["pixelHeight"] === "number") {
            this.pixelHeight = json["pixelHeight"];

            raiseParseError(
                {
                    error: Enums.ValidationError.Deprecated,
                    message: "The pixelHeight property is deprecated and will be removed. Use the height property instead."
                },
                errors
            );
        }

        let size = this.parseDimension("width", json["width"], errors);

        if (size > 0) {
            this.pixelWidth = size;
        }

        size = this.parseDimension("height", json["height"], errors);

        if (size > 0) {
            this.pixelHeight = size;
        }

        this.selectAction = createActionInstance(
            this,
            json["selectAction"],
            [ShowCardAction.JsonTypeName],
            !this.isDesignMode(),
            errors);
    }

    getResourceInformation(): Array<Shared.IResourceInformation> {
        if (!Utils.isNullOrEmpty(this.url)) {
            return [{ url: this.url, mimeType: "image" }]
        }
        else {
            return [];
        }
    }

    get selectAction(): Action {
        return this._selectAction;
    }

    set selectAction(value: Action) {
        this._selectAction = value;

        if (this._selectAction) {
            this._selectAction.setParent(this);
        }
    }
}

export abstract class CardElementContainer extends CardElement {
    private _selectAction: Action = null;

    protected isElementAllowed(element: CardElement, forbiddenElementTypes: Array<string>) {
        if (!this.hostConfig.supportsInteractivity && element.isInteractive) {
            return false;
        }

        if (forbiddenElementTypes) {
            for (let forbiddenElementType of forbiddenElementTypes) {
                if (element.getJsonTypeName() === forbiddenElementType) {
                    return false;
                }
            }
        }

        return true;
    }

    protected applyPadding() {
        super.applyPadding();

        if (!this.renderedElement) {
            return;
        }

        let physicalPadding = new Shared.SpacingDefinition();

        if (this.getEffectivePadding()) {
            physicalPadding = this.hostConfig.paddingDefinitionToSpacingDefinition(this.getEffectivePadding());
        }

        this.renderedElement.style.paddingTop = physicalPadding.top + "px";
        this.renderedElement.style.paddingRight = physicalPadding.right + "px";
        this.renderedElement.style.paddingBottom = physicalPadding.bottom + "px";
        this.renderedElement.style.paddingLeft = physicalPadding.left + "px";

        this.renderedElement.style.marginRight = "0";
        this.renderedElement.style.marginLeft = "0";
    }

    protected getSelectAction(): Action {
        return this._selectAction;
    }

    protected setSelectAction(value: Action) {
        this._selectAction = value;

        if (this._selectAction) {
            this._selectAction.setParent(this);
        }
    }

    protected get isSelectable(): boolean {
        return false;
    }

    abstract getItemCount(): number;
    abstract getItemAt(index: number): CardElement;
    abstract getFirstVisibleRenderedItem(): CardElement;
    abstract getLastVisibleRenderedItem(): CardElement;
    abstract removeItem(item: CardElement): boolean;

    allowVerticalOverflow: boolean = false;

    parse(json: any, errors?: Array<HostConfig.IValidationError>) {
        super.parse(json, errors);

        if (this.isSelectable) {
            this._selectAction = createActionInstance(
                this,
                json["selectAction"],
                [ShowCardAction.JsonTypeName],
                !this.isDesignMode(),
                errors);
        }
    }

    toJSON(): any {
        let result = super.toJSON();

        if (this._selectAction && this.isSelectable) {
            Utils.setProperty(result, "selectAction", this._selectAction.toJSON());
        }

        return result;
    }

    internalValidateProperties(context: ValidationResults) {
        super.internalValidateProperties(context);

        for (let i = 0; i < this.getItemCount(); i++) {
            let item = this.getItemAt(i);

            if (!this.hostConfig.supportsInteractivity && item.isInteractive) {
                context.addFailure(
                    this,
                    {
                        error: Enums.ValidationError.InteractivityNotAllowed,
                        message: "Interactivity is not allowed."
                    });
            }

            if (!this.isElementAllowed(item, this.getForbiddenElementTypes())) {
                context.addFailure(
                    this,
                    {
                        error: Enums.ValidationError.InteractivityNotAllowed,
                        message: "Elements of type " + item.getJsonTypeName() + " are not allowed in this container."
                    });
            }

            item.internalValidateProperties(context);
        }

        if (this._selectAction) {
            this._selectAction.internalValidateProperties(context);
        }
    }

    render(): HTMLElement {
        let element = super.render();
        let hostConfig = this.hostConfig;

<<<<<<< HEAD
        if (this.allowVerticalOverflow) {
            element.style.overflowX = "hidden";
            element.style.overflowY = "auto";
        }

        if (this.isSelectable && this._selectAction && hostConfig.supportsInteractivity) {
=======
        if (element && this.isSelectable && this._selectAction && hostConfig.supportsInteractivity) {
>>>>>>> e691fd30
            element.classList.add(hostConfig.makeCssClassName("ac-selectable"));
            element.tabIndex = 0;
            element.setAttribute("role", "button");
            element.setAttribute("aria-label", this._selectAction.title);

            element.onclick = (e) => {
                if (this._selectAction != null) {
                    e.preventDefault();
                    e.cancelBubble = true;

                    this._selectAction.execute();
                }
            }

            element.onkeypress = (e) => {
                if (this._selectAction != null && (e.keyCode == 13 || e.keyCode == 32)) {
                    // Enter or space pressed
                    e.preventDefault();
                    e.cancelBubble = true;

                    this._selectAction.execute();
                }
            }
        }

        return element;
    }

    updateLayout(processChildren: boolean = true) {
        super.updateLayout(processChildren);

        if (processChildren) {
            for (var i = 0; i < this.getItemCount(); i++) {
                this.getItemAt(i).updateLayout();
            }
        }
    }

    getAllInputs(): Array<Input> {
        var result: Array<Input> = [];

        for (var i = 0; i < this.getItemCount(); i++) {
            result = result.concat(this.getItemAt(i).getAllInputs());
        }

        return result;
    }

    getResourceInformation(): Array<Shared.IResourceInformation> {
        let result: Array<Shared.IResourceInformation> = [];

        for (var i = 0; i < this.getItemCount(); i++) {
            result = result.concat(this.getItemAt(i).getResourceInformation());
        }

        return result;
    }

    getElementById(id: string): CardElement {
        let result = super.getElementById(id);

        if (!result) {
            for (var i = 0; i < this.getItemCount(); i++) {
                result = this.getItemAt(i).getElementById(id);

                if (result) {
                    break;
                }
            }
        }

        return result;
    }
}

export class ImageSet extends CardElementContainer {
    private _images: Array<Image> = [];

    protected internalRender(): HTMLElement {
        let element: HTMLElement = null;

        if (this._images.length > 0) {
            element = document.createElement("div");
            element.style.display = "flex";
            element.style.flexWrap = "wrap";

            for (var i = 0; i < this._images.length; i++) {
                this._images[i].size = this.imageSize;

                let renderedImage = this._images[i].render();

                renderedImage.style.display = "inline-flex";
                renderedImage.style.margin = "0px";
                renderedImage.style.marginRight = "10px";
                renderedImage.style.maxHeight = this.hostConfig.imageSet.maxImageHeight + "px";

                Utils.appendChild(element, renderedImage);
            }
        }

        return element;
    }

    imageSize: Enums.Size = Enums.Size.Medium;

    getItemCount(): number {
        return this._images.length;
    }

    getItemAt(index: number): CardElement {
        return this._images[index];
    }

    getFirstVisibleRenderedItem(): CardElement {
        return this._images && this._images.length > 0 ? this._images[0] : null;
    }

    getLastVisibleRenderedItem(): CardElement {
        return this._images && this._images.length > 0 ? this._images[this._images.length - 1] : null;
    }

    removeItem(item: CardElement): boolean {
        if (item instanceof Image) {
            var itemIndex = this._images.indexOf(item);

            if (itemIndex >= 0) {
                this._images.splice(itemIndex, 1);

                item.setParent(null);

                this.updateLayout();

                return true;
            }
        }

        return false;
    }

    getJsonTypeName(): string {
        return "ImageSet";
    }

    toJSON(): any {
        let result = super.toJSON();

        Utils.setEnumProperty(Enums.Size, result, "imageSize", this.imageSize, Enums.Size.Medium);

        if (this._images.length > 0) {
            let images = [];

            for (let image of this._images) {
                images.push(image.toJSON());
            }

            Utils.setProperty(result, "images", images);
        }

        return result;
    }

    parse(json: any, errors?: Array<HostConfig.IValidationError>) {
        super.parse(json, errors);

        this.imageSize = Utils.getEnumValue(Enums.Size, json["imageSize"], Enums.Size.Medium);

        if (json["images"] != null) {
            let jsonImages = json["images"] as Array<any>;

            this._images = [];

            for (let i = 0; i < jsonImages.length; i++) {
                var image = new Image();
                image.parse(jsonImages[i], errors);

                this.addImage(image);
            }
        }
    }

    addImage(image: Image) {
        if (!image.parent) {
            this._images.push(image);

            image.setParent(this);
        }
        else {
            throw new Error("This image already belongs to another ImageSet");
        }
    }

    indexOf(cardElement: CardElement): number {
        return cardElement instanceof Image ? this._images.indexOf(cardElement) : -1;
    }
}

export class MediaSource extends SerializableObject {
    mimeType: string;
    url: string;

    constructor(url: string = undefined, mimeType: string = undefined) {
        super();

        this.url = url;
        this.mimeType = mimeType;
    }

    parse(json: any, errors?: Array<HostConfig.IValidationError>) {
        super.parse(json, errors);

		this.mimeType = Utils.getStringValue(json["mimeType"]);
		this.url = Utils.getStringValue(json["url"]);
	}

	toJSON(): any {
        let result = super.toJSON();

        Utils.setProperty(result, "mimeType", this.mimeType);
        Utils.setProperty(result, "url", this.url);

        return result;
    }
}

export class Media extends CardElement {
    static readonly supportedMediaTypes = ["audio", "video"];

    private _selectedMediaType: string;
    private _selectedSources: Array<MediaSource>;

    private getPosterUrl(): string {
        return this.poster ? this.poster : this.hostConfig.media.defaultPoster;
    }

    private processSources() {
        this._selectedSources = [];
        this._selectedMediaType = undefined;

        for (let source of this.sources) {
            let mimeComponents = source.mimeType.split('/');

            if (mimeComponents.length == 2) {
                if (!this._selectedMediaType) {
                    let index = Media.supportedMediaTypes.indexOf(mimeComponents[0]);

                    if (index >= 0) {
                        this._selectedMediaType = Media.supportedMediaTypes[index];
                    }
                }
                if (mimeComponents[0] == this._selectedMediaType) {
                    this._selectedSources.push(source);
                }
            }
        }
    }

    private renderPoster(): HTMLElement {
        const playButtonArrowWidth = 12;
        const playButtonArrowHeight = 15;

        let posterRootElement = document.createElement("div");
        posterRootElement.className = this.hostConfig.makeCssClassName("ac-media-poster");
        posterRootElement.setAttribute("role", "contentinfo");
        posterRootElement.setAttribute("aria-label", this.altText ? this.altText : "Media content");
        posterRootElement.style.position = "relative";
        posterRootElement.style.display = "flex";

        let posterUrl = this.getPosterUrl();

        if (posterUrl) {
            let posterImageElement = document.createElement("img");
            posterImageElement.style.width = "100%";
            posterImageElement.style.height = "100%";

            posterImageElement.onerror = (e: Event) => {
                posterImageElement.parentNode.removeChild(posterImageElement);
                posterRootElement.classList.add("empty");
                posterRootElement.style.minHeight = "150px";
            }

            posterImageElement.src = posterUrl;

            posterRootElement.appendChild(posterImageElement);
        }
        else {
            posterRootElement.classList.add("empty");
            posterRootElement.style.minHeight = "150px";
        }

        if (this.hostConfig.supportsInteractivity && this._selectedSources.length > 0) {
            let playButtonOuterElement = document.createElement("div");
            playButtonOuterElement.setAttribute("role", "button");
            playButtonOuterElement.setAttribute("aria-label", "Play media");
            playButtonOuterElement.className = this.hostConfig.makeCssClassName("ac-media-playButton");
            playButtonOuterElement.style.display = "flex";
            playButtonOuterElement.style.alignItems = "center";
            playButtonOuterElement.style.justifyContent = "center";
            playButtonOuterElement.onclick = (e) => {
                if (this.hostConfig.media.allowInlinePlayback) {
                    e.preventDefault();
                    e.cancelBubble = true;

                    let mediaPlayerElement = this.renderMediaPlayer();

                    this.renderedElement.innerHTML = "";
                    this.renderedElement.appendChild(mediaPlayerElement);

                    mediaPlayerElement.play();
                }
                else {
                    if (Media.onPlay) {
                        e.preventDefault();
                        e.cancelBubble = true;

                        Media.onPlay(this);
                    }
                }
            }

            let playButtonInnerElement = document.createElement("div");
            playButtonInnerElement.className = this.hostConfig.makeCssClassName("ac-media-playButton-arrow");
            playButtonInnerElement.style.width = playButtonArrowWidth + "px";
            playButtonInnerElement.style.height = playButtonArrowHeight + "px";
            playButtonInnerElement.style.borderTopWidth = (playButtonArrowHeight / 2) + "px";
            playButtonInnerElement.style.borderBottomWidth = (playButtonArrowHeight / 2) + "px";
            playButtonInnerElement.style.borderLeftWidth = playButtonArrowWidth + "px";
            playButtonInnerElement.style.borderRightWidth = "0";
            playButtonInnerElement.style.borderStyle = "solid";
            playButtonInnerElement.style.borderTopColor = "transparent";
            playButtonInnerElement.style.borderRightColor = "transparent";
            playButtonInnerElement.style.borderBottomColor = "transparent";
            playButtonInnerElement.style.transform = "translate(" + (playButtonArrowWidth / 10) + "px,0px)";

            playButtonOuterElement.appendChild(playButtonInnerElement);

            let playButtonContainer = document.createElement("div");
            playButtonContainer.style.position = "absolute";
            playButtonContainer.style.left = "0";
            playButtonContainer.style.top = "0";
            playButtonContainer.style.width = "100%";
            playButtonContainer.style.height = "100%";
            playButtonContainer.style.display = "flex";
            playButtonContainer.style.justifyContent = "center";
            playButtonContainer.style.alignItems = "center";

            playButtonContainer.appendChild(playButtonOuterElement);
            posterRootElement.appendChild(playButtonContainer);
        }

        return posterRootElement;
    }

    private renderMediaPlayer(): HTMLMediaElement {
        let mediaElement: HTMLMediaElement;

        if (this._selectedMediaType == "video") {
            let videoPlayer = document.createElement("video");

            let posterUrl = this.getPosterUrl();

            if (posterUrl) {
                videoPlayer.poster = posterUrl;
            }

            mediaElement = videoPlayer;
        }
        else {
            mediaElement = document.createElement("audio");
        }

        mediaElement.controls = true;
        mediaElement.preload = "none";
        mediaElement.style.width = "100%";

        for (let source of this.sources) {
            let src: HTMLSourceElement = document.createElement("source");
            src.src = source.url;
            src.type = source.mimeType;

            mediaElement.appendChild(src);
        }

        return mediaElement;
    }

    protected internalRender(): HTMLElement {
        let element = <HTMLElement>document.createElement("div");
        element.className = this.hostConfig.makeCssClassName("ac-media");

        this.processSources();

        element.appendChild(this.renderPoster());

        return element;
    }

    static onPlay: (sender: Media) => void;

    sources: Array<MediaSource> = [];
    poster: string;
    altText: string;

    parse(json: any, errors?: Array<HostConfig.IValidationError>) {
        super.parse(json, errors);

		this.poster = Utils.getStringValue(json["poster"]);
		this.altText = Utils.getStringValue(json["altText"]);

        if (json["sources"] != null) {
            let jsonSources = json["sources"] as Array<any>;

            this.sources = [];

            for (let i = 0; i < jsonSources.length; i++) {
                let source = new MediaSource();
                source.parse(jsonSources[i], errors);

                this.sources.push(source);
            }
        }
    }

    toJSON(): any {
        let result = super.toJSON();

        Utils.setProperty(result, "poster", this.poster);
        Utils.setProperty(result, "altText", this.altText);

        if (this.sources.length > 0) {
            let serializedSources = [];

            for (let source of this.sources) {
                serializedSources.push(source.toJSON());
            }

            Utils.setProperty(result, "sources", serializedSources);
        }

        return result;
    }

    getJsonTypeName(): string {
        return "Media";
    }

    getResourceInformation(): Array<Shared.IResourceInformation> {
        let result: Array<Shared.IResourceInformation> = [];

        let posterUrl = this.getPosterUrl();

        if (!Utils.isNullOrEmpty(posterUrl)) {
            result.push({ url: posterUrl, mimeType: "image" });
        }

        for (let mediaSource of this.sources) {
            if (!Utils.isNullOrEmpty(mediaSource.url)) {
                result.push({ url: mediaSource.url, mimeType: mediaSource.mimeType });
            }
        }

        return result;
    }

    get selectedMediaType(): string {
        return this._selectedMediaType;
    }
}

export class InputValidationOptions extends SerializableObject {
    necessity: Enums.InputValidationNecessity = Enums.InputValidationNecessity.Optional;
    errorMessage: string = undefined;

    parse(json: any) {
        super.parse(json);

        this.necessity = Utils.getEnumValue(Enums.InputValidationNecessity, json["necessity"], this.necessity);
        this.errorMessage = Utils.getStringValue(json["errorMessage"]);
    }

    toJSON() {
        if (this.necessity != Enums.InputValidationNecessity.Optional || !Utils.isNullOrEmpty(this.errorMessage)) {
            let result = super.toJSON();

            Utils.setEnumProperty(Enums.InputValidationNecessity, result, "necessity", this.necessity, Enums.InputValidationNecessity.Optional);
            Utils.setProperty(result, "errorMessage", this.errorMessage);

            return result;
        }
        else {
            return null;
        }
    }
}

export abstract class Input extends CardElement implements Shared.IInput {
    private _outerContainerElement: HTMLElement;
    private _inputControlContainerElement: HTMLElement;
    private _errorMessageElement: HTMLElement;
    private _renderedInputControlElement: HTMLElement;
    private _defaultValue: string;

    protected get isNullable(): boolean {
        return true;
    }

    protected get renderedInputControlElement(): HTMLElement {
        return this._renderedInputControlElement;
    }

    protected get inputControlContainerElement(): HTMLElement {
        return this._inputControlContainerElement;
    }

    protected overrideInternalRender(): HTMLElement {
        let hostConfig = this.hostConfig;

        this._outerContainerElement = document.createElement("div");
        this._outerContainerElement.style.display = "flex";
        this._outerContainerElement.style.flexDirection = "column";

        this._inputControlContainerElement = document.createElement("div");
        this._inputControlContainerElement.className = hostConfig.makeCssClassName("ac-input-container");
        this._inputControlContainerElement.style.display = "flex";

        this._renderedInputControlElement = this.internalRender();
        this._renderedInputControlElement.style.minWidth = "0px";

        if (this.isNullable && this.validation.necessity == Enums.InputValidationNecessity.RequiredWithVisualCue) {
            this._renderedInputControlElement.classList.add(hostConfig.makeCssClassName("ac-input-required"));
        }

        this._inputControlContainerElement.appendChild(this._renderedInputControlElement);

        this._outerContainerElement.appendChild(this._inputControlContainerElement);

        return this._outerContainerElement;
    }

    protected valueChanged() {
        this.resetValidationFailureCue();

        if (this.onValueChanged) {
            this.onValueChanged(this);
        }

        raiseInputValueChangedEvent(this);
    }

    protected resetValidationFailureCue() {
        if (AdaptiveCard.useBuiltInInputValidation && this.renderedElement) {
            this._renderedInputControlElement.classList.remove(this.hostConfig.makeCssClassName("ac-input-validation-failed"));

            if (this._errorMessageElement) {
                this._outerContainerElement.removeChild(this._errorMessageElement);

                this._errorMessageElement = null;
            }
        }
    }

    protected showValidationErrorMessage() {
        if (this.renderedElement && AdaptiveCard.useBuiltInInputValidation && AdaptiveCard.displayInputValidationErrors && !Utils.isNullOrEmpty(this.validation.errorMessage)) {
            this._errorMessageElement = document.createElement("span");
            this._errorMessageElement.className = this.hostConfig.makeCssClassName("ac-input-validation-error-message");
            this._errorMessageElement.textContent = this.validation.errorMessage;

            this._outerContainerElement.appendChild(this._errorMessageElement);
        }
    }

    protected parseInputValue(value: string): string {
        return value;
    }

    abstract get value(): string;

    onValueChanged: (sender: Input) => void;

    readonly validation = new InputValidationOptions();

    title: string;

    toJSON(): any {
        let result = super.toJSON();

        Utils.setProperty(result, "title", this.title);
        Utils.setProperty(result, "value", this.renderedElement && !Utils.isNullOrEmpty(this.value) ? this.value : this.defaultValue);
        Utils.setProperty(result, "validation", this.validation.toJSON());

        return result;
    }

    internalValidateProperties(context: ValidationResults) {
        super.internalValidateProperties(context);

        if (Utils.isNullOrEmpty(this.id)) {
            context.addFailure(
                this,
                {
                    error: Enums.ValidationError.PropertyCantBeNull,
                    message: "All inputs must have a unique Id"
                });
        }
    }

    validateValue(): boolean {
        if (AdaptiveCard.useBuiltInInputValidation) {
            this.resetValidationFailureCue();

            let result = this.validation.necessity != Enums.InputValidationNecessity.Optional ? !Utils.isNullOrEmpty(this.value) : true;

            if (!result && this.renderedElement) {
                this._renderedInputControlElement.classList.add(this.hostConfig.makeCssClassName("ac-input-validation-failed"));

                this.showValidationErrorMessage();
            }

            return result;
        }
        else {
            return true;
        }
    }

    parse(json: any, errors?: Array<HostConfig.IValidationError>) {
        super.parse(json, errors);

        this.id = Utils.getStringValue(json["id"]);
        this.defaultValue = Utils.getStringValue(json["value"]);

        let jsonValidation = json["validation"];

        if (jsonValidation) {
            this.validation.parse(jsonValidation);
        }
    }

    getAllInputs(): Array<Input> {
        return [this];
    }

    get defaultValue(): string {
        return this._defaultValue;
    }

    set defaultValue(value: string) {
        this._defaultValue = this.parseInputValue(value);
    }

    get isInteractive(): boolean {
        return true;
    }
}

export class TextInput extends Input {
    private _inlineAction: Action;

    protected internalRender(): HTMLElement {
        if (this.isMultiline) {
            let textareaElement = document.createElement("textarea");
            textareaElement.className = this.hostConfig.makeCssClassName("ac-input", "ac-textInput", "ac-multiline");
            textareaElement.style.flex = "1 1 auto";
            textareaElement.tabIndex = 0;

            if (!Utils.isNullOrEmpty(this.placeholder)) {
                textareaElement.placeholder = this.placeholder;
                textareaElement.setAttribute("aria-label", this.placeholder)
            }

            if (!Utils.isNullOrEmpty(this.defaultValue)) {
                textareaElement.value = this.defaultValue;
            }

            if (this.maxLength > 0) {
                textareaElement.maxLength = this.maxLength;
            }

            textareaElement.oninput = () => { this.valueChanged(); }
            textareaElement.onkeypress = (e: KeyboardEvent) => {
                // Ctrl+Enter pressed
                if (e.keyCode == 10 && this.inlineAction) {
                    this.inlineAction.execute();
                }
            }

            return textareaElement;
        }
        else {
            let inputElement = document.createElement("input");
            inputElement.type = Enums.InputTextStyle[this.style].toLowerCase();
            inputElement.className = this.hostConfig.makeCssClassName("ac-input", "ac-textInput");
            inputElement.style.flex = "1 1 auto";
            inputElement.tabIndex = 0;

            if (!Utils.isNullOrEmpty(this.placeholder)) {
                inputElement.placeholder = this.placeholder;
                inputElement.setAttribute("aria-label", this.placeholder)
            }

            if (!Utils.isNullOrEmpty(this.defaultValue)) {
                inputElement.value = this.defaultValue;
            }

            if (this.maxLength > 0) {
                inputElement.maxLength = this.maxLength;
            }

            inputElement.oninput = () => { this.valueChanged(); }
            inputElement.onkeypress = (e: KeyboardEvent) => {
                // Enter pressed
                if (e.keyCode == 13 && this.inlineAction) {
                    this.inlineAction.execute();
                }
            }

            return inputElement;
        }
    }

    protected overrideInternalRender(): HTMLElement {
        let renderedInputControl = super.overrideInternalRender();

        if (this.inlineAction) {
            let button = document.createElement("button");
            button.className = this.hostConfig.makeCssClassName("ac-inlineActionButton");
            button.onclick = (e) => {
                e.preventDefault();
                e.cancelBubble = true;

                this.inlineAction.execute();
            };

            if (!Utils.isNullOrEmpty(this.inlineAction.iconUrl)) {
                button.classList.add("iconOnly");

                let icon = document.createElement("img");
                icon.style.height = "100%";

                // The below trick is necessary as a workaround in Chrome where the icon is initially displayed
                // at its native size then resized to 100% of the button's height. This cfreates an unpleasant
                // flicker. On top of that, Chrome's flex implementation fails to prperly re-layout the button
                // after the image has loaded and been gicven its final size. The below trick also fixes that.
                icon.style.display = "none";
                icon.onload = () => {
                    icon.style.removeProperty("display");
                };
                icon.onerror = () => {
                    button.removeChild(icon);
                    button.classList.remove("iconOnly");
                    button.classList.add("textOnly");
                    button.textContent = !Utils.isNullOrEmpty(this.inlineAction.title) ? this.inlineAction.title : "Title";
                }
                icon.src = this.inlineAction.iconUrl;

                button.appendChild(icon);

                if (!Utils.isNullOrEmpty(this.inlineAction.title)) {
                    button.title = this.inlineAction.title;
                }
            }
            else {
                button.classList.add("textOnly");
                button.textContent = !Utils.isNullOrEmpty(this.inlineAction.title) ? this.inlineAction.title : "Title";
            }

            button.style.marginLeft = "8px";

            this.inputControlContainerElement.appendChild(button);
        }

        return renderedInputControl;
    }

    maxLength: number;
    isMultiline: boolean = false;
    placeholder: string;
    style: Enums.InputTextStyle = Enums.InputTextStyle.Text;

    getJsonTypeName(): string {
        return "Input.Text";
    }

    getActionById(id: string) {
        let result = super.getActionById(id);

        if (!result && this.inlineAction) {
            result = this.inlineAction.getActionById(id);
        }

        return result;
    }

    toJSON(): any {
        let result = super.toJSON();

        Utils.setProperty(result, "placeholder", this.placeholder);
        Utils.setProperty(result, "maxLength", this.maxLength, 0);
        Utils.setProperty(result, "isMultiline", this.isMultiline, false);
        Utils.setEnumProperty(Enums.InputTextStyle, result, "style", this.style, Enums.InputTextStyle.Text);

        if (this._inlineAction) {
            Utils.setProperty(result, "inlineAction", this._inlineAction.toJSON());
        }

        return result;
    }

    parse(json: any, errors?: Array<HostConfig.IValidationError>) {
        super.parse(json, errors);

        this.maxLength = json["maxLength"];
        this.isMultiline = Utils.getBoolValue(json["isMultiline"], this.isMultiline);
        this.placeholder = Utils.getStringValue(json["placeholder"]);
        this.style = Utils.getEnumValue(Enums.InputTextStyle, json["style"], this.style);
        this.inlineAction = createActionInstance(
            this,
            json["inlineAction"],
            [ShowCardAction.JsonTypeName],
            !this.isDesignMode(),
            errors);
    }

    get inlineAction(): Action {
        return this._inlineAction;
    }

    set inlineAction(value: Action) {
        this._inlineAction = value;

        if (this._inlineAction) {
            this._inlineAction.setParent(this);
        }
    }

    get value(): string {
        if (this.renderedInputControlElement) {
            if (this.isMultiline) {
                return (<HTMLTextAreaElement>this.renderedInputControlElement).value;
            }
            else {
                return (<HTMLInputElement>this.renderedInputControlElement).value;
            }
        }
        else {
            return null;
        }
    }
}

export class ToggleInput extends Input {
    private _checkboxInputElement: HTMLInputElement;

    protected internalRender(): HTMLElement {
        let element = document.createElement("div");
        element.className = this.hostConfig.makeCssClassName("ac-input", "ac-toggleInput");
        element.style.width = "100%";
        element.style.display = "flex";
        element.style.alignItems = "center";

        this._checkboxInputElement = document.createElement("input");
        this._checkboxInputElement.id = Utils.generateUniqueId();
        this._checkboxInputElement.type = "checkbox";
        this._checkboxInputElement.style.display = "inline-block";
        this._checkboxInputElement.style.verticalAlign = "middle";
        this._checkboxInputElement.style.margin = "0";
        this._checkboxInputElement.style.flex = "0 0 auto";
        this._checkboxInputElement.setAttribute("aria-label", this.title);
        this._checkboxInputElement.tabIndex = 0;

        if (this.defaultValue == this.valueOn) {
            this._checkboxInputElement.checked = true;
        }

        this._checkboxInputElement.onchange = () => { this.valueChanged(); }

        Utils.appendChild(element, this._checkboxInputElement);

        if (!Utils.isNullOrEmpty(this.title) || this.isDesignMode()) {
            let label = new Label();
            label.setParent(this);
            label.forElementId = this._checkboxInputElement.id;
            label.hostConfig = this.hostConfig;
            label.text = Utils.isNullOrEmpty(this.title) ? this.getJsonTypeName() : this.title;
            label.useMarkdown = AdaptiveCard.useMarkdownInRadioButtonAndCheckbox;
            label.wrap = this.wrap;

            let labelElement = label.render();
            labelElement.style.display = "inline-block";
            labelElement.style.flex = "1 1 auto";
            labelElement.style.marginLeft = "6px";
            labelElement.style.verticalAlign = "middle";

            let spacerElement = document.createElement("div");
            spacerElement.style.width = "6px";

            Utils.appendChild(element, spacerElement);
            Utils.appendChild(element, labelElement);
        }

        return element;
    }

    protected get isNullable(): boolean {
        return false;
    }

    valueOn: string = "true";
    valueOff: string = "false";
    wrap: boolean = false;

    getJsonTypeName(): string {
        return "Input.Toggle";
    }

    toJSON(): any {
        let result = super.toJSON();

        Utils.setProperty(result, "valueOn", this.valueOn, "true");
        Utils.setProperty(result, "valueOff", this.valueOff, "false");
        Utils.setProperty(result, "wrap", this.wrap);

        return result;
    }

    parse(json: any, errors?: Array<HostConfig.IValidationError>) {
        super.parse(json, errors);

        this.title = Utils.getStringValue(json["title"]);
        this.valueOn = Utils.getStringValue(json["valueOn"], this.valueOn);
        this.valueOff = Utils.getStringValue(json["valueOff"], this.valueOff);
        this.wrap = Utils.getBoolValue(json["wrap"], this.wrap);
    }

    get value(): string {
        if (this._checkboxInputElement) {
            return this._checkboxInputElement.checked ? this.valueOn : this.valueOff;
        }
        else {
            return null;
        }
    }
}

export class Choice extends SerializableObject {
    title: string;
    value: string;

    constructor(title: string = undefined, value: string = undefined) {
        super();

        this.title = title;
        this.value = value;
    }

    parse(json: any) {
        super.parse(json);

        this.title = Utils.getStringValue(json["title"]);
        this.value = Utils.getStringValue(json["value"]);
    }

    toJSON(): any {
        let result = super.toJSON();

        Utils.setProperty(result, "title", this.title);
        Utils.setProperty(result, "value", this.value);

        return result;
    }
}

export class ChoiceSetInput extends Input {
    private static uniqueCategoryCounter = 0;

    private static getUniqueCategoryName(): string {
        let uniqueCwtegoryName = "__ac-category" + ChoiceSetInput.uniqueCategoryCounter;

        ChoiceSetInput.uniqueCategoryCounter++;

        return uniqueCwtegoryName;
    }

    private _selectElement: HTMLSelectElement;
    private _toggleInputs: Array<HTMLInputElement>;

    protected internalRender(): HTMLElement {
        if (!this.isMultiSelect) {
            if (this.isCompact) {
                // Render as a combo box
                this._selectElement = document.createElement("select");
                this._selectElement.className = this.hostConfig.makeCssClassName("ac-input", "ac-multichoiceInput", "ac-choiceSetInput-compact");
                this._selectElement.style.width = "100%";

                let option = document.createElement("option");
                option.selected = true;
                option.disabled = true;
                option.hidden = true;
                option.value = "";

                if (this.placeholder) {
                    option.text = this.placeholder;
                }

                Utils.appendChild(this._selectElement, option);

                for (var i = 0; i < this.choices.length; i++) {
                    let option = document.createElement("option");
                    option.value = this.choices[i].value;
                    option.text = this.choices[i].title;
                    option.setAttribute("aria-label", this.choices[i].title);

                    if (this.choices[i].value == this.defaultValue) {
                        option.selected = true;
                    }

                    Utils.appendChild(this._selectElement, option);
                }

                this._selectElement.onchange = () => { this.valueChanged(); }

                return this._selectElement;
            }
            else {
                // Render as a series of radio buttons
                let uniqueCategoryName = ChoiceSetInput.getUniqueCategoryName();

                let element = document.createElement("div");
                element.className = this.hostConfig.makeCssClassName("ac-input", "ac-choiceSetInput-expanded");
                element.style.width = "100%";

                this._toggleInputs = [];

                for (let i = 0; i < this.choices.length; i++) {
                    let radioInput = document.createElement("input");
                    radioInput.id = Utils.generateUniqueId();
                    radioInput.type = "radio";
                    radioInput.style.margin = "0";
                    radioInput.style.display = "inline-block";
                    radioInput.style.verticalAlign = "middle";
                    radioInput.name = Utils.isNullOrEmpty(this.id) ? uniqueCategoryName : this.id;
                    radioInput.value = this.choices[i].value;
                    radioInput.style.flex = "0 0 auto";
                    radioInput.setAttribute("aria-label", this.choices[i].title);

                    if (this.choices[i].value == this.defaultValue) {
                        radioInput.checked = true;
                    }

                    radioInput.onchange = () => { this.valueChanged(); }

                    this._toggleInputs.push(radioInput);

                    let label = new Label();
                    label.setParent(this);
                    label.forElementId = radioInput.id;
                    label.hostConfig = this.hostConfig;
                    label.text = Utils.isNullOrEmpty(this.choices[i].title) ? "Choice " + i : this.choices[i].title;
                    label.useMarkdown = AdaptiveCard.useMarkdownInRadioButtonAndCheckbox;
                    label.wrap = this.wrap;

                    let labelElement = label.render();
                    labelElement.style.display = "inline-block";
                    labelElement.style.flex = "1 1 auto";
                    labelElement.style.marginLeft = "6px";
                    labelElement.style.verticalAlign = "middle";

                    let spacerElement = document.createElement("div");
                    spacerElement.style.width = "6px";

                    let compoundInput = document.createElement("div");
                    compoundInput.style.display = "flex";
                    compoundInput.style.alignItems = "center";

                    Utils.appendChild(compoundInput, radioInput);
                    Utils.appendChild(compoundInput, spacerElement);
                    Utils.appendChild(compoundInput, labelElement);

                    Utils.appendChild(element, compoundInput);
                }

                return element;
            }
        }
        else {
            // Render as a list of toggle inputs
            let defaultValues = this.defaultValue ? this.defaultValue.split(this.hostConfig.choiceSetInputValueSeparator) : null;

            let element = document.createElement("div");
            element.className = this.hostConfig.makeCssClassName("ac-input", "ac-choiceSetInput-multiSelect");
            element.style.width = "100%";

            this._toggleInputs = [];

            for (let i = 0; i < this.choices.length; i++) {
                let checkboxInput = document.createElement("input");
                checkboxInput.id = Utils.generateUniqueId();
                checkboxInput.type = "checkbox";
                checkboxInput.style.margin = "0";
                checkboxInput.style.display = "inline-block";
                checkboxInput.style.verticalAlign = "middle";
                checkboxInput.value = this.choices[i].value;
                checkboxInput.style.flex = "0 0 auto";
                checkboxInput.setAttribute("aria-label", this.choices[i].title);

                if (defaultValues) {
                    if (defaultValues.indexOf(this.choices[i].value) >= 0) {
                        checkboxInput.checked = true;
                    }
                }

                checkboxInput.onchange = () => { this.valueChanged(); }

                this._toggleInputs.push(checkboxInput);

                let label = new Label();
                label.setParent(this);
                label.forElementId = checkboxInput.id;
                label.hostConfig = this.hostConfig;
                label.text = Utils.isNullOrEmpty(this.choices[i].title) ? "Choice " + i : this.choices[i].title;
                label.useMarkdown = AdaptiveCard.useMarkdownInRadioButtonAndCheckbox;
                label.wrap = this.wrap;

                let labelElement = label.render();
                labelElement.style.display = "inline-block";
                labelElement.style.flex = "1 1 auto";
                labelElement.style.marginLeft = "6px";
                labelElement.style.verticalAlign = "middle";

                let spacerElement = document.createElement("div");
                spacerElement.style.width = "6px";

                let compoundInput = document.createElement("div");
                compoundInput.style.display = "flex";
                compoundInput.style.alignItems = "center";

                Utils.appendChild(compoundInput, checkboxInput);
                Utils.appendChild(compoundInput, spacerElement);
                Utils.appendChild(compoundInput, labelElement);

                Utils.appendChild(element, compoundInput);
            }

            return element;
        }
    }

    choices: Array<Choice> = [];
    isCompact: boolean = false;
    isMultiSelect: boolean = false;
    placeholder: string;
    wrap: boolean = false;

    getJsonTypeName(): string {
        return "Input.ChoiceSet";
    }

    toJSON(): any {
        let result = super.toJSON();

        Utils.setProperty(result, "placeholder", this.placeholder);

        if (this.choices.length > 0) {
            var choices = [];

            for (let choice of this.choices) {
                choices.push(choice.toJSON());
            }

            Utils.setProperty(result, "choices", choices);
        }

        Utils.setProperty(result, "style", this.isCompact ? null : "expanded");
        Utils.setProperty(result, "isMultiSelect", this.isMultiSelect, false);
        Utils.setProperty(result, "wrap", this.wrap, false);

        return result;
    }

    internalValidateProperties(context: ValidationResults) {
        super.internalValidateProperties(context);

        if (this.choices.length == 0) {
            context.addFailure(
                this,
                {
                    error: Enums.ValidationError.CollectionCantBeEmpty,
                    message: "An Input.ChoiceSet must have at least one choice defined."
                });
        }

        for (let choice of this.choices) {
            if (!choice.title || !choice.value) {
                context.addFailure(
                    this,
                    {
                        error: Enums.ValidationError.PropertyCantBeNull,
                        message: "All choices in an Input.ChoiceSet must have their title and value properties set."
                    });
            }
        }
    }

    parse(json: any, errors?: Array<HostConfig.IValidationError>) {
        super.parse(json, errors);

        this.isCompact = !(json["style"] === "expanded");
        this.isMultiSelect = Utils.getBoolValue(json["isMultiSelect"], this.isMultiSelect);
        this.placeholder = Utils.getStringValue(json["placeholder"]);

        this.choices = [];

        if (json["choices"] != undefined) {
            let choiceArray = json["choices"] as Array<any>;

            for (let i = 0; i < choiceArray.length; i++) {
                let choice = new Choice();
                choice.parse(choiceArray[i]);

                this.choices.push(choice);
            }
        }

        this.wrap = Utils.getBoolValue(json["wrap"], this.wrap);
    }

    get value(): string {
        if (!this.isMultiSelect) {
            if (this.isCompact) {
                if (this._selectElement) {
                    return this._selectElement.selectedIndex > 0 ? this._selectElement.value : null;
                }

                return null;
            }
            else {
                if (!this._toggleInputs || this._toggleInputs.length == 0) {
                    return null;
                }

                for (var i = 0; i < this._toggleInputs.length; i++) {
                    if (this._toggleInputs[i].checked) {
                        return this._toggleInputs[i].value;
                    }
                }

                return null;
            }
        }
        else {
            if (!this._toggleInputs || this._toggleInputs.length == 0) {
                return null;
            }

            var result: string = "";

            for (var i = 0; i < this._toggleInputs.length; i++) {
                if (this._toggleInputs[i].checked) {
                    if (result != "") {
                        result += this.hostConfig.choiceSetInputValueSeparator;
                    }

                    result += this._toggleInputs[i].value;
                }
            }

            return result == "" ? null : result;
        }
    }
}

export class NumberInput extends Input {
    private _numberInputElement: HTMLInputElement;
    private _min: string;
    private _max: string;

    protected internalRender(): HTMLElement {
        this._numberInputElement = document.createElement("input");
        this._numberInputElement.setAttribute("type", "number");
        this._numberInputElement.setAttribute("min", this.min);
        this._numberInputElement.setAttribute("max", this.max);
        this._numberInputElement.className = this.hostConfig.makeCssClassName("ac-input", "ac-numberInput");
        this._numberInputElement.style.width = "100%";
        this._numberInputElement.tabIndex = 0;

        if (!Utils.isNullOrEmpty(this.defaultValue)) {
            this._numberInputElement.value = this.defaultValue;
        }

        if (!Utils.isNullOrEmpty(this.placeholder)) {
            this._numberInputElement.placeholder = this.placeholder;
            this._numberInputElement.setAttribute("aria-label", this.placeholder);
        }

        this._numberInputElement.oninput = () => { this.valueChanged(); }

        return this._numberInputElement;
    }

    placeholder: string;

    getJsonTypeName(): string {
        return "Input.Number";
    }

    toJSON(): any {
        let result = super.toJSON();

        Utils.setProperty(result, "placeholder", this.placeholder);
        Utils.setProperty(result, "min", this.min);
        Utils.setProperty(result, "max", this.max);

        return result;
    }

    parse(json: any, errors?: Array<HostConfig.IValidationError>) {
        super.parse(json, errors);

        this.placeholder = Utils.getStringValue(json["placeholder"]);
        this.min = Utils.getStringValue(json["min"]);
        this.max = Utils.getStringValue(json["max"]);
    }

    get min(): string {
        return this._min;
    }

    set min(value: string) {
        this._min = this.parseInputValue(value);
    }

    get max(): string {
        return this._max;
    }

    set max(value: string) {
        this._max = this.parseInputValue(value);
    }

    get value(): string {
        return this._numberInputElement ? this._numberInputElement.value : null;
    }
}

export class DateInput extends Input {
    private _dateInputElement: HTMLInputElement;
    private _min: string;
    private _max: string;

    protected internalRender(): HTMLElement {
        this._dateInputElement = document.createElement("input");
        this._dateInputElement.setAttribute("type", "date");
        this._dateInputElement.setAttribute("min", this.min);
        this._dateInputElement.setAttribute("max", this.max);
        this._dateInputElement.className = this.hostConfig.makeCssClassName("ac-input", "ac-dateInput");
        this._dateInputElement.style.width = "100%";

        this._dateInputElement.oninput = () => { this.valueChanged(); }

        if (!Utils.isNullOrEmpty(this.defaultValue)) {
            this._dateInputElement.value = this.defaultValue;
        }

        return this._dateInputElement;
    }

    getJsonTypeName(): string {
        return "Input.Date";
    }

    toJSON() {
        let result = super.toJSON();

        Utils.setProperty(result, "min", this.min);
        Utils.setProperty(result, "max", this.max);

        return result;
    }

    parse(json: any, errors?: Array<HostConfig.IValidationError>) {
        super.parse(json, errors);

        this.min = Utils.getStringValue(json["min"]);
        this.max = Utils.getStringValue(json["max"]);
    }

    get min(): string {
        return this._min;
    }

    set min(value: string) {
        this._min = this.parseInputValue(value);
    }

    get max(): string {
        return this._max;
    }

    set max(value: string) {
        this._max = this.parseInputValue(value);
    }

    get value(): string {
        return this._dateInputElement ? this._dateInputElement.value : null;
    }
}

export class TimeInput extends Input {
    private _timeInputElement: HTMLInputElement;
    private _min: string;
    private _max: string;

    protected internalRender(): HTMLElement {
        this._timeInputElement = document.createElement("input");
        this._timeInputElement.setAttribute("type", "time");
        this._timeInputElement.setAttribute("min", this.min);
        this._timeInputElement.setAttribute("max", this.max);
        this._timeInputElement.className = this.hostConfig.makeCssClassName("ac-input", "ac-timeInput");
        this._timeInputElement.style.width = "100%";
        this._timeInputElement.oninput = () => { this.valueChanged(); }

        if (!Utils.isNullOrEmpty(this.defaultValue)) {
            this._timeInputElement.value = this.defaultValue;
        }

        return this._timeInputElement;
    }

    protected parseInputValue(value: string): string {
        if (/^[0-9]{2}:[0-9]{2}$/.test(value)) {
            return value;
        }
        else {
            return null;
        }
    }

    getJsonTypeName(): string {
        return "Input.Time";
    }

    toJSON() {
        let result = super.toJSON();

        Utils.setProperty(result, "min", this.min);
        Utils.setProperty(result, "max", this.max);

        return result;
    }

    parse(json: any, errors?: Array<HostConfig.IValidationError>) {
        super.parse(json, errors);

        this.min = Utils.getStringValue(json["min"]);
        this.max = Utils.getStringValue(json["max"]);
    }

    get min(): string {
        return this._min;
    }

    set min(value: string) {
        this._min = this.parseInputValue(value);
    }

    get max(): string {
        return this._max;
    }

    set max(value: string) {
        this._max = this.parseInputValue(value);
    }

    get value(): string {
        return this._timeInputElement ? this._timeInputElement.value : null;
    }
}

enum ActionButtonState {
    Normal,
    Expanded,
    Subdued
}

class ActionButton {
    private _parentContainerStyle: string;
    private _state: ActionButtonState = ActionButtonState.Normal;

    private updateCssStyle() {
        let hostConfig = this.action.parent.hostConfig;

        this.action.renderedElement.className = hostConfig.makeCssClassName("ac-pushButton");

        if (!Utils.isNullOrEmpty(this._parentContainerStyle)) {
            this.action.renderedElement.classList.add("style-" + this._parentContainerStyle);
        }

        if (this.action instanceof ShowCardAction) {
            this.action.renderedElement.classList.add(hostConfig.makeCssClassName("expandable"));
        }

        this.action.renderedElement.classList.remove(hostConfig.makeCssClassName("expanded"));
        this.action.renderedElement.classList.remove(hostConfig.makeCssClassName("subdued"));

        switch (this._state) {
            case ActionButtonState.Expanded:
                this.action.renderedElement.classList.add(hostConfig.makeCssClassName("expanded"));
                break;
            case ActionButtonState.Subdued:
                this.action.renderedElement.classList.add(hostConfig.makeCssClassName("subdued"));
                break;
        }

        if (!Utils.isNullOrEmpty(this.action.style)) {
            if (this.action.style === Enums.ActionStyle.Positive) {
                this.action.renderedElement.classList.add(...hostConfig.makeCssClassNames("primary", "style-positive"));
            }
            else {
                this.action.renderedElement.classList.add(...hostConfig.makeCssClassNames("style-" + this.action.style.toLowerCase()));
             }
        }
    }

    readonly action: Action;

    constructor(action: Action, parentContainerStyle: string) {
        this.action = action;
        this._parentContainerStyle = parentContainerStyle;
    }

    onClick: (actionButton: ActionButton) => void = null;

    render(alignment: Enums.ActionAlignment) {
        this.action.render();
        this.action.renderedElement.style.flex = alignment === Enums.ActionAlignment.Stretch ? "0 1 100%" : "0 1 auto";
        this.action.renderedElement.onclick = (e) => {
            e.preventDefault();
            e.cancelBubble = true;

            this.click();
        };

        this.updateCssStyle();
    }

    click() {
        if (this.onClick != null) {
            this.onClick(this);
        }
    }

    get state(): ActionButtonState {
        return this._state;
    }

    set state(value: ActionButtonState) {
        this._state = value;

        this.updateCssStyle();
    }
}

export abstract class Action extends CardObject {
    private _shouldFallback: boolean = false;
    private _parent: CardElement = null;
    private _actionCollection: ActionCollection = null; // hold the reference to its action collection
    private _renderedElement: HTMLElement = null;

    private setCollection(actionCollection: ActionCollection) {
        this._actionCollection = actionCollection;
    }

    protected addCssClasses(element: HTMLElement) {
        // Do nothing in base implementation
    }

    protected internalGetReferencedInputs(allInputs: Array<Input>): Shared.Dictionary<Input> {
        return {};
    }

    protected internalPrepareForExecution(inputs: Shared.Dictionary<Input>) {
        // Do nothing in base implementation
    }

    protected internalValidateInputs(referencedInputs: Shared.Dictionary<Input>): Array<Input> {
        let result: Input[] = [];

        if (AdaptiveCard.useBuiltInInputValidation && !this.ignoreInputValidation) {
            for (let key of Object.keys(referencedInputs)) {
                let input = referencedInputs[key];

                if (!input.validateValue()) {
                    result.push(input);
                }
            }
        }

        return result;
    }

    abstract getJsonTypeName(): string;

    readonly requires = new HostConfig.HostCapabilities();

    title: string;
    iconUrl: string;
    style: string = Enums.ActionStyle.Default;

    onExecute: (sender: Action) => void;

    getHref(): string {
        return "";
    }

    toJSON(): any {
		let result = super.toJSON();

        Utils.setProperty(result, "type", this.getJsonTypeName());
        Utils.setProperty(result, "title", this.title);
        Utils.setProperty(result, "iconUrl", this.iconUrl);
        Utils.setProperty(result, "style", this.style, Enums.ActionStyle.Default);

        return result;
    }

    render(baseCssClass: string = "ac-pushButton") {
        // Cache hostConfig for perf
        let hostConfig = this.parent.hostConfig;

        let buttonElement = document.createElement("button");

        this.addCssClasses(buttonElement);

        buttonElement.setAttribute("aria-label", this.title);
        buttonElement.type = "button";
        buttonElement.style.display = "flex";
        buttonElement.style.alignItems = "center";
        buttonElement.style.justifyContent = "center";

        let hasTitle = !Utils.isNullOrEmpty(this.title);

        let titleElement = document.createElement("div");
        titleElement.style.overflow = "hidden";
        titleElement.style.textOverflow = "ellipsis";

        if (!(hostConfig.actions.iconPlacement == Enums.ActionIconPlacement.AboveTitle || hostConfig.actions.allowTitleToWrap)) {
            titleElement.style.whiteSpace = "nowrap";
        }

        if (hasTitle) {
            titleElement.innerText = this.title;
        }

        if (Utils.isNullOrEmpty(this.iconUrl)) {
            buttonElement.classList.add("noIcon");

            buttonElement.appendChild(titleElement);
        }
        else {
            let iconElement = document.createElement("img");
            iconElement.src = this.iconUrl;
            iconElement.style.width = hostConfig.actions.iconSize + "px";
            iconElement.style.height = hostConfig.actions.iconSize + "px";
            iconElement.style.flex = "0 0 auto";

            if (hostConfig.actions.iconPlacement == Enums.ActionIconPlacement.AboveTitle) {
                buttonElement.classList.add("iconAbove");
                buttonElement.style.flexDirection = "column";

                if (hasTitle) {
                    iconElement.style.marginBottom = "4px";
                }
            }
            else {
                buttonElement.classList.add("iconLeft");

                if (hasTitle) {
                    iconElement.style.marginRight = "4px";
                }
            }

            buttonElement.appendChild(iconElement);
            buttonElement.appendChild(titleElement);
        }

        this._renderedElement = buttonElement;
    }

    setParent(value: CardElement) {
        this._parent = value;
    }

    execute() {
        if (this.onExecute) {
            this.onExecute(this);
        }

        raiseExecuteActionEvent(this);
    }

    prepareForExecution(): boolean {
        let referencedInputs = this.getReferencedInputs();

        if (this.internalValidateInputs(referencedInputs).length > 0) {
            return false;
        }

        this.internalPrepareForExecution(referencedInputs);

        return true;
    };

    parse(json: any, errors?: Array<HostConfig.IValidationError>) {
		super.parse(json, errors);

        raiseParseActionEvent(this, json, errors);

        this.requires.parse(json["requires"], errors);

        if (!json["title"] && json["title"] !== "") {
            raiseParseError(
                {
                    error: Enums.ValidationError.PropertyCantBeNull,
                    message: "Actions should always have a title."
                },
                errors
            );
        }

        this.title = Utils.getStringValue(json["title"]);
        this.iconUrl = Utils.getStringValue(json["iconUrl"]);
        this.style = Utils.getStringValue(json["style"], this.style);
    }

    remove(): boolean {
        if (this._actionCollection) {
            return this._actionCollection.removeAction(this);
        }

        return false;
    }

    getAllInputs(): Array<Input> {
        return [];
    }

    getResourceInformation(): Array<Shared.IResourceInformation> {
        if (!Utils.isNullOrEmpty(this.iconUrl)) {
            return [{ url: this.iconUrl, mimeType: "image" }]
        }
        else {
            return [];
        }
    }

    getActionById(id: string): Action {
        if (this.id == id) {
            return this;
        }
    }

    getReferencedInputs(): Shared.Dictionary<Input> {
        return this.internalGetReferencedInputs(this.parent.getRootElement().getAllInputs());
    }

    validateInputs() {
        return this.internalValidateInputs(this.getReferencedInputs());
    }

    shouldFallback(): boolean {
        return this._shouldFallback || !this.requires.areAllMet(this.parent.hostConfig.hostCapabilities);
    }

    get isPrimary(): boolean {
        return this.style == Enums.ActionStyle.Positive;
    }

    set isPrimary(value: boolean) {
        if (value) {
            this.style = Enums.ActionStyle.Positive;
        }
        else {
            if (this.style == Enums.ActionStyle.Positive) {
                this.style = Enums.ActionStyle.Default;
            }
        }
    }

    get ignoreInputValidation(): boolean {
        return true;
    }

    get parent(): CardElement {
        return this._parent;
    }

    get renderedElement(): HTMLElement {
        return this._renderedElement;
    }
}

export class SubmitAction extends Action {
    static readonly JsonTypeName = "Action.Submit";

    private _isPrepared: boolean = false;
    private _originalData: Object;
    private _processedData: Object;
    private _ignoreInputValidation: boolean = false;

    protected internalGetReferencedInputs(allInputs: Array<Input>): Shared.Dictionary<Input> {
        let result: Shared.Dictionary<Input> = {};

        for (let input of allInputs) {
            result[input.id] = input;
        }

        return result;
    }

    protected internalPrepareForExecution(inputs: Shared.Dictionary<Input>) {
        if (this._originalData) {
            this._processedData = JSON.parse(JSON.stringify(this._originalData));
        }
        else {
            this._processedData = {};
        }

        for (let key of Object.keys(inputs)) {
            let input = inputs[key];

            if (input.value != null) {
                this._processedData[input.id] = input.value;
            }
        }

        this._isPrepared = true;
    }

    getJsonTypeName(): string {
        return SubmitAction.JsonTypeName;
    }

    toJSON() {
        let result = super.toJSON();

        Utils.setProperty(result, "ignoreInputValidation", this.ignoreInputValidation, false);
        Utils.setProperty(result, "data", this._originalData);

        return result;
    }

    parse(json: any, errors?: Array<HostConfig.IValidationError>) {
        super.parse(json, errors);

        this._ignoreInputValidation = Utils.getBoolValue(json["ignoreInputValidation"], this._ignoreInputValidation);
        this.data = json["data"];
    }

    get ignoreInputValidation(): boolean {
        return this._ignoreInputValidation;
    }

    set ignoreInputValidation(value: boolean) {
        this._ignoreInputValidation = value;
    }

    get data(): Object {
        return this._isPrepared ? this._processedData : this._originalData;
    }

    set data(value: Object) {
        this._originalData = value;
        this._isPrepared = false;
    }
}

export class OpenUrlAction extends Action {
    static readonly JsonTypeName = "Action.OpenUrl";

    url: string;

    getJsonTypeName(): string {
        return OpenUrlAction.JsonTypeName;
    }

    toJSON(): any {
        let result = super.toJSON();

        Utils.setProperty(result, "url", this.url);

        return result;
    }

    internalValidateProperties(context: ValidationResults) {
        super.internalValidateProperties(context);

        if (Utils.isNullOrEmpty(this.url)) {
            context.addFailure(
                this,
                {
                    error: Enums.ValidationError.PropertyCantBeNull,
                    message: "An Action.OpenUrl must have its url property set."
                });
        }
    }

    parse(json: any, errors?: Array<HostConfig.IValidationError>) {
        super.parse(json, errors);

        this.url = Utils.getStringValue(json["url"]);
    }

    getHref(): string {
        return this.url;
    }
}

export class ToggleVisibilityAction extends Action {
    static readonly JsonTypeName = "Action.ToggleVisibility";

    targetElements = {}

    getJsonTypeName(): string {
        return ToggleVisibilityAction.JsonTypeName;
    }

    execute() {
        for (let elementId of Object.keys(this.targetElements)) {
            let targetElement = this.parent.getRootElement().getElementById(elementId);

            if (targetElement) {
                if (typeof this.targetElements[elementId] === "boolean") {
                    targetElement.isVisible = this.targetElements[elementId];
                }
                else {
                    targetElement.isVisible = !targetElement.isVisible;
                }
            }
        }
    }

    parse(json: any) {
        super.parse(json);

        this.targetElements = {};

        let jsonTargetElements = json["targetElements"];

        if (jsonTargetElements && Array.isArray(jsonTargetElements)) {
            for (let item of jsonTargetElements) {
                if (typeof item === "string") {
                    this.targetElements[item] = undefined;
                }
                else if (typeof item === "object") {
                    let jsonElementId = item["elementId"];

                    if (jsonElementId && typeof jsonElementId === "string") {
                        this.targetElements[jsonElementId] = Utils.getBoolValue(item["isVisible"], undefined);
                    }
                }
            }
        }
    }

    toJSON() {
        let result = super.toJSON();

        let targetElements: any[] = [];

        for (let id of Object.keys(this.targetElements)) {
            if (typeof this.targetElements[id] === "boolean") {
                targetElements.push(
                    {
                        elementId: id,
                        isVisible: this.targetElements[id]
                    }
                );
            }
            else {
                targetElements.push(id);
            }
        }

        result["targetElements"] = targetElements;

        return result;
    }

    addTargetElement(elementId: string, isVisible: boolean = undefined) {
        this.targetElements[elementId] = isVisible;
    }

    removeTargetElement(elementId) {
        delete this.targetElements[elementId];
    }
}

export class HttpHeader extends SerializableObject {
    private _value = new Shared.StringWithSubstitutions();

    name: string;

    constructor(name: string = "", value: string = "") {
        super();

        this.name = name;
        this.value = value;
    }

    parse(json: any) {
        super.parse(json);

        this.name = Utils.getStringValue(json["name"]);
        this.value = Utils.getStringValue(json["value"]);
    }

    toJSON(): any {
        let result = super.toJSON();

        Utils.setProperty(result, "name", this.name);
        Utils.setProperty(result, "value", this._value.getOriginal());

        return result;
    }

    getReferencedInputs(inputs: Array<Input>, referencedInputs: Shared.Dictionary<Input>) {
        this._value.getReferencedInputs(inputs, referencedInputs);
    }

    prepareForExecution(inputs: Shared.Dictionary<Input>) {
        this._value.substituteInputValues(inputs, Shared.ContentTypes.applicationXWwwFormUrlencoded);
    }

    get value(): string {
        return this._value.get();
    }

    set value(newValue: string) {
        this._value.set(newValue);
    }
}

export class HttpAction extends Action {
    static readonly JsonTypeName = "Action.Http";

    private _url = new Shared.StringWithSubstitutions();
    private _body = new Shared.StringWithSubstitutions();
    private _headers: Array<HttpHeader> = [];
    private _ignoreInputValidation: boolean = false;

    protected internalGetReferencedInputs(allInputs: Array<Input>): Shared.Dictionary<Input> {
        let result: Shared.Dictionary<Input> = {};

        this._url.getReferencedInputs(allInputs, result);

        for (let header of this._headers) {
            header.getReferencedInputs(allInputs, result);
        }

        this._body.getReferencedInputs(allInputs, result);

        return result;
    }

    protected internalPrepareForExecution(inputs: Shared.Dictionary<Input>) {
        this._url.substituteInputValues(inputs, Shared.ContentTypes.applicationXWwwFormUrlencoded);

        let contentType = Shared.ContentTypes.applicationJson;

        for (let header of this._headers) {
            header.prepareForExecution(inputs);

            if (header.name && header.name.toLowerCase() == "content-type") {
                contentType = header.value;
            }
        }

        this._body.substituteInputValues(inputs, contentType);
    };

    method: string;

    getJsonTypeName(): string {
        return HttpAction.JsonTypeName;
    }

    toJSON(): any {
        let result = super.toJSON();

        Utils.setProperty(result, "method", this.method);
        Utils.setProperty(result, "url", this._url.getOriginal());
        Utils.setProperty(result, "body", this._body.getOriginal());
        Utils.setProperty(result, "ignoreInputValidation", this.ignoreInputValidation, false);

        if (this._headers.length > 0) {
            let headers = [];

            for (let header of this._headers) {
                headers.push(header.toJSON());
            }

            Utils.setProperty(result, "headers", headers);
        }

        return result;
    }

    internalValidateProperties(context: ValidationResults) {
        super.internalValidateProperties(context);

        if (Utils.isNullOrEmpty(this.url)) {
            context.addFailure(
                this,
                {
                    error: Enums.ValidationError.PropertyCantBeNull,
                    message: "An Action.Http must have its url property set."
                });
        }

        if (this.headers.length > 0) {
            for (let header of this.headers) {
                if (!header.name) {
                    context.addFailure(
                        this,
                        {
                            error: Enums.ValidationError.PropertyCantBeNull,
                            message: "All headers of an Action.Http must have their name and value properties set."
                        });
                }
            }
        }
    }

    parse(json: any, errors?: Array<HostConfig.IValidationError>) {
        super.parse(json, errors);

        this.url = Utils.getStringValue(json["url"]);
        this.method = Utils.getStringValue(json["method"]);
        this.body = Utils.getStringValue(json["body"]);
        this._ignoreInputValidation = Utils.getBoolValue(json["ignoreInputValidation"], this._ignoreInputValidation);

        this._headers = [];

        if (json["headers"] != null) {
            var jsonHeaders = json["headers"] as Array<any>;

            for (var i = 0; i < jsonHeaders.length; i++) {
                let httpHeader = new HttpHeader();
                httpHeader.parse(jsonHeaders[i]);

                this.headers.push(httpHeader);
            }
        }
    }

    get ignoreInputValidation(): boolean {
        return this._ignoreInputValidation;
    }

    set ignoreInputValidation(value: boolean) {
        this._ignoreInputValidation = value;
    }

    get url(): string {
        return this._url.get();
    }

    set url(value: string) {
        this._url.set(value);
    }

    get body(): string {
        return this._body.get();
    }

    set body(value: string) {
        this._body.set(value);
    }

    get headers(): Array<HttpHeader> {
        return this._headers ? this._headers : [];
    }

    set headers(value: Array<HttpHeader>) {
        this._headers = value;
    }
}

export class ShowCardAction extends Action {
    static readonly JsonTypeName = "Action.ShowCard";

    protected addCssClasses(element: HTMLElement) {
        super.addCssClasses(element);

        element.classList.add(this.parent.hostConfig.makeCssClassName("expandable"));
    }

    readonly card: AdaptiveCard = new InlineAdaptiveCard();

    getJsonTypeName(): string {
        return ShowCardAction.JsonTypeName;
    }

    toJSON(): any {
        let result = super.toJSON();

        if (this.card) {
            Utils.setProperty(result, "card", this.card.toJSON());
        }

        return result;
    }

    internalValidateProperties(context: ValidationResults) {
        super.internalValidateProperties(context);

        this.card.internalValidateProperties(context);
    }

    parse(json: any, errors?: Array<HostConfig.IValidationError>) {
        super.parse(json, errors);

        let jsonCard = json["card"];

        if (jsonCard) {
            this.card.parse(jsonCard, errors);
        }
        else {
            raiseParseError(
                {
                    error: Enums.ValidationError.PropertyCantBeNull,
                    message: "An Action.ShowCard must have its \"card\" property set to a valid AdaptiveCard object."
                },
                errors
            );
        }
    }

    setParent(value: CardElement) {
        super.setParent(value);

        this.card.setParent(value);
    }

    getAllInputs(): Array<Input> {
        return this.card.getAllInputs();
    }

    getResourceInformation(): Array<Shared.IResourceInformation> {
        return super.getResourceInformation().concat(this.card.getResourceInformation());
    }

    getActionById(id: string): Action {
        var result = super.getActionById(id);

        if (!result) {
            result = this.card.getActionById(id);
        }

        return result;
    }
}

class ActionCollection {
    private _owner: CardElement;
    private _actionCardContainer: HTMLDivElement;
    private _expandedAction: ShowCardAction = null;
    private _renderedActionCount: number = 0;
    private _actionCard: HTMLElement = null;

    private refreshContainer() {
        this._actionCardContainer.innerHTML = "";

        if (this._actionCard === null) {
            this._actionCardContainer.style.marginTop = "0px";

            return;
        }

        this._actionCardContainer.style.marginTop = this._renderedActionCount > 0 ? this._owner.hostConfig.actions.showCard.inlineTopMargin + "px" : "0px";

        let padding = this._owner.getEffectivePadding();

        this._owner.getImmediateSurroundingPadding(padding);

        let physicalPadding = this._owner.hostConfig.paddingDefinitionToSpacingDefinition(padding);

        if (this._actionCard !== null) {
            this._actionCard.style.paddingLeft = physicalPadding.left + "px";
            this._actionCard.style.paddingRight = physicalPadding.right + "px";

            this._actionCard.style.marginLeft = "-" + physicalPadding.left + "px";
            this._actionCard.style.marginRight = "-" + physicalPadding.right + "px";

            if (physicalPadding.bottom != 0 && !this._owner.isDesignMode()) {
                this._actionCard.style.paddingBottom = physicalPadding.bottom + "px";
                this._actionCard.style.marginBottom = "-" + physicalPadding.bottom + "px";
            }

            Utils.appendChild(this._actionCardContainer, this._actionCard);
        }
    }

    private layoutChanged() {
        this._owner.getRootElement().updateLayout();
    }

    private hideActionCard() {
        var previouslyExpandedAction = this._expandedAction;

        this._expandedAction = null;
        this._actionCard = null;

        this.refreshContainer();

        if (previouslyExpandedAction) {
            this.layoutChanged();

            raiseInlineCardExpandedEvent(previouslyExpandedAction, false);
        }
    }

    private showActionCard(action: ShowCardAction, suppressStyle: boolean = false, raiseEvent: boolean = true) {
        if (action.card == null) {
            return;
        }

        (<InlineAdaptiveCard>action.card).suppressStyle = suppressStyle;

        var renderedCard = action.card.render();

        this._actionCard = renderedCard;
        this._expandedAction = action;

        this.refreshContainer();

        if (raiseEvent) {
            this.layoutChanged();

            raiseInlineCardExpandedEvent(action, true);
        }
    }

    private collapseExpandedAction() {
        for (var i = 0; i < this.buttons.length; i++) {
            this.buttons[i].state = ActionButtonState.Normal;
        }

        this.hideActionCard();
    }

    private expandShowCardAction(action: ShowCardAction, raiseEvent: boolean) {
        for (var i = 0; i < this.buttons.length; i++) {
            if (this.buttons[i].action !== action) {
                this.buttons[i].state = ActionButtonState.Subdued;
            }
            else {
                this.buttons[i].state = ActionButtonState.Expanded;
            }
        }

        this.showActionCard(
            action,
            !(this._owner.isAtTheVeryLeft() && this._owner.isAtTheVeryRight()),
            raiseEvent);
    }

    private actionClicked(actionButton: ActionButton) {
        if (!(actionButton.action instanceof ShowCardAction)) {
            for (var i = 0; i < this.buttons.length; i++) {
                this.buttons[i].state = ActionButtonState.Normal;
            }

            this.hideActionCard();

            actionButton.action.execute();
        }
        else {
            if (this._owner.hostConfig.actions.showCard.actionMode === Enums.ShowCardActionMode.Popup) {
                actionButton.action.execute();
            }
            else if (actionButton.action === this._expandedAction) {
                this.collapseExpandedAction();
            }
            else {
                this.expandShowCardAction(actionButton.action, true);
            }
        }
    }

    private getParentContainer(): Container {
        if (this._owner instanceof Container) {
            return this._owner;
        }
        else {
            return this._owner.getParentContainer();
        }
    }

    private findActionButton(action: Action): ActionButton {
        for (let actionButton of this.buttons) {
            if (actionButton.action == action) {
                return actionButton;
            }
        }

        return null;
    }

    items: Array<Action> = [];
    buttons: Array<ActionButton> = [];

    constructor(owner: CardElement) {
        this._owner = owner;
    }

    parse(json: any, errors?: Array<HostConfig.IValidationError>) {
        this.clear();

        if (json && json instanceof Array) {
            for (let jsonAction of json) {
                let action = createActionInstance(
                    this._owner,
                    jsonAction,
                    [],
                    !this._owner.isDesignMode(),
                    errors);

                if (action) {
                    this.addAction(action);
                }
            }
        }
    }

    toJSON(): any {
        if (this.items.length > 0) {
            let result = [];

            for (let action of this.items) {
                result.push(action.toJSON());
            }

            return result;
        }
        else {
            return null;
        }
    }

    getActionById(id: string): Action {
        var result: Action = null;

        for (var i = 0; i < this.items.length; i++) {
            result = this.items[i].getActionById(id);

            if (result) {
                break;
            }
        }

        return result;
    }

    validateProperties(context: ValidationResults) {
        if (this._owner.hostConfig.actions.maxActions && this.items.length > this._owner.hostConfig.actions.maxActions) {
            context.addFailure(
                this._owner,
                {
                    error: Enums.ValidationError.TooManyActions,
                    message: "A maximum of " + this._owner.hostConfig.actions.maxActions + " actions are allowed."
                });
        }

        if (this.items.length > 0 && !this._owner.hostConfig.supportsInteractivity) {
            context.addFailure(
                this._owner,
                {
                    error: Enums.ValidationError.InteractivityNotAllowed,
                    message: "Interactivity is not allowed."
                });
        }

        for (let item of this.items) {
            if (!isActionAllowed(item, this._owner.getForbiddenActionTypes())) {
                context.addFailure(
                    this._owner,
                    {
                        error: Enums.ValidationError.ActionTypeNotAllowed,
                        message: "Actions of type " + item.getJsonTypeName() + " are not allowe."
                    });
            }

            item.internalValidateProperties(context);
        }
    }

    render(orientation: Enums.Orientation, isDesignMode: boolean): HTMLElement {
        if (!this._owner.hostConfig.supportsInteractivity) {
            return null;
        }

        let element = document.createElement("div");
        let maxActions = this._owner.hostConfig.actions.maxActions ? Math.min(this._owner.hostConfig.actions.maxActions, this.items.length) : this.items.length;
        let forbiddenActionTypes = this._owner.getForbiddenActionTypes();

        this._actionCardContainer = document.createElement("div");
        this._renderedActionCount = 0;

        if (this._owner.hostConfig.actions.preExpandSingleShowCardAction && maxActions == 1 && this.items[0] instanceof ShowCardAction && isActionAllowed(this.items[0], forbiddenActionTypes)) {
            this.showActionCard(<ShowCardAction>this.items[0], true);
            this._renderedActionCount = 1;
        }
        else {
            let buttonStrip = document.createElement("div");
            buttonStrip.className = this._owner.hostConfig.makeCssClassName("ac-actionSet");
            buttonStrip.style.display = "flex";

            if (orientation == Enums.Orientation.Horizontal) {
                buttonStrip.style.flexDirection = "row";

                if (this._owner.horizontalAlignment && this._owner.hostConfig.actions.actionAlignment != Enums.ActionAlignment.Stretch) {
                    switch (this._owner.horizontalAlignment) {
                        case Enums.HorizontalAlignment.Center:
                            buttonStrip.style.justifyContent = "center";
                            break;
                        case Enums.HorizontalAlignment.Right:
                            buttonStrip.style.justifyContent = "flex-end";
                            break;
                        default:
                            buttonStrip.style.justifyContent = "flex-start";
                            break;
                    }
                }
                else {
                    switch (this._owner.hostConfig.actions.actionAlignment) {
                        case Enums.ActionAlignment.Center:
                            buttonStrip.style.justifyContent = "center";
                            break;
                        case Enums.ActionAlignment.Right:
                            buttonStrip.style.justifyContent = "flex-end";
                            break;
                        default:
                            buttonStrip.style.justifyContent = "flex-start";
                            break;
                    }
                }
            }
            else {
                buttonStrip.style.flexDirection = "column";

                if (this._owner.horizontalAlignment && this._owner.hostConfig.actions.actionAlignment != Enums.ActionAlignment.Stretch) {
                    switch (this._owner.horizontalAlignment) {
                        case Enums.HorizontalAlignment.Center:
                            buttonStrip.style.alignItems = "center";
                            break;
                        case Enums.HorizontalAlignment.Right:
                            buttonStrip.style.alignItems = "flex-end";
                            break;
                        default:
                            buttonStrip.style.alignItems = "flex-start";
                            break;
                    }
                }
                else {
                    switch (this._owner.hostConfig.actions.actionAlignment) {
                        case Enums.ActionAlignment.Center:
                            buttonStrip.style.alignItems = "center";
                            break;
                        case Enums.ActionAlignment.Right:
                            buttonStrip.style.alignItems = "flex-end";
                            break;
                        case Enums.ActionAlignment.Stretch:
                            buttonStrip.style.alignItems = "stretch";
                            break;
                        default:
                            buttonStrip.style.alignItems = "flex-start";
                            break;
                    }
                }
            }

            let parentContainerStyle = this.getParentContainer().getEffectiveStyle();

            for (let i = 0; i < this.items.length; i++) {
                if (isActionAllowed(this.items[i], forbiddenActionTypes)) {
                    let actionButton: ActionButton = this.findActionButton(this.items[i]);

                    if (!actionButton) {
                        actionButton = new ActionButton(this.items[i], parentContainerStyle);
                        actionButton.onClick = (ab) => { this.actionClicked(ab); };

                        this.buttons.push(actionButton);
                    }

                    actionButton.render(this._owner.hostConfig.actions.actionAlignment);

                    buttonStrip.appendChild(actionButton.action.renderedElement);

                    this._renderedActionCount++;

                    if (this._renderedActionCount >= this._owner.hostConfig.actions.maxActions || i == this.items.length - 1) {
                        break;
                    }
                    else if (this._owner.hostConfig.actions.buttonSpacing > 0) {
                        var spacer = document.createElement("div");

                        if (orientation === Enums.Orientation.Horizontal) {
                            spacer.style.flex = "0 0 auto";
                            spacer.style.width = this._owner.hostConfig.actions.buttonSpacing + "px";
                        }
                        else {
                            spacer.style.height = this._owner.hostConfig.actions.buttonSpacing + "px";
                        }

                        Utils.appendChild(buttonStrip, spacer);
                    }
                }
            }

            let buttonStripContainer = document.createElement("div");
            buttonStripContainer.style.overflow = "hidden";
            buttonStripContainer.appendChild(buttonStrip);

            Utils.appendChild(element, buttonStripContainer);
        }

        Utils.appendChild(element, this._actionCardContainer);

        for (let i = 0; i < this.buttons.length; i++) {
            if (this.buttons[i].state == ActionButtonState.Expanded) {
                this.expandShowCardAction(<ShowCardAction>this.buttons[i].action, false);

                break;
            }
        }

        return this._renderedActionCount > 0 ? element : null;
    }

    addAction(action: Action) {
        if (!action) {
            throw new Error("The action parameter cannot be null.");
        }

        if ((!action.parent || action.parent === this._owner) && this.items.indexOf(action) < 0) {
            this.items.push(action);

            if (!action.parent) {
                action.setParent(this._owner);
            }

            invokeSetCollection(action, this);
        }
        else {
            throw new Error("The action already belongs to another element.");
        }
    }

    removeAction(action: Action): boolean {
        if (this.expandedAction && this._expandedAction == action) {
            this.collapseExpandedAction();
        }

        var actionIndex = this.items.indexOf(action);

        if (actionIndex >= 0) {
            this.items.splice(actionIndex, 1);

            action.setParent(null);

            invokeSetCollection(action, null);

            for (let i = 0; i < this.buttons.length; i++) {
                if (this.buttons[i].action == action) {
                    this.buttons.splice(i, 1);

                    break;
                }
            }

            return true;
        }

        return false;
    }

    clear() {
        this.items = [];
        this.buttons = [];

        this._expandedAction = null;
        this._renderedActionCount = 0;
    }

    getAllInputs(): Array<Input> {
        var result: Array<Input> = [];

        for (var i = 0; i < this.items.length; i++) {
            var action = this.items[i];

            result = result.concat(action.getAllInputs());
        }

        return result;
    }

    getResourceInformation(): Array<Shared.IResourceInformation> {
        let result: Array<Shared.IResourceInformation> = [];

        for (var i = 0; i < this.items.length; i++) {
            result = result.concat(this.items[i].getResourceInformation());
        }

        return result;
    }

    get renderedActionCount(): number {
        return this._renderedActionCount;
    }

    get expandedAction(): ShowCardAction {
        return this._expandedAction;
    }
}

export class ActionSet extends CardElement {
    private _actionCollection: ActionCollection;

    protected internalRender(): HTMLElement {
        return this._actionCollection.render(this.orientation ? this.orientation : this.hostConfig.actions.actionsOrientation, this.isDesignMode());
    }

    orientation?: Enums.Orientation = null;

    constructor() {
        super();

        this._actionCollection = new ActionCollection(this);
    }

    toJSON(): any {
        let result = super.toJSON();

        Utils.setEnumProperty(Enums.Orientation, result, "orientation", this.orientation);
        Utils.setProperty(result, "actions", this._actionCollection.toJSON());

        return result;
    }

    isBleedingAtBottom(): boolean {
        if (this._actionCollection.renderedActionCount == 0) {
            return super.isBleedingAtBottom();
        }
        else {
            if (this._actionCollection.items.length == 1) {
                return this._actionCollection.expandedAction != null && !this.hostConfig.actions.preExpandSingleShowCardAction;
            }
            else {
                return this._actionCollection.expandedAction != null;
            }
        }
    }

    getJsonTypeName(): string {
        return "ActionSet";
    }

    getActionCount(): number {
        return this._actionCollection.items.length;
    }

    getActionAt(index: number): Action {
        if (index >= 0 && index < this.getActionCount()) {
            return this._actionCollection.items[index];
        }
        else {
            super.getActionAt(index);
        }
    }

    internalValidateProperties(context: ValidationResults) {
        super.internalValidateProperties(context);

        this._actionCollection.validateProperties(context);
    }

    parse(json: any, errors?: Array<HostConfig.IValidationError>) {
        super.parse(json, errors);

        var jsonOrientation = json["orientation"];

        if (jsonOrientation) {
            this.orientation = Utils.getEnumValue(Enums.Orientation, jsonOrientation, Enums.Orientation.Horizontal);
        }

        this._actionCollection.parse(json["actions"], errors);
    }

    addAction(action: Action) {
        this._actionCollection.addAction(action);
    }

    getAllInputs(): Array<Input> {
        return this._actionCollection.getAllInputs();
    }

    getResourceInformation(): Array<Shared.IResourceInformation> {
        return this._actionCollection.getResourceInformation();
    }

    get isInteractive(): boolean {
        return true;
    }
}

export abstract class StylableCardElementContainer extends CardElementContainer {
    private _style?: string = null;
    private _bleed: boolean = false;

    protected applyBackground() {
        let styleDefinition = this.hostConfig.containerStyles.getStyleByName(this.style, this.hostConfig.containerStyles.getStyleByName(this.defaultStyle));

        if (!Utils.isNullOrEmpty(styleDefinition.backgroundColor)) {
            this.renderedElement.style.backgroundColor = Utils.stringToCssColor(styleDefinition.backgroundColor);
        }
    }

    protected applyPadding() {
        super.applyPadding();

        if (!this.renderedElement) {
            return;
        }

        let physicalPadding = new Shared.SpacingDefinition();

        if (this.getEffectivePadding()) {
            physicalPadding = this.hostConfig.paddingDefinitionToSpacingDefinition(this.getEffectivePadding());
        }

        this.renderedElement.style.paddingTop = physicalPadding.top + "px";
        this.renderedElement.style.paddingRight = physicalPadding.right + "px";
        this.renderedElement.style.paddingBottom = physicalPadding.bottom + "px";
        this.renderedElement.style.paddingLeft = physicalPadding.left + "px";

        if (this.isBleeding()) {
            // Bleed into the first parent that does have padding
            let padding = new Shared.PaddingDefinition();

            this.getImmediateSurroundingPadding(padding);

            let surroundingPadding = this.hostConfig.paddingDefinitionToSpacingDefinition(padding);

            this.renderedElement.style.marginRight = "-" + surroundingPadding.right + "px";
            this.renderedElement.style.marginLeft = "-" + surroundingPadding.left + "px";

            if (!this.isDesignMode()) {
                this.renderedElement.style.marginTop = "-" + surroundingPadding.top + "px";
                this.renderedElement.style.marginBottom = "-" + surroundingPadding.bottom + "px";
            }

            if (this.separatorElement && this.separatorOrientation == Enums.Orientation.Horizontal) {
                this.separatorElement.style.marginLeft = "-" + surroundingPadding.left + "px";
                this.separatorElement.style.marginRight = "-" + surroundingPadding.right + "px";
            }
        }
        else {
            this.renderedElement.style.marginRight = "0";
            this.renderedElement.style.marginLeft = "0";
            this.renderedElement.style.marginTop = "0";
            this.renderedElement.style.marginBottom = "0";

            if (this.separatorElement) {
                this.separatorElement.style.marginRight = "0";
                this.separatorElement.style.marginLeft = "0";
            }
        }
    }

    protected getHasBackground(): boolean {
        let currentElement: CardElement = this.parent;

        while (currentElement) {
            let currentElementHasBackgroundImage = currentElement instanceof Container ? currentElement.backgroundImage.isValid() : false;

            if (currentElement instanceof StylableCardElementContainer) {
                if (this.hasExplicitStyle && (currentElement.getEffectiveStyle() != this.getEffectiveStyle() || currentElementHasBackgroundImage)) {
                    return true;
                }
            }

            currentElement = currentElement.parent;
        }

        return false;
    }

    protected getDefaultPadding(): Shared.PaddingDefinition {
        return this.getHasBackground() ?
            new Shared.PaddingDefinition(
                Enums.Spacing.Padding,
                Enums.Spacing.Padding,
                Enums.Spacing.Padding,
                Enums.Spacing.Padding) : super.getDefaultPadding();
    }

    protected getHasExpandedAction(): boolean {
        return false;
    }

    protected getBleed(): boolean {
        return this._bleed;
    }

    protected setBleed(value: boolean) {
        this._bleed = value;
    }

    protected get renderedActionCount(): number {
        return 0;
    }

    protected get hasExplicitStyle(): boolean {
        return this._style != null;
    }

    protected get allowCustomStyle(): boolean {
        return true;
    }

    protected get supportsMinHeight(): boolean {
        return true;
    }

    isBleeding(): boolean {
		return (this.getHasBackground() || this.hostConfig.alwaysAllowBleed) && this.getBleed();
    }

    toJSON(): any {
        let result = super.toJSON();

        Utils.setProperty(result, "style", this.style);

        return result;
    }

    internalValidateProperties(context: ValidationResults) {
        super.internalValidateProperties(context);

        if (this._style) {
            let styleDefinition = this.hostConfig.containerStyles.getStyleByName(this._style);

            if (!styleDefinition) {
                context.addFailure(
                    this,
                    {
                        error: Enums.ValidationError.InvalidPropertyValue,
                        message: "Unknown container style: " + this._style
                    });
            }
        }
    }

    parse(json: any, errors?: Array<HostConfig.IValidationError>) {
        super.parse(json, errors);

        this._style = Utils.getStringValue(json["style"]);
    }

    render(): HTMLElement {
        let renderedElement = super.render();

        if (renderedElement && this.getHasBackground()) {
            this.applyBackground();
        }

        return renderedElement;
    }

    getEffectiveStyle(): string {
        let effectiveStyle = this.style;

        return effectiveStyle ? effectiveStyle : super.getEffectiveStyle();
    }

    get style(): string {
        if (this.allowCustomStyle) {
            if (this._style && this.hostConfig.containerStyles.getStyleByName(this._style)) {
                return this._style;
            }
        }

        return null;
    }

    set style(value: string) {
        this._style = value;
    }
}

export class BackgroundImage extends SerializableObject {
    private static readonly defaultFillMode = Enums.FillMode.Cover;
    private static readonly defaultHorizontalAlignment = Enums.HorizontalAlignment.Left;
    private static readonly defaultVerticalAlignment = Enums.VerticalAlignment.Top;

    url: string;
    fillMode: Enums.FillMode = BackgroundImage.defaultFillMode;
    horizontalAlignment: Enums.HorizontalAlignment = BackgroundImage.defaultHorizontalAlignment;
    verticalAlignment: Enums.VerticalAlignment = BackgroundImage.defaultVerticalAlignment;

    reset() {
        this.url = undefined;
        this.fillMode = BackgroundImage.defaultFillMode;
        this.horizontalAlignment = BackgroundImage.defaultHorizontalAlignment;
        this.verticalAlignment = BackgroundImage.defaultVerticalAlignment;
    }

    parse(json: any, errors?: Array<HostConfig.IValidationError>) {
        super.parse(json, errors);

        this.url = Utils.getStringValue(json["url"]);
        this.fillMode = Utils.getEnumValue(Enums.FillMode, json["fillMode"], this.fillMode);
        this.horizontalAlignment = Utils.getEnumValue(Enums.HorizontalAlignment, json["horizontalAlignment"], this.horizontalAlignment);
        this.verticalAlignment = Utils.getEnumValue(Enums.VerticalAlignment, json["verticalAlignment"], this.verticalAlignment);
    }

    toJSON(): any {
        if (!this.isValid()) {
            return null;
        }

        if (this.fillMode == BackgroundImage.defaultFillMode &&
            this.horizontalAlignment == BackgroundImage.defaultHorizontalAlignment &&
            this.verticalAlignment == BackgroundImage.defaultVerticalAlignment) {

            return this.url;
        }
        else {
            let result = super.toJSON();

            Utils.setProperty(result, "url", this.url);
            Utils.setEnumProperty(Enums.FillMode, result, "fillMode", this.fillMode, BackgroundImage.defaultFillMode);
            Utils.setEnumProperty(Enums.HorizontalAlignment, result, "horizontalAlignment", this.horizontalAlignment, BackgroundImage.defaultHorizontalAlignment);
            Utils.setEnumProperty(Enums.VerticalAlignment, result, "verticalAlignment", this.verticalAlignment, BackgroundImage.defaultVerticalAlignment);

            return result;
        }
    }

    apply(element: HTMLElement) {
        if (this.url) {
            element.style.backgroundImage = "url('" + this.url + "')";

            switch (this.fillMode) {
                case Enums.FillMode.Repeat:
                    element.style.backgroundRepeat = "repeat";
                    break;
                case Enums.FillMode.RepeatHorizontally:
                    element.style.backgroundRepeat = "repeat-x";
                    break;
                case Enums.FillMode.RepeatVertically:
                    element.style.backgroundRepeat = "repeat-y";
                    break;
                case Enums.FillMode.Cover:
                default:
                    element.style.backgroundRepeat = "no-repeat";
                    element.style.backgroundSize = "cover";
                    break;
            }

            switch (this.horizontalAlignment) {
                case Enums.HorizontalAlignment.Center:
                    element.style.backgroundPositionX = "center";
                    break;
                case Enums.HorizontalAlignment.Right:
                    element.style.backgroundPositionX = "right";
                    break;
            }

            switch (this.verticalAlignment) {
                case Enums.VerticalAlignment.Center:
                    element.style.backgroundPositionY = "center";
                    break;
                case Enums.VerticalAlignment.Bottom:
                    element.style.backgroundPositionY = "bottom";
                    break;
            }
        }
    }

    isValid(): boolean {
        return !Utils.isNullOrEmpty(this.url);
    }
}

export class Container extends StylableCardElementContainer {
    private _items: Array<CardElement> = [];
    private _renderedItems: Array<CardElement> = [];

    private insertItemAt(
        item: CardElement,
        index: number,
        forceInsert: boolean) {
        if (!item.parent || forceInsert) {
            if (item.isStandalone) {
                if (index < 0 || index >= this._items.length) {
                    this._items.push(item);
                }
                else {
                    this._items.splice(index, 0, item);
                }

                item.setParent(this);
            }
            else {
                throw new Error("Elements of type " + item.getJsonTypeName() + " cannot be used as standalone elements.");
            }
        }
        else {
            throw new Error("The element already belongs to another container.")
        }
    }

    protected supportsExcplitiHeight(): boolean {
        return true;
    }

    protected getItemsCollectionPropertyName(): string {
        return "items";
    }

    protected applyBackground() {
        if (this.backgroundImage.isValid()) {
            this.backgroundImage.apply(this.renderedElement);
        }

        super.applyBackground();
    }

    protected internalRender(): HTMLElement {
        this._renderedItems = [];

        // Cache hostConfig to avoid walking the parent hierarchy several times
        let hostConfig = this.hostConfig;

        var element = document.createElement("div");

        if (this.rtl != null && this.rtl) {
            element.dir = "rtl";
        }

        element.classList.add(hostConfig.makeCssClassName("ac-container"));
        element.style.display = "flex";
        element.style.flexDirection = "column";

        if (AdaptiveCard.useAdvancedCardBottomTruncation) {
            // Forces the container to be at least as tall as its content.
            //
            // Fixes a quirk in Chrome where, for nested flex elements, the
            // inner element's height would never exceed the outer element's
            // height. This caused overflow truncation to break -- containers
            // would always be measured as not overflowing, since their heights
            // were constrained by their parents as opposed to truly reflecting
            // the height of their content.
            //
            // See the "Browser Rendering Notes" section of this answer:
            // https://stackoverflow.com/questions/36247140/why-doesnt-flex-item-shrink-past-content-size
            element.style.minHeight = '-webkit-min-content';
        }

        switch (this.verticalContentAlignment) {
            case Enums.VerticalAlignment.Center:
                element.style.justifyContent = "center";
                break;
            case Enums.VerticalAlignment.Bottom:
                element.style.justifyContent = "flex-end";
                break;
            default:
                element.style.justifyContent = "flex-start";
                break;
        }

        if (this._items.length > 0) {
            for (var i = 0; i < this._items.length; i++) {
                var renderedElement = this.isElementAllowed(this._items[i], this.getForbiddenElementTypes()) ? this._items[i].render() : null;

                if (renderedElement) {
                    if (this._renderedItems.length > 0 && this._items[i].separatorElement) {
                        this._items[i].separatorElement.style.flex = "0 0 auto";

                        Utils.appendChild(element, this._items[i].separatorElement);
                    }

                    Utils.appendChild(element, renderedElement);

                    this._renderedItems.push(this._items[i]);
                }
            }
        }
        else {
            if (this.isDesignMode()) {
                var placeholderElement = this.createPlaceholderElement();
                placeholderElement.style.width = "100%";
                placeholderElement.style.height = "100%";

                element.appendChild(placeholderElement);
            }
        }

        return element;
    }

    protected truncateOverflow(maxHeight: number): boolean {
        // Add 1 to account for rounding differences between browsers
        var boundary = this.renderedElement.offsetTop + maxHeight + 1;

        var handleElement = (cardElement: CardElement) => {
            let elt = cardElement.renderedElement;

            if (elt) {
                switch (Utils.getFitStatus(elt, boundary)) {
                    case Enums.ContainerFitStatus.FullyInContainer:
                        let sizeChanged = cardElement['resetOverflow']();
                        // If the element's size changed after resetting content,
                        // we have to check if it still fits fully in the card
                        if (sizeChanged) {
                            handleElement(cardElement);
                        }
                        break;
                    case Enums.ContainerFitStatus.Overflowing:
                        let maxHeight = boundary - elt.offsetTop;
                        cardElement['handleOverflow'](maxHeight);
                        break;
                    case Enums.ContainerFitStatus.FullyOutOfContainer:
                        cardElement['handleOverflow'](0);
                        break;
                }
            }
        };

        for (let item of this._items) {
            handleElement(item);
        }

        return true;
    }

    protected undoOverflowTruncation() {
        for (let item of this._items) {
            item['resetOverflow']();
        }
    }

    protected getHasBackground(): boolean {
        return this.backgroundImage.isValid() || super.getHasBackground();
    }

    protected get isSelectable(): boolean {
        return true;
    }

    readonly backgroundImage: BackgroundImage = new BackgroundImage();

    verticalContentAlignment: Enums.VerticalAlignment = Enums.VerticalAlignment.Top;
    rtl?: boolean = null;

    toJSON(): any {
        let result = super.toJSON();

        Utils.setProperty(result, "backgroundImage", this.backgroundImage.toJSON());

        Utils.setEnumProperty(Enums.VerticalAlignment, result, "verticalContentAlignment", this.verticalContentAlignment, Enums.VerticalAlignment.Top);

        if (this._items.length > 0) {
            let elements = [];

            for (let element of this._items) {
                elements.push(element.toJSON());
            }

            Utils.setProperty(result, this.getItemsCollectionPropertyName(), elements);
        }

        Utils.setProperty(result, "bleed", this.bleed, false);

        return result;
    }

    getItemCount(): number {
        return this._items.length;
    }

    getItemAt(index: number): CardElement {
        return this._items[index];
    }

    getFirstVisibleRenderedItem(): CardElement {
        if (this.renderedElement && this._renderedItems && this._renderedItems.length > 0) {
            for (let item of this._renderedItems) {
                if (item.isVisible) {
                    return item;
                }
            };
        }

        return null;
    }

    getLastVisibleRenderedItem(): CardElement {
        if (this.renderedElement && this._renderedItems && this._renderedItems.length > 0) {
            for (let i = this._renderedItems.length - 1; i >= 0; i--) {
                if (this._renderedItems[i].isVisible) {
                    return this._renderedItems[i];
                }
            }
        }

        return null;
    }

    getJsonTypeName(): string {
        return "Container";
    }

    isFirstElement(element: CardElement): boolean {
        let designMode = this.isDesignMode();

        for (var i = 0; i < this._items.length; i++) {
            if (this._items[i].isVisible || designMode) {
                return this._items[i] == element;
            }
        }

        return false;
    }

    isLastElement(element: CardElement): boolean {
        let designMode = this.isDesignMode();

        for (var i = this._items.length - 1; i >= 0; i--) {
            if (this._items[i].isVisible || designMode) {
                return this._items[i] == element;
            }
        }

        return false;
    }

    isRtl(): boolean {
        if (this.rtl != null) {
            return this.rtl;
        }
        else {
            let parentContainer = this.getParentContainer();

            return parentContainer ? parentContainer.isRtl() : false;
        }
    }

    isBleedingAtTop(): boolean {
        let firstRenderedItem = this.getFirstVisibleRenderedItem();

        return this.isBleeding() || (firstRenderedItem ? firstRenderedItem.isBleedingAtTop() : false);
    }

    isBleedingAtBottom(): boolean {
        let lastRenderedItem = this.getLastVisibleRenderedItem();

        return this.isBleeding() || (lastRenderedItem ? lastRenderedItem.isBleedingAtBottom() && lastRenderedItem.getEffectiveStyle() == this.getEffectiveStyle() : false);
    }

    parse(json: any, errors?: Array<HostConfig.IValidationError>) {
        super.parse(json, errors);

        this.setShouldFallback(false);

        this._items = [];
        this._renderedItems = [];

        this.backgroundImage.reset();

        let jsonBackgroundImage = json["backgroundImage"];

        if (jsonBackgroundImage) {
            if (typeof jsonBackgroundImage === "string") {
                this.backgroundImage.url = jsonBackgroundImage;
                this.backgroundImage.fillMode = Enums.FillMode.Cover;
            }
            else if (typeof jsonBackgroundImage === "object") {
                this.backgroundImage.parse(jsonBackgroundImage, errors);
            }
        }

        this.verticalContentAlignment = Utils.getEnumValue(Enums.VerticalAlignment, json["verticalContentAlignment"], this.verticalContentAlignment);

        if (json[this.getItemsCollectionPropertyName()] != null) {
            let items = json[this.getItemsCollectionPropertyName()] as Array<any>;

            this.clear();

            for (let i = 0; i < items.length; i++) {
                let element = createElementInstance(
                    this,
                    items[i],
                    !this.isDesignMode(),
                    errors);

                if (element) {
                    this.insertItemAt(element, -1, true);
                }
            }
        }

        this.bleed = Utils.getBoolValue(json["bleed"], this.bleed);
    }

    indexOf(cardElement: CardElement): number {
        return this._items.indexOf(cardElement);
    }

    addItem(item: CardElement) {
        this.insertItemAt(item, -1, false);
    }

    insertItemBefore(item: CardElement, insertBefore: CardElement) {
        this.insertItemAt(item, this._items.indexOf(insertBefore), false);
    }

    insertItemAfter(item: CardElement, insertAfter: CardElement) {
        this.insertItemAt(item, this._items.indexOf(insertAfter) + 1, false);
    }

    removeItem(item: CardElement): boolean {
        var itemIndex = this._items.indexOf(item);

        if (itemIndex >= 0) {
            this._items.splice(itemIndex, 1);

            item.setParent(null);

            this.updateLayout();

            return true;
        }

        return false;
    }

    clear() {
        this._items = [];
    }

    getResourceInformation(): Array<Shared.IResourceInformation> {
        let result = super.getResourceInformation();

        if (this.backgroundImage.isValid()) {
            result.push({ url: this.backgroundImage.url, mimeType: "image" });
        }

        return result;
    }

    getActionById(id: string): Action {
        var result: Action = super.getActionById(id);

        if (!result) {
            if (this.selectAction) {
                result = this.selectAction.getActionById(id);
            }

            if (!result) {
                for (var i = 0; i < this._items.length; i++) {
                    result = this._items[i].getActionById(id);

                    if (result) {
                        break;
                    }
                }
            }
        }

        return result;
    }

    get padding(): Shared.PaddingDefinition {
        return this.getPadding();
    }

    set padding(value: Shared.PaddingDefinition) {
        this.setPadding(value);
    }

    get selectAction(): Action {
        return this.getSelectAction();
    }

    set selectAction(value: Action) {
        this.setSelectAction(value);
    }

    get bleed(): boolean {
        return this.getBleed();
    }

    set bleed(value: boolean) {
        this.setBleed(value);
    }
}

export type ColumnWidth = Shared.SizeAndUnit | "auto" | "stretch";

export class Column extends Container {
    private _computedWeight: number = 0;

    protected adjustRenderedElementSize(renderedElement: HTMLElement) {
        const minDesignTimeColumnHeight = 20;

        if (this.isDesignMode()) {
            renderedElement.style.minWidth = "20px";
            renderedElement.style.minHeight = (!this.minPixelHeight ? minDesignTimeColumnHeight : Math.max(this.minPixelHeight, minDesignTimeColumnHeight)) + "px";
        }
        else {
            renderedElement.style.minWidth = "0";

            if (this.minPixelHeight) {
                renderedElement.style.minHeight = this.minPixelHeight + "px";
            }
        }

        if (this.width === "auto") {
            renderedElement.style.flex = "0 1 auto";
        }
        else if (this.width === "stretch") {
            renderedElement.style.flex = "1 1 50px";
        }
        else {
            let sizeAndUnit = <Shared.SizeAndUnit>this.width;

            if (sizeAndUnit.unit == Enums.SizeUnit.Pixel) {
                renderedElement.style.flex = "0 0 auto";
                renderedElement.style.width = sizeAndUnit.physicalSize + "px";
            }
            else {
                renderedElement.style.flex = "1 1 " + (this._computedWeight > 0 ? this._computedWeight : sizeAndUnit.physicalSize) + "%";
            }
        }
    }

    protected get separatorOrientation(): Enums.Orientation {
        return Enums.Orientation.Vertical;
    }

    width: ColumnWidth = "auto";

    constructor(width: ColumnWidth = "auto") {
        super();

        this.width = width;
    }

    getJsonTypeName(): string {
        return "Column";
    }

    toJSON(): any {
        let result = super.toJSON();

        if (this.width instanceof Shared.SizeAndUnit) {
            if (this.width.unit == Enums.SizeUnit.Pixel) {
                Utils.setProperty(result, "width", this.width.physicalSize + "px");
            }
            else {
                Utils.setProperty(result, "width", this.width.physicalSize);
            }
        }
        else {
            Utils.setProperty(result, "width", this.width);
        }

        return result;
    }

    parse(json: any, errors?: Array<HostConfig.IValidationError>) {
        super.parse(json, errors);

        var jsonWidth = json["width"];

        if (jsonWidth === undefined) {
            jsonWidth = json["size"];

            if (jsonWidth !== undefined) {
                raiseParseError(
                    {
                        error: Enums.ValidationError.Deprecated,
                        message: "The \"Column.size\" property is deprecated and will be removed. Use the \"Column.width\" property instead."
                    },
                    errors
                );
            }
        }

        if (jsonWidth) {
            var invalidWidth = false;

            try {
                this.width = Shared.SizeAndUnit.parse(jsonWidth);
            }
            catch (e) {
                if (typeof jsonWidth === "string" && (jsonWidth === "auto" || jsonWidth === "stretch")) {
                    this.width = jsonWidth;
                }
                else {
                    invalidWidth = true;
                }
            }

            if (invalidWidth) {
                raiseParseError(
                    {
                        error: Enums.ValidationError.InvalidPropertyValue,
                        message: "Invalid column width:" + jsonWidth + " - defaulting to \"auto\""
                    },
                    errors
                );
            }
        }
    }

    get hasVisibleSeparator(): boolean {
        if (this.parent && this.parent instanceof ColumnSet) {
            return this.separatorElement && !this.parent.isLeftMostElement(this);
        }
        else {
            return false;
        }
    }

    get isStandalone(): boolean {
        return false;
    }
}

export class ColumnSet extends StylableCardElementContainer {
    private _columns: Array<Column> = [];
    private _renderedColumns: Array<Column>;

    private createColumnInstance(json: any, errors: Array<HostConfig.IValidationError>): Column {
        return createCardObjectInstance<Column>(
            this,
            json,
            [], // Forbidden types not supported for elements for now
            !this.isDesignMode(),
            (typeName: string) => {
                return !typeName || typeName === "Column" ? new Column() : null;
            },
            (typeName: string, errorType: InstanceCreationErrorType) => {
                if (errorType == InstanceCreationErrorType.UnknownType) {
                    return {
                        error: Enums.ValidationError.UnknownElementType,
                        message: "Unknown element type: " + typeName + ". Fallback will be used if present."
                    }
                }
                else {
                    return {
                        error: Enums.ValidationError.ElementTypeNotAllowed,
                        message: "Element type " + typeName + " isn't allowed in a ColumnSet."
                    }
                }
            },
            errors);
    }

    protected internalRender(): HTMLElement {
        this._renderedColumns = [];

        if (this._columns.length > 0) {
            // Cache hostConfig to avoid walking the parent hierarchy several times
            let hostConfig = this.hostConfig;

            let element = document.createElement("div");
            element.className = hostConfig.makeCssClassName("ac-columnSet");
            element.style.display = "flex";
            element.style.overflowX = "hidden";

            if (AdaptiveCard.useAdvancedCardBottomTruncation) {
                // See comment in Container.internalRender()
                element.style.minHeight = '-webkit-min-content';
            }

            switch (this.horizontalAlignment) {
                case Enums.HorizontalAlignment.Center:
                    element.style.justifyContent = "center";
                    break;
                case Enums.HorizontalAlignment.Right:
                    element.style.justifyContent = "flex-end";
                    break;
                default:
                    element.style.justifyContent = "flex-start";
                    break;
            }

            let totalWeight: number = 0;

            for (let column of this._columns) {
                if (column.width instanceof Shared.SizeAndUnit && (column.width.unit == Enums.SizeUnit.Weight)) {
                    totalWeight += column.width.physicalSize;
                }
            }

            for (let column of this._columns) {
                if (column.width instanceof Shared.SizeAndUnit && column.width.unit == Enums.SizeUnit.Weight && totalWeight > 0) {
                    let computedWeight = 100 / totalWeight * column.width.physicalSize;

                    // Best way to emulate "internal" access I know of
                    column["_computedWeight"] = computedWeight;
                }

                let renderedColumn = column.render();

                if (renderedColumn) {
                    if (this._renderedColumns.length > 0 && column.separatorElement) {
                        column.separatorElement.style.flex = "0 0 auto";

                        Utils.appendChild(element, column.separatorElement);
                    }

                    Utils.appendChild(element, renderedColumn);

                    this._renderedColumns.push(column);
                }
            }

            return this._renderedColumns.length > 0 ? element : null;
        }
        else {
            return null;
        }
    }

    protected truncateOverflow(maxHeight: number): boolean {
        for (let column of this._columns) {
            column['handleOverflow'](maxHeight);
        }

        return true;
    }

    protected undoOverflowTruncation() {
        for (let column of this._columns) {
            column['resetOverflow']();
        }
    }

    protected get isSelectable(): boolean {
        return true;
    }

    toJSON(): any {
        let result = super.toJSON();

        if (this._columns.length > 0) {
            let columns = [];

            for (let column of this._columns) {
                columns.push(column.toJSON());
            }

            Utils.setProperty(result, "columns", columns);
        }

        Utils.setProperty(result, "bleed", this.bleed, false);

        return result;
    }

    isFirstElement(element: CardElement): boolean {
        for (var i = 0; i < this._columns.length; i++) {
            if (this._columns[i].isVisible) {
                return this._columns[i] == element;
            }
        }

        return false;
    }

    isBleedingAtTop(): boolean {
        if (this.isBleeding()) {
            return true;
        }

        if (this._renderedColumns && this._renderedColumns.length > 0) {
            for (let column of this._columns) {
                if (column.isBleedingAtTop()) {
                    return true;
                }
            }
        }

        return false;
    }

    isBleedingAtBottom(): boolean {
        if (this.isBleeding()) {
            return true;
        }

        if (this._renderedColumns && this._renderedColumns.length > 0) {
            for (let column of this._columns) {
                if (column.isBleedingAtBottom()) {
                    return true;
                }
            }
        }

        return false;
    }

    getCount(): number {
        return this._columns.length;
    }

    getItemCount(): number {
        return this.getCount();
    }

    getFirstVisibleRenderedItem(): CardElement {
        if (this.renderedElement && this._renderedColumns && this._renderedColumns.length > 0) {
            return this._renderedColumns[0];
        }
        else {
            return null;
        }
    }

    getLastVisibleRenderedItem(): CardElement {
        if (this.renderedElement && this._renderedColumns && this._renderedColumns.length > 0) {
            return this._renderedColumns[this._renderedColumns.length - 1];
        }
        else {
            return null;
        }
    }

    getColumnAt(index: number): Column {
        return this._columns[index];
    }

    getItemAt(index: number): CardElement {
        return this.getColumnAt(index);
    }

    getJsonTypeName(): string {
        return "ColumnSet";
    }

    parse(json: any, errors?: Array<HostConfig.IValidationError>) {
        super.parse(json, errors);

        if (json["columns"] != null) {
            let jsonColumns = json["columns"] as Array<any>;

            this._columns = [];

            for (let i = 0; i < jsonColumns.length; i++) {
                let column = this.createColumnInstance(jsonColumns[i], errors);

                this._columns.push(column);
            }
        }

        this.bleed = Utils.getBoolValue(json["bleed"], this.bleed);
    }

    internalValidateProperties(context: ValidationResults) {
        super.internalValidateProperties(context);

        let weightedColumns: number = 0;
        let stretchedColumns: number = 0;

        for (let column of this._columns) {
            if (typeof column.width === "number") {
                weightedColumns++;
            }
            else if (column.width === "stretch") {
                stretchedColumns++;
            }
        }

        if (weightedColumns > 0 && stretchedColumns > 0) {
            context.addFailure(
                this,
                {
                    error: Enums.ValidationError.Hint,
                    message: "It is not recommended to use weighted and stretched columns in the same ColumnSet, because in such a situation stretched columns will always get the minimum amount of space."
                });
        }
    }

    addColumn(column: Column) {
        if (!column.parent) {
            this._columns.push(column);

            column.setParent(this);
        }
        else {
            throw new Error("This column already belongs to another ColumnSet.");
        }
    }

    removeItem(item: CardElement): boolean {
        if (item instanceof Column) {
            var itemIndex = this._columns.indexOf(item);

            if (itemIndex >= 0) {
                this._columns.splice(itemIndex, 1);

                item.setParent(null);

                this.updateLayout();

                return true;
            }
        }

        return false;
    }

    indexOf(cardElement: CardElement): number {
        return cardElement instanceof Column ? this._columns.indexOf(cardElement) : -1;
    }

    isLeftMostElement(element: CardElement): boolean {
        return this._columns.indexOf(<Column>element) == 0;
    }

    isRightMostElement(element: CardElement): boolean {
        return this._columns.indexOf(<Column>element) == this._columns.length - 1;
    }

    isTopElement(element: CardElement): boolean {
        return this._columns.indexOf(<Column>element) >= 0;
    }

    isBottomElement(element: CardElement): boolean {
        return this._columns.indexOf(<Column>element) >= 0;
    }

    getActionById(id: string): Action {
        var result: Action = null;

        for (var i = 0; i < this._columns.length; i++) {
            result = this._columns[i].getActionById(id);

            if (result) {
                break;
            }
        }

        return result;
    }

    get bleed(): boolean {
        return this.getBleed();
    }

    set bleed(value: boolean) {
        this.setBleed(value);
    }

    get padding(): Shared.PaddingDefinition {
        return this.getPadding();
    }

    set padding(value: Shared.PaddingDefinition) {
        this.setPadding(value);
    }

    get selectAction(): Action {
        return this.getSelectAction();
    }

    set selectAction(value: Action) {
        this.setSelectAction(value);
    }
}

function raiseImageLoadedEvent(image: Image) {
    let card = image.getRootElement() as AdaptiveCard;
    let onImageLoadedHandler = (card && card.onImageLoaded) ? card.onImageLoaded : AdaptiveCard.onImageLoaded;

    if (onImageLoadedHandler) {
        onImageLoadedHandler(image);
    }
}

function raiseAnchorClickedEvent(element: CardElement, anchor: HTMLAnchorElement): boolean {
    let card = element.getRootElement() as AdaptiveCard;
    let onAnchorClickedHandler = (card && card.onAnchorClicked) ? card.onAnchorClicked : AdaptiveCard.onAnchorClicked;

    return onAnchorClickedHandler != null ? onAnchorClickedHandler(element, anchor) : false;
}

function raiseExecuteActionEvent(action: Action) {
    let card = action.parent.getRootElement() as AdaptiveCard;
    let onExecuteActionHandler = (card && card.onExecuteAction) ? card.onExecuteAction : AdaptiveCard.onExecuteAction;

    if (onExecuteActionHandler) {
        if (action.prepareForExecution()) {
            onExecuteActionHandler(action);
        }
    }
}

function raiseInlineCardExpandedEvent(action: ShowCardAction, isExpanded: boolean) {
    let card = action.parent.getRootElement() as AdaptiveCard;
    let onInlineCardExpandedHandler = (card && card.onInlineCardExpanded) ? card.onInlineCardExpanded : AdaptiveCard.onInlineCardExpanded;

    if (onInlineCardExpandedHandler) {
        onInlineCardExpandedHandler(action, isExpanded);
    }
}

function raiseInputValueChangedEvent(input: Input) {
    let card = input.getRootElement() as AdaptiveCard;
    let onInputValueChangedHandler = (card && card.onInputValueChanged) ? card.onInputValueChanged : AdaptiveCard.onInputValueChanged;

    if (onInputValueChangedHandler) {
        onInputValueChangedHandler(input);
    }
}

function raiseElementVisibilityChangedEvent(element: CardElement, shouldUpdateLayout: boolean = true) {
    let rootElement = element.getRootElement();

    if (shouldUpdateLayout) {
        rootElement.updateLayout();
    }

    let card = rootElement as AdaptiveCard;
    let onElementVisibilityChangedHandler = (card && card.onElementVisibilityChanged) ? card.onElementVisibilityChanged : AdaptiveCard.onElementVisibilityChanged;

    if (onElementVisibilityChangedHandler != null) {
        onElementVisibilityChangedHandler(element);
    }
}

function raiseParseElementEvent(element: CardElement, json: any, errors?: Array<HostConfig.IValidationError>) {
    let card = element.getRootElement() as AdaptiveCard;
    let onParseElementHandler = (card && card.onParseElement) ? card.onParseElement : AdaptiveCard.onParseElement;

    if (onParseElementHandler != null) {
        onParseElementHandler(element, json, errors);
    }
}

function raiseParseActionEvent(action: Action, json: any, errors?: Array<HostConfig.IValidationError>) {
    let card = action.parent ? action.parent.getRootElement() as AdaptiveCard : null;
    let onParseActionHandler = (card && card.onParseAction) ? card.onParseAction : AdaptiveCard.onParseAction;

    if (onParseActionHandler != null) {
        onParseActionHandler(action, json, errors);
    }
}

function raiseParseError(error: HostConfig.IValidationError, errors: Array<HostConfig.IValidationError>) {
    if (errors) {
        errors.push(error);
    }

    if (AdaptiveCard.onParseError != null) {
        AdaptiveCard.onParseError(error);
    }
}

export interface ITypeRegistration<T> {
    typeName: string,
    createInstance: () => T;
}

export abstract class ContainerWithActions extends Container {
    private _actionCollection: ActionCollection;

    protected internalRender(): HTMLElement {
        var element = super.internalRender();

        var renderedActions = this._actionCollection.render(this.hostConfig.actions.actionsOrientation, false);

        if (renderedActions) {
            Utils.appendChild(
                element,
                Utils.renderSeparation(
                    this.hostConfig,
                    {
                        spacing: this.hostConfig.getEffectiveSpacing(this.hostConfig.actions.spacing),
                        lineThickness: null,
                        lineColor: null
                    },
                    Enums.Orientation.Horizontal));
            Utils.appendChild(element, renderedActions);
        }

        if (this.renderIfEmpty) {
            return element;
        }
        else {
            return element.children.length > 0 ? element : null;
        }
    }

    protected getHasExpandedAction(): boolean {
        if (this.renderedActionCount == 0) {
            return false;
        }
        else if (this.renderedActionCount == 1) {
            return this._actionCollection.expandedAction != null && !this.hostConfig.actions.preExpandSingleShowCardAction;
        }
        else {
            return this._actionCollection.expandedAction != null;
        }
    }

    protected get renderedActionCount(): number {
        return this._actionCollection.renderedActionCount;
    }

    protected get renderIfEmpty(): boolean {
        return false;
    }

    constructor() {
        super();

        this._actionCollection = new ActionCollection(this);
    }

    toJSON(): any {
        let result = super.toJSON();

        Utils.setProperty(result, "actions", this._actionCollection.toJSON());

        return result;
    }

    getActionCount(): number {
        return this._actionCollection.items.length;
    }

    getActionAt(index: number): Action {
        if (index >= 0 && index < this.getActionCount()) {
            return this._actionCollection.items[index];
        }
        else {
            super.getActionAt(index);
        }
    }

    getActionById(id: string): Action {
        var result: Action = this._actionCollection.getActionById(id);

        return result ? result : super.getActionById(id);
    }

    parse(json: any, errors?: Array<HostConfig.IValidationError>) {
        super.parse(json, errors);

        this._actionCollection.parse(json["actions"], errors);
    }

    internalValidateProperties(context: ValidationResults) {
        super.internalValidateProperties(context);

        if (this._actionCollection) {
            this._actionCollection.validateProperties(context);
        }
    }

    isLastElement(element: CardElement): boolean {
        return super.isLastElement(element) && this._actionCollection.items.length == 0;
    }

    addAction(action: Action) {
        this._actionCollection.addAction(action);
    }

    clear() {
        super.clear();

        this._actionCollection.clear();
    }

    getAllInputs(): Array<Input> {
        return super.getAllInputs().concat(this._actionCollection.getAllInputs());
    }

    getResourceInformation(): Array<Shared.IResourceInformation> {
        return super.getResourceInformation().concat(this._actionCollection.getResourceInformation());
    }

    isBleedingAtBottom(): boolean {
        if (this._actionCollection.renderedActionCount == 0) {
            return super.isBleedingAtBottom();
        }
        else {
            if (this._actionCollection.items.length == 1) {
                return this._actionCollection.expandedAction != null && !this.hostConfig.actions.preExpandSingleShowCardAction;
            }
            else {
                return this._actionCollection.expandedAction != null;
            }
        }
    }

    get isStandalone(): boolean {
        return false;
    }
}

export abstract class TypeRegistry<T> {
    private _items: Array<ITypeRegistration<T>> = [];

    private findTypeRegistration(typeName: string): ITypeRegistration<T> {
        for (var i = 0; i < this._items.length; i++) {
            if (this._items[i].typeName === typeName) {
                return this._items[i];
            }
        }

        return null;
    }

    constructor() {
        this.reset();
    }

    clear() {
        this._items = [];
    }

    abstract reset();

    registerType(typeName: string, createInstance: () => T) {
        var registrationInfo = this.findTypeRegistration(typeName);

        if (registrationInfo != null) {
            registrationInfo.createInstance = createInstance;
        }
        else {
            registrationInfo = {
                typeName: typeName,
                createInstance: createInstance
            }

            this._items.push(registrationInfo);
        }
    }

    unregisterType(typeName: string) {
        for (var i = 0; i < this._items.length; i++) {
            if (this._items[i].typeName === typeName) {
                this._items.splice(i, 1);

                return;
            }
        }
    }

    createInstance(typeName: string): T {
        var registrationInfo = this.findTypeRegistration(typeName);

        return registrationInfo ? registrationInfo.createInstance() : null;
    }

    getItemCount(): number {
        return this._items.length;
    }

    getItemAt(index: number): ITypeRegistration<T> {
        return this._items[index];
    }
}

export class ElementTypeRegistry extends TypeRegistry<CardElement> {
    reset() {
        this.clear();

        this.registerType("Container", () => { return new Container(); });
        this.registerType("TextBlock", () => { return new TextBlock(); });
        this.registerType("RichTextBlock", () => { return new RichTextBlock(); });
        this.registerType("TextRun", () => { return new TextRun(); });
        this.registerType("Image", () => { return new Image(); });
        this.registerType("ImageSet", () => { return new ImageSet(); });
        this.registerType("Media", () => { return new Media(); });
        this.registerType("FactSet", () => { return new FactSet(); });
        this.registerType("ColumnSet", () => { return new ColumnSet(); });
        this.registerType("ActionSet", () => { return new ActionSet(); });
        this.registerType("Input.Text", () => { return new TextInput(); });
        this.registerType("Input.Date", () => { return new DateInput(); });
        this.registerType("Input.Time", () => { return new TimeInput(); });
        this.registerType("Input.Number", () => { return new NumberInput(); });
        this.registerType("Input.ChoiceSet", () => { return new ChoiceSetInput(); });
        this.registerType("Input.Toggle", () => { return new ToggleInput(); });
    }
}

export class ActionTypeRegistry extends TypeRegistry<Action> {
    reset() {
        this.clear();

        this.registerType(OpenUrlAction.JsonTypeName, () => { return new OpenUrlAction(); });
        this.registerType(SubmitAction.JsonTypeName, () => { return new SubmitAction(); });
        this.registerType(ShowCardAction.JsonTypeName, () => { return new ShowCardAction(); });
        this.registerType(ToggleVisibilityAction.JsonTypeName, () => { return new ToggleVisibilityAction(); });
    }
}

export interface IMarkdownProcessingResult {
    didProcess: boolean;
    outputHtml?: any;
}

export class AdaptiveCard extends ContainerWithActions {
    private static currentVersion: HostConfig.Version = new HostConfig.Version(1, 2);

    static useAdvancedTextBlockTruncation: boolean = true;
    static useAdvancedCardBottomTruncation: boolean = false;
    static useMarkdownInRadioButtonAndCheckbox: boolean = true;
    static allowMarkForTextHighlighting: boolean = false;
    static alwaysBleedSeparators: boolean = false;
    static enableFullJsonRoundTrip: boolean = false;
    static useBuiltInInputValidation: boolean = false;
    static displayInputValidationErrors: boolean = true;

    static readonly elementTypeRegistry = new ElementTypeRegistry();
    static readonly actionTypeRegistry = new ActionTypeRegistry();

    static onAnchorClicked: (element: CardElement, anchor: HTMLAnchorElement) => boolean = null;
    static onExecuteAction: (action: Action) => void = null;
    static onElementVisibilityChanged: (element: CardElement) => void = null;
    static onImageLoaded: (image: Image) => void = null;
    static onInlineCardExpanded: (action: ShowCardAction, isExpanded: boolean) => void = null;
    static onInputValueChanged: (input: Input) => void = null;
    static onParseElement: (element: CardElement, json: any, errors?: Array<HostConfig.IValidationError>) => void = null;
    static onParseAction: (element: Action, json: any, errors?: Array<HostConfig.IValidationError>) => void = null;
    static onParseError: (error: HostConfig.IValidationError) => void = null;
    static onProcessMarkdown: (text: string, result: IMarkdownProcessingResult) => void = null;

    static get processMarkdown(): (text: string) => string {
        throw new Error("The processMarkdown event has been removed. Please update your code and set onProcessMarkdown instead.")
    }

    static set processMarkdown(value: (text: string) => string) {
        throw new Error("The processMarkdown event has been removed. Please update your code and set onProcessMarkdown instead.")
    }

    static applyMarkdown(text: string): IMarkdownProcessingResult {
        let result: IMarkdownProcessingResult = {
            didProcess: false
        };

        if (AdaptiveCard.onProcessMarkdown) {
            AdaptiveCard.onProcessMarkdown(text, result);
        }
        else if (window["markdownit"]) {
            // Check for markdownit
            result.outputHtml = window["markdownit"]().render(text);
            result.didProcess = true;
        }
        else {
            console.warn("Markdown processing isn't enabled. Please see https://www.npmjs.com/package/adaptivecards#supporting-markdown")
        }

        return result;
    }

    private _cardTypeName?: string = "AdaptiveCard";
    private _fallbackCard: AdaptiveCard = null;

    private isVersionSupported(): boolean {
        if (this.bypassVersionCheck) {
            return true;
        }
        else {
            let unsupportedVersion: boolean =
                !this.version ||
                !this.version.isValid ||
                (AdaptiveCard.currentVersion.major < this.version.major) ||
                (AdaptiveCard.currentVersion.major == this.version.major && AdaptiveCard.currentVersion.minor < this.version.minor);

            return !unsupportedVersion;
        }
    }

    protected getItemsCollectionPropertyName(): string {
        return "body";
    }

    protected internalRender(): HTMLElement {
        var renderedElement = super.internalRender();

        if (AdaptiveCard.useAdvancedCardBottomTruncation) {
            // Unlike containers, the root card element should be allowed to
            // be shorter than its content (otherwise the overflow truncation
            // logic would never get triggered)
            renderedElement.style.minHeight = null;
        }

        return renderedElement;
    }

    protected getHasBackground(): boolean {
        return true;
    }

    protected getDefaultPadding(): Shared.PaddingDefinition {
        return new Shared.PaddingDefinition(
            Enums.Spacing.Padding,
            Enums.Spacing.Padding,
            Enums.Spacing.Padding,
            Enums.Spacing.Padding);
    }

    protected get renderIfEmpty(): boolean {
        return true;
    }

    protected get bypassVersionCheck(): boolean {
        return false;
    }

    protected get allowCustomStyle() {
        return this.hostConfig.adaptiveCard && this.hostConfig.adaptiveCard.allowCustomStyle;
    }

    protected get hasBackground(): boolean {
        return true;
    }

    onAnchorClicked: (element: CardElement, anchor: HTMLAnchorElement) => boolean = null;
    onExecuteAction: (action: Action) => void = null;
    onElementVisibilityChanged: (element: CardElement) => void = null;
    onImageLoaded: (image: Image) => void = null;
    onInlineCardExpanded: (action: ShowCardAction, isExpanded: boolean) => void = null;
    onInputValueChanged: (input: Input) => void = null;
    onParseElement: (element: CardElement, json: any, errors?: Array<HostConfig.IValidationError>) => void = null;
    onParseAction: (element: Action, json: any, errors?: Array<HostConfig.IValidationError>) => void = null;

    version?: HostConfig.Version = new HostConfig.Version(1, 0);
    fallbackText: string;
    speak: string;
    designMode: boolean = false;

    getJsonTypeName(): string {
        return "AdaptiveCard";
    }

    toJSON(): any {
        let result = super.toJSON();

        Utils.setProperty(result, "$schema", "http://adaptivecards.io/schemas/adaptive-card.json");

        if (!this.bypassVersionCheck && this.version) {
            Utils.setProperty(result, "version", this.version.toString());
        }

        Utils.setProperty(result, "fallbackText", this.fallbackText);
        Utils.setProperty(result, "lang", this.lang);
        Utils.setProperty(result, "speak", this.speak);

        return result;
    }

    internalValidateProperties(context: ValidationResults) {
        super.internalValidateProperties(context);

        if (this._cardTypeName != "AdaptiveCard") {
            context.addFailure(
                this,
                {
                    error: Enums.ValidationError.MissingCardType,
                    message: "Invalid or missing card type. Make sure the card's type property is set to \"AdaptiveCard\"."
                });
        }

        if (!this.bypassVersionCheck && !this.version) {
            context.addFailure(
                this,
                {
                    error: Enums.ValidationError.PropertyCantBeNull,
                    message: "The version property must be specified."
                });
        }
        else if (!this.isVersionSupported()) {
            context.addFailure(
                this,
                {
                    error: Enums.ValidationError.UnsupportedCardVersion,
                    message: "The specified card version (" + this.version + ") is not supported. The maximum supported card version is " + AdaptiveCard.currentVersion
                });
        }
    }

    parse(json: any, errors?: Array<HostConfig.IValidationError>) {
        this._fallbackCard = null;

        this._cardTypeName = Utils.getStringValue(json["type"]);
        this.speak = Utils.getStringValue(json["speak"]);

		var langId = Utils.getStringValue(json["lang"]);

        if (langId && typeof langId === "string") {
            try {
                this.lang = langId;
            }
            catch (e) {
                raiseParseError(
                    {
                        error: Enums.ValidationError.InvalidPropertyValue,
                        message: e.message
                    },
                    errors
                );
            }
        }

        this.version = HostConfig.Version.parse(json["version"], errors);

        this.fallbackText = Utils.getStringValue(json["fallbackText"]);

        let fallbackElement = createElementInstance(
            null,
            json["fallback"],
            !this.isDesignMode(),
            errors);

        if (fallbackElement) {
            this._fallbackCard = new AdaptiveCard();
            this._fallbackCard.addItem(fallbackElement);
        }

        super.parse(json, errors);
    }

    render(target?: HTMLElement): HTMLElement {
        let renderedCard: HTMLElement;

        if (this.shouldFallback() && this._fallbackCard) {
            this._fallbackCard.hostConfig = this.hostConfig;

            renderedCard = this._fallbackCard.render();
        }
        else {
            renderedCard = super.render();

            if (renderedCard) {
                renderedCard.classList.add(this.hostConfig.makeCssClassName("ac-adaptiveCard"));
                renderedCard.tabIndex = 0;

                if (!Utils.isNullOrEmpty(this.speak)) {
                    renderedCard.setAttribute("aria-label", this.speak);
                }
            }
        }

        if (target) {
            target.appendChild(renderedCard);

            this.updateLayout();
        }

        return renderedCard;
    }

    updateLayout(processChildren: boolean = true) {
        super.updateLayout(processChildren);

        if (AdaptiveCard.useAdvancedCardBottomTruncation && this.isRendered()) {
            var card = this.renderedElement;
            var padding = this.hostConfig.getEffectiveSpacing(Enums.Spacing.Default);

            this['handleOverflow'](card.offsetHeight - padding);
        }
    }

    shouldFallback(): boolean {
        return super.shouldFallback() || !this.isVersionSupported();
    }

    get hasVisibleSeparator(): boolean {
        return false;
    }
}

class InlineAdaptiveCard extends AdaptiveCard {
    protected getDefaultPadding(): Shared.PaddingDefinition {
        return new Shared.PaddingDefinition(
            this.suppressStyle ? Enums.Spacing.None : Enums.Spacing.Padding,
            Enums.Spacing.Padding,
            this.suppressStyle ? Enums.Spacing.None : Enums.Spacing.Padding,
            Enums.Spacing.Padding);
    }

    protected get bypassVersionCheck(): boolean {
        return true;
    }

    protected get defaultStyle(): string {
        if (this.suppressStyle) {
            return Enums.ContainerStyle.Default;
        }
        else {
            return this.hostConfig.actions.showCard.style ? this.hostConfig.actions.showCard.style : Enums.ContainerStyle.Emphasis;
        }
    }

    suppressStyle: boolean = false;

    render(target?: HTMLElement) {
        var renderedCard = super.render(target);
        renderedCard.setAttribute("aria-live", "polite");
        renderedCard.removeAttribute("tabindex");

        return renderedCard;
    }

    getForbiddenActionTypes(): Array<any> {
        return [ShowCardAction];
    }
}

const defaultHostConfig: HostConfig.HostConfig = new HostConfig.HostConfig(
    {
        supportsInteractivity: true,
        spacing: {
            small: 10,
            default: 20,
            medium: 30,
            large: 40,
            extraLarge: 50,
            padding: 20
        },
        separator: {
            lineThickness: 1,
            lineColor: "#EEEEEE"
        },
        fontTypes: {
            default: {
                fontFamily: "'Segoe UI', Tahoma, Geneva, Verdana, sans-serif",
                fontSizes: {
                    small: 12,
                    default: 14,
                    medium: 17,
                    large: 21,
                    extraLarge: 26
                },
                fontWeights: {
                    lighter: 200,
                    default: 400,
                    bolder: 600
                }
            },
            monospace: {
                fontFamily: "'Courier New', Courier, monospace",
                fontSizes: {
                    small: 12,
                    default: 14,
                    medium: 17,
                    large: 21,
                    extraLarge: 26
                },
                fontWeights: {
                    lighter: 200,
                    default: 400,
                    bolder: 600
                }
            }
        },
        imageSizes: {
            small: 40,
            medium: 80,
            large: 160
        },
        containerStyles: {
            default: {
                backgroundColor: "#FFFFFF",
                foregroundColors: {
                    default: {
                        default: "#333333",
                        subtle: "#EE333333"
                    },
                    dark: {
                        default: "#000000",
                        subtle: "#66000000"
                    },
                    light: {
                        default: "#FFFFFF",
                        subtle: "#33000000"
                    },
                    accent: {
                        default: "#2E89FC",
                        subtle: "#882E89FC"
                    },
                    attention: {
                        default: "#cc3300",
                        subtle: "#DDcc3300"
                    },
                    good: {
                        default: "#54a254",
                        subtle: "#DD54a254"
                    },
                    warning: {
                        default: "#e69500",
                        subtle: "#DDe69500"
                    }
                }
            },
            emphasis: {
                backgroundColor: "#08000000",
                foregroundColors: {
                    default: {
                        default: "#333333",
                        subtle: "#EE333333"
                    },
                    dark: {
                        default: "#000000",
                        subtle: "#66000000"
                    },
                    light: {
                        default: "#FFFFFF",
                        subtle: "#33000000"
                    },
                    accent: {
                        default: "#2E89FC",
                        subtle: "#882E89FC"
                    },
                    attention: {
                        default: "#cc3300",
                        subtle: "#DDcc3300"
                    },
                    good: {
                        default: "#54a254",
                        subtle: "#DD54a254"
                    },
                    warning: {
                        default: "#e69500",
                        subtle: "#DDe69500"
                    }
                }
            },
            accent: {
                backgroundColor: "#C7DEF9",
                foregroundColors: {
                    default: {
                        default: "#333333",
                        subtle: "#EE333333"
                    },
                    dark: {
                        default: "#000000",
                        subtle: "#66000000"
                    },
                    light: {
                        default: "#FFFFFF",
                        subtle: "#33000000"
                    },
                    accent: {
                        default: "#2E89FC",
                        subtle: "#882E89FC"
                    },
                    attention: {
                        default: "#cc3300",
                        subtle: "#DDcc3300"
                    },
                    good: {
                        default: "#54a254",
                        subtle: "#DD54a254"
                    },
                    warning: {
                        default: "#e69500",
                        subtle: "#DDe69500"
                    }
                }
            },
            good: {
                backgroundColor: "#CCFFCC",
                foregroundColors: {
                    default: {
                        default: "#333333",
                        subtle: "#EE333333"
                    },
                    dark: {
                        default: "#000000",
                        subtle: "#66000000"
                    },
                    light: {
                        default: "#FFFFFF",
                        subtle: "#33000000"
                    },
                    accent: {
                        default: "#2E89FC",
                        subtle: "#882E89FC"
                    },
                    attention: {
                        default: "#cc3300",
                        subtle: "#DDcc3300"
                    },
                    good: {
                        default: "#54a254",
                        subtle: "#DD54a254"
                    },
                    warning: {
                        default: "#e69500",
                        subtle: "#DDe69500"
                    }
                }
            },
            attention: {
                backgroundColor: "#FFC5B2",
                foregroundColors: {
                    default: {
                        default: "#333333",
                        subtle: "#EE333333"
                    },
                    dark: {
                        default: "#000000",
                        subtle: "#66000000"
                    },
                    light: {
                        default: "#FFFFFF",
                        subtle: "#33000000"
                    },
                    accent: {
                        default: "#2E89FC",
                        subtle: "#882E89FC"
                    },
                    attention: {
                        default: "#cc3300",
                        subtle: "#DDcc3300"
                    },
                    good: {
                        default: "#54a254",
                        subtle: "#DD54a254"
                    },
                    warning: {
                        default: "#e69500",
                        subtle: "#DDe69500"
                    }
                }
            },
            warning: {
                backgroundColor: "#FFE2B2",
                foregroundColors: {
                    default: {
                        default: "#333333",
                        subtle: "#EE333333"
                    },
                    dark: {
                        default: "#000000",
                        subtle: "#66000000"
                    },
                    light: {
                        default: "#FFFFFF",
                        subtle: "#33000000"
                    },
                    accent: {
                        default: "#2E89FC",
                        subtle: "#882E89FC"
                    },
                    attention: {
                        default: "#cc3300",
                        subtle: "#DDcc3300"
                    },
                    good: {
                        default: "#54a254",
                        subtle: "#DD54a254"
                    },
                    warning: {
                        default: "#e69500",
                        subtle: "#DDe69500"
                    }
                }
            }
        },
        actions: {
            maxActions: 5,
            spacing: Enums.Spacing.Default,
            buttonSpacing: 10,
            showCard: {
                actionMode: Enums.ShowCardActionMode.Inline,
                inlineTopMargin: 16
            },
            actionsOrientation: Enums.Orientation.Horizontal,
            actionAlignment: Enums.ActionAlignment.Left
        },
        adaptiveCard: {
            allowCustomStyle: false
        },
        imageSet: {
            imageSize: Enums.Size.Medium,
            maxImageHeight: 100
        },
        factSet: {
            title: {
                color: Enums.TextColor.Default,
                size: Enums.TextSize.Default,
                isSubtle: false,
                weight: Enums.TextWeight.Bolder,
                wrap: true,
                maxWidth: 150,
            },
            value: {
                color: Enums.TextColor.Default,
                size: Enums.TextSize.Default,
                isSubtle: false,
                weight: Enums.TextWeight.Default,
                wrap: true,
            },
            spacing: 10
        }
    });<|MERGE_RESOLUTION|>--- conflicted
+++ resolved
@@ -2252,16 +2252,12 @@
         let element = super.render();
         let hostConfig = this.hostConfig;
 
-<<<<<<< HEAD
         if (this.allowVerticalOverflow) {
             element.style.overflowX = "hidden";
             element.style.overflowY = "auto";
         }
 
-        if (this.isSelectable && this._selectAction && hostConfig.supportsInteractivity) {
-=======
         if (element && this.isSelectable && this._selectAction && hostConfig.supportsInteractivity) {
->>>>>>> e691fd30
             element.classList.add(hostConfig.makeCssClassName("ac-selectable"));
             element.tabIndex = 0;
             element.setAttribute("role", "button");
