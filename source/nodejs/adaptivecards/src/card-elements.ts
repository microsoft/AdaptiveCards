// Copyright (c) Microsoft Corporation. All rights reserved.
// Licensed under the MIT License.
import * as Enums from "./enums";
import { PaddingDefinition, GlobalSettings, SizeAndUnit,SpacingDefinition, ISeparationDefinition,
    Dictionary, StringWithSubstitutions, ContentTypes, IInput, IResourceInformation } from "./shared";
import * as Utils from "./utils";
import { HostConfig, defaultHostConfig, BaseTextDefinition, FontTypeDefinition, ColorSetDefinition, TextColorDefinition, ContainerStyleDefinition, TextStyleDefinition } from "./host-config";
import * as TextFormatters from "./text-formatters";
import { CardObject, ValidationResults } from "./card-object";
import { Versions, Version, property, BaseSerializationContext, SerializableObject, SerializableObjectSchema, StringProperty,
    BoolProperty, ValueSetProperty, EnumProperty, SerializableObjectCollectionProperty, SerializableObjectProperty, PixelSizeProperty,
    NumProperty, PropertyBag, CustomProperty, PropertyDefinition, StringArrayProperty } from "./serialization";
import { CardObjectRegistry, GlobalRegistry } from "./registry";
import { Strings } from "./strings";
import { MenuItem, PopupMenu } from "./controls";
import { runInThisContext } from "vm";
<<<<<<< HEAD
import Swiper, {A11y, Autoplay, History, Keyboard, Navigation, Pagination, Scrollbar, SwiperOptions} from "swiper";
import { PaginationOptions } from "../../node_modules/swiper/types/modules/pagination";
import { NavigationOptions } from "../../node_modules/swiper/types/modules/navigation";
import { S_IWUSR } from "constants";

// eslint-disable-next-line no-var
var swiper: Swiper | undefined;

Swiper.use([
    Navigation,
    Pagination,
    Scrollbar,
    A11y,
    History,
    Keyboard,
    Autoplay
]);
=======
import * as Swiper from "swiper";
import 'swiper/css'
>>>>>>> c96f5bda

export function renderSeparation(hostConfig: HostConfig, separationDefinition: ISeparationDefinition, orientation: Enums.Orientation): HTMLElement | undefined {
    if (separationDefinition.spacing > 0 || (separationDefinition.lineThickness && separationDefinition.lineThickness > 0)) {
        let separator = document.createElement("div");
        separator.className = hostConfig.makeCssClassName("ac-" + (orientation == Enums.Orientation.Horizontal ? "horizontal" : "vertical") + "-separator");
        separator.setAttribute("aria-hidden", "true");

        let color = separationDefinition.lineColor ? Utils.stringToCssColor(separationDefinition.lineColor) : "";

        if (orientation == Enums.Orientation.Horizontal) {
            if (separationDefinition.lineThickness) {
                separator.style.paddingTop = (separationDefinition.spacing / 2) + "px";
                separator.style.marginBottom = (separationDefinition.spacing / 2) + "px";
                separator.style.borderBottom = separationDefinition.lineThickness + "px solid " + color;
            }
            else {
                separator.style.height = separationDefinition.spacing + "px";
            }
        }
        else {
            if (separationDefinition.lineThickness) {
                separator.style.paddingLeft = (separationDefinition.spacing / 2) + "px";
                separator.style.marginRight = (separationDefinition.spacing / 2) + "px";
                separator.style.borderRight = separationDefinition.lineThickness + "px solid " + color;
            }
            else {
                separator.style.width = separationDefinition.spacing + "px";
            }
        }

        separator.style.overflow = "hidden";
        separator.style.flex = "0 0 auto";

        return separator;
    }
    else {
        return undefined;
    }
}

export type CardElementHeight = "auto" | "stretch";

export abstract class CardElement extends CardObject {
    //#region Schema

    static readonly langProperty = new StringProperty(Versions.v1_1, "lang", true, /^[a-z]{2,3}$/ig);
    static readonly isVisibleProperty = new BoolProperty(Versions.v1_2, "isVisible", true);
    static readonly separatorProperty = new BoolProperty(Versions.v1_0, "separator", false);
    static readonly heightProperty = new ValueSetProperty(
        Versions.v1_1,
        "height",
        [
            { value: "auto" },
            { value: "stretch" }
        ],
        "auto");
    static readonly horizontalAlignmentProperty = new EnumProperty(
        Versions.v1_0,
        "horizontalAlignment",
        Enums.HorizontalAlignment);
    static readonly spacingProperty = new EnumProperty(
        Versions.v1_0,
        "spacing",
        Enums.Spacing,
        Enums.Spacing.Default);

    @property(CardElement.horizontalAlignmentProperty)
    horizontalAlignment?: Enums.HorizontalAlignment;

    @property(CardElement.spacingProperty)
    spacing: Enums.Spacing;

    @property(CardElement.separatorProperty)
    separator: boolean;

    @property(CardElement.heightProperty)
    height: CardElementHeight;

    @property(CardElement.langProperty)
    get lang(): string | undefined {
        let lang = this.getValue(CardElement.langProperty);

        if (lang) {
            return lang;
        }
        else {
            if (this.parent) {
                return this.parent.lang;
            }
            else {
                return undefined;
            }
        }
    }

    set lang(value: string | undefined) {
        this.setValue(CardElement.langProperty, value);
    }

    @property(CardElement.isVisibleProperty)
    get isVisible(): boolean {
        return this.getValue(CardElement.isVisibleProperty);
    }

    set isVisible(value: boolean) {
        // If the element is going to be hidden, reset any changes that were due
        // to overflow truncation (this ensures that if the element is later
        // un-hidden it has the right content)
        if (GlobalSettings.useAdvancedCardBottomTruncation && !value) {
            this.undoOverflowTruncation();
        }

        if (this.isVisible !== value) {
            this.setValue(CardElement.isVisibleProperty, value);

            this.updateRenderedElementVisibility();

            if (this._renderedElement) {
                raiseElementVisibilityChangedEvent(this);
            }
        }

        if (this._renderedElement) {
            this._renderedElement.setAttribute("aria-expanded", value.toString());
        }
    }

    //#endregion

    private _hostConfig?: HostConfig;
    private _separatorElement?: HTMLElement;
    private _truncatedDueToOverflow: boolean = false;
    private _defaultRenderedElementDisplayMode?: string;
    private _padding?: PaddingDefinition;

    private internalRenderSeparator(): HTMLElement | undefined {
        let renderedSeparator = renderSeparation(
            this.hostConfig,
            {
                spacing: this.hostConfig.getEffectiveSpacing(this.spacing),
                lineThickness: this.separator ? this.hostConfig.separator.lineThickness : undefined,
                lineColor: this.separator ? this.hostConfig.separator.lineColor : undefined
            },
            this.separatorOrientation);

            if (GlobalSettings.alwaysBleedSeparators && renderedSeparator && this.separatorOrientation == Enums.Orientation.Horizontal) {
                // Adjust separator's margins if the option to always bleed separators is turned on
                let parentContainer = this.getParentContainer();

                if (parentContainer && parentContainer.getEffectivePadding()) {
                    let parentPhysicalPadding = this.hostConfig.paddingDefinitionToSpacingDefinition(parentContainer.getEffectivePadding());

                    renderedSeparator.style.marginLeft = "-" + parentPhysicalPadding.left + "px";
                    renderedSeparator.style.marginRight = "-" + parentPhysicalPadding.right + "px";
                }
            }

            return renderedSeparator;
    }

    private updateRenderedElementVisibility() {
        let displayMode = this.isDesignMode() || this.isVisible ? this._defaultRenderedElementDisplayMode : "none";

        if (this._renderedElement) {
            if (displayMode) {
                this._renderedElement.style.display = displayMode;
            }
            else {
                this._renderedElement.style.removeProperty("display");
            }
        }

        if (this._separatorElement) {
            if (this.parent && this.parent.isFirstElement(this)) {
                this._separatorElement.style.display = "none";
            }
            else {
                if (displayMode) {
                    this._separatorElement.style.display = displayMode;
                }
                else {
                    this._separatorElement.style.removeProperty("display");
                }
            }
        }
    }

    private hideElementDueToOverflow() {
        if (this._renderedElement && this.isVisible) {
            this._renderedElement.style.visibility = "hidden";

            this.isVisible = false;
            raiseElementVisibilityChangedEvent(this, false);
        }
    }

    private showElementHiddenDueToOverflow() {
        if (this._renderedElement && !this.isVisible) {
            this._renderedElement.style.removeProperty("visibility");

            this.isVisible = true;
            raiseElementVisibilityChangedEvent(this, false);
        }
    }

    // Marked private to emulate internal access
    private handleOverflow(maxHeight: number) {
        if (this.isVisible || this.isHiddenDueToOverflow()) {
            let handled = this.truncateOverflow(maxHeight);

            // Even if we were unable to truncate the element to fit this time,
            // it still could have been previously truncated
            this._truncatedDueToOverflow = handled || this._truncatedDueToOverflow;

            if (!handled) {
                this.hideElementDueToOverflow();
            }
            else if (handled && !this.isVisible) {
                this.showElementHiddenDueToOverflow();
            }
        }
    }

    // Marked private to emulate internal access
    private resetOverflow(): boolean {
        let sizeChanged = false;

        if (this._truncatedDueToOverflow) {
            this.undoOverflowTruncation();
            this._truncatedDueToOverflow = false;
            sizeChanged = true;
        }

        if (this.isHiddenDueToOverflow()) {
            this.showElementHiddenDueToOverflow();
        }

        return sizeChanged;
    }

    protected getDefaultSerializationContext(): BaseSerializationContext {
        return new SerializationContext();
    }

    protected createPlaceholderElement(): HTMLElement {
        let styleDefinition = this.getEffectiveStyleDefinition();
        let foregroundCssColor = Utils.stringToCssColor(styleDefinition.foregroundColors.default.subtle);

        let element = document.createElement("div");
        element.style.border = "1px dashed " + foregroundCssColor;
        element.style.padding = "4px";
        element.style.minHeight = "32px";
        element.style.fontSize = "10px";
        element.style.color = <string>foregroundCssColor;
        element.innerText = "Empty " + this.getJsonTypeName();

        return element;
    }

    protected adjustRenderedElementSize(renderedElement: HTMLElement) {
        if (this.height === "auto") {
            renderedElement.style.flex = "0 0 auto";
        }
        else {
            renderedElement.style.flex = "1 1 auto";
        }
    }

    protected isDisplayed(): boolean {
        return this._renderedElement !== undefined && this.isVisible && this._renderedElement.offsetHeight > 0;
    }

    protected abstract internalRender(): HTMLElement | undefined;

    protected overrideInternalRender(): HTMLElement | undefined {
        return this.internalRender();
    }

    protected applyPadding() {
        if (this.separatorElement && this.separatorOrientation === Enums.Orientation.Horizontal) {
            if (GlobalSettings.alwaysBleedSeparators && !this.isBleeding()) {
                let padding = new PaddingDefinition();

                this.getImmediateSurroundingPadding(padding);

                let physicalPadding = this.hostConfig.paddingDefinitionToSpacingDefinition(padding);

                this.separatorElement.style.marginLeft = "-" + physicalPadding.left + "px";
                this.separatorElement.style.marginRight = "-" + physicalPadding.right + "px";
            }
            else {
                this.separatorElement.style.marginRight = "0";
                this.separatorElement.style.marginLeft = "0";
            }
        }
    }

    /*
     * Called when this element overflows the bottom of the card.
     * maxHeight will be the amount of space still available on the card (0 if
     * the element is fully off the card).
     */
    protected truncateOverflow(maxHeight: number): boolean {
        // Child implementations should return true if the element handled
        // the truncation request such that its content fits within maxHeight,
        // false if the element should fall back to being hidden
        return false;
    }

    /*
     * This should reverse any changes performed in truncateOverflow().
     */
    protected undoOverflowTruncation() { }

    protected getDefaultPadding(): PaddingDefinition {
        return new PaddingDefinition();
    }

    protected getHasBackground(): boolean {
        return false;
    }

    protected getHasBorder(): boolean {
        return false;
    }

    protected getPadding(): PaddingDefinition | undefined {
        return this._padding;
    }

    protected setPadding(value: PaddingDefinition | undefined) {
        this._padding = value;
    }

    protected shouldSerialize(context: SerializationContext): boolean {
        return context.elementRegistry.findByName(this.getJsonTypeName()) !== undefined;
    }

    protected get useDefaultSizing(): boolean {
        return true;
    }

    protected get separatorOrientation(): Enums.Orientation {
        return Enums.Orientation.Horizontal;
    }

    protected get defaultStyle(): string {
        return Enums.ContainerStyle.Default;
    }

    customCssSelector?: string;

    parse(source: any, context?: SerializationContext) {
        super.parse(source, context ? context : new SerializationContext());
    }

    asString(): string | undefined {
        return "";
    }

    isBleeding(): boolean {
        return false;
    }

    getEffectiveStyle(): string {
        if (this.parent) {
            return this.parent.getEffectiveStyle();
        }

        return this.defaultStyle;
    }

    getEffectiveStyleDefinition(): ContainerStyleDefinition {
        return this.hostConfig.containerStyles.getStyleByName(this.getEffectiveStyle());
    }

    getEffectiveTextStyleDefinition(): TextStyleDefinition {
        if (this.parent) {
            return this.parent.getEffectiveTextStyleDefinition();
        }

        return this.hostConfig.textStyles.default;
    }

    getForbiddenActionTypes(): ActionType[] {
        return [];
    }

    getImmediateSurroundingPadding(
        result: PaddingDefinition,
        processTop: boolean = true,
        processRight: boolean = true,
        processBottom: boolean = true,
        processLeft: boolean = true) {
        if (this.parent) {
            let doProcessTop = processTop && this.parent.isTopElement(this);
            let doProcessRight = processRight && this.parent.isRightMostElement(this);
            let doProcessBottom = processBottom && this.parent.isBottomElement(this);
            let doProcessLeft = processLeft && this.parent.isLeftMostElement(this);

            let effectivePadding = this.parent.getEffectivePadding();

            if (effectivePadding) {
                if (doProcessTop && effectivePadding.top != Enums.Spacing.None) {
                    result.top = effectivePadding.top;

                    doProcessTop = false;
                }

                if (doProcessRight && effectivePadding.right != Enums.Spacing.None) {
                    result.right = effectivePadding.right;

                    doProcessRight = false;
                }

                if (doProcessBottom && effectivePadding.bottom != Enums.Spacing.None) {
                    result.bottom = effectivePadding.bottom;

                    doProcessBottom = false;
                }

                if (doProcessLeft && effectivePadding.left != Enums.Spacing.None) {
                    result.left = effectivePadding.left;

                    doProcessLeft = false;
                }
            }

            if (doProcessTop || doProcessRight || doProcessBottom || doProcessLeft) {
                this.parent.getImmediateSurroundingPadding(
                    result,
                    doProcessTop,
                    doProcessRight,
                    doProcessBottom,
                    doProcessLeft);
            }
        }
    }

    getActionCount(): number {
        return 0;
    }

    getActionAt(index: number): Action | undefined {
        throw new Error(Strings.errors.indexOutOfRange(index));
    }

    indexOfAction(action: Action): number {
        for (let i = 0; i < this.getActionCount(); i++) {
            if (this.getActionAt(i) === action) {
                return i;
            }
        }

        return -1;
    }

    remove(): boolean {
        if (this.parent && this.parent instanceof CardElementContainer) {
            return this.parent.removeItem(this);
        }

        return false;
    }

    render(): HTMLElement | undefined {
        this._renderedElement = this.overrideInternalRender();
        this._separatorElement = this.internalRenderSeparator();

        if (this._renderedElement) {
            if (this.id) {
                this._renderedElement.id = this.id;
            }

            if (this.customCssSelector) {
                this._renderedElement.classList.add(this.customCssSelector);
            }

            this._renderedElement.style.boxSizing = "border-box";
            this._defaultRenderedElementDisplayMode = this._renderedElement.style.display ? this._renderedElement.style.display : undefined;

            this.adjustRenderedElementSize(this._renderedElement);
            this.updateLayout(false);
        }
        else if (this.isDesignMode()) {
            this._renderedElement = this.createPlaceholderElement();
        }

        return this._renderedElement;
    }

    updateLayout(processChildren: boolean = true) {
        this.updateRenderedElementVisibility();
        this.applyPadding();
    }

    indexOf(cardElement: CardElement): number {
        return -1;
    }

    isDesignMode(): boolean {
        let rootElement = this.getRootElement();

        return rootElement instanceof AdaptiveCard && rootElement.designMode;
    }

    isFirstElement(element: CardElement): boolean {
        return true;
    }

    isLastElement(element: CardElement): boolean {
        return true;
    }

    isAtTheVeryLeft(): boolean {
        return this.parent ? this.parent.isLeftMostElement(this) && this.parent.isAtTheVeryLeft() : true;
    }

    isAtTheVeryRight(): boolean {
        return this.parent ? this.parent.isRightMostElement(this) && this.parent.isAtTheVeryRight() : true;
    }

    isAtTheVeryTop(): boolean {
        return this.parent ? this.parent.isFirstElement(this) && this.parent.isAtTheVeryTop() : true;
    }

    isAtTheVeryBottom(): boolean {
        return this.parent ? this.parent.isLastElement(this) && this.parent.isAtTheVeryBottom() : true;
    }

    isBleedingAtTop(): boolean {
        return false;
    }

    isBleedingAtBottom(): boolean {
        return false;
    }

    isLeftMostElement(element: CardElement): boolean {
        return true;
    }

    isRightMostElement(element: CardElement): boolean {
        return true;
    }

    isTopElement(element: CardElement): boolean {
        return this.isFirstElement(element);
    }

    isBottomElement(element: CardElement): boolean {
        return this.isLastElement(element);
    }

    isHiddenDueToOverflow(): boolean {
        return this._renderedElement !== undefined && this._renderedElement.style.visibility == 'hidden';
    }

    getRootElement(): CardElement {
        return this.getRootObject() as CardElement;
    }

    getParentContainer(): Container | undefined {
        let currentElement = this.parent;

        while (currentElement) {
            if (currentElement instanceof Container) {
                return <Container>currentElement;
            }

            currentElement = currentElement.parent;
        }

        return undefined;
    }

    getAllInputs(processActions: boolean = true): Input[] {
        return [];
    }

    getResourceInformation(): IResourceInformation[] {
        return [];
    }

    getElementById(id: string): CardElement | undefined {
        return this.id === id ? this : undefined;
    }

    getActionById(id: string): Action | undefined {
        return undefined;
    }

    getEffectivePadding(): PaddingDefinition {
        let padding = this.getPadding();

        return padding ? padding : this.getDefaultPadding();
    }

    getEffectiveHorizontalAlignment(): Enums.HorizontalAlignment {
        if (this.horizontalAlignment !== undefined) {
            return this.horizontalAlignment;
        }

        if (this.parent) {
            return this.parent.getEffectiveHorizontalAlignment();
        }

        return Enums.HorizontalAlignment.Left;
    }

    get hostConfig(): HostConfig {
        if (this._hostConfig) {
            return this._hostConfig;
        }
        else {
            if (this.parent) {
                return this.parent.hostConfig;
            }
            else {
                return defaultHostConfig;
            }
        }
    }

    set hostConfig(value: HostConfig) {
        this._hostConfig = value;
    }

    get index(): number {
        if (this.parent) {
            return this.parent.indexOf(this);
        }
        else {
            return 0;
        }
    }

    get isInteractive(): boolean {
        return false;
    }

    get isStandalone(): boolean {
        return true;
    }

    get isInline(): boolean {
        return false;
    }

    get hasVisibleSeparator(): boolean {
        if (this.parent && this.separatorElement) {
            return !this.parent.isFirstElement(this) && (this.isVisible || this.isDesignMode());
        }
        else {
            return false;
        }
    }

    get separatorElement(): HTMLElement | undefined {
        return this._separatorElement;
    }

    get parent(): CardElement | undefined {
        return <CardElement>this._parent;
    }
}

export class ActionProperty extends PropertyDefinition {
    parse(sender: SerializableObject, source: PropertyBag, context: SerializationContext): Action | undefined {
        let parent = <CardElement>sender;

        return context.parseAction(
            parent,
            source[this.name],
            this.forbiddenActionTypes,
            parent.isDesignMode());
    }

    toJSON(sender: SerializableObject, target: PropertyBag, value: Action | undefined, context: SerializationContext) {
        context.serializeValue(target, this.name, value ? value.toJSON(context) : undefined, undefined, true);
    }

    constructor(
        readonly targetVersion: Version,
        readonly name: string,
        readonly forbiddenActionTypes: string[] = []) {
        super(targetVersion, name, undefined);
    }
}

export abstract class BaseTextBlock extends CardElement {
    //#region Schema

    static readonly textProperty = new StringProperty(Versions.v1_0, "text", true);
    static readonly sizeProperty = new EnumProperty(Versions.v1_0, "size", Enums.TextSize);
    static readonly weightProperty = new EnumProperty(Versions.v1_0, "weight", Enums.TextWeight);
    static readonly colorProperty = new EnumProperty(Versions.v1_0, "color", Enums.TextColor);
    static readonly isSubtleProperty = new BoolProperty(Versions.v1_0, "isSubtle");
    static readonly fontTypeProperty = new EnumProperty(Versions.v1_2, "fontType", Enums.FontType);
    static readonly selectActionProperty = new ActionProperty(Versions.v1_1, "selectAction", [ "Action.ShowCard" ]);

    protected populateSchema(schema: SerializableObjectSchema) {
        super.populateSchema(schema);

        // selectAction is declared on BaseTextBlock but is only exposed on TextRun,
        // so the property is removed from the BaseTextBlock schema.
        schema.remove(BaseTextBlock.selectActionProperty);
    }

    @property(BaseTextBlock.sizeProperty)
    size?: Enums.TextSize;

    @property(BaseTextBlock.weightProperty)
    weight?: Enums.TextWeight;

    @property(BaseTextBlock.colorProperty)
    color?: Enums.TextColor;

    @property(BaseTextBlock.fontTypeProperty)
    fontType?: Enums.FontType;

    @property(BaseTextBlock.isSubtleProperty)
    isSubtle?: boolean;

    @property(BaseTextBlock.textProperty)
    get text(): string | undefined {
        return this.getValue(BaseTextBlock.textProperty);
    }

    set text(value: string | undefined) {
        this.setText(value);
    }

    @property(BaseTextBlock.selectActionProperty)
    selectAction?: Action;

    //#endregion

    protected getFontSize(fontType: FontTypeDefinition): number {
        switch (this.effectiveSize) {
            case Enums.TextSize.Small:
                return fontType.fontSizes.small;
            case Enums.TextSize.Medium:
                return fontType.fontSizes.medium;
            case Enums.TextSize.Large:
                return fontType.fontSizes.large;
            case Enums.TextSize.ExtraLarge:
                return fontType.fontSizes.extraLarge;
            default:
                return fontType.fontSizes.default;
        }
    }

    protected getColorDefinition(colorSet: ColorSetDefinition, color: Enums.TextColor): TextColorDefinition {
        switch (color) {
            case Enums.TextColor.Accent:
                return colorSet.accent;
            case Enums.TextColor.Dark:
                return colorSet.dark;
            case Enums.TextColor.Light:
                return colorSet.light;
            case Enums.TextColor.Good:
                return colorSet.good;
            case Enums.TextColor.Warning:
                return colorSet.warning;
            case Enums.TextColor.Attention:
                return colorSet.attention;
            default:
                return colorSet.default;
        }
    }

    protected setText(value: string | undefined) {
        this.setValue(BaseTextBlock.textProperty, value);
    }

    ariaHidden: boolean = false;

    constructor(text?: string) {
        super();

        if (text) {
            this.text = text;
        }
    }

    init(textDefinition: BaseTextDefinition) {
        this.size = textDefinition.size;
        this.weight = textDefinition.weight;
        this.color = textDefinition.color;
        this.isSubtle = textDefinition.isSubtle;
    }

    asString(): string | undefined {
        return this.text;
    }

    applyStylesTo(targetElement: HTMLElement) {
        let fontType = this.hostConfig.getFontTypeDefinition(this.effectiveFontType);

        if (fontType.fontFamily) {
            targetElement.style.fontFamily = fontType.fontFamily;
        }

        let fontSize: number;

        switch (this.effectiveSize) {
            case Enums.TextSize.Small:
                fontSize = fontType.fontSizes.small;
                break;
            case Enums.TextSize.Medium:
                fontSize = fontType.fontSizes.medium;
                break;
            case Enums.TextSize.Large:
                fontSize = fontType.fontSizes.large;
                break;
            case Enums.TextSize.ExtraLarge:
                fontSize = fontType.fontSizes.extraLarge;
                break;
            default:
                fontSize = fontType.fontSizes.default;
                break;
        }

        targetElement.style.fontSize = fontSize + "px";

        let colorDefinition = this.getColorDefinition(this.getEffectiveStyleDefinition().foregroundColors, this.effectiveColor);

        targetElement.style.color = <string>Utils.stringToCssColor(this.effectiveIsSubtle ? colorDefinition.subtle : colorDefinition.default);

        let fontWeight: number;

        switch (this.effectiveWeight) {
            case Enums.TextWeight.Lighter:
                fontWeight = fontType.fontWeights.lighter;
                break;
            case Enums.TextWeight.Bolder:
                fontWeight = fontType.fontWeights.bolder;
                break;
            default:
                fontWeight = fontType.fontWeights.default;
                break;
        }

        targetElement.style.fontWeight = fontWeight.toString();

        if (this.ariaHidden) {
            targetElement.setAttribute("aria-hidden", "true");
        }
    }

    get effectiveColor(): Enums.TextColor {
        return this.color !== undefined ? this.color : this.getEffectiveTextStyleDefinition().color;
    }

    get effectiveFontType(): Enums.FontType {
        return this.fontType !== undefined ? this.fontType : this.getEffectiveTextStyleDefinition().fontType;
    }

    get effectiveIsSubtle(): boolean {
        return this.isSubtle !== undefined ? this.isSubtle : this.getEffectiveTextStyleDefinition().isSubtle;
    }

    get effectiveSize(): Enums.TextSize {
        return this.size !== undefined ? this.size : this.getEffectiveTextStyleDefinition().size;
    }

    get effectiveWeight(): Enums.TextWeight {
        return this.weight !== undefined ? this.weight : this.getEffectiveTextStyleDefinition().weight;
    }
}

export type TextBlockStyle = "default" | "heading" | "columnHeader";

export class TextBlock extends BaseTextBlock {
    //#region Schema

    static readonly wrapProperty = new BoolProperty(Versions.v1_0, "wrap", false);
    static readonly maxLinesProperty = new NumProperty(Versions.v1_0, "maxLines");
    static readonly styleProperty = new ValueSetProperty(
        Versions.v1_5,
        "style",
        [
            { value: "default" },
            { value: "columnHeader" },
            { value: "heading" }
        ]);

    @property(TextBlock.wrapProperty)
    wrap: boolean = false;

    @property(TextBlock.maxLinesProperty)
    maxLines?: number;

    @property(TextBlock.styleProperty)
    style?: TextBlockStyle;

    //#endregion

    private _computedLineHeight: number;
    private _originalInnerHtml: string;
    private _processedText?: string;
    private _treatAsPlainText: boolean = true;

    private restoreOriginalContent() {
        if (this.renderedElement !== undefined) {
            if (this.maxLines && this.maxLines > 0) {
                this.renderedElement.style.maxHeight = this._computedLineHeight * this.maxLines + "px";
            }

            this.renderedElement.innerHTML = this._originalInnerHtml;
        }
    }

    private truncateIfSupported(maxHeight: number): boolean {
        if (this.renderedElement !== undefined) {
            // For now, only truncate TextBlocks that contain just a single
            // paragraph -- since the maxLines calculation doesn't take into
            // account Markdown lists
            let children = this.renderedElement.children;
            let isTextOnly = !children.length;
            let truncationSupported = isTextOnly || children.length == 1 && (<HTMLElement>children[0]).tagName.toLowerCase() == 'p';

            if (truncationSupported) {
                let element = isTextOnly ? this.renderedElement : <HTMLElement>children[0];

                Utils.truncate(element, maxHeight, this._computedLineHeight);

                return true;
            }
        }

        return false;
    }

    protected setText(value: string) {
        super.setText(value);

        this._processedText = undefined;
    }

    protected internalRender(): HTMLElement | undefined {
        this._processedText = undefined;

        if (this.text) {
            let preProcessedText = this.preProcessPropertyValue(BaseTextBlock.textProperty);
            let hostConfig = this.hostConfig;

            let element: HTMLElement;

            if (this.forElementId) {
                let labelElement = document.createElement("label");
                labelElement.htmlFor = this.forElementId;

                element = labelElement;
            }
            else {
                element = document.createElement("div");
            }

            element.classList.add(hostConfig.makeCssClassName("ac-textBlock"));
            element.style.overflow = "hidden";

            this.applyStylesTo(element);

            if (this.style === "heading") {
                element.setAttribute("role", "heading");

                let headingLevel = this.hostConfig.textBlock.headingLevel;

                if (headingLevel !== undefined && headingLevel > 0) {
                    element.setAttribute("aria-level", headingLevel.toString());
                }
            }

            if (this.selectAction && hostConfig.supportsInteractivity) {
                element.onclick = (e) => {
                    if (this.selectAction && this.selectAction.isEnabled) {
                        e.preventDefault();
                        e.cancelBubble = true;

                        this.selectAction.execute();
                    }
                }

                this.selectAction.setupElementForAccessibility(element);

                if (this.selectAction.isEnabled) {
                    element.classList.add(hostConfig.makeCssClassName("ac-selectable"));
                }
            }

            if (!this._processedText) {
                this._treatAsPlainText = true;

                let formattedText = TextFormatters.formatText(this.lang, preProcessedText);

                if (this.useMarkdown && formattedText) {
                    if (GlobalSettings.allowMarkForTextHighlighting) {
                        formattedText = formattedText.replace(/<mark>/g, "===").replace(/<\/mark>/g, "/==/");
                    }

                    let markdownProcessingResult = AdaptiveCard.applyMarkdown(formattedText);

                    if (markdownProcessingResult.didProcess && markdownProcessingResult.outputHtml) {
                        this._processedText = markdownProcessingResult.outputHtml;
                        this._treatAsPlainText = false;

                        // Only process <mark> tag if markdown processing was applied because
                        // markdown processing is also responsible for sanitizing the input string
                        if (GlobalSettings.allowMarkForTextHighlighting && this._processedText) {
                            let markStyle: string = "";
                            let effectiveStyle = this.getEffectiveStyleDefinition();

                            if (effectiveStyle.highlightBackgroundColor) {
                                markStyle += "background-color: " + effectiveStyle.highlightBackgroundColor + ";";
                            }

                            if (effectiveStyle.highlightForegroundColor) {
                                markStyle += "color: " + effectiveStyle.highlightForegroundColor + ";";
                            }

                            if (markStyle) {
                                markStyle = 'style="' + markStyle + '"';
                            }

                            this._processedText = this._processedText.replace(/===/g, "<mark " + markStyle + ">").replace(/\/==\//g, "</mark>");
                        }
                    } else {
                        this._processedText = formattedText;
                        this._treatAsPlainText = true;
                    }
                }
                else {
                    this._processedText = formattedText;
                    this._treatAsPlainText = true;
                }
            }

            if (!this._processedText) {
                this._processedText = "";
            }

            if (this._treatAsPlainText) {
                element.innerText = this._processedText;
            }
            else {
                element.innerHTML = this._processedText;
            }

            if (element.firstElementChild instanceof HTMLElement) {
                let firstElementChild = <HTMLElement>element.firstElementChild;
                firstElementChild.style.marginTop = "0px";
                firstElementChild.style.width = "100%";

                if (!this.wrap) {
                    firstElementChild.style.overflow = "hidden";
                    firstElementChild.style.textOverflow = "ellipsis";
                }
            }

            if (element.lastElementChild instanceof HTMLElement) {
                (<HTMLElement>element.lastElementChild).style.marginBottom = "0px";
            }

            let anchors = element.getElementsByTagName("a");

            for (let i = 0; i < anchors.length; i++) {
                let anchor = <HTMLAnchorElement>anchors[i];
                anchor.classList.add(hostConfig.makeCssClassName("ac-anchor"));
                anchor.target = "_blank";
                anchor.onclick = (e: MouseEvent) => {
                    if (raiseAnchorClickedEvent(this, e.target as HTMLAnchorElement, e)) {
                        e.preventDefault();
                        e.cancelBubble = true;
                    }
                }
                anchor.oncontextmenu = (e: MouseEvent) => {
                    if (raiseAnchorClickedEvent(this, e.target as HTMLAnchorElement, e)) {
                        e.preventDefault();
                        e.cancelBubble = true;

                        return false;
                    }

                    return true;
                }
            }

            if (this.wrap) {
                element.style.wordWrap = "break-word";

                if (this.maxLines && this.maxLines > 0) {
                    element.style.overflow = "hidden";

                    if (Utils.isInternetExplorer() || !GlobalSettings.useWebkitLineClamp) {
                        element.style.maxHeight = (this._computedLineHeight * this.maxLines) + "px";
                    }
                    else {
                        // While non standard, --webkit-line-clamp works in every browser (except IE)
                        // and is a great solution to support the maxLines feature with ellipsis
                        // truncation. With --webkit-line-clamp there is need to use explicit line heights
                        element.style.removeProperty("line-height");
                        element.style.display = "-webkit-box";
                        element.style.webkitBoxOrient = "vertical";
                        element.style.webkitLineClamp = this.maxLines.toString();
                    }
                }
            }
            else {
                element.style.whiteSpace = "nowrap";
                element.style.textOverflow = "ellipsis";
            }

            if (GlobalSettings.useAdvancedTextBlockTruncation || GlobalSettings.useAdvancedCardBottomTruncation) {
                this._originalInnerHtml = element.innerHTML;
            }

            return element;
        }
        else {
            return undefined;
        }
    }

    protected truncateOverflow(maxHeight: number): boolean {
        if (maxHeight >= this._computedLineHeight) {
            return this.truncateIfSupported(maxHeight);
        }

        return false;
    }

    protected undoOverflowTruncation() {
        this.restoreOriginalContent();

        if (GlobalSettings.useAdvancedTextBlockTruncation && this.maxLines) {
            let maxHeight = this._computedLineHeight * this.maxLines;

            this.truncateIfSupported(maxHeight);
        }
    }

    useMarkdown: boolean = true;
    forElementId?: string;

    applyStylesTo(targetElement: HTMLElement) {
        super.applyStylesTo(targetElement);

        switch (this.getEffectiveHorizontalAlignment()) {
            case Enums.HorizontalAlignment.Center:
                targetElement.style.textAlign = "center";
                break;
            case Enums.HorizontalAlignment.Right:
                targetElement.style.textAlign = "end";
                break;
            default:
                targetElement.style.textAlign = "start";
                break;
        }

        let lineHeights = this.hostConfig.lineHeights;

        if (lineHeights) {
            switch (this.effectiveSize) {
                case Enums.TextSize.Small:
                    this._computedLineHeight = lineHeights.small;
                    break;
                case Enums.TextSize.Medium:
                    this._computedLineHeight = lineHeights.medium;
                    break;
                case Enums.TextSize.Large:
                    this._computedLineHeight = lineHeights.large;
                    break;
                case Enums.TextSize.ExtraLarge:
                    this._computedLineHeight = lineHeights.extraLarge;
                    break;
                default:
                    this._computedLineHeight = lineHeights.default;
                    break;
            }
        }
        else {
            // Looks like 1.33 is the magic number to compute line-height
            // from font size.
            this._computedLineHeight = this.getFontSize(this.hostConfig.getFontTypeDefinition(this.effectiveFontType)) * 1.33;
        }

        targetElement.style.lineHeight = this._computedLineHeight + "px";
    }

    getJsonTypeName(): string {
        return "TextBlock";
    }

    getEffectiveTextStyleDefinition(): TextStyleDefinition {
        if (this.style) {
            return this.hostConfig.textStyles.getStyleByName(this.style);
        }

        return super.getEffectiveTextStyleDefinition();
    }

    updateLayout(processChildren: boolean = false) {
        super.updateLayout(processChildren);

        if (GlobalSettings.useAdvancedTextBlockTruncation && this.maxLines && this.isDisplayed()) {
            // Reset the element's innerHTML in case the available room for
            // content has increased
            this.restoreOriginalContent();
            this.truncateIfSupported(this._computedLineHeight * this.maxLines);
        }
    }
}

export class TextRun extends BaseTextBlock {
    //#region Schema

    static readonly italicProperty = new BoolProperty(Versions.v1_2, "italic", false);
    static readonly strikethroughProperty = new BoolProperty(Versions.v1_2, "strikethrough", false);
    static readonly highlightProperty = new BoolProperty(Versions.v1_2, "highlight", false);
    static readonly underlineProperty = new BoolProperty(Versions.v1_3, "underline", false);

    protected populateSchema(schema: SerializableObjectSchema) {
        super.populateSchema(schema);

        schema.add(BaseTextBlock.selectActionProperty);
    }

    @property(TextRun.italicProperty)
    italic: boolean = false;

    @property(TextRun.strikethroughProperty)
    strikethrough: boolean = false;

    @property(TextRun.highlightProperty)
    highlight: boolean = false;

    @property(TextRun.underlineProperty)
    underline: boolean = false;

    //#endregion

    protected internalRender(): HTMLElement | undefined {
        if (this.text) {
            let preProcessedText = this.preProcessPropertyValue(BaseTextBlock.textProperty);
            let hostConfig = this.hostConfig;

            let formattedText = TextFormatters.formatText(this.lang, preProcessedText);

            if (!formattedText) {
                formattedText = "";
            }

            let element = document.createElement("span");
            element.classList.add(hostConfig.makeCssClassName("ac-textRun"));

            this.applyStylesTo(element);

            if (this.selectAction && hostConfig.supportsInteractivity) {
                let anchor = document.createElement("a");
                anchor.classList.add(hostConfig.makeCssClassName("ac-anchor"));

                let href = this.selectAction.getHref();

                anchor.href = href ? href : "";
                anchor.target = "_blank";
                anchor.onclick = (e) => {
                    if (this.selectAction && this.selectAction.isEnabled) {
                        e.preventDefault();
                        e.cancelBubble = true;

                        this.selectAction.execute();
                    }
                }

                this.selectAction.setupElementForAccessibility(anchor);

                anchor.innerText = formattedText;

                element.appendChild(anchor);
            }
            else {
                element.innerText = formattedText;
            }

            return element;
        }
        else {
            return undefined;
        }
    }

    applyStylesTo(targetElement: HTMLElement) {
        super.applyStylesTo(targetElement);

        if (this.italic) {
            targetElement.style.fontStyle = "italic";
        }

        if (this.strikethrough) {
            targetElement.style.textDecoration = "line-through";
        }

        if (this.highlight) {
            let colorDefinition = this.getColorDefinition(this.getEffectiveStyleDefinition().foregroundColors, this.effectiveColor);

            targetElement.style.backgroundColor = <string>Utils.stringToCssColor(this.effectiveIsSubtle ? colorDefinition.highlightColors.subtle : colorDefinition.highlightColors.default);
        }

        if (this.underline) {
            targetElement.style.textDecoration = "underline";
        }
    }

    getJsonTypeName(): string {
        return "TextRun";
    }

    get isStandalone(): boolean {
        return false;
    }

    get isInline(): boolean {
        return true;
    }
}

export class RichTextBlock extends CardElement {
    private _inlines: CardElement[] = [];

    private internalAddInline(inline: CardElement, forceAdd: boolean = false) {
        if (!inline.isInline) {
            throw new Error(Strings.errors.elementCannotBeUsedAsInline());
        }

        let doAdd: boolean = inline.parent === undefined || forceAdd;

        if (!doAdd && inline.parent != this) {
            throw new Error(Strings.errors.inlineAlreadyParented());
        }
        else {
            inline.setParent(this);

            this._inlines.push(inline);
        }
    }

    protected internalParse(source: any, context: SerializationContext) {
        super.internalParse(source, context);

        this._inlines = [];

        if (Array.isArray(source["inlines"])) {
            for (let jsonInline of source["inlines"]) {
                let inline: CardElement | undefined;

                if (typeof jsonInline === "string") {
                    let textRun = new TextRun();
                    textRun.text = jsonInline;

                    inline = textRun;
                }
                else {
                    // No fallback for inlines in 1.2
                    inline = context.parseElement(this, jsonInline, false);
                }

                if (inline) {
                    this.internalAddInline(inline, true);
                }
            }
        }
    }

    protected internalToJSON(target: PropertyBag, context: SerializationContext) {
        super.internalToJSON(target, context);

        if (this._inlines.length > 0) {
            let jsonInlines: any[] = [];

            for (let inline of this._inlines) {
                jsonInlines.push(inline.toJSON(context));
            }

            context.serializeValue(target, "inlines", jsonInlines);
        }
    }

    protected internalRender(): HTMLElement | undefined {
        if (this._inlines.length > 0) {
            let element: HTMLElement;

            if (this.forElementId) {
                let labelElement = document.createElement("label");
                labelElement.htmlFor = this.forElementId;

                element = labelElement;
            }
            else {
                element = document.createElement("div");
            }

            element.className = this.hostConfig.makeCssClassName("ac-richTextBlock");

            switch (this.getEffectiveHorizontalAlignment()) {
                case Enums.HorizontalAlignment.Center:
                    element.style.textAlign = "center";
                    break;
                case Enums.HorizontalAlignment.Right:
                    element.style.textAlign = "end";
                    break;
                default:
                    element.style.textAlign = "start";
                    break;
            }

            let renderedInlines: number = 0;

            for (let inline of this._inlines) {
                let renderedInline = inline.render();

                if (renderedInline) {
                    element.appendChild(renderedInline);

                    renderedInlines++;
                }
            }

            if (renderedInlines > 0) {
                return element;
            }
        }

        return undefined;
    }

    forElementId?: string;

    asString(): string | undefined {
        let result = "";

        for (let inline of this._inlines) {
            result += inline.asString();
        }

        return result;
    }

    getJsonTypeName(): string {
        return "RichTextBlock";
    }

    getInlineCount(): number {
        return this._inlines.length;
    }

    getInlineAt(index: number): CardElement {
        if (index >= 0 && index < this._inlines.length) {
            return this._inlines[index];
        }
        else {
            throw new Error(Strings.errors.indexOutOfRange(index));
        }
    }

    addInline(inline: CardElement | string) {
        if (typeof inline === "string") {
            this.internalAddInline(new TextRun(inline));
        }
        else {
            this.internalAddInline(inline);
        }
    }

    removeInline(inline: CardElement): boolean {
        let index = this._inlines.indexOf(inline);

        if (index >= 0) {
            this._inlines[index].setParent(undefined);
            this._inlines.splice(index, 1);

            return true;
        }

        return false;
    }
}

export class Fact extends SerializableObject {
    //#region Schema

    static readonly titleProperty = new StringProperty(Versions.v1_0, "title");
    static readonly valueProperty = new StringProperty(Versions.v1_0, "value");

    // For historic reasons, the "title" schema property is exposed as "name" in the OM.
    @property(Fact.titleProperty)
    name?: string;

    @property(Fact.valueProperty)
    value?: string;

    //#endregion

    protected getSchemaKey(): string {
        return "Fact";
    }

    constructor(name?: string, value?: string) {
        super();

        this.name = name;
        this.value = value;
    }
}

export class FactSet extends CardElement {
    //#region Schema

    static readonly factsProperty = new SerializableObjectCollectionProperty(Versions.v1_0, "facts", Fact);

    @property(FactSet.factsProperty)
    facts: Fact[];

    //#endregion

    protected get useDefaultSizing(): boolean {
        return false;
    }

    protected internalRender(): HTMLElement | undefined {
        let element: HTMLElement | undefined = undefined;
        let hostConfig = this.hostConfig;

        if (this.facts.length > 0) {
            element = document.createElement("table");
            element.style.borderWidth = "0px";
            element.style.borderSpacing = "0px";
            element.style.borderStyle = "none";
            element.style.borderCollapse = "collapse";
            element.style.display = "block";
            element.style.overflow = "hidden";
            element.classList.add(hostConfig.makeCssClassName("ac-factset"));
            element.setAttribute("role", "presentation");

            for (let i = 0; i < this.facts.length; i++) {
                let trElement = document.createElement("tr");

                if (i > 0) {
                    trElement.style.marginTop = hostConfig.factSet.spacing + "px";
                }

                // Title column
                let tdElement = document.createElement("td");
                tdElement.style.padding = "0";
                tdElement.classList.add(hostConfig.makeCssClassName("ac-fact-title"));

                if (hostConfig.factSet.title.maxWidth) {
                    tdElement.style.maxWidth = hostConfig.factSet.title.maxWidth + "px";
                }

                tdElement.style.verticalAlign = "top";

                let textBlock = new TextBlock();
                textBlock.setParent(this);
                textBlock.text = (!this.facts[i].name && this.isDesignMode()) ? "Title" : this.facts[i].name;
                textBlock.size = hostConfig.factSet.title.size;
                textBlock.color = hostConfig.factSet.title.color;
                textBlock.isSubtle = hostConfig.factSet.title.isSubtle;
                textBlock.weight = hostConfig.factSet.title.weight;
                textBlock.wrap = hostConfig.factSet.title.wrap;
                textBlock.spacing = Enums.Spacing.None;

                Utils.appendChild(tdElement, textBlock.render());
                Utils.appendChild(trElement, tdElement);

                // Spacer column
                tdElement = document.createElement("td");
                tdElement.style.width = "10px";

                Utils.appendChild(trElement, tdElement);

                // Value column
                tdElement = document.createElement("td");
                tdElement.style.padding = "0";
                tdElement.style.verticalAlign = "top";
                tdElement.classList.add(hostConfig.makeCssClassName("ac-fact-value"));

                textBlock = new TextBlock();
                textBlock.setParent(this);
                textBlock.text = this.facts[i].value;
                textBlock.size = hostConfig.factSet.value.size;
                textBlock.color = hostConfig.factSet.value.color;
                textBlock.isSubtle = hostConfig.factSet.value.isSubtle;
                textBlock.weight = hostConfig.factSet.value.weight;
                textBlock.wrap = hostConfig.factSet.value.wrap;
                textBlock.spacing = Enums.Spacing.None;

                Utils.appendChild(tdElement, textBlock.render());
                Utils.appendChild(trElement, tdElement);
                Utils.appendChild(element, trElement);
            }
        }

        return element;
    }

    getJsonTypeName(): string {
        return "FactSet";
    }
}

class ImageDimensionProperty extends PropertyDefinition {
    getInternalName(): string {
        return this.internalName;
    }

    parse(sender: SerializableObject, source: PropertyBag, context: BaseSerializationContext): number | undefined {
        let result: number | undefined = undefined;
        let sourceValue = source[this.name];

        if (sourceValue === undefined) {
            return this.defaultValue;
        }

        let isValid = false;

        if (typeof sourceValue === "string") {
            try {
                let size = SizeAndUnit.parse(sourceValue, true);

                if (size.unit == Enums.SizeUnit.Pixel) {
                    result = size.physicalSize;

                    isValid = true;
                }
            }
            catch {
                // Swallow the exception
            }

            // If the source value isn't valid per this property definition,
            // check its validity per the fallback property, if specified
            if (!isValid && this.fallbackProperty) {
                isValid = this.fallbackProperty.isValidValue(sourceValue, context);
            }
        }

        if (!isValid) {
            context.logParseEvent(
                sender,
                Enums.ValidationEvent.InvalidPropertyValue,
                Strings.errors.invalidPropertyValue(sourceValue, this.name));
        }

        return result;
    }

    toJSON(sender: SerializableObject, target: PropertyBag, value: number | undefined, context: BaseSerializationContext) {
        context.serializeValue(
            target,
            this.name,
            typeof value === "number" && !isNaN(value) ? value + "px" : undefined);
    }

    constructor(
        readonly targetVersion: Version,
        readonly name: string,
        readonly internalName: string,
        readonly fallbackProperty?: ValueSetProperty) {
        super(targetVersion, name);
    }
}

export class Image extends CardElement {
    //#region Schema

    static readonly urlProperty = new StringProperty(Versions.v1_0, "url");
    static readonly altTextProperty = new StringProperty(Versions.v1_0, "altText");
    static readonly backgroundColorProperty = new StringProperty(Versions.v1_1, "backgroundColor");
    static readonly styleProperty = new EnumProperty(
        Versions.v1_0,
        "style",
        Enums.ImageStyle,
        Enums.ImageStyle.Default);
    static readonly sizeProperty = new EnumProperty(
        Versions.v1_0,
        "size",
        Enums.Size,
        Enums.Size.Auto);
    static readonly pixelWidthProperty = new ImageDimensionProperty(Versions.v1_1, "width", "pixelWidth");
    static readonly pixelHeightProperty = new ImageDimensionProperty(Versions.v1_1, "height", "pixelHeight", CardElement.heightProperty);
    static readonly selectActionProperty = new ActionProperty(Versions.v1_1, "selectAction", [ "Action.ShowCard" ]);

    protected populateSchema(schema: SerializableObjectSchema) {
        super.populateSchema(schema);

        schema.remove(CardElement.heightProperty);
    }

    @property(Image.urlProperty)
    url?: string;

    @property(Image.altTextProperty)
    altText?: string;

    @property(Image.backgroundColorProperty)
    backgroundColor?: string;

    @property(Image.sizeProperty)
    size: Enums.Size = Enums.Size.Auto;

    @property(Image.styleProperty)
    style: Enums.ImageStyle = Enums.ImageStyle.Default;

    @property(Image.pixelWidthProperty)
    pixelWidth?: number;

    @property(Image.pixelHeightProperty)
    pixelHeight?: number;

    @property(Image.selectActionProperty)
    selectAction?: Action;

    //#endregion

    private applySize(element: HTMLElement) {
        if (this.pixelWidth || this.pixelHeight) {
            if (this.pixelWidth) {
                element.style.width = this.pixelWidth + "px";
            }

            if (this.pixelHeight) {
                element.style.height = this.pixelHeight + "px";
            }
        }
        else {
            if (this.maxHeight) {
                // If the image is constrained in height, we set its height property and
                // auto and stretch are ignored (default to medium). THis is necessary for
                // ImageSet which uses a maximum image height as opposed to the cards width
                // as a constraining dimension
                switch (this.size) {
                    case Enums.Size.Small:
                        element.style.height = this.hostConfig.imageSizes.small + "px";
                        break;
                    case Enums.Size.Large:
                        element.style.height = this.hostConfig.imageSizes.large + "px";
                        break;
                    default:
                        element.style.height = this.hostConfig.imageSizes.medium + "px";
                        break;
                }

                element.style.maxHeight = this.maxHeight + "px";
            }
            else {
                switch (this.size) {
                    case Enums.Size.Stretch:
                        element.style.width = "100%";
                        break;
                    case Enums.Size.Auto:
                        element.style.maxWidth = "100%";
                        break;
                    case Enums.Size.Small:
                        element.style.width = this.hostConfig.imageSizes.small + "px";
                        break;
                    case Enums.Size.Large:
                        element.style.width = this.hostConfig.imageSizes.large + "px";
                        break;
                    case Enums.Size.Medium:
                        element.style.width = this.hostConfig.imageSizes.medium + "px";
                        break;
                }

                element.style.maxHeight = "100%";
            }
        }
    }

    protected get useDefaultSizing() {
        return false;
    }

    protected internalRender(): HTMLElement | undefined {
        let element: HTMLElement | undefined = undefined;

        if (this.url) {
            element = document.createElement("div");
            element.style.display = "flex";
            element.style.alignItems = "flex-start";

            // Cache hostConfig to avoid walking the parent hierarchy multiple times
            let hostConfig = this.hostConfig;

            switch (this.getEffectiveHorizontalAlignment()) {
                case Enums.HorizontalAlignment.Center:
                    element.style.justifyContent = "center";
                    break;
                case Enums.HorizontalAlignment.Right:
                    element.style.justifyContent = "flex-end";
                    break;
                default:
                    element.style.justifyContent = "flex-start";
                    break;
            }

            let imageElement = document.createElement("img");
            imageElement.onload = (e: Event) => {
                raiseImageLoadedEvent(this);
            }
            imageElement.onerror = (e: Event) => {
                if (this.renderedElement) {
                    let card = this.getRootElement() as AdaptiveCard;

                    this.renderedElement.innerHTML = "";

                    if (card && card.designMode) {
                        let errorElement = document.createElement("div");
                        errorElement.style.display = "flex";
                        errorElement.style.alignItems = "center";
                        errorElement.style.justifyContent = "center";
                        errorElement.style.backgroundColor = "#EEEEEE";
                        errorElement.style.color = "black";
                        errorElement.innerText = ":-(";
                        errorElement.style.padding = "10px";

                        this.applySize(errorElement);

                        this.renderedElement.appendChild(errorElement);
                    }
                }

                raiseImageLoadedEvent(this);
            }
            imageElement.style.minWidth = "0";
            imageElement.classList.add(hostConfig.makeCssClassName("ac-image"));

            if (this.selectAction && hostConfig.supportsInteractivity) {
                imageElement.onkeypress = (e) => {
                    if (this.selectAction && this.selectAction.isEnabled && (e.code == "Enter" || e.code == "Space")) { // enter or space pressed
                        e.preventDefault();
                        e.cancelBubble = true;

                        this.selectAction.execute();
                    }
                }

                imageElement.onclick = (e) => {
                    if (this.selectAction && this.selectAction.isEnabled) {
                        e.preventDefault();
                        e.cancelBubble = true;

                        this.selectAction.execute();
                    }
                }

                this.selectAction.setupElementForAccessibility(imageElement);

                if (this.selectAction.isEnabled) {
                    imageElement.classList.add(hostConfig.makeCssClassName("ac-selectable"));
                }
            }

            this.applySize(imageElement);

            if (this.style === Enums.ImageStyle.Person) {
                imageElement.style.borderRadius = "50%";
                imageElement.style.backgroundPosition = "50% 50%";
                imageElement.style.backgroundRepeat = "no-repeat";
            }

            imageElement.style.backgroundColor = <string>Utils.stringToCssColor(this.backgroundColor);
            imageElement.src = <string>this.preProcessPropertyValue(Image.urlProperty);

            const altTextProperty = this.preProcessPropertyValue(Image.altTextProperty);
            if (altTextProperty) {
                imageElement.alt = <string>altTextProperty;
            }

            element.appendChild(imageElement);
        }

        return element;
    }

    maxHeight?: number;

    getJsonTypeName(): string {
        return "Image";
    }

    getActionById(id: string) {
        let result = super.getActionById(id);

        if (!result && this.selectAction) {
            result = this.selectAction.getActionById(id);
        }

        return result;
    }

    getResourceInformation(): IResourceInformation[] {
        return this.url ? [{ url: this.url, mimeType: "image" }] : [];
    }
}

export abstract class CardElementContainer extends CardElement {
    //#region Schema

    static readonly selectActionProperty = new ActionProperty(Versions.v1_1, "selectAction", [ "Action.ShowCard" ]);

    protected populateSchema(schema: SerializableObjectSchema) {
        super.populateSchema(schema);

        if (!this.isSelectable) {
            schema.remove(CardElementContainer.selectActionProperty);
        }
    }

    @property(CardElementContainer.selectActionProperty)
    protected _selectAction?: Action;

    //#endregion

    protected isElementAllowed(element: CardElement) {
        return this.hostConfig.supportsInteractivity || !element.isInteractive;
    }

    protected applyPadding() {
        super.applyPadding();

        if (!this.renderedElement) {
            return;
        }

        let physicalPadding = new SpacingDefinition();

        if (this.getEffectivePadding()) {
            physicalPadding = this.hostConfig.paddingDefinitionToSpacingDefinition(this.getEffectivePadding());
        }

        this.renderedElement.style.paddingTop = physicalPadding.top + "px";
        this.renderedElement.style.paddingRight = physicalPadding.right + "px";
        this.renderedElement.style.paddingBottom = physicalPadding.bottom + "px";
        this.renderedElement.style.paddingLeft = physicalPadding.left + "px";

        this.renderedElement.style.marginRight = "0";
        this.renderedElement.style.marginLeft = "0";
    }

    protected get isSelectable(): boolean {
        return false;
    }

    abstract getItemCount(): number;
    abstract getItemAt(index: number): CardElement;
    abstract getFirstVisibleRenderedItem(): CardElement | undefined;
    abstract getLastVisibleRenderedItem(): CardElement | undefined;
    abstract removeItem(item: CardElement): boolean;

    allowVerticalOverflow: boolean = false;

    internalValidateProperties(context: ValidationResults) {
        super.internalValidateProperties(context);

        for (let i = 0; i < this.getItemCount(); i++) {
            let item = this.getItemAt(i);

            if (!this.hostConfig.supportsInteractivity && item.isInteractive) {
                context.addFailure(
                    this,
                    Enums.ValidationEvent.InteractivityNotAllowed,
                    Strings.errors.interactivityNotAllowed());
            }

            if (!this.isElementAllowed(item)) {
                context.addFailure(
                    this,
                    Enums.ValidationEvent.InteractivityNotAllowed,
                    Strings.errors.elementTypeNotAllowed(item.getJsonTypeName()));
            }

            item.internalValidateProperties(context);
        }

        if (this._selectAction) {
            this._selectAction.internalValidateProperties(context);
        }
    }

    render(): HTMLElement | undefined {
        let element = super.render();

        if (element) {
            let hostConfig = this.hostConfig;

            if (this.allowVerticalOverflow) {
                element.style.overflowX = "hidden";
                element.style.overflowY = "auto";
            }

            if (element && this.isSelectable && this._selectAction && hostConfig.supportsInteractivity) {
                element.onclick = (e) => {
                    if (this._selectAction && this._selectAction.isEnabled) {
                        e.preventDefault();
                        e.cancelBubble = true;

                        this._selectAction.execute();
                    }
                }

                element.onkeypress = (e) => {
                    if (this._selectAction && this._selectAction.isEnabled && (e.code == "Enter" || e.code == "Space")) {
                        // Enter or space pressed
                        e.preventDefault();
                        e.cancelBubble = true;

                        this._selectAction.execute();
                    }
                }

                this._selectAction.setupElementForAccessibility(element);

                if (this._selectAction.isEnabled) {
                    element.classList.add(hostConfig.makeCssClassName("ac-selectable"));
                }

            }
        }

        return element;
    }

    updateLayout(processChildren: boolean = true) {
        super.updateLayout(processChildren);

        if (processChildren) {
            for (let i = 0; i < this.getItemCount(); i++) {
                this.getItemAt(i).updateLayout();
            }
        }
    }

    getAllInputs(processActions: boolean = true): Input[] {
        let result: Input[] = [];

        for (let i = 0; i < this.getItemCount(); i++) {
            result = result.concat(this.getItemAt(i).getAllInputs(processActions));
        }

        return result;
    }

    getResourceInformation(): IResourceInformation[] {
        let result: IResourceInformation[] = [];

        for (let i = 0; i < this.getItemCount(); i++) {
            result = result.concat(this.getItemAt(i).getResourceInformation());
        }

        return result;
    }

    getElementById(id: string): CardElement | undefined {
        let result = super.getElementById(id);

        if (!result) {
            for (let i = 0; i < this.getItemCount(); i++) {
                result = this.getItemAt(i).getElementById(id);

                if (result) {
                    break;
                }
            }
        }

        return result;
    }

    /**
     * @inheritdoc
     */
    findDOMNodeOwner(node: Node): CardObject | undefined {
        let target: CardObject | undefined = undefined;

        for (let i = 0; i < this.getItemCount(); i++) {
            // recur through child elements
            target = this.getItemAt(i).findDOMNodeOwner(node);

            if (target) {
                return target;
            }
        }

        // if not found in children, defer to parent implementation
        return super.findDOMNodeOwner(node);
    }
}

export class ImageSet extends CardElementContainer {
    //#region Schema

    static readonly imagesProperty = new SerializableObjectCollectionProperty(
        Versions.v1_0,
        "images",
        Image,
        (sender: SerializableObject, item: Image) => { item.setParent(<CardElement>sender); });
    static readonly imageSizeProperty = new EnumProperty(
        Versions.v1_0,
        "imageSize",
        Enums.ImageSize,
        Enums.ImageSize.Medium);

    @property(ImageSet.imagesProperty)
    private _images: Image[] = [];

    @property(ImageSet.imageSizeProperty)
    imageSize: Enums.ImageSize = Enums.ImageSize.Medium;

    //#endregion

    protected internalRender(): HTMLElement | undefined {
        let element: HTMLElement | undefined = undefined;

        if (this._images.length > 0) {
            element = document.createElement("div");
            element.style.display = "flex";
            element.style.flexWrap = "wrap";

            for (let image of this._images) {
                switch (this.imageSize) {
                    case Enums.ImageSize.Small:
                        image.size = Enums.Size.Small;
                        break;
                    case Enums.ImageSize.Large:
                        image.size = Enums.Size.Large;
                        break;
                    default:
                        image.size = Enums.Size.Medium;
                        break;
                }

                image.maxHeight = this.hostConfig.imageSet.maxImageHeight;

                let renderedImage = image.render();

                if (renderedImage) {
                    renderedImage.style.display = "inline-flex";
                    renderedImage.style.margin = "0px";
                    renderedImage.style.marginRight = "10px";

                    Utils.appendChild(element, renderedImage);
                }
            }
        }

        return element;
    }

    getItemCount(): number {
        return this._images.length;
    }

    getItemAt(index: number): CardElement {
        return this._images[index];
    }

    getFirstVisibleRenderedItem(): CardElement | undefined {
        return this._images && this._images.length > 0 ? this._images[0] : undefined;
    }

    getLastVisibleRenderedItem(): CardElement | undefined {
        return this._images && this._images.length > 0 ? this._images[this._images.length - 1] : undefined;
    }

    removeItem(item: CardElement): boolean {
        if (item instanceof Image) {
            let itemIndex = this._images.indexOf(item);

            if (itemIndex >= 0) {
                this._images.splice(itemIndex, 1);

                item.setParent(undefined);

                this.updateLayout();

                return true;
            }
        }

        return false;
    }

    getJsonTypeName(): string {
        return "ImageSet";
    }

    addImage(image: Image) {
        if (!image.parent) {
            this._images.push(image);

            image.setParent(this);
        }
        else {
            throw new Error("This image already belongs to another ImageSet");
        }
    }

    indexOf(cardElement: CardElement): number {
        return cardElement instanceof Image ? this._images.indexOf(cardElement) : -1;
    }
}

export class MediaSource extends SerializableObject {
    //#region Schema

    static readonly mimeTypeProperty = new StringProperty(Versions.v1_1, "mimeType");
    static readonly urlProperty = new StringProperty(Versions.v1_1, "url");

    @property(MediaSource.mimeTypeProperty)
    mimeType?: string;

    @property(MediaSource.urlProperty)
    url?: string;

    //#endregion

    protected getSchemaKey(): string {
        return "MediaSource";
    }

    constructor(url?: string, mimeType?: string) {
        super();

        this.url = url;
        this.mimeType = mimeType;
    }

    isValid(): boolean {
        return this.mimeType && this.url ? true : false;
    }

    render(): HTMLElement | undefined {
        let result: HTMLSourceElement | undefined = undefined;

        if (this.isValid()) {
            result = document.createElement("source");
            result.src = <string>this.url;
            result.type = <string>this.mimeType;
        }

        return result;
    }
}

export class Media extends CardElement {
    //#region Schema

    static readonly sourcesProperty = new SerializableObjectCollectionProperty(Versions.v1_1, "sources", MediaSource);
    static readonly posterProperty = new StringProperty(Versions.v1_1, "poster");
    static readonly altTextProperty = new StringProperty(Versions.v1_1, "altText");

    @property(Media.sourcesProperty)
    sources: MediaSource[] = [];

    @property(Media.posterProperty)
    poster?: string;

    @property(Media.altTextProperty)
    altText?: string;

    //#endregion

    static readonly supportedMediaTypes = ["audio", "video"];

    private _selectedMediaType?: string;
    private _selectedSources: MediaSource[];

    private getPosterUrl(): string | undefined {
        return this.poster ? this.poster : this.hostConfig.media.defaultPoster;
    }

    private processSources() {
        this._selectedSources = [];
        this._selectedMediaType = undefined;

        for (let source of this.sources) {
            let mimeComponents = source.mimeType ? source.mimeType.split('/') : [];

            if (mimeComponents.length == 2) {
                if (!this._selectedMediaType) {
                    let index = Media.supportedMediaTypes.indexOf(mimeComponents[0]);

                    if (index >= 0) {
                        this._selectedMediaType = Media.supportedMediaTypes[index];
                    }
                }
                if (mimeComponents[0] == this._selectedMediaType) {
                    this._selectedSources.push(source);
                }
            }
        }
    }

    private handlePlayButtonInvoke(event: UIEvent) : void
    {
        if (this.hostConfig.media.allowInlinePlayback) {
            event.preventDefault();
            event.cancelBubble = true;

            if (this.renderedElement) {
                let mediaPlayerElement = this.renderMediaPlayer();

                this.renderedElement.innerHTML = "";
                this.renderedElement.appendChild(mediaPlayerElement);

                mediaPlayerElement.play();
                mediaPlayerElement.focus();
            }
        }
        else {
            if (Media.onPlay) {
                event.preventDefault();
                event.cancelBubble = true;

                Media.onPlay(this);
            }
        }
    }

    private renderPoster(): HTMLElement {
        const playButtonArrowWidth = 12;
        const playButtonArrowHeight = 15;

        let posterRootElement = document.createElement("div");
        posterRootElement.className = this.hostConfig.makeCssClassName("ac-media-poster");
        posterRootElement.setAttribute("role", "contentinfo");
        posterRootElement.setAttribute("aria-label", this.altText ? this.altText : Strings.defaults.mediaPlayerAriaLabel());
        posterRootElement.style.position = "relative";
        posterRootElement.style.display = "flex";

        let posterUrl = this.getPosterUrl();

        if (posterUrl) {
            let posterImageElement = document.createElement("img");
            posterImageElement.style.width = "100%";
            posterImageElement.style.height = "100%";
            posterImageElement.setAttribute("role", "presentation");

            posterImageElement.onerror = (e: Event) => {
                if (posterImageElement.parentNode) {
                    posterImageElement.parentNode.removeChild(posterImageElement);
                }

                posterRootElement.classList.add("empty");
                posterRootElement.style.minHeight = "150px";
            }

            posterImageElement.src = posterUrl;

            posterRootElement.appendChild(posterImageElement);
        }
        else {
            posterRootElement.classList.add("empty");
            posterRootElement.style.minHeight = "150px";
        }

        if (this.hostConfig.supportsInteractivity && this._selectedSources.length > 0) {
            let playButtonOuterElement = document.createElement("div");
            playButtonOuterElement.tabIndex = 0;
            playButtonOuterElement.setAttribute("role", "button");
            playButtonOuterElement.setAttribute("aria-label", Strings.defaults.mediaPlayerPlayMedia());
            playButtonOuterElement.className = this.hostConfig.makeCssClassName("ac-media-playButton");
            playButtonOuterElement.style.display = "flex";
            playButtonOuterElement.style.alignItems = "center";
            playButtonOuterElement.style.justifyContent = "center";
            playButtonOuterElement.onclick = (e) => {
                this.handlePlayButtonInvoke(e);
            }

            playButtonOuterElement.onkeypress = (e: KeyboardEvent) => {
                if (e.code == "Enter" || e.code == "Space") { // space or enter
                    this.handlePlayButtonInvoke(e);
                }
            }

            let playButtonInnerElement = document.createElement("div");
            playButtonInnerElement.className = this.hostConfig.makeCssClassName("ac-media-playButton-arrow");
            playButtonInnerElement.style.width = playButtonArrowWidth + "px";
            playButtonInnerElement.style.height = playButtonArrowHeight + "px";
            playButtonInnerElement.style.borderTopWidth = (playButtonArrowHeight / 2) + "px";
            playButtonInnerElement.style.borderBottomWidth = (playButtonArrowHeight / 2) + "px";
            playButtonInnerElement.style.borderLeftWidth = playButtonArrowWidth + "px";
            playButtonInnerElement.style.borderRightWidth = "0";
            playButtonInnerElement.style.borderStyle = "solid";
            playButtonInnerElement.style.borderTopColor = "transparent";
            playButtonInnerElement.style.borderRightColor = "transparent";
            playButtonInnerElement.style.borderBottomColor = "transparent";
            playButtonInnerElement.style.transform = "translate(" + (playButtonArrowWidth / 10) + "px,0px)";

            playButtonOuterElement.appendChild(playButtonInnerElement);

            let playButtonContainer = document.createElement("div");
            playButtonContainer.style.position = "absolute";
            playButtonContainer.style.left = "0";
            playButtonContainer.style.top = "0";
            playButtonContainer.style.width = "100%";
            playButtonContainer.style.height = "100%";
            playButtonContainer.style.display = "flex";
            playButtonContainer.style.justifyContent = "center";
            playButtonContainer.style.alignItems = "center";

            playButtonContainer.appendChild(playButtonOuterElement);
            posterRootElement.appendChild(playButtonContainer);
        }

        return posterRootElement;
    }

    private renderMediaPlayer(): HTMLMediaElement {
        let mediaElement: HTMLMediaElement;

        if (this._selectedMediaType == "video") {
            let videoPlayer = document.createElement("video");

            let posterUrl = this.getPosterUrl();

            if (posterUrl) {
                videoPlayer.poster = posterUrl;
            }

            mediaElement = videoPlayer;
        }
        else {
            mediaElement = document.createElement("audio");
        }

        mediaElement.setAttribute("aria-label", this.altText ? this.altText : Strings.defaults.mediaPlayerAriaLabel());
        mediaElement.setAttribute("webkit-playsinline", "");
        mediaElement.setAttribute("playsinline", "");
        mediaElement.autoplay = true;
        mediaElement.controls = true;

        if (Utils.isMobileOS()) {
            mediaElement.muted = true;
        }

        mediaElement.preload = "none";
        mediaElement.style.width = "100%";

        for (let source of this.sources) {
            let renderedSource = source.render();

            Utils.appendChild(mediaElement, renderedSource);
        }

        return mediaElement;
    }

    protected internalRender(): HTMLElement | undefined {
        let element = <HTMLElement>document.createElement("div");
        element.className = this.hostConfig.makeCssClassName("ac-media");

        this.processSources();

        element.appendChild(this.renderPoster());

        return element;
    }

    static onPlay?: (sender: Media) => void;

    getJsonTypeName(): string {
        return "Media";
    }

    getResourceInformation(): IResourceInformation[] {
        let result: IResourceInformation[] = [];

        let posterUrl = this.getPosterUrl();

        if (posterUrl) {
            result.push({ url: posterUrl, mimeType: "image" });
        }

        for (let mediaSource of this.sources) {
            if (mediaSource.isValid()) {
                result.push(
                    {
                        url: <string>mediaSource.url,
                        mimeType: <string>mediaSource.mimeType
                    }
                );
            }
        }

        return result;
    }

    get selectedMediaType(): string | undefined {
        return this._selectedMediaType;
    }
}

export abstract class Input extends CardElement implements IInput {
    //#region Schema

    static readonly labelProperty = new StringProperty(Versions.v1_3, "label", true);
    static readonly isRequiredProperty = new BoolProperty(Versions.v1_3, "isRequired", false);
    static readonly errorMessageProperty = new StringProperty(Versions.v1_3, "errorMessage", true);

    @property(Input.labelProperty)
    label?: string;

    @property(Input.isRequiredProperty)
    isRequired: boolean;

    @property(Input.errorMessageProperty)
    errorMessage?: string;

    //#endregion

    private _outerContainerElement: HTMLElement;
    private _inputControlContainerElement: HTMLElement;
    private _renderedErrorMessageElement?: HTMLElement;
    private _renderedLabelElement?: HTMLElement;
    private _renderedInputControlElement?: HTMLElement;

    protected getAllLabelIds(): string[] {
        let labelIds: string[] = [];

        if (this.labelledBy) {
            labelIds.push(this.labelledBy);
        }

        if (this._renderedLabelElement) {
            labelIds.push(this._renderedLabelElement.id);
        }

        if (this._renderedErrorMessageElement) {
            labelIds.push(this._renderedErrorMessageElement.id);
        }

        return labelIds;
    }

    protected updateInputControlAriaLabelledBy() {
        if (this._renderedInputControlElement) {
            let labelIds: string[] = this.getAllLabelIds();

            if (labelIds.length > 0) {
                this._renderedInputControlElement.setAttribute("aria-labelledby", labelIds.join(" "));
            }
            else {
                this._renderedInputControlElement.removeAttribute("aria-labelledby");
            }
        }
    }

    protected get isNullable(): boolean {
        return true;
    }

    protected get renderedInputControlElement(): HTMLElement | undefined {
        return this._renderedInputControlElement;
    }

    protected get inputControlContainerElement(): HTMLElement {
        return this._inputControlContainerElement;
    }

    protected overrideInternalRender(): HTMLElement | undefined {
        let hostConfig = this.hostConfig;

        this._outerContainerElement = document.createElement("div");
        this._outerContainerElement.style.display = "flex";
        this._outerContainerElement.style.flexDirection = "column";

        let renderedInputControlId = Utils.generateUniqueId();

        if (this.label) {
            let labelRichTextBlock = new RichTextBlock();
            labelRichTextBlock.setParent(this);
            labelRichTextBlock.forElementId = renderedInputControlId;

            let labelInline = new TextRun(this.label);
            labelRichTextBlock.addInline(labelInline);

            if (this.isRequired) {
                labelInline.init(hostConfig.inputs.label.requiredInputs);

                let isRequiredCueInline = new TextRun(hostConfig.inputs.label.requiredInputs.suffix);
                isRequiredCueInline.color = hostConfig.inputs.label.requiredInputs.suffixColor;
                isRequiredCueInline.ariaHidden = true;

                labelRichTextBlock.addInline(isRequiredCueInline);
            }
            else {
                labelInline.init(hostConfig.inputs.label.optionalInputs);
            }

            this._renderedLabelElement = labelRichTextBlock.render();

            if (this._renderedLabelElement) {
                this._renderedLabelElement.id = Utils.generateUniqueId();
                this._renderedLabelElement.style.marginBottom = hostConfig.getEffectiveSpacing(hostConfig.inputs.label.inputSpacing) + "px";

                this._outerContainerElement.appendChild(this._renderedLabelElement);
            }
        }

        this._inputControlContainerElement = document.createElement("div");
        this._inputControlContainerElement.className = hostConfig.makeCssClassName("ac-input-container");
        this._inputControlContainerElement.style.display = "flex";

        if (this.height === "stretch") {
            this._inputControlContainerElement.style.alignItems = "stretch";
            this._inputControlContainerElement.style.flex = "1 1 auto";
        }

        this._renderedInputControlElement = this.internalRender();

        if (this._renderedInputControlElement) {
            this._renderedInputControlElement.id = renderedInputControlId;
            this._renderedInputControlElement.style.minWidth = "0px";

            if (this.isNullable && this.isRequired) {
                this._renderedInputControlElement.setAttribute("aria-required", "true");
                this._renderedInputControlElement.classList.add(hostConfig.makeCssClassName("ac-input-required"));
            }

            this._inputControlContainerElement.appendChild(this._renderedInputControlElement);
            this._outerContainerElement.appendChild(this._inputControlContainerElement);

            this.updateInputControlAriaLabelledBy();

            return this._outerContainerElement;
        }

        return undefined;
    }

    protected valueChanged() {
        if (this.isValid()) {
            this.resetValidationFailureCue();
        }

        if (this.onValueChanged) {
            this.onValueChanged(this);
        }

        raiseInputValueChangedEvent(this);
    }

    protected resetValidationFailureCue() {
        if (this.renderedInputControlElement) {
            this.renderedInputControlElement.classList.remove(this.hostConfig.makeCssClassName("ac-input-validation-failed"));

            this.updateInputControlAriaLabelledBy();

            if (this._renderedErrorMessageElement) {
                this._outerContainerElement.removeChild(this._renderedErrorMessageElement);

                this._renderedErrorMessageElement = undefined;
            }
        }
    }

    protected showValidationErrorMessage() {
        if (this.renderedElement && this.errorMessage && GlobalSettings.displayInputValidationErrors) {
            let errorMessageTextBlock = new TextBlock();
            errorMessageTextBlock.setParent(this);
            errorMessageTextBlock.text = this.errorMessage;
            errorMessageTextBlock.wrap = true;
            errorMessageTextBlock.init(this.hostConfig.inputs.errorMessage);

            this._renderedErrorMessageElement = errorMessageTextBlock.render();

            if (this._renderedErrorMessageElement) {
                this._renderedErrorMessageElement.id = Utils.generateUniqueId();
                this._outerContainerElement.appendChild(this._renderedErrorMessageElement);

                this.updateInputControlAriaLabelledBy();
            }
        }
    }

    onValueChanged: (sender: Input) => void;

    labelledBy?: string;

    abstract isSet(): boolean;

    focus() {
        if (this._renderedInputControlElement) {
            this._renderedInputControlElement.focus();
        }
    }

    isValid(): boolean {
        return true;
    }

    internalValidateProperties(context: ValidationResults) {
        super.internalValidateProperties(context);

        if (!this.id) {
            context.addFailure(
                this,
                Enums.ValidationEvent.PropertyCantBeNull,
                Strings.errors.inputsMustHaveUniqueId());
        }

        if (this.isRequired) {
            if (!this.label) {
                context.addFailure(
                    this,
                    Enums.ValidationEvent.RequiredInputsShouldHaveLabel,
                    "Required inputs should have a label");
            }

            if (!this.errorMessage) {
                context.addFailure(
                    this,
                    Enums.ValidationEvent.RequiredInputsShouldHaveErrorMessage,
                    "Required inputs should have an error message");
            }
        }
    }

    validateValue(): boolean {
        this.resetValidationFailureCue();

        let result = this.isRequired ? this.isSet() && this.isValid() : this.isValid();

        if (!result && this.renderedInputControlElement) {
            this.renderedInputControlElement.classList.add(this.hostConfig.makeCssClassName("ac-input-validation-failed"));

            this.showValidationErrorMessage();
        }

        return result;
    }

    getAllInputs(processActions: boolean = true): Input[] {
        return [ this ];
    }

    abstract get value(): any;

    get isInteractive(): boolean {
        return true;
    }
}

export class TextInput extends Input {
    //#region Schema

    static readonly valueProperty = new StringProperty(Versions.v1_0, "value");
    static readonly maxLengthProperty = new NumProperty(Versions.v1_0, "maxLength");
    static readonly isMultilineProperty = new BoolProperty(Versions.v1_0, "isMultiline", false);
    static readonly placeholderProperty = new StringProperty(Versions.v1_0, "placeholder");
    static readonly styleProperty = new EnumProperty(
        Versions.v1_0,
        "style",
        Enums.InputTextStyle,
        Enums.InputTextStyle.Text,
        [
            { value: Enums.InputTextStyle.Text },
            { value: Enums.InputTextStyle.Tel },
            { value: Enums.InputTextStyle.Url },
            { value: Enums.InputTextStyle.Email },
            { value: Enums.InputTextStyle.Password, targetVersion: Versions.v1_5}
        ]
    );
    static readonly inlineActionProperty = new ActionProperty(Versions.v1_0, "inlineAction", [ "Action.ShowCard" ]);
    static readonly regexProperty = new StringProperty(Versions.v1_3, "regex", true);

    @property(TextInput.valueProperty)
    defaultValue?: string;

    @property(TextInput.maxLengthProperty)
    maxLength?: number;

    @property(TextInput.isMultilineProperty)
    isMultiline: boolean = false;

    @property(TextInput.placeholderProperty)
    placeholder?: string;

    @property(TextInput.styleProperty)
    style: Enums.InputTextStyle = Enums.InputTextStyle.Text;

    @property(TextInput.inlineActionProperty)
    inlineAction?: Action;

    @property(TextInput.regexProperty)
    regex?: string;

    //#endregion

    private setupInput(input: HTMLInputElement | HTMLTextAreaElement) {
        input.style.flex = "1 1 auto";
        input.tabIndex = 0;

        if (this.placeholder) {
            input.placeholder = this.placeholder;
            input.setAttribute("aria-label", this.placeholder)
        }

        if (this.defaultValue) {
            input.value = this.defaultValue;
        }

        if (this.maxLength && this.maxLength > 0) {
            input.maxLength = this.maxLength;
        }

        input.oninput = () => { this.valueChanged(); }
        input.onkeypress = (e: KeyboardEvent) => {
            // Ctrl+Enter pressed
            if (e.ctrlKey && e.code === "Enter" && this.inlineAction && this.inlineAction.isEnabled) {
                this.inlineAction.execute();
            }
        }
    }

    protected internalRender(): HTMLElement | undefined {
        let result: HTMLInputElement | HTMLTextAreaElement;

        if (this.isMultiline && this.style !== Enums.InputTextStyle.Password) {
            result = document.createElement("textarea");
            result.className = this.hostConfig.makeCssClassName("ac-input", "ac-textInput", "ac-multiline");

            if (this.height === "stretch") {
                result.style.height = "initial";
            }
        }
        else {
            result = document.createElement("input");
            result.className = this.hostConfig.makeCssClassName("ac-input", "ac-textInput");
            result.type = Enums.InputTextStyle[this.style].toLowerCase();
        }

        this.setupInput(result);

        return result;
    }

    protected overrideInternalRender(): HTMLElement | undefined {
        let renderedInputControl = super.overrideInternalRender();

        if (this.inlineAction) {
            let button = document.createElement("button");
            button.className = this.hostConfig.makeCssClassName(this.inlineAction.isEnabled ? "ac-inlineActionButton" : "ac-inlineActionButton-disabled");

            button.onclick = (e) => {
                if (this.inlineAction && this.inlineAction.isEnabled) {
                    e.preventDefault();
                    e.cancelBubble = true;

                    this.inlineAction.execute();
                }
            };

            if (this.inlineAction.iconUrl) {
                button.classList.add("iconOnly");

                let icon = document.createElement("img");
                icon.style.height = "100%";
                icon.setAttribute("role", "presentation");

                // The below trick is necessary as a workaround in Chrome where the icon is initially displayed
                // at its native size then resized to 100% of the button's height. This cfreates an unpleasant
                // flicker. On top of that, Chrome's flex implementation fails to prperly re-layout the button
                // after the image has loaded and been gicven its final size. The below trick also fixes that.
                icon.style.display = "none";
                icon.onload = () => {
                    icon.style.removeProperty("display");
                };
                icon.onerror = () => {
                    button.removeChild(icon);
                    button.classList.remove("iconOnly");
                    button.classList.add("textOnly");
                    button.textContent = this.inlineAction && this.inlineAction.title ? this.inlineAction.title : Strings.defaults.inlineActionTitle();
                }

                icon.src = this.inlineAction.iconUrl;

                button.appendChild(icon);
                button.title = this.inlineAction.title ? this.inlineAction.title : Strings.defaults.inlineActionTitle();
            }
            else {
                button.classList.add("textOnly");
                button.textContent = this.inlineAction.title ? this.inlineAction.title : Strings.defaults.inlineActionTitle();
            }

            this.inlineAction.setupElementForAccessibility(button, true);

            button.style.marginLeft = "8px";

            this.inputControlContainerElement.appendChild(button);
        }

        return renderedInputControl;
    }

    getJsonTypeName(): string {
        return "Input.Text";
    }

    getActionById(id: string) {
        let result = super.getActionById(id);

        if (!result && this.inlineAction) {
            result = this.inlineAction.getActionById(id);
        }

        return result;
    }

    isSet(): boolean {
        return this.value ? true : false;
    }

    isValid(): boolean {
        if (!this.value) {
            return true;
        }

        if (this.regex) {
            return new RegExp(this.regex, "g").test(this.value);
        }

        return true;
    }

    get value(): string | undefined {
        if (this.renderedInputControlElement) {
            if (this.isMultiline) {
                return (<HTMLTextAreaElement>this.renderedInputControlElement).value;
            }
            else {
                return (<HTMLInputElement>this.renderedInputControlElement).value;
            }
        }
        else {
            return undefined;
        }
    }
}

export class ToggleInput extends Input {
    //#region Schema

    static readonly valueProperty = new StringProperty(Versions.v1_0, "value");
    static readonly titleProperty = new StringProperty(Versions.v1_0, "title");
    static readonly valueOnProperty = new StringProperty(Versions.v1_0, "valueOn", true, undefined, "true", (sender: SerializableObject) => { return "true"; });
    static readonly valueOffProperty = new StringProperty(Versions.v1_0, "valueOff", true, undefined, "false", (sender: SerializableObject) => { return "false"; });
    static readonly wrapProperty = new BoolProperty(Versions.v1_2, "wrap", false);

    @property(ToggleInput.valueProperty)
    defaultValue?: string;

    @property(ToggleInput.titleProperty)
    title?: string;

    @property(ToggleInput.valueOnProperty)
    valueOn: string = "true";

    @property(ToggleInput.valueOffProperty)
    valueOff: string = "false";

    @property(ToggleInput.wrapProperty)
    wrap: boolean = false;

    //#endregion

    private _checkboxInputElement: HTMLInputElement;
    private _checkboxInputLabelElement: HTMLElement | undefined;

    protected updateInputControlAriaLabelledBy() {
        if (this._checkboxInputElement) {
            let joinedLabelIds = this.getAllLabelIds().join(" ");

            if (this._checkboxInputLabelElement && this._checkboxInputLabelElement.id) {
                joinedLabelIds += " " + this._checkboxInputLabelElement.id;
            }

            if (joinedLabelIds) {
                this._checkboxInputElement.setAttribute("aria-labelledby", joinedLabelIds);
            }
            else {
                this._checkboxInputElement.removeAttribute("aria-labelledby");
            }
        }
    }

    protected internalRender(): HTMLElement | undefined {
        let element = document.createElement("div");
        element.className = this.hostConfig.makeCssClassName("ac-input", "ac-toggleInput");
        element.style.width = "100%";
        element.style.display = "flex";
        element.style.alignItems = "center";

        this._checkboxInputElement = document.createElement("input");
        this._checkboxInputElement.id = Utils.generateUniqueId();
        this._checkboxInputElement.type = "checkbox";
        this._checkboxInputElement.style.display = "inline-block";
        this._checkboxInputElement.style.verticalAlign = "middle";
        this._checkboxInputElement.style.margin = "0";
        this._checkboxInputElement.style.flex = "0 0 auto";

        if (this.title) {
            this._checkboxInputElement.setAttribute("aria-label", this.title);
        }

        if (this.isRequired) {
            this._checkboxInputElement.setAttribute("aria-required", "true");
        }

        this._checkboxInputElement.tabIndex = 0;

        if (this.defaultValue == this.valueOn) {
            this._checkboxInputElement.checked = true;
        }

        this._checkboxInputElement.onchange = () => { this.valueChanged(); }

        Utils.appendChild(element, this._checkboxInputElement);

        if (this.title || this.isDesignMode()) {
            let label = new TextBlock();
            label.setParent(this);
            label.forElementId = this._checkboxInputElement.id;
            label.hostConfig = this.hostConfig;
            label.text = !this.title ? this.getJsonTypeName() : this.title;
            label.useMarkdown = GlobalSettings.useMarkdownInRadioButtonAndCheckbox;
            label.wrap = this.wrap;

            this._checkboxInputLabelElement = label.render();

            if (this._checkboxInputLabelElement) {
                this._checkboxInputLabelElement.id = Utils.generateUniqueId();
                this._checkboxInputLabelElement.style.display = "inline-block";
                this._checkboxInputLabelElement.style.flex = "1 1 auto";
                this._checkboxInputLabelElement.style.marginLeft = "6px";
                this._checkboxInputLabelElement.style.verticalAlign = "middle";

                let spacerElement = document.createElement("div");
                spacerElement.style.width = "6px";

                Utils.appendChild(element, spacerElement);
                Utils.appendChild(element, this._checkboxInputLabelElement);
            }
        }

        return element;
    }

    protected get isNullable(): boolean {
        return false;
    }

    getJsonTypeName(): string {
        return "Input.Toggle";
    }

    focus() {
        if (this._checkboxInputElement) {
            this._checkboxInputElement.focus();
        }
    }

    isSet(): boolean {
        if (this.isRequired) {
            return this.value === this.valueOn;
        }

        return this.value ? true : false;
    }

    get value(): string | undefined {
        if (this._checkboxInputElement) {
            return this._checkboxInputElement.checked ? this.valueOn : this.valueOff;
        }
        else {
            return undefined;
        }
    }
}

export class Choice extends SerializableObject {
    //#region Schema

    static readonly titleProperty = new StringProperty(Versions.v1_0, "title");
    static readonly valueProperty = new StringProperty(Versions.v1_0, "value");

    @property(Choice.titleProperty)
    title?: string;

    @property(Choice.valueProperty)
    value?: string;

    //#endregion

    protected getSchemaKey(): string {
        return "Choice";
    }

    constructor(title?: string, value?: string) {
        super();

        this.title = title;
        this.value = value;
    }
}

export class ChoiceSetInput extends Input {
    //#region Schema

    static readonly valueProperty = new StringProperty(Versions.v1_0, "value");
    static readonly choicesProperty = new SerializableObjectCollectionProperty(Versions.v1_0, "choices", Choice);
    static readonly styleProperty = new ValueSetProperty(
        Versions.v1_0,
        "style",
        [
            { value: "compact" },
            { value: "expanded" },
            { value: "filtered", targetVersion: Versions.v1_5 }
        ],
        "compact");
    static readonly isMultiSelectProperty = new BoolProperty(Versions.v1_0, "isMultiSelect", false);
    static readonly placeholderProperty = new StringProperty(Versions.v1_0, "placeholder");
    static readonly wrapProperty = new BoolProperty(Versions.v1_2, "wrap", false);

    @property(ChoiceSetInput.valueProperty)
    defaultValue?: string;

    @property(ChoiceSetInput.styleProperty)
    style?: "compact" | "expanded" | "filtered";

    get isCompact(): boolean {
        return !this.style || this.style === "compact";
    }

    set isCompact(value: boolean) {
        this.style = value ? undefined : "expanded";
    }

    @property(ChoiceSetInput.isMultiSelectProperty)
    isMultiSelect: boolean = false;

    @property(ChoiceSetInput.placeholderProperty)
    placeholder?: string;

    @property(ChoiceSetInput.wrapProperty)
    wrap: boolean = false;

    @property(ChoiceSetInput.choicesProperty)
    choices: Choice[] = [];

    //#endregion

    private static uniqueCategoryCounter = 0;

    private static getUniqueCategoryName(): string {
        let uniqueCategoryName = "__ac-category" + ChoiceSetInput.uniqueCategoryCounter;

        ChoiceSetInput.uniqueCategoryCounter++;

        return uniqueCategoryName;
    }

    private _uniqueCategoryName: string;
    private _selectElement: HTMLSelectElement | undefined;
    private _textInput: HTMLInputElement | undefined;
    private _toggleInputs: HTMLInputElement[] | undefined;
    private _labels: Array<HTMLElement | undefined>;

    // Make sure `aria-current` is applied to the currently-selected item
    private internalApplyAriaCurrent(): void {
        if (this._selectElement) {
            const options = this._selectElement.options;

            if (options) {
                for (let i = 0; i < options.length; i++) {
                    if (options[i].selected) {
                        options[i].setAttribute("aria-current", "true");
                    }
                    else {
                        options[i].removeAttribute("aria-current");
                    }
                }
            }
        }
    }

    private renderCompoundInput(cssClassName: string, type: "checkbox" | "radio", defaultValues: string[] | undefined): HTMLElement {
        let element = document.createElement("div");
        element.className = this.hostConfig.makeCssClassName("ac-input", cssClassName);
        element.style.width = "100%";

        this._toggleInputs = [];
        this._labels = [];

        for (let choice of this.choices) {
            let input = document.createElement("input");
            input.id = Utils.generateUniqueId();
            input.type = type;
            input.style.margin = "0";
            input.style.display = "inline-block";
            input.style.verticalAlign = "middle";
            input.style.flex = "0 0 auto";
            input.name = this.id ? this.id : this._uniqueCategoryName;

            if (this.isRequired) {
                input.setAttribute("aria-required", "true");
            }

            if (choice.value) {
                input.value = choice.value;
            }

            if (choice.title) {
                input.setAttribute("aria-label", choice.title);
            }

            if (defaultValues && choice.value) {
                if (defaultValues.indexOf(choice.value) >= 0) {
                    input.checked = true;
                }
            }

            input.onchange = () => { this.valueChanged(); }

            this._toggleInputs.push(input);

            let compoundInput = document.createElement("div");
            compoundInput.style.display = "flex";
            compoundInput.style.alignItems = "center";

            Utils.appendChild(compoundInput, input);

            let label = new TextBlock();
            label.setParent(this);
            label.forElementId = input.id;
            label.hostConfig = this.hostConfig;
            label.text = choice.title ? choice.title : "Choice " + this._toggleInputs.length;
            label.useMarkdown = GlobalSettings.useMarkdownInRadioButtonAndCheckbox;
            label.wrap = this.wrap;

            let labelElement = label.render();

            this._labels.push(labelElement);

            if (labelElement) {
                labelElement.id = Utils.generateUniqueId();
                labelElement.style.display = "inline-block";
                labelElement.style.flex = "1 1 auto";
                labelElement.style.marginLeft = "6px";
                labelElement.style.verticalAlign = "middle";

                let spacerElement = document.createElement("div");
                spacerElement.style.width = "6px";

                Utils.appendChild(compoundInput, spacerElement);
                Utils.appendChild(compoundInput, labelElement);
            }

            Utils.appendChild(element, compoundInput);
        }

        return element;
    }

    protected updateInputControlAriaLabelledBy() {
        if ((this.isMultiSelect || this.style === "expanded") && this._toggleInputs && this._labels) {
            let labelIds: string[] = this.getAllLabelIds();

            for (let i = 0; i < this._toggleInputs.length; i++) {
                let joinedLabelIds = labelIds.join(" ");
                let label = this._labels[i];

                if (label && label.id) {
                    joinedLabelIds += " " + label.id;
                }

                if (joinedLabelIds) {
                    this._toggleInputs[i].setAttribute("aria-labelledby", joinedLabelIds);
                }
                else {
                    this._toggleInputs[i].removeAttribute("aria-labelledby");
                }
            }
        }
        else {
            super.updateInputControlAriaLabelledBy();
        }
    }

    protected internalRender(): HTMLElement | undefined {
        this._uniqueCategoryName = ChoiceSetInput.getUniqueCategoryName();

        if (this.isMultiSelect) {
            // Render as a list of toggle inputs
            return this.renderCompoundInput(
                "ac-choiceSetInput-multiSelect",
                "checkbox",
                this.defaultValue ? this.defaultValue.split(this.hostConfig.choiceSetInputValueSeparator) : undefined);
        }
        else {
            if (this.style === "expanded") {
                // Render as a series of radio buttons
                return this.renderCompoundInput(
                    "ac-choiceSetInput-expanded",
                    "radio",
                    this.defaultValue ? [ this.defaultValue ] : undefined);
            }
            else if (this.style === "filtered") {
                // Render as a text input coupled with a datalist
                let inputContainer = document.createElement("div");
                inputContainer.style.width = "100%";

                this._textInput = document.createElement("input");
                this._textInput.className = this.hostConfig.makeCssClassName("ac-input", "ac-multichoiceInput", "ac-choiceSetInput-filtered");
                this._textInput.type = "text";
                this._textInput.style.width = "100%";
                this._textInput.oninput = () => {
                    this.valueChanged();

                    if (this._textInput) {
                        // Remove aria-label when value is not empty so narration software doesn't
                        // read the placeholder
                        if (this.value) {
                            this._textInput.removeAttribute("placeholder");
                            this._textInput.removeAttribute("aria-label");
                        }
                        else if (this.placeholder) {
                            this._textInput.placeholder = this.placeholder;
                            this._textInput.setAttribute("aria-label", this.placeholder);
                        }
                    }
                }

                if (this.defaultValue) {
                    this._textInput.value = this.defaultValue;
                }

                if (this.placeholder && !this._textInput.value) {
                    this._textInput.placeholder = this.placeholder;
                    this._textInput.setAttribute("aria-label", this.placeholder);
                }

                let dataList = document.createElement("datalist");
                dataList.id = Utils.generateUniqueId();

                for (let choice of this.choices) {
                    let option = document.createElement("option");
                    // To fix https://stackoverflow.com/questions/29882361/show-datalist-labels-but-submit-the-actual-value
                    // value is mapped to choice.title other than choice.value
                    option.value = <string>choice.title;
                    option.setAttribute("aria-label", <string>choice.title);

                    dataList.appendChild(option);
                }

                this._textInput.setAttribute("list", dataList.id);

                inputContainer.append(this._textInput, dataList);

                return inputContainer;
            }
            else {
                // Render as a combo box
                this._selectElement = document.createElement("select");
                this._selectElement.className = this.hostConfig.makeCssClassName("ac-input", "ac-multichoiceInput", "ac-choiceSetInput-compact");
                this._selectElement.style.width = "100%";

                let option = document.createElement("option");
                option.selected = true;
                option.disabled = true;
                option.hidden = true;
                option.value = "";

                if (this.placeholder) {
                    option.text = this.placeholder;
                }

                Utils.appendChild(this._selectElement, option);

                for (let choice of this.choices) {
                    let option = document.createElement("option");
                    option.value = <string>choice.value;
                    option.text = <string>choice.title;
                    option.setAttribute("aria-label", <string>choice.title);

                    if (choice.value == this.defaultValue) {
                        option.selected = true;
                    }

                    Utils.appendChild(this._selectElement, option);
                }

                this._selectElement.onchange = () => {
                    this.internalApplyAriaCurrent();
                    this.valueChanged();
                }

                this.internalApplyAriaCurrent();

                return this._selectElement;
            }
        }
    }

    getJsonTypeName(): string {
        return "Input.ChoiceSet";
    }

    focus() {
        if (this._toggleInputs && (this.isMultiSelect || this.style === "expanded")) {
            if (this._toggleInputs.length > 0) {
                this._toggleInputs[0].focus();
            }
        }
        else if (this._textInput) {
            this._textInput.focus();
        }
        else {
            super.focus();
        }
    }

    internalValidateProperties(context: ValidationResults) {
        super.internalValidateProperties(context);

        if (this.choices.length == 0) {
            context.addFailure(
                this,
                Enums.ValidationEvent.CollectionCantBeEmpty,
                Strings.errors.choiceSetMustHaveAtLeastOneChoice());
        }

        for (let choice of this.choices) {
            if (!choice.title || !choice.value) {
                context.addFailure(
                    this,
                    Enums.ValidationEvent.PropertyCantBeNull,
                    Strings.errors.choiceSetChoicesMustHaveTitleAndValue());
            }
        }
    }

    isSet(): boolean {
        return this.value ? true : false;
    }

    isValid(): boolean {
        if (this._textInput) {
            if (this.value === "" || this.value === this.placeholder) {
                return true;
            }
            for (let choice of this.choices) {
                if (this.value === choice.value) {
                    return true;
                }
            }

            return false;
        }

        return super.isValid();
    }

    get value(): string | undefined {
        if (!this.isMultiSelect) {
            if (this._selectElement) {
                return this._selectElement.selectedIndex > 0 ? this._selectElement.value : undefined;
            }
            else if (this._textInput) {
                for (let choice of this.choices)
                {
                    if (choice.title && this._textInput.value === choice.title)
                    {
                        return choice.value;
                    }
                }
                return this._textInput.value;
            }
            else if (this._toggleInputs && this._toggleInputs.length > 0) {
                for (let toggleInput of this._toggleInputs) {
                    if (toggleInput.checked) {
                        return toggleInput.value;
                    }
                }
            }

            return undefined;
        }
        else {
            if (!this._toggleInputs || this._toggleInputs.length == 0) {
                return undefined;
            }

            let result: string = "";

            for (let toggleInput of this._toggleInputs) {
                if (toggleInput.checked) {
                    if (result != "") {
                        result += this.hostConfig.choiceSetInputValueSeparator;
                    }

                    result += toggleInput.value;
                }
            }

            return result ? result : undefined;
        }
    }
}

export class NumberInput extends Input {
    //#region Schema

    static readonly valueProperty = new NumProperty(Versions.v1_0, "value");
    static readonly placeholderProperty = new StringProperty(Versions.v1_0, "placeholder");
    static readonly minProperty = new NumProperty(Versions.v1_0, "min");
    static readonly maxProperty = new NumProperty(Versions.v1_0, "max");

    @property(NumberInput.valueProperty)
    defaultValue?: number;

    @property(NumberInput.minProperty)
    min?: number;

    @property(NumberInput.maxProperty)
    max?: number;

    @property(NumberInput.placeholderProperty)
    placeholder?: string;

    //#endregion

    private _numberInputElement: HTMLInputElement;

    protected internalRender(): HTMLElement | undefined {
        this._numberInputElement = document.createElement("input");
        this._numberInputElement.setAttribute("type", "number");

        if (this.min !== undefined) {
            this._numberInputElement.setAttribute("min", this.min.toString());
        }

        if (this.max !== undefined) {
            this._numberInputElement.setAttribute("max", this.max.toString());
        }

        this._numberInputElement.className = this.hostConfig.makeCssClassName("ac-input", "ac-numberInput");
        this._numberInputElement.style.width = "100%";
        this._numberInputElement.tabIndex = 0;

        if (this.defaultValue !== undefined) {
            this._numberInputElement.valueAsNumber = this.defaultValue;
        }

        if (this.placeholder) {
            this._numberInputElement.placeholder = this.placeholder;
            this._numberInputElement.setAttribute("aria-label", this.placeholder);
        }

        this._numberInputElement.oninput = () => { this.valueChanged(); }

        return this._numberInputElement;
    }

    getJsonTypeName(): string {
        return "Input.Number";
    }

    isSet(): boolean {
        return this.value !== undefined && !isNaN(this.value);
    }

    isValid(): boolean {
        if (this.value === undefined) {
            return !this.isRequired;
        }

        let result = true;

        if (this.min !== undefined) {
            result = result && (this.value >= this.min);
        }

        if (this.max !== undefined) {
            result = result && (this.value <= this.max);
        }

        return result;
    }

    get value(): number | undefined {
        return this._numberInputElement ? this._numberInputElement.valueAsNumber : undefined;
    }
}

export class DateInput extends Input {
    //#region Schema

    static readonly valueProperty = new StringProperty(Versions.v1_0, "value");
    static readonly placeholderProperty = new StringProperty(Versions.v1_0, "placeholder");
    static readonly minProperty = new StringProperty(Versions.v1_0, "min");
    static readonly maxProperty = new StringProperty(Versions.v1_0, "max");

    @property(DateInput.valueProperty)
    defaultValue?: string;

    @property(DateInput.minProperty)
    min?: string;

    @property(DateInput.maxProperty)
    max?: string;

    @property(DateInput.placeholderProperty)
    placeholder?: string;

    //#endregion

    private _dateInputElement: HTMLInputElement;

    protected internalRender(): HTMLElement | undefined {
        this._dateInputElement = document.createElement("input");
        this._dateInputElement.setAttribute("type", "date");

        if (this.min) {
            this._dateInputElement.setAttribute("min", this.min);
        }

        if (this.max) {
            this._dateInputElement.setAttribute("max", this.max);
        }

        if (this.placeholder) {
            this._dateInputElement.placeholder = this.placeholder;
            this._dateInputElement.setAttribute("aria-label", this.placeholder);
        }

        this._dateInputElement.className = this.hostConfig.makeCssClassName("ac-input", "ac-dateInput");
        this._dateInputElement.style.width = "100%";

        this._dateInputElement.oninput = () => { this.valueChanged(); }

        if (this.defaultValue) {
            this._dateInputElement.value = this.defaultValue;
        }

        return this._dateInputElement;
    }

    getJsonTypeName(): string {
        return "Input.Date";
    }

    isSet(): boolean {
        return this.value ? true : false;
    }

    isValid(): boolean {
        if (!this.value) {
            return !this.isRequired;
        }

        let valueAsDate = new Date(this.value);

        let result = true;

        if (this.min) {
            let minDate = new Date(this.min);

            result = result && (valueAsDate >= minDate);
        }

        if (this.max) {
            let maxDate = new Date(this.max);

            result = result && (valueAsDate <= maxDate);
        }

        return result;
    }

    get value(): string | undefined {
        return this._dateInputElement ? this._dateInputElement.value : undefined;
    }
}

export class TimeProperty extends CustomProperty<string | undefined> {
    constructor(readonly targetVersion: Version, readonly name: string) {
        super(
            targetVersion,
            name,
            (sender: SerializableObject, property: PropertyDefinition, source: PropertyBag, context: BaseSerializationContext) => {
                let value = source[property.name];

                if (typeof value === "string" && value && /^[0-9]{2}:[0-9]{2}$/.test(value)) {
                    return value;
                }

                return undefined;
            },
            (sender: SerializableObject, property: PropertyDefinition, target: PropertyBag, value: string | undefined, context: BaseSerializationContext) => {
                context.serializeValue(target, property.name, value);
            });
    }
}

export class TimeInput extends Input {
    private static convertTimeStringToDate(timeString: string): Date {
        return new Date("1973-09-04T" + timeString + ":00Z");
    }

    //#region Schema

    static readonly valueProperty = new TimeProperty(Versions.v1_0, "value");
    static readonly placeholderProperty = new StringProperty(Versions.v1_0, "placeholder");
    static readonly minProperty = new TimeProperty(Versions.v1_0, "min");
    static readonly maxProperty = new TimeProperty(Versions.v1_0, "max");

    @property(TimeInput.valueProperty)
    defaultValue?: string;

    @property(TimeInput.minProperty)
    min?: string;

    @property(TimeInput.maxProperty)
    max?: string;

    @property(TimeInput.placeholderProperty)
    placeholder?: string;

    //#endregion

    private _timeInputElement: HTMLInputElement;

    protected internalRender(): HTMLElement | undefined {
        this._timeInputElement = document.createElement("input");
        this._timeInputElement.setAttribute("type", "time");
        this._timeInputElement.setAttribute("min", <string>this.min);
        this._timeInputElement.setAttribute("max", <string>this.max);
        this._timeInputElement.className = this.hostConfig.makeCssClassName("ac-input", "ac-timeInput");
        this._timeInputElement.style.width = "100%";
        this._timeInputElement.oninput = () => { this.valueChanged(); }

        if (this.placeholder) {
            this._timeInputElement.placeholder = this.placeholder;
            this._timeInputElement.setAttribute("aria-label", this.placeholder);
        }

        if (this.defaultValue) {
            this._timeInputElement.value = this.defaultValue;
        }

        return this._timeInputElement;
    }

    getJsonTypeName(): string {
        return "Input.Time";
    }

    isSet(): boolean {
        return this.value ? true : false;
    }

    isValid(): boolean {
        if (!this.value) {
            return !this.isRequired;
        }

        let valueAsDate = TimeInput.convertTimeStringToDate(this.value);

        let result = true;

        if (this.min) {
            let minDate = TimeInput.convertTimeStringToDate(this.min);

            result = result && (valueAsDate >= minDate);
        }

        if (this.max) {
            let maxDate = TimeInput.convertTimeStringToDate(this.max);

            result = result && (valueAsDate <= maxDate);
        }

        return result;
    }

    get value(): string | undefined {
        return this._timeInputElement ? this._timeInputElement.value : undefined;
    }
}

export const enum ActionButtonState {
    Normal,
    Expanded,
    Subdued
}

export type ActionType = { new(): Action };

export abstract class Action extends CardObject {
    //#region Schema

    static readonly titleProperty = new StringProperty(Versions.v1_0, "title");
    static readonly iconUrlProperty = new StringProperty(Versions.v1_1, "iconUrl");
    static readonly styleProperty = new ValueSetProperty(
        Versions.v1_2,
        "style",
        [
            { value: Enums.ActionStyle.Default },
            { value: Enums.ActionStyle.Positive },
            { value: Enums.ActionStyle.Destructive }
        ],
        Enums.ActionStyle.Default);
    static readonly modeProperty = new ValueSetProperty(
        Versions.v1_5,
        "mode",
        [
            { value: Enums.ActionMode.Primary },
            { value: Enums.ActionMode.Secondary }
        ],
        Enums.ActionMode.Primary);
    static readonly tooltipProperty = new StringProperty(Versions.v1_5, "tooltip");
    static readonly isEnabledProperty = new BoolProperty(Versions.v1_5, "isEnabled", true);

    @property(Action.titleProperty)
    title?: string;

    @property(Action.iconUrlProperty)
    iconUrl?: string;

    @property(Action.styleProperty)
    style: string = Enums.ActionStyle.Default;

    @property(Action.modeProperty)
    mode: string = Enums.ActionMode.Primary;

    @property(Action.tooltipProperty)
    tooltip?: string;

    @property(Action.isEnabledProperty)
    isEnabled: boolean;

    //#endregion

    private renderButtonContent() {
        if (this.renderedElement) {
            // Cache hostConfig for perf
            let hostConfig = this.hostConfig;

            let titleElement = document.createElement("div");
            titleElement.style.overflow = "hidden";
            titleElement.style.textOverflow = "ellipsis";

            if (!(hostConfig.actions.iconPlacement == Enums.ActionIconPlacement.AboveTitle || hostConfig.actions.allowTitleToWrap)) {
                titleElement.style.whiteSpace = "nowrap";
            }

            if (this.title) {
                titleElement.innerText = this.title;
            }

            if (!this.iconUrl) {
                this.renderedElement.classList.add("noIcon");
                this.renderedElement.appendChild(titleElement);
            }
            else {
                let iconElement = document.createElement("img");
                iconElement.src = this.iconUrl;
                iconElement.style.width = hostConfig.actions.iconSize + "px";
                iconElement.style.height = hostConfig.actions.iconSize + "px";
                iconElement.style.flex = "0 0 auto";

                if (hostConfig.actions.iconPlacement == Enums.ActionIconPlacement.AboveTitle) {
                    this.renderedElement.classList.add("iconAbove");
                    this.renderedElement.style.flexDirection = "column";

                    if (this.title) {
                        iconElement.style.marginBottom = "6px";
                    }
                }
                else {
                    this.renderedElement.classList.add("iconLeft");

                    iconElement.style.maxHeight = "100%";

                    if (this.title) {
                        iconElement.style.marginRight = "6px";
                    }
                }

                this.renderedElement.appendChild(iconElement);
                this.renderedElement.appendChild(titleElement);
            }
        }
    }

    private getParentContainer(): Container | undefined {
        if (this.parent instanceof Container) {
            return this.parent;
        }

        return this.parent ? this.parent.getParentContainer() : undefined;
    }

    private _state: ActionButtonState = ActionButtonState.Normal;
    private _actionCollection?: ActionCollection; // hold the reference to its action collection
    private _isFocusable: boolean = true;

    protected updateCssClasses() {
        if (this.parent && this.renderedElement) {
            let hostConfig = this.parent.hostConfig;

            this.renderedElement.className = hostConfig.makeCssClassName(this.isEnabled ? "ac-pushButton" : "ac-pushButton-disabled");

            let parentContainer = this.getParentContainer();

            if (parentContainer) {
                let parentContainerStyle = parentContainer.getEffectiveStyle();

                if (parentContainerStyle) {
                    this.renderedElement.classList.add("style-" + parentContainerStyle);
                }
            }

            this.renderedElement.tabIndex = this.isFocusable ? 0 : -1;

            switch (this._state) {
                case ActionButtonState.Expanded:
                    this.renderedElement.classList.add(hostConfig.makeCssClassName("expanded"));
                    break;
                case ActionButtonState.Subdued:
                    this.renderedElement.classList.add(hostConfig.makeCssClassName("subdued"));
                    break;
            }

            if (this.style && this.isEnabled) {
                if (this.style === Enums.ActionStyle.Positive) {
                    this.renderedElement.classList.add(...hostConfig.makeCssClassNames("primary", "style-positive"));
                }
                else {
                    this.renderedElement.classList.add(...hostConfig.makeCssClassNames("style-" + this.style.toLowerCase()));
                }
            }
        }
    }

    protected getDefaultSerializationContext(): BaseSerializationContext {
        return new SerializationContext();
    }

    protected internalGetReferencedInputs(): Dictionary<Input> {
        return {};
    }

    protected internalPrepareForExecution(inputs: Dictionary<Input> | undefined) {
        // Do nothing in base implementation
    }

    protected internalValidateInputs(referencedInputs: Dictionary<Input> | undefined): Input[] {
        let result: Input[] = [];

        if (referencedInputs) {
            for (let key of Object.keys(referencedInputs)) {
                let input = referencedInputs[key];

                if (!input.validateValue()) {
                    result.push(input);
                }
            }
        }

        return result;
    }

    protected shouldSerialize(context: SerializationContext): boolean {
        return context.actionRegistry.findByName(this.getJsonTypeName()) !== undefined;
    }

    protected raiseExecuteActionEvent() {
        if (this.onExecute) {
            this.onExecute(this);
        }

        raiseExecuteActionEvent(this);
    }

    onExecute: (sender: Action) => void;

    getHref(): string | undefined {
        return "";
    }

    getAriaRole(): string {
        return "button";
    }

    setupElementForAccessibility(element: HTMLElement, promoteTooltipToLabel: boolean = false) {
        element.tabIndex = this.isEnabled ? 0 : -1;

        element.setAttribute("role", this.getAriaRole());

        if (element instanceof HTMLButtonElement) {
            element.disabled = !this.isEnabled;
        }

        if (!this.isEnabled) {
            element.setAttribute("aria-disabled", "true");
        }
        else {
            element.classList.add(this.hostConfig.makeCssClassName("ac-selectable"));
        }

        if (this.title) {
            element.setAttribute("aria-label", this.title);
            element.title = this.title;
        }

        if (this.tooltip) {
            let targetAriaAttribute = promoteTooltipToLabel ? (this.title ? "aria-description" : "aria-label") : "aria-description";

            element.setAttribute(targetAriaAttribute, this.tooltip);
            element.title = this.tooltip;
        }
    }

    parse(source: any, context?: SerializationContext) {
        return super.parse(source, context ? context : new SerializationContext());
    }

    render() {
        let buttonElement = document.createElement("button");
        buttonElement.type = "button";
        buttonElement.style.display = "flex";
        buttonElement.style.alignItems = "center";
        buttonElement.style.justifyContent = "center";
        buttonElement.onclick = (e) => {
            if (this.isEnabled) {
                e.preventDefault();
                e.cancelBubble = true;

                this.execute();
            }
        };

        this._renderedElement = buttonElement;

        this.renderButtonContent();
        this.updateCssClasses();
        this.setupElementForAccessibility(buttonElement);
    }

    execute() {
        if (this._actionCollection) {
            this._actionCollection.actionExecuted(this);
        }

        this.raiseExecuteActionEvent();
    }

    prepareForExecution(): boolean {
        let referencedInputs = this.getReferencedInputs();
        let invalidInputs = this.internalValidateInputs(referencedInputs);

        if (invalidInputs.length > 0) {
            invalidInputs[0].focus();

            return false;
        }

        this.internalPrepareForExecution(referencedInputs);

        return true;
    };

    remove(): boolean {
        if (this._actionCollection) {
            return this._actionCollection.removeAction(this);
        }

        return false;
    }

    getAllInputs(processActions: boolean = true): Input[] {
        return [];
    }

    getResourceInformation(): IResourceInformation[] {
        return this.iconUrl ? [{ url: this.iconUrl, mimeType: "image" }] : [];
    }

    getActionById(id: string): Action | undefined {
        return this.id === id ? this : undefined;
    }

    getReferencedInputs(): Dictionary<Input> | undefined {
        return this.internalGetReferencedInputs();
    }

    /**
     * Validates the inputs associated with this action.
     *
     * @returns A list of inputs that failed validation, or an empty array if no input failed validation.
     */
    validateInputs(): Input[] {
        return this.internalValidateInputs(this.getReferencedInputs());
    }

    get isPrimary(): boolean {
        return this.style == Enums.ActionStyle.Positive;
    }

    set isPrimary(value: boolean) {
        if (value) {
            this.style = Enums.ActionStyle.Positive;
        }
        else {
            if (this.style == Enums.ActionStyle.Positive) {
                this.style = Enums.ActionStyle.Default;
            }
        }
    }

    get hostConfig(): HostConfig {
        return this.parent ? this.parent.hostConfig : defaultHostConfig;
    }

    get parent(): CardElement | undefined {
        return <CardElement>this._parent;
    }

    get state(): ActionButtonState {
        return this._state;
    }

    set state(value: ActionButtonState) {
        if (this._state !== value) {
            this._state = value;

            this.updateCssClasses();
        }
    }

    get isFocusable(): boolean {
        return this._isFocusable;
    }

    set isFocusable(value: boolean) {
        if (this._isFocusable !== value) {
            this._isFocusable = value;

            this.updateCssClasses();
        }
    }
}

export abstract class SubmitActionBase extends Action {
    //#region Schema

    static readonly dataProperty = new PropertyDefinition(Versions.v1_0, "data");
    static readonly associatedInputsProperty = new CustomProperty(
        Versions.v1_3,
        "associatedInputs",
        (sender: SerializableObject, property: PropertyDefinition, source: PropertyBag, context: BaseSerializationContext) => {
            let value = source[property.name];

            if (value !== undefined && typeof value === "string") {
                return value.toLowerCase() === "none" ? "none" : "auto";
            }

            return undefined;
        },
        (sender: SerializableObject, property: PropertyDefinition, target: PropertyBag, value: string | undefined, context: BaseSerializationContext) => {
            context.serializeValue(target, property.name, value);
        });

    @property(SubmitActionBase.dataProperty)
    private _originalData?: PropertyBag;

    @property(SubmitActionBase.associatedInputsProperty)
    associatedInputs?: "auto" | "none";

    //#endregion

    private _isPrepared: boolean = false;
    private _processedData?: PropertyBag;

    protected internalGetReferencedInputs(): Dictionary<Input> {
        let result: Dictionary<Input> = {};

        if (this.associatedInputs !== "none") {
            let current: CardElement | undefined = this.parent;
            let inputs: Input[] = [];

            while (current) {
                inputs = inputs.concat(current.getAllInputs(false));

                current = current.parent;
            }

            for (let input of inputs) {
                if (input.id) {
                    result[input.id] = input;
                }
            }
        }

        return result;
    }

    protected internalPrepareForExecution(inputs: Dictionary<Input> | undefined) {
        if (this._originalData) {
            this._processedData = JSON.parse(JSON.stringify(this._originalData));
        }
        else {
            this._processedData = {};
        }

        if (this._processedData && inputs) {
            for (let key of Object.keys(inputs)) {
                let input = inputs[key];

                if (input.id && input.isSet()) {
                    this._processedData[input.id] = typeof input.value === "string" ? input.value : input.value.toString();
                }
            }
        }

        this._isPrepared = true;
    }

    get data(): object | undefined {
        return this._isPrepared ? this._processedData : this._originalData;
    }

    set data(value: object | undefined) {
        this._originalData = value;
        this._isPrepared = false;
    }
}

export class SubmitAction extends SubmitActionBase {
    // Note the "weird" way this field is declared is to work around a breaking
    // change introduced in TS 3.1 wrt d.ts generation. DO NOT CHANGE
    static readonly JsonTypeName: "Action.Submit" = "Action.Submit";

    getJsonTypeName(): string {
        return SubmitAction.JsonTypeName;
    }
}

export class ExecuteAction extends SubmitActionBase {
    // Note the "weird" way this field is declared is to work around a breaking
    // change introduced in TS 3.1 wrt d.ts generation. DO NOT CHANGE
    static readonly JsonTypeName: "Action.Execute" = "Action.Execute";

    //#region Schema

    static readonly verbProperty = new StringProperty(Versions.v1_4, "verb");

    @property(ExecuteAction.verbProperty)
    verb: string;

    //#endregion

    getJsonTypeName(): string {
        return ExecuteAction.JsonTypeName;
    }
}

export class OpenUrlAction extends Action {
    //#region Schema

    static readonly urlProperty = new StringProperty(Versions.v1_0, "url");

    @property(OpenUrlAction.urlProperty)
    url?: string;

    //#endregion

    // Note the "weird" way this field is declared is to work around a breaking
    // change introduced in TS 3.1 wrt d.ts generation. DO NOT CHANGE
    static readonly JsonTypeName: "Action.OpenUrl" = "Action.OpenUrl";

    getJsonTypeName(): string {
        return OpenUrlAction.JsonTypeName;
    }

    getAriaRole() : string {
        return "link";
    }

    internalValidateProperties(context: ValidationResults) {
        super.internalValidateProperties(context);

        if (!this.url) {
            context.addFailure(
                this,
                Enums.ValidationEvent.PropertyCantBeNull,
                Strings.errors.propertyMustBeSet("url"));
        }
    }

    getHref(): string | undefined {
        return this.url;
    }
}

export class ToggleVisibilityAction extends Action {
    //#region Schema

    static readonly targetElementsProperty = new CustomProperty<PropertyBag>(
        Versions.v1_2,
        "targetElements",
        (sender: SerializableObject, property: PropertyDefinition, source: PropertyBag, context: BaseSerializationContext) => {
            let result: PropertyBag = {}

            if (Array.isArray(source[property.name])) {
                for (let item of source[property.name]) {
                    if (typeof item === "string") {
                        result[item] = undefined;
                    }
                    else if (typeof item === "object") {
                        let elementId = item["elementId"];

                        if (typeof elementId === "string") {
                            result[elementId] = Utils.parseBool(item["isVisible"]);
                        }
                    }
                }
            }

            return result;
        },
        (sender: SerializableObject, property: PropertyDefinition, target: PropertyBag, value: PropertyBag, context: BaseSerializationContext) => {
            let targetElements: any[] = [];

            for (let id of Object.keys(value)) {
                if (typeof value[id] === "boolean") {
                    targetElements.push(
                        {
                            elementId: id,
                            isVisible: value[id]
                        }
                    );
                }
                else {
                    targetElements.push(id);
                }
            }

            context.serializeArray(target, property.name, targetElements);
        },
        {},
        (sender: SerializableObject) => { return {}; });

    @property(ToggleVisibilityAction.targetElementsProperty)
    targetElements: { [key: string]: any } = {};

    //#endregion

    // Note the "weird" way this field is declared is to work around a breaking
    // change introduced in TS 3.1 wrt d.ts generation. DO NOT CHANGE
    static readonly JsonTypeName: "Action.ToggleVisibility" = "Action.ToggleVisibility";

    private updateAriaControlsAttribute() {
        // apply aria labels to make it clear which elements this action will toggle
        if (this.targetElements) {
            const elementIds = Object.keys(this.targetElements);

            if (this._renderedElement) {
                if (elementIds.length > 0) {
                    this._renderedElement.setAttribute("aria-controls", elementIds.join(" "));
                }
                else {
                    this._renderedElement.removeAttribute("aria-controls");
                }
            }
        }
    }

    internalValidateProperties(context: ValidationResults) {
        super.internalValidateProperties(context);

        if (!this.targetElements) {
            context.addFailure(
                this,
                Enums.ValidationEvent.PropertyCantBeNull,
                Strings.errors.propertyMustBeSet("targetElements"));
        }
    }

    getJsonTypeName(): string {
        return ToggleVisibilityAction.JsonTypeName;
    }

    render() {
        super.render();

        this.updateAriaControlsAttribute();
    }

    execute() {
        if (this.parent) {
            for (let elementId of Object.keys(this.targetElements)) {
                let targetElement = this.parent.getRootElement().getElementById(elementId);

                if (targetElement) {
                    if (typeof this.targetElements[elementId] === "boolean") {
                        targetElement.isVisible = this.targetElements[elementId];
                    }
                    else {
                        targetElement.isVisible = !targetElement.isVisible;
                    }
                }
            }
        }
    }

    addTargetElement(elementId: string, isVisible: boolean | undefined = undefined) {
        this.targetElements[elementId] = isVisible;
        this.updateAriaControlsAttribute();
    }

    removeTargetElement(elementId: string) {
        delete this.targetElements[elementId];
        this.updateAriaControlsAttribute();
    }
}

class StringWithSubstitutionProperty extends PropertyDefinition  {
    parse(sender: SerializableObject, source: PropertyBag, context: BaseSerializationContext): StringWithSubstitutions {
        let result = new StringWithSubstitutions();
        result.set(Utils.parseString(source[this.name]));

        return result;
    }

    toJSON(sender: SerializableObject, target: PropertyBag, value: StringWithSubstitutions, context: BaseSerializationContext): void {
        context.serializeValue(target, this.name, value.getOriginal());
    }

    constructor(
        readonly targetVersion: Version,
        readonly name: string) {
        super(targetVersion, name, undefined, () => { return new StringWithSubstitutions(); });
    }
}

export class HttpHeader extends SerializableObject {
    //#region Schema

    static readonly nameProperty = new StringProperty(Versions.v1_0, "name");
    static readonly valueProperty = new StringWithSubstitutionProperty(Versions.v1_0, "value");

    protected getSchemaKey(): string {
        return "HttpHeader";
    }

    @property(HttpHeader.nameProperty)
    name: string;

    @property(HttpHeader.valueProperty)
    private _value: StringWithSubstitutions;

    //#endregion

    constructor(name: string = "", value: string = "") {
        super();

        this.name = name;
        this.value = value;
    }

    getReferencedInputs(inputs: Input[], referencedInputs: Dictionary<Input>) {
        this._value.getReferencedInputs(inputs, referencedInputs);
    }

    prepareForExecution(inputs: Dictionary<Input>) {
        this._value.substituteInputValues(inputs, ContentTypes.applicationXWwwFormUrlencoded);
    }

    get value(): string | undefined {
        return this._value.get();
    }

    set value(newValue: string | undefined) {
        this._value.set(newValue);
    }
}

export class HttpAction extends Action {
    //#region Schema

    static readonly urlProperty = new StringWithSubstitutionProperty(Versions.v1_0, "url");
    static readonly bodyProperty = new StringWithSubstitutionProperty(Versions.v1_0, "body");
    static readonly methodProperty = new StringProperty(Versions.v1_0, "method");
    static readonly headersProperty = new SerializableObjectCollectionProperty(Versions.v1_0, "headers", HttpHeader);
    static readonly ignoreInputValidationProperty = new BoolProperty(Versions.v1_3, "ignoreInputValidation", false);

    @property(HttpAction.urlProperty)
    private _url: StringWithSubstitutions;

    @property(HttpAction.bodyProperty)
    private _body: StringWithSubstitutions;

    @property(HttpAction.methodProperty)
    method?: string;

    @property(HttpAction.headersProperty)
    headers: HttpHeader[];

    @property(HttpAction.ignoreInputValidationProperty)
    private _ignoreInputValidation: boolean = false;

    //#endregion

    // Note the "weird" way this field is declared is to work around a breaking
    // change introduced in TS 3.1 wrt d.ts generation. DO NOT CHANGE
    static readonly JsonTypeName: "Action.Http" = "Action.Http";

    protected internalGetReferencedInputs(): Dictionary<Input> {
        let allInputs = this.parent ? this.parent.getRootElement().getAllInputs() : [];
        let result: Dictionary<Input> = {};

        this._url.getReferencedInputs(allInputs, result);

        for (let header of this.headers) {
            header.getReferencedInputs(allInputs, result);
        }

        this._body.getReferencedInputs(allInputs, result);

        return result;
    }

    protected internalPrepareForExecution(inputs: Dictionary<Input> | undefined) {
        if (inputs) {
            this._url.substituteInputValues(inputs, ContentTypes.applicationXWwwFormUrlencoded);

            let contentType = ContentTypes.applicationJson;

            for (let header of this.headers) {
                header.prepareForExecution(inputs);

                if (header.name && header.name.toLowerCase() == "content-type") {
                    contentType = <string>header.value;
                }
            }

            this._body.substituteInputValues(inputs, contentType);
        }
    };

    getJsonTypeName(): string {
        return HttpAction.JsonTypeName;
    }

    internalValidateProperties(context: ValidationResults) {
        super.internalValidateProperties(context);

        if (!this.url) {
            context.addFailure(
                this,
                Enums.ValidationEvent.PropertyCantBeNull,
                Strings.errors.propertyMustBeSet("url"));
        }

        if (this.headers.length > 0) {
            for (let header of this.headers) {
                if (!header.name) {
                    context.addFailure(
                        this,
                        Enums.ValidationEvent.PropertyCantBeNull,
                        Strings.errors.actionHttpHeadersMustHaveNameAndValue());
                }
            }
        }
    }

    get ignoreInputValidation(): boolean {
        return this._ignoreInputValidation;
    }

    set ignoreInputValidation(value: boolean) {
        this._ignoreInputValidation = value;
    }

    get url(): string | undefined {
        return this._url.get();
    }

    set url(value: string | undefined) {
        this._url.set(value);
    }

    get body(): string | undefined {
        return this._body.get();
    }

    set body(value: string | undefined) {
        this._body.set(value);
    }
}

export class ShowCardAction extends Action {
    // Note the "weird" way this field is declared is to work around a breaking
    // change introduced in TS 3.1 wrt d.ts generation. DO NOT CHANGE
    static readonly JsonTypeName: "Action.ShowCard" = "Action.ShowCard";

    protected updateCssClasses() {
        super.updateCssClasses();

        if (this.renderedElement) {
            let effectiveHostConfig = this.parent ? this.parent.hostConfig : defaultHostConfig;

            this.renderedElement.classList.add(effectiveHostConfig.makeCssClassName("expandable"));
            this.renderedElement.setAttribute("aria-expanded", (this.state === ActionButtonState.Expanded).toString());
        }
    }

    protected internalParse(source: any, context: SerializationContext) {
        super.internalParse(source, context);

        let jsonCard = source["card"];

        if (jsonCard) {
            this.card.parse(jsonCard, context);
        }
        else {
            context.logParseEvent(
                this,
                Enums.ValidationEvent.PropertyCantBeNull,
                Strings.errors.showCardMustHaveCard());
        }
    }

    protected internalToJSON(target: PropertyBag, context: SerializationContext) {
        super.internalToJSON(target, context);

        if (this.card) {
            context.serializeValue(target, "card", this.card.toJSON(context));
        }
    }

    protected raiseExecuteActionEvent() {
        if (this.hostConfig.actions.showCard.actionMode === Enums.ShowCardActionMode.Popup) {
            // Only raise the event in Popup mode.
            super.raiseExecuteActionEvent();
        }
    }

    readonly card: AdaptiveCard = new InlineAdaptiveCard();

    getJsonTypeName(): string {
        return ShowCardAction.JsonTypeName;
    }

    internalValidateProperties(context: ValidationResults) {
        super.internalValidateProperties(context);

        this.card.internalValidateProperties(context);
    }

    setParent(value: CardElement) {
        super.setParent(value);

        this.card.setParent(value);
    }

    getAllInputs(processActions: boolean = true): Input[] {
        return this.card.getAllInputs(processActions);
    }

    getResourceInformation(): IResourceInformation[] {
        return super.getResourceInformation().concat(this.card.getResourceInformation());
    }

    getActionById(id: string): Action | undefined {
        let result = super.getActionById(id);

        if (!result) {
            result = this.card.getActionById(id);
        }

        return result;
    }
}

class OverflowAction extends Action {
    static readonly JsonTypeName: "Action.Overflow" = "Action.Overflow";

    constructor(private actions: Action[]) {
        super();

        this.title = Strings.defaults.overflowButtonText();
    }

    getActions(): readonly Action[] {
        return this.actions;
    }

    getJsonTypeName(): string {
        return ShowCardAction.JsonTypeName;
    }

    execute() {
        const shouldDisplayPopupMenu = !raiseDisplayOverflowActionMenuEvent(this, this.renderedElement);

        if (shouldDisplayPopupMenu && this.renderedElement) {
            let contextMenu = new PopupMenu();
            contextMenu.hostConfig = this.hostConfig;

            for (let i = 0; i < this.actions.length; i++) {
                const menuItem = new MenuItem(i.toString(), this.actions[i].title ?? "");
                menuItem.isEnabled = this.actions[i].isEnabled;
                menuItem.onClick = () => {
                    let actionToExecute = this.actions[i];

                    contextMenu.closePopup(false);

                    if (actionToExecute.isEnabled) {
                        actionToExecute.execute();
                    }
                };

                contextMenu.items.add(menuItem);
            };

            contextMenu.popup(this.renderedElement);
        }
	}
}

class ActionCollection {
    private _owner: CardElement;
    private _actionCardContainer: HTMLDivElement;
    private _expandedAction?: ShowCardAction;
    private _actionCard?: HTMLElement;

    private isActionAllowed(action: Action): boolean {
        let forbiddenTypes = this._owner.getForbiddenActionTypes();

        if (forbiddenTypes) {
            for (let forbiddenType of forbiddenTypes) {
                if (action.constructor === forbiddenType) {
                    return false;
                }
            }
        }

        return true;
    }

    private refreshContainer() {
        this._actionCardContainer.innerHTML = "";

        if (!this._actionCard) {
            this._actionCardContainer.style.marginTop = "0px";

            return;
        }

        this._actionCardContainer.style.marginTop = this.renderedActionCount > 0 ? this._owner.hostConfig.actions.showCard.inlineTopMargin + "px" : "0px";

        let padding = this._owner.getEffectivePadding();

        this._owner.getImmediateSurroundingPadding(padding);

        let physicalPadding = this._owner.hostConfig.paddingDefinitionToSpacingDefinition(padding);

        if (this._actionCard) {
            this._actionCard.style.paddingLeft = physicalPadding.left + "px";
            this._actionCard.style.paddingRight = physicalPadding.right + "px";

            this._actionCard.style.marginLeft = "-" + physicalPadding.left + "px";
            this._actionCard.style.marginRight = "-" + physicalPadding.right + "px";

            if (physicalPadding.bottom != 0 && !this._owner.isDesignMode()) {
                this._actionCard.style.paddingBottom = physicalPadding.bottom + "px";
                this._actionCard.style.marginBottom = "-" + physicalPadding.bottom + "px";
            }

            Utils.appendChild(this._actionCardContainer, this._actionCard);
        }
    }

    private layoutChanged() {
        this._owner.getRootElement().updateLayout();
    }

    private showActionCard(action: ShowCardAction, suppressStyle: boolean = false, raiseEvent: boolean = true) {
        (<InlineAdaptiveCard>action.card).suppressStyle = suppressStyle;

        // Always re-render a ShowCard action in design mode; reuse already rendered ShowCard (if available) otherwise
        let renderedCard = action.card.renderedElement && !this._owner.isDesignMode() ? action.card.renderedElement : action.card.render();

        this._actionCard = renderedCard;
        this._expandedAction = action;

        this.refreshContainer();

        if (raiseEvent) {
            this.layoutChanged();

            raiseInlineCardExpandedEvent(action, true);
        }
    }

    private collapseExpandedAction() {
        for (let action of this._renderedActions) {
            action.state = ActionButtonState.Normal;
        }

        let previouslyExpandedAction = this._expandedAction;

        this._expandedAction = undefined;
        this._actionCard = undefined;

        this.refreshContainer();

        if (previouslyExpandedAction) {
            this.layoutChanged();

            raiseInlineCardExpandedEvent(previouslyExpandedAction, false);
        }
    }

    private expandShowCardAction(action: ShowCardAction, raiseEvent: boolean) {
        let afterSelectedAction = false;

        for (let renderedAction of this._renderedActions) {
            // Remove actions after selected action from tabOrder, to skip focus directly to expanded card
            if (afterSelectedAction) {
                renderedAction.isFocusable = false;
            }

            if (renderedAction !== action) {
                renderedAction.state = ActionButtonState.Subdued;
            }
            else {
                renderedAction.state = ActionButtonState.Expanded;

                afterSelectedAction = true;

                if (renderedAction.renderedElement) {
                    renderedAction.renderedElement.onblur = (e) => {
                        for (let ra of this._renderedActions) {
                            ra.isFocusable = true;
                        }
                    }
                }
            }
        }

        this.showActionCard(
            action,
            !(this._owner.isAtTheVeryLeft() && this._owner.isAtTheVeryRight()),
            raiseEvent);
    }

    private _items: Action[] = [];
    private _overflowAction?: OverflowAction;
    private _renderedActions: Action[] = [];

    constructor(owner: CardElement) {
        this._owner = owner;
    }

    actionExecuted(action: Action) {
        if (!(action instanceof ShowCardAction)) {
            this.collapseExpandedAction();
        }
        else {
            if (action === this._expandedAction) {
                this.collapseExpandedAction();
            }
            else if (this._owner.hostConfig.actions.showCard.actionMode === Enums.ShowCardActionMode.Inline) {
                this.expandShowCardAction(action, true);
            }
        }
    }

    parse(source: any, context: SerializationContext) {
        this.clear();

        if (Array.isArray(source)) {
            for (let jsonAction of source) {
                let action = context.parseAction(
                    this._owner,
                    jsonAction,
                    [],
                    !this._owner.isDesignMode());

                if (action) {
                    this.addAction(action);
                }
            }
        }
    }

    toJSON(target: PropertyBag, propertyName: string, context: SerializationContext): any {
        context.serializeArray(target, propertyName, this._items);
    }

    getActionAt(id: number): Action | undefined {
        return this._items[id];
    }

    getActionCount(): number {
        return this._items.length;
    }

    getActionById(id: string): Action | undefined {
        let result: Action | undefined = undefined;

        for (let item of this._items) {
            result = item.getActionById(id);

            if (result) {
                break;
            }
        }

        return result;
    }

    validateProperties(context: ValidationResults) {
        if (this._owner.hostConfig.actions.maxActions && this._items.length > this._owner.hostConfig.actions.maxActions) {
            context.addFailure(
                this._owner,
                Enums.ValidationEvent.TooManyActions,
                Strings.errors.tooManyActions(this._owner.hostConfig.actions.maxActions));
        }

        if (this._items.length > 0 && !this._owner.hostConfig.supportsInteractivity) {
            context.addFailure(
                this._owner,
                Enums.ValidationEvent.InteractivityNotAllowed,
                Strings.errors.interactivityNotAllowed());
        }

        for (let item of this._items) {
            if (!this.isActionAllowed(item)) {
                context.addFailure(
                    this._owner,
                    Enums.ValidationEvent.ActionTypeNotAllowed,
                    Strings.errors.actionTypeNotAllowed(item.getJsonTypeName()));
            }

            item.internalValidateProperties(context);
        }
    }

    render(orientation: Enums.Orientation, isDesignMode: boolean): HTMLElement | undefined {
        // Cache hostConfig for better perf
        let hostConfig = this._owner.hostConfig;

        if (!hostConfig.supportsInteractivity) {
            return undefined;
        }

        let element = document.createElement("div");
        let maxActions = hostConfig.actions.maxActions ? Math.min(hostConfig.actions.maxActions, this._items.length) : this._items.length;

        this._actionCardContainer = document.createElement("div");
        this._renderedActions = [];

        if (hostConfig.actions.preExpandSingleShowCardAction && maxActions == 1 && this._items[0] instanceof ShowCardAction && this.isActionAllowed(this._items[0])) {
            this.showActionCard(<ShowCardAction>this._items[0], true);
            this._renderedActions.push(this._items[0]);
        }
        else {
            let buttonStrip = document.createElement("div");
            buttonStrip.className = hostConfig.makeCssClassName("ac-actionSet");
            buttonStrip.style.display = "flex";
            buttonStrip.setAttribute("role", "menubar");

            if (orientation == Enums.Orientation.Horizontal) {
                buttonStrip.style.flexDirection = "row";

                if (this._owner.horizontalAlignment && hostConfig.actions.actionAlignment != Enums.ActionAlignment.Stretch) {
                    switch (this._owner.horizontalAlignment) {
                        case Enums.HorizontalAlignment.Center:
                            buttonStrip.style.justifyContent = "center";
                            break;
                        case Enums.HorizontalAlignment.Right:
                            buttonStrip.style.justifyContent = "flex-end";
                            break;
                        default:
                            buttonStrip.style.justifyContent = "flex-start";
                            break;
                    }
                }
                else {
                    switch (hostConfig.actions.actionAlignment) {
                        case Enums.ActionAlignment.Center:
                            buttonStrip.style.justifyContent = "center";
                            break;
                        case Enums.ActionAlignment.Right:
                            buttonStrip.style.justifyContent = "flex-end";
                            break;
                        default:
                            buttonStrip.style.justifyContent = "flex-start";
                            break;
                    }
                }
            }
            else {
                buttonStrip.style.flexDirection = "column";

                if (this._owner.horizontalAlignment && hostConfig.actions.actionAlignment != Enums.ActionAlignment.Stretch) {
                    switch (this._owner.horizontalAlignment) {
                        case Enums.HorizontalAlignment.Center:
                            buttonStrip.style.alignItems = "center";
                            break;
                        case Enums.HorizontalAlignment.Right:
                            buttonStrip.style.alignItems = "flex-end";
                            break;
                        default:
                            buttonStrip.style.alignItems = "flex-start";
                            break;
                    }
                }
                else {
                    switch (hostConfig.actions.actionAlignment) {
                        case Enums.ActionAlignment.Center:
                            buttonStrip.style.alignItems = "center";
                            break;
                        case Enums.ActionAlignment.Right:
                            buttonStrip.style.alignItems = "flex-end";
                            break;
                        case Enums.ActionAlignment.Stretch:
                            buttonStrip.style.alignItems = "stretch";
                            break;
                        default:
                            buttonStrip.style.alignItems = "flex-start";
                            break;
                    }
                }
            }

            const allowedActions = this._items.filter(this.isActionAllowed.bind(this));

            let primaryActions: Action[] = [];
            let secondaryActions: Action[] = [];

            if (!this._owner.isDesignMode()) {
                allowedActions.forEach(action => action.mode === Enums.ActionMode.Secondary ? secondaryActions.push(action) : primaryActions.push(action));

                // If primaryActions.length > maxActions, extra actions are moved to overflow
                const overflowPrimaryActions = primaryActions.splice(hostConfig.actions.maxActions);

                if (GlobalSettings.allowMoreThanMaxActionsInOverflowMenu) {
                    secondaryActions.push(...overflowPrimaryActions);
                }

                let shouldRenderOverflowActionButton = true;

                if (secondaryActions.length > 0) {
                    if (!this._overflowAction) {
                        this._overflowAction = new OverflowAction(secondaryActions);
                        this._overflowAction.setParent(this._owner);
                        this._overflowAction["_actionCollection"] = this;
                    }

                    let isRootAction = this._owner instanceof AdaptiveCard && !this._owner.parent;
                    shouldRenderOverflowActionButton = !raiseRenderOverflowActionsEvent(this._overflowAction, isRootAction);
                }

                if (this._overflowAction && shouldRenderOverflowActionButton) {
                    primaryActions.push(this._overflowAction);
                }
            }
            else {
                primaryActions = allowedActions;
            }

            for (let i = 0; i < primaryActions.length; i++) {
                let action = primaryActions[i];
                action.render();

                if (action.renderedElement) {
                    if (primaryActions.length > 1) {
                        action.renderedElement.setAttribute("aria-posinset", (i + 1).toString());
                        action.renderedElement.setAttribute("aria-setsize", primaryActions.length.toString());
                        action.renderedElement.setAttribute("role", "menuitem");
                    }

                    if (hostConfig.actions.actionsOrientation == Enums.Orientation.Horizontal && hostConfig.actions.actionAlignment == Enums.ActionAlignment.Stretch) {
                        action.renderedElement.style.flex = "0 1 100%";
                    }
                    else {
                        action.renderedElement.style.flex = "0 1 auto";
                    }

                    buttonStrip.appendChild(action.renderedElement);

                    this._renderedActions.push(action);

                    if (i < primaryActions.length - 1 && hostConfig.actions.buttonSpacing > 0) {
                        let spacer = document.createElement("div");

                        if (orientation === Enums.Orientation.Horizontal) {
                            spacer.style.flex = "0 0 auto";
                            spacer.style.width = hostConfig.actions.buttonSpacing + "px";
                        }
                        else {
                            spacer.style.height = hostConfig.actions.buttonSpacing + "px";
                        }

                        Utils.appendChild(buttonStrip, spacer);
                    }
                }
            }

            let buttonStripContainer = document.createElement("div");
            buttonStripContainer.style.overflow = "hidden";
            buttonStripContainer.appendChild(buttonStrip);

            Utils.appendChild(element, buttonStripContainer);
        }

        Utils.appendChild(element, this._actionCardContainer);

        for (let renderedAction of this._renderedActions) {
            if (renderedAction.state == ActionButtonState.Expanded) {
                this.expandShowCardAction(<ShowCardAction>renderedAction, false);

                break;
            }
        }

        return this._renderedActions.length > 0 ? element : undefined;
    }

    addAction(action: Action) {
        if (!action) {
            throw new Error("The action parameter cannot be null.");
        }

        if ((!action.parent || action.parent === this._owner) && this._items.indexOf(action) < 0) {
            this._items.push(action);

            if (!action.parent) {
                action.setParent(this._owner);
            }

            action["_actionCollection"] = this;
        }
        else {
            throw new Error(Strings.errors.actionAlreadyParented());
        }
    }

    removeAction(action: Action): boolean {
        if (this.expandedAction && this._expandedAction == action) {
            this.collapseExpandedAction();
        }

        let actionIndex = this._items.indexOf(action);

        if (actionIndex >= 0) {
            this._items.splice(actionIndex, 1);

            action.setParent(undefined);

            action["_actionCollection"] = undefined;

            for (let i = 0; i < this._renderedActions.length; i++) {
                if (this._renderedActions[i] == action) {
                    this._renderedActions.splice(i, 1);

                    break;
                }
            }

            return true;
        }

        return false;
    }

    clear() {
        this._items = [];
        this._renderedActions = [];
        this._expandedAction = undefined;
    }

    getAllInputs(processActions: boolean = true): Input[] {
        let result: Input[] = [];

        if (processActions) {
            for (let action of this._items) {
                result = result.concat(action.getAllInputs());
            }
        }

        return result;
    }

    getResourceInformation(): IResourceInformation[] {
        let result: IResourceInformation[] = [];

        for (let action of this._items) {
            result = result.concat(action.getResourceInformation());
        }

        return result;
    }

    get renderedActionCount(): number {
        return this._renderedActions.length;
    }

    get expandedAction(): ShowCardAction | undefined {
        return this._expandedAction;
    }
}

export class ActionSet extends CardElement {
    //#region Schema

    static readonly orientationProperty = new EnumProperty(Versions.v1_1, "orientation", Enums.Orientation);

    @property(ActionSet.orientationProperty)
    orientation?: Enums.Orientation;

    //#endregion

    private _actionCollection: ActionCollection;

    protected internalParse(source: any, context: SerializationContext) {
        super.internalParse(source, context);

        this._actionCollection.parse(source["actions"], context);
    }

    protected internalToJSON(target: PropertyBag, context: SerializationContext) {
        super.internalToJSON(target, context);

        this._actionCollection.toJSON(target, "actions", context);
    }

    protected internalRender(): HTMLElement | undefined {
        return this._actionCollection.render(this.orientation !== undefined ? this.orientation : this.hostConfig.actions.actionsOrientation, this.isDesignMode());
    }

    constructor() {
        super();

        this._actionCollection = new ActionCollection(this);
    }

    isBleedingAtBottom(): boolean {
        if (this._actionCollection.renderedActionCount == 0) {
            return super.isBleedingAtBottom();
        }
        else {
            if (this._actionCollection.getActionCount() == 1) {
                return this._actionCollection.expandedAction !== undefined && !this.hostConfig.actions.preExpandSingleShowCardAction;
            }
            else {
                return this._actionCollection.expandedAction !== undefined;
            }
        }
    }

    getJsonTypeName(): string {
        return "ActionSet";
    }

    getActionCount(): number {
        return this._actionCollection.getActionCount();
    }

    getActionAt(index: number): Action | undefined {
        if (index >= 0 && index < this.getActionCount()) {
            return this._actionCollection.getActionAt(index);
        }
        else {
            return super.getActionAt(index);
        }
    }

    getActionById(id: string): Action | undefined {
        let result: Action | undefined = this._actionCollection.getActionById(id);

        return result ? result : super.getActionById(id);
    }

    internalValidateProperties(context: ValidationResults) {
        super.internalValidateProperties(context);

        this._actionCollection.validateProperties(context);
    }

    addAction(action: Action) {
        this._actionCollection.addAction(action);
    }

    getAllInputs(processActions: boolean = true): Input[] {
        return processActions ? this._actionCollection.getAllInputs() : [];
    }

    getResourceInformation(): IResourceInformation[] {
        return this._actionCollection.getResourceInformation();
    }

    /**
     * @inheritdoc
     */
    findDOMNodeOwner(node: Node): CardObject | undefined {
        let target: CardObject | undefined = undefined;

        for (let i = 0; i < this.getActionCount(); i++) {
            let action = this.getActionAt(i);

            if (action) {
                // recur through each Action
                target = action.findDOMNodeOwner(node);

                if (target) {
                    return target;
                }
            }
        }

        // if not found in any Action, defer to parent implementation
        return super.findDOMNodeOwner(node);
    }

    get isInteractive(): boolean {
        return true;
    }
}

export class ContainerStyleProperty extends ValueSetProperty {
    constructor(
        readonly targetVersion: Version,
        readonly name: string,
        readonly defaultValue?: string,
        readonly onGetInitialValue?: (sender: SerializableObject) => string) {
        super(
            targetVersion,
            name,
            [
                { value: Enums.ContainerStyle.Default },
                { value: Enums.ContainerStyle.Emphasis },
                { targetVersion: Versions.v1_2, value: Enums.ContainerStyle.Accent },
                { targetVersion: Versions.v1_2, value: Enums.ContainerStyle.Good },
                { targetVersion: Versions.v1_2, value: Enums.ContainerStyle.Attention },
                { targetVersion: Versions.v1_2, value: Enums.ContainerStyle.Warning }
            ],
            defaultValue,
            onGetInitialValue);
    }
}

export abstract class StylableCardElementContainer extends CardElementContainer {
    //#region Schema

    static readonly styleProperty = new ContainerStyleProperty(Versions.v1_0, "style");

    @property(StylableCardElementContainer.styleProperty)
    get style(): string | undefined {
        if (this.allowCustomStyle) {
            let style = this.getValue(StylableCardElementContainer.styleProperty);

            if (style && this.hostConfig.containerStyles.getStyleByName(style)) {
                return style;
            }
        }

        return undefined;
    }

    set style(value: string | undefined) {
        this.setValue(StylableCardElementContainer.styleProperty, value);
    }

    //#endregion

    protected get allowCustomStyle(): boolean {
        return true;
    }

    protected get hasExplicitStyle(): boolean {
        return this.getValue(StylableCardElementContainer.styleProperty) !== undefined;
    }

    protected applyBorder() {
        // No border in base implementation
    }

    protected applyBackground() {
        if (this.renderedElement) {
            let styleDefinition = this.hostConfig.containerStyles.getStyleByName(this.style, this.hostConfig.containerStyles.getStyleByName(this.defaultStyle));

            if (styleDefinition.backgroundColor) {
                const bgColor = <string>Utils.stringToCssColor(styleDefinition.backgroundColor);
                this.renderedElement.style.backgroundColor = bgColor;
            }
        }
    }

    protected applyPadding() {
        super.applyPadding();

        if (!this.renderedElement) {
            return;
        }

        let physicalPadding = new SpacingDefinition();

        if (this.getEffectivePadding()) {
            physicalPadding = this.hostConfig.paddingDefinitionToSpacingDefinition(this.getEffectivePadding());
        }

        this.renderedElement.style.paddingTop = physicalPadding.top + "px";
        this.renderedElement.style.paddingRight = physicalPadding.right + "px";
        this.renderedElement.style.paddingBottom = physicalPadding.bottom + "px";
        this.renderedElement.style.paddingLeft = physicalPadding.left + "px";

        if (this.isBleeding()) {
            // Bleed into the first parent that does have padding
            let padding = new PaddingDefinition();

            this.getImmediateSurroundingPadding(padding);

            let surroundingPadding = this.hostConfig.paddingDefinitionToSpacingDefinition(padding);

            this.renderedElement.style.marginRight = "-" + surroundingPadding.right + "px";
            this.renderedElement.style.marginLeft = "-" + surroundingPadding.left + "px";

            if (!this.isDesignMode()) {
                this.renderedElement.style.marginTop = "-" + surroundingPadding.top + "px";
                this.renderedElement.style.marginBottom = "-" + surroundingPadding.bottom + "px";
            }

            if (this.separatorElement && this.separatorOrientation == Enums.Orientation.Horizontal) {
                this.separatorElement.style.marginLeft = "-" + surroundingPadding.left + "px";
                this.separatorElement.style.marginRight = "-" + surroundingPadding.right + "px";
            }
        }
        else {
            this.renderedElement.style.marginRight = "0";
            this.renderedElement.style.marginLeft = "0";
            this.renderedElement.style.marginTop = "0";
            this.renderedElement.style.marginBottom = "0";

            if (this.separatorElement && this.separatorOrientation === Enums.Orientation.Horizontal) {
                this.separatorElement.style.marginRight = "0";
                this.separatorElement.style.marginLeft = "0";
            }
        }
    }

    protected getHasBackground(): boolean {
        let currentElement: CardElement | undefined = this.parent;

        while (currentElement) {
            let currentElementHasBackgroundImage = currentElement instanceof Container ? currentElement.backgroundImage.isValid() : false;

            if (currentElement instanceof StylableCardElementContainer) {
                if (this.hasExplicitStyle && (currentElement.getEffectiveStyle() != this.getEffectiveStyle() || currentElementHasBackgroundImage)) {
                    return true;
                }
            }

            currentElement = currentElement.parent;
        }

        return false;
    }

    protected getDefaultPadding(): PaddingDefinition {
        return this.getHasBackground() || this.getHasBorder() ?
            new PaddingDefinition(
                Enums.Spacing.Padding,
                Enums.Spacing.Padding,
                Enums.Spacing.Padding,
                Enums.Spacing.Padding) : super.getDefaultPadding();
    }

    internalValidateProperties(context: ValidationResults) {
        super.internalValidateProperties(context);

        let explicitStyle = this.getValue(StylableCardElementContainer.styleProperty);

        if (explicitStyle !== undefined) {
            let styleDefinition = this.hostConfig.containerStyles.getStyleByName(explicitStyle);

            if (!styleDefinition) {
                context.addFailure(
                    this,
                    Enums.ValidationEvent.InvalidPropertyValue,
                    Strings.errors.invalidPropertyValue(explicitStyle, "style"));
            }
        }
    }

    render(): HTMLElement | undefined {
        let renderedElement = super.render();

        if (renderedElement && this.getHasBackground()) {
            this.applyBackground();
        }

        this.applyBorder();

        return renderedElement;
    }

    getEffectiveStyle(): string {
        let effectiveStyle = this.style;

        return effectiveStyle ? effectiveStyle : super.getEffectiveStyle();
    }
}

export abstract class ContainerBase extends StylableCardElementContainer {
    //#region Schema

    static readonly bleedProperty = new BoolProperty(Versions.v1_2, "bleed", false);
    static readonly minHeightProperty = new PixelSizeProperty(Versions.v1_2, "minHeight");

    @property(ContainerBase.bleedProperty)
    private _bleed: boolean = false;

    @property(ContainerBase.minHeightProperty)
    minPixelHeight?: number;

    //#endregion

    protected adjustRenderedElementSize(renderedElement: HTMLElement) {
        super.adjustRenderedElementSize(renderedElement);

        if (this.minPixelHeight) {
            renderedElement.style.minHeight = this.minPixelHeight + "px";
        }
    }

    protected getHasExpandedAction(): boolean {
        return false;
    }

    protected getBleed(): boolean {
        return this._bleed;
    }

    protected setBleed(value: boolean) {
        this._bleed = value;
    }

    protected get renderedActionCount(): number {
        return 0;
    }

    isBleeding(): boolean {
		return (this.getHasBackground() || this.hostConfig.alwaysAllowBleed) && this.getBleed();
    }
}

export class BackgroundImage extends SerializableObject {
    //#region Schema

    static readonly urlProperty = new StringProperty(Versions.v1_0, "url");
    static readonly fillModeProperty = new EnumProperty(Versions.v1_2, "fillMode", Enums.FillMode, Enums.FillMode.Cover);
    static readonly horizontalAlignmentProperty = new EnumProperty(Versions.v1_2, "horizontalAlignment", Enums.HorizontalAlignment, Enums.HorizontalAlignment.Left);
    static readonly verticalAlignmentProperty = new EnumProperty(Versions.v1_2, "verticalAlignment", Enums.VerticalAlignment, Enums.VerticalAlignment.Top);

    @property(BackgroundImage.urlProperty)
    url?: string;

    @property(BackgroundImage.fillModeProperty)
    fillMode: Enums.FillMode;

    @property(BackgroundImage.horizontalAlignmentProperty)
    horizontalAlignment: Enums.HorizontalAlignment;

    @property(BackgroundImage.verticalAlignmentProperty)
    verticalAlignment: Enums.VerticalAlignment;

    //#endregion

    protected getSchemaKey(): string {
        return "BackgroundImage";
    }

    protected internalParse(source: any, context: BaseSerializationContext) {
        if (typeof source === "string") {
            this.resetDefaultValues();
            this.url = source;
        }
        else {
            return super.internalParse(source, context);
        }
    }

    apply(element: CardElement) {
        if (this.url && element.renderedElement) {
            element.renderedElement.style.backgroundImage = "url('" + element.preProcessPropertyValue(BackgroundImage.urlProperty, this.url) + "')";

            switch (this.fillMode) {
                case Enums.FillMode.Repeat:
                    element.renderedElement.style.backgroundRepeat = "repeat";
                    break;
                case Enums.FillMode.RepeatHorizontally:
                    element.renderedElement.style.backgroundRepeat = "repeat-x";
                    break;
                case Enums.FillMode.RepeatVertically:
                    element.renderedElement.style.backgroundRepeat = "repeat-y";
                    break;
                case Enums.FillMode.Cover:
                default:
                    element.renderedElement.style.backgroundRepeat = "no-repeat";
                    element.renderedElement.style.backgroundSize = "cover";
                    break;
            }

            switch (this.horizontalAlignment) {
                case Enums.HorizontalAlignment.Center:
                    element.renderedElement.style.backgroundPositionX = "center";
                    break;
                case Enums.HorizontalAlignment.Right:
                    element.renderedElement.style.backgroundPositionX = "right";
                    break;
            }

            switch (this.verticalAlignment) {
                case Enums.VerticalAlignment.Center:
                    element.renderedElement.style.backgroundPositionY = "center";
                    break;
                case Enums.VerticalAlignment.Bottom:
                    element.renderedElement.style.backgroundPositionY = "bottom";
                    break;
            }
        }
    }

    isValid(): boolean {
        return this.url ? true : false;
    }
}

export class TBD extends SerializableObject {
    //#region Schema

    static readonly typeProperty = new StringProperty(Versions.v1_6, "type");
    static readonly timerProperty = new NumProperty(Versions.v1_6, "timer");

    @property(TBD.typeProperty)
    type?: string;

    @property(TBD.timerProperty)
    timerProperty?: number;

    //#endregion

    protected getSchemaKey(): string {
        return "TBD";
    }

    protected internalParse(source: any, context: BaseSerializationContext) {
        return super.internalParse(source, context);
    }

    isValid(): boolean {
        return true;
    }
}

export class Container extends ContainerBase {
    //#region Schema

    static readonly backgroundImageProperty = new SerializableObjectProperty(
        Versions.v1_0,
        "backgroundImage",
        BackgroundImage);
    static readonly verticalContentAlignmentProperty = new EnumProperty(
        Versions.v1_1,
        "verticalContentAlignment",
        Enums.VerticalAlignment);
    static readonly rtlProperty = new BoolProperty(Versions.v1_0, "rtl");

    @property(Container.backgroundImageProperty)
    get backgroundImage(): BackgroundImage {
        return this.getValue(Container.backgroundImageProperty);
    }

    @property(Container.verticalContentAlignmentProperty)
    verticalContentAlignment?: Enums.VerticalAlignment;

    @property(Container.rtlProperty)
    rtl?: boolean;

    //#endregion

    private _items: CardElement[] = [];
    private _renderedItems: CardElement[] = [];

    protected insertItemAt(
        item: CardElement,
        index: number,
        forceInsert: boolean) {
        if (!item.parent || forceInsert) {
            if (item.isStandalone) {
                if (index < 0 || index >= this._items.length) {
                    this._items.push(item);
                }
                else {
                    this._items.splice(index, 0, item);
                }

                item.setParent(this);
            }
            else {
                throw new Error(Strings.errors.elementTypeNotStandalone(item.getJsonTypeName()));
            }
        }
        else {
            throw new Error(Strings.errors.elementAlreadyParented());
        }
    }

    protected getItemsCollectionPropertyName(): string {
        return "items";
    }

    protected applyBackground() {
        if (this.backgroundImage.isValid() && this.renderedElement) {
            this.backgroundImage.apply(this);
        }

        super.applyBackground();
    }

    protected carouselRender(): HTMLElement | undefined {
        let swiperWrapper : HTMLElement = document.createElement("div");
        swiperWrapper.className = this.hostConfig.makeCssClassName("swiper-wrapper");

        //swiperWrapper.style.display = "flex";
        //swiperWrapper.style.flexDirection = "column";

        if (GlobalSettings.useAdvancedCardBottomTruncation) {
            // Forces the container to be at least as tall as its content.
            //
            // Fixes a quirk in Chrome where, for nested flex elements, the
            // inner element's height would never exceed the outer element's
            // height. This caused overflow truncation to break -- containers
            // would always be measured as not overflowing, since their heights
            // were constrained by their parents as opposed to truly reflecting
            // the height of their content.
            //
            // See the "Browser Rendering Notes" section of this answer:
            // https://stackoverflow.com/questions/36247140/why-doesnt-flex-item-shrink-past-content-size
            swiperWrapper.style.minHeight = '-webkit-min-content';
        }

        //switch (this.getEffectiveVerticalContentAlignment()) {
        //    case Enums.VerticalAlignment.Center:
        //        swiperWrapper.style.justifyContent = "center";
        //        break;
        //    case Enums.VerticalAlignment.Bottom:
        //        swiperWrapper.style.justifyContent = "flex-end";
        //        break;
        //    default:
        //        swiperWrapper.style.justifyContent = "flex-start";
        //        break;
        //}

        if (this._items.length > 0) {
            for (let item of this._items) {
                let renderedItem = this.isElementAllowed(item) ? item.render() : undefined;

                if (renderedItem) {
                    Utils.appendChild(swiperWrapper, renderedItem);

                    this._renderedItems.push(item);
                }
            }
        }
        return swiperWrapper;
    }

    protected internalRender(): HTMLElement | undefined {
        this._renderedItems = [];

        // Cache hostConfig to avoid walking the parent hierarchy several times
        let hostConfig = this.hostConfig;

        let element = document.createElement("div");

        if (this.rtl !== undefined) {
            element.dir = this.rtl ? "rtl" : "ltr";
        }

        element.classList.add(hostConfig.makeCssClassName("ac-container"));
        element.style.display = "flex";
        element.style.flexDirection = "column";

        if (GlobalSettings.useAdvancedCardBottomTruncation) {
            // Forces the container to be at least as tall as its content.
            //
            // Fixes a quirk in Chrome where, for nested flex elements, the
            // inner element's height would never exceed the outer element's
            // height. This caused overflow truncation to break -- containers
            // would always be measured as not overflowing, since their heights
            // were constrained by their parents as opposed to truly reflecting
            // the height of their content.
            //
            // See the "Browser Rendering Notes" section of this answer:
            // https://stackoverflow.com/questions/36247140/why-doesnt-flex-item-shrink-past-content-size
            element.style.minHeight = '-webkit-min-content';
        }

        switch (this.getEffectiveVerticalContentAlignment()) {
            case Enums.VerticalAlignment.Center:
                element.style.justifyContent = "center";
                break;
            case Enums.VerticalAlignment.Bottom:
                element.style.justifyContent = "flex-end";
                break;
            default:
                element.style.justifyContent = "flex-start";
                break;
        }

        if (this._items.length > 0) {
            for (let item of this._items) {
                let renderedItem = this.isElementAllowed(item) ? item.render() : undefined;

                if (renderedItem) {
                    if (this._renderedItems.length > 0 && item.separatorElement) {
                        item.separatorElement.style.flex = "0 0 auto";

                        Utils.appendChild(element, item.separatorElement);
                    }

                    Utils.appendChild(element, renderedItem);

                    this._renderedItems.push(item);
                }
            }
        }
        else {
            if (this.isDesignMode()) {
                let placeholderElement = this.createPlaceholderElement();
                placeholderElement.style.width = "100%";
                placeholderElement.style.height = "100%";

                element.appendChild(placeholderElement);
            }
        }

        return element;
    }

    protected truncateOverflow(maxHeight: number): boolean {
        if (this.renderedElement) {
            // Add 1 to account for rounding differences between browsers
            let boundary = this.renderedElement.offsetTop + maxHeight + 1;

            let handleElement = (cardElement: CardElement) => {
                let elt = cardElement.renderedElement;

                if (elt) {
                    switch (Utils.getFitStatus(elt, boundary)) {
                        case Enums.ContainerFitStatus.FullyInContainer:
                            let sizeChanged = cardElement['resetOverflow']();
                            // If the element's size changed after resetting content,
                            // we have to check if it still fits fully in the card
                            if (sizeChanged) {
                                handleElement(cardElement);
                            }
                            break;
                        case Enums.ContainerFitStatus.Overflowing:
                            let maxHeight = boundary - elt.offsetTop;
                            cardElement['handleOverflow'](maxHeight);
                            break;
                        case Enums.ContainerFitStatus.FullyOutOfContainer:
                            cardElement['handleOverflow'](0);
                            break;
                    }
                }
            };

            for (let item of this._items) {
                handleElement(item);
            }

            return true;
        }

        return false;
    }

    protected undoOverflowTruncation() {
        for (let item of this._items) {
            item['resetOverflow']();
        }
    }

    protected getHasBackground(): boolean {
        return this.backgroundImage.isValid() || super.getHasBackground();
    }

    protected internalParse(source: any, context: SerializationContext) {
        super.internalParse(source, context);

        this.clear();
        this.setShouldFallback(false);

        let jsonItems = source[this.getItemsCollectionPropertyName()];

        if (Array.isArray(jsonItems)) {
            for (let item of jsonItems) {
                let element = context.parseElement(this, item, !this.isDesignMode());

                if (element) {
                    this.insertItemAt(element, -1, true);
                }
            }
        }
    }

    protected internalToJSON(target: PropertyBag, context: SerializationContext) {
        super.internalToJSON(target, context);

        context.serializeArray(target, this.getItemsCollectionPropertyName(), this._items);
    }

    protected get isSelectable(): boolean {
        return true;
    }

    getEffectiveVerticalContentAlignment(): Enums.VerticalAlignment {
        if (this.verticalContentAlignment !== undefined) {
            return this.verticalContentAlignment;
        }

        let parentContainer = this.getParentContainer();

        return parentContainer ? parentContainer.getEffectiveVerticalContentAlignment() : Enums.VerticalAlignment.Top;
    }

    getItemCount(): number {
        return this._items.length;
    }

    getItemAt(index: number): CardElement {
        return this._items[index];
    }

    getFirstVisibleRenderedItem(): CardElement | undefined {
        if (this.renderedElement && this._renderedItems && this._renderedItems.length > 0) {
            for (let item of this._renderedItems) {
                if (item.isVisible) {
                    return item;
                }
            };
        }

        return undefined;
    }

    getLastVisibleRenderedItem(): CardElement | undefined {
        if (this.renderedElement && this._renderedItems && this._renderedItems.length > 0) {
            for (let i = this._renderedItems.length - 1; i >= 0; i--) {
                if (this._renderedItems[i].isVisible) {
                    return this._renderedItems[i];
                }
            }
        }

        return undefined;
    }

    getJsonTypeName(): string {
        return "Container";
    }

    isFirstElement(element: CardElement): boolean {
        let designMode = this.isDesignMode();

        for (let item of this._items) {
            if (item.isVisible || designMode) {
                return item == element;
            }
        }

        return false;
    }

    isLastElement(element: CardElement): boolean {
        let designMode = this.isDesignMode();

        for (let i = this._items.length - 1; i >= 0; i--) {
            if (this._items[i].isVisible || designMode) {
                return this._items[i] == element;
            }
        }

        return false;
    }

    isRtl(): boolean {
        if (this.rtl !== undefined) {
            return this.rtl;
        }
        else {
            let parentContainer = this.getParentContainer();

            return parentContainer ? parentContainer.isRtl() : false;
        }
    }

    isBleedingAtTop(): boolean {
        let firstRenderedItem = this.getFirstVisibleRenderedItem();

        return this.isBleeding() || (firstRenderedItem ? firstRenderedItem.isBleedingAtTop() : false);
    }

    isBleedingAtBottom(): boolean {
        let lastRenderedItem = this.getLastVisibleRenderedItem();

        return this.isBleeding() || (lastRenderedItem ? lastRenderedItem.isBleedingAtBottom() && lastRenderedItem.getEffectiveStyle() == this.getEffectiveStyle() : false);
    }

    indexOf(cardElement: CardElement): number {
        return this._items.indexOf(cardElement);
    }

    addItem(item: CardElement) {
        this.insertItemAt(item, -1, false);
    }

    insertItemBefore(item: CardElement, insertBefore: CardElement) {
        this.insertItemAt(item, this._items.indexOf(insertBefore), false);
    }

    insertItemAfter(item: CardElement, insertAfter: CardElement) {
        this.insertItemAt(item, this._items.indexOf(insertAfter) + 1, false);
    }

    removeItem(item: CardElement): boolean {
        let itemIndex = this._items.indexOf(item);

        if (itemIndex >= 0) {
            this._items.splice(itemIndex, 1);

            item.setParent(undefined);

            this.updateLayout();

            return true;
        }

        return false;
    }

    clear() {
        this._items = [];
        this._renderedItems = [];
    }

    getResourceInformation(): IResourceInformation[] {
        let result = super.getResourceInformation();

        if (this.backgroundImage.isValid()) {
            result.push(
                {
                    url: <string>this.backgroundImage.url,
                    mimeType: "image"
                }
            );
        }

        return result;
    }

    getActionById(id: string): Action | undefined {
        let result: Action | undefined = super.getActionById(id);

        if (!result) {
            if (this.selectAction) {
                result = this.selectAction.getActionById(id);
            }

            if (!result) {
                for (let item of this._items) {
                    result = item.getActionById(id);

                    if (result) {
                        break;
                    }
                }
            }
        }

        return result;
    }

    get padding(): PaddingDefinition | undefined {
        return this.getPadding();
    }

    set padding(value: PaddingDefinition | undefined) {
        this.setPadding(value);
    }

    get selectAction(): Action | undefined {
        return this._selectAction;
    }

    set selectAction(value: Action | undefined) {
        this._selectAction = value;
    }

    get bleed(): boolean {
        return this.getBleed();
    }

    set bleed(value: boolean) {
        this.setBleed(value);
    }
}

export class CarouselPage extends Container {
    //#region Schema

    //#endregion

    protected internalRender(): HTMLElement | undefined {

        let swiperSlide : HTMLElement = document.createElement("div");
        swiperSlide.className = this.hostConfig.makeCssClassName("swiper-slide");

        //let element : HTMLElement = document.createElement("div");
        //element.style.display = "block";

        //this.spacing = Enums.Spacing.None;
        //this.separator = false;

        let renderedElement = super.internalRender();
        Utils.appendChild(swiperSlide, renderedElement);
        //if (GlobalSettings.useAdvancedCardBottomTruncation) {
        //    // See comment in Container.internalRender()
        //    element.style.minHeight = '-webkit-min-content';
        //}
        //return element;
        return swiperSlide;
    }
    static bannedElementList : Set<any>;

    private prepopulateBannedElementList()
    {
        if (CarouselPage.bannedElementList === undefined)
        {
            CarouselPage.bannedElementList = new Set([TextInput, Media]);
        }
    }

    protected internalParse(source: any, context: SerializationContext) {
        super.internalParse(source, context);

        this.clear();
        this.setShouldFallback(false);
        this.prepopulateBannedElementList();

        let jsonItems = source[this.getItemsCollectionPropertyName()];

        if (Array.isArray(jsonItems)) {
            for (let item of jsonItems) {
                let element = context.parseElement(this, item, !this.isDesignMode());

                if (CarouselPage.bannedElementList.has(typeof item))
                {
                    // TODO: throw a warning or something to log
                    continue;
                }

                if (element) {
                    super.insertItemAt(element, -1, true);
                }
            }
        }
    }

    getJsonTypeName(): string {
        return "CarouselPage";
    }
}

export type ColumnWidth = SizeAndUnit | "auto" | "stretch";

export class Column extends Container {
    //#region Schema

    static readonly widthProperty = new CustomProperty<ColumnWidth>(
        Versions.v1_0,
        "width",
        (sender: SerializableObject, property: PropertyDefinition, source: PropertyBag, context: BaseSerializationContext) => {
            let result: ColumnWidth = property.defaultValue;
            let value = source[property.name];
            let invalidWidth = false;

            if (typeof value === "number" && !isNaN(value)) {
                result = new SizeAndUnit(value, Enums.SizeUnit.Weight);
            }
            else if (value === "auto" || value === "stretch") {
                result = value;
            }
            else if (typeof value === "string") {
                try {
                    result = SizeAndUnit.parse(value);

                    if (result.unit === Enums.SizeUnit.Pixel && property.targetVersion.compareTo(context.targetVersion) > 0) {
                        invalidWidth = true;
                    }
                }
                catch (e) {
                    invalidWidth = true;
                }
            }
            else {
                invalidWidth = true;
            }

            if (invalidWidth) {
                context.logParseEvent(
                    sender,
                    Enums.ValidationEvent.InvalidPropertyValue,
                    Strings.errors.invalidColumnWidth(value));

                result = "auto";
            }

            return result;
        },
        (sender: SerializableObject, property: PropertyDefinition, target: PropertyBag, value: ColumnWidth, context: BaseSerializationContext) => {
            if (value instanceof SizeAndUnit) {
                if (value.unit === Enums.SizeUnit.Pixel) {
                    context.serializeValue(target, "width", value.physicalSize + "px");
                }
                else {
                    context.serializeNumber(target, "width", value.physicalSize);
                }
            }
            else {
                context.serializeValue(target, "width", value);
            }
        },
        "stretch");

    @property(Column.widthProperty)
    width: ColumnWidth = "stretch";

    //#endregion

    private _computedWeight: number = 0;

    protected adjustRenderedElementSize(renderedElement: HTMLElement) {
        const minDesignTimeColumnHeight = 20;

        if (this.isDesignMode()) {
            renderedElement.style.minWidth = "20px";
            renderedElement.style.minHeight = (!this.minPixelHeight ? minDesignTimeColumnHeight : Math.max(this.minPixelHeight, minDesignTimeColumnHeight)) + "px";
        }
        else {
            renderedElement.style.minWidth = "0";

            if (this.minPixelHeight) {
                renderedElement.style.minHeight = this.minPixelHeight + "px";
            }
        }

        if (this.width === "auto") {
            renderedElement.style.flex = "0 1 auto";
        }
        else if (this.width === "stretch") {
            renderedElement.style.flex = "1 1 50px";
        }
        else if (this.width instanceof SizeAndUnit) {
            if (this.width.unit == Enums.SizeUnit.Pixel) {
                renderedElement.style.flex = "0 0 auto";
                renderedElement.style.width = this.width.physicalSize + "px";
            }
            else {
                renderedElement.style.flex = "1 1 " + (this._computedWeight > 0 ? this._computedWeight : this.width.physicalSize) + "%";
            }
        }
    }

    protected shouldSerialize(context: SerializationContext): boolean {
        return true;
    }

    protected get separatorOrientation(): Enums.Orientation {
        return Enums.Orientation.Vertical;
    }

    constructor(width: ColumnWidth = "stretch") {
        super();

        this.width = width;
    }

    getJsonTypeName(): string {
        return "Column";
    }

    get hasVisibleSeparator(): boolean {
        if (this.parent && this.parent instanceof ColumnSet) {
            return this.separatorElement !== undefined && !this.parent.isLeftMostElement(this);
        }
        else {
            return false;
        }
    }

    get isStandalone(): boolean {
        return false;
    }
}

export class ColumnSet extends ContainerBase {
    private _columns: Column[] = [];
    private _renderedColumns: Column[];

    private createColumnInstance(source: any, context: SerializationContext): Column | undefined {
        return context.parseCardObject<Column>(
            this,
            source,
            [], // Forbidden types not supported for elements for now
            !this.isDesignMode(),
            (typeName: string) => {
                return !typeName || typeName === "Column" ? new Column() : undefined;
            },
            (typeName: string, errorType: Enums.TypeErrorType) => {
                context.logParseEvent(
                    undefined,
                    Enums.ValidationEvent.ElementTypeNotAllowed,
                    Strings.errors.elementTypeNotAllowed(typeName));
            });
    }

    protected internalRender(): HTMLElement | undefined {
        this._renderedColumns = [];

        if (this._columns.length > 0) {
            // Cache hostConfig to avoid walking the parent hierarchy several times
            let hostConfig = this.hostConfig;

            let element = document.createElement("div");
            element.className = hostConfig.makeCssClassName("ac-columnSet");
            element.style.display = "flex";

            if (GlobalSettings.useAdvancedCardBottomTruncation) {
                // See comment in Container.internalRender()
                element.style.minHeight = '-webkit-min-content';
            }

            switch (this.getEffectiveHorizontalAlignment()) {
                case Enums.HorizontalAlignment.Center:
                    element.style.justifyContent = "center";
                    break;
                case Enums.HorizontalAlignment.Right:
                    element.style.justifyContent = "flex-end";
                    break;
                default:
                    element.style.justifyContent = "flex-start";
                    break;
            }

            let totalWeight: number = 0;

            for (let column of this._columns) {
                if (column.width instanceof SizeAndUnit && (column.width.unit == Enums.SizeUnit.Weight)) {
                    totalWeight += column.width.physicalSize;
                }
            }

            for (let column of this._columns) {
                if (column.width instanceof SizeAndUnit && column.width.unit == Enums.SizeUnit.Weight && totalWeight > 0) {
                    let computedWeight = 100 / totalWeight * column.width.physicalSize;

                    // Best way to emulate "internal" access I know of
                    column["_computedWeight"] = computedWeight;
                }

                let renderedColumn = column.render();

                if (renderedColumn) {
                    if (this._renderedColumns.length > 0 && column.separatorElement) {
                        column.separatorElement.style.flex = "0 0 auto";

                        Utils.appendChild(element, column.separatorElement);
                    }

                    Utils.appendChild(element, renderedColumn);

                    this._renderedColumns.push(column);
                }
            }

            return this._renderedColumns.length > 0 ? element : undefined;
        }
        else {
            return undefined;
        }
    }

    protected truncateOverflow(maxHeight: number): boolean {
        for (let column of this._columns) {
            column['handleOverflow'](maxHeight);
        }

        return true;
    }

    protected undoOverflowTruncation() {
        for (let column of this._columns) {
            column['resetOverflow']();
        }
    }

    protected get isSelectable(): boolean {
        return true;
    }

    protected internalParse(source: any, context: SerializationContext) {
        super.internalParse(source, context);

        this._columns = [];
        this._renderedColumns = [];

        let jsonColumns = source["columns"];

        if (Array.isArray(jsonColumns)) {
            for (let item of jsonColumns) {
                let column = this.createColumnInstance(item, context);

                if (column) {
                    this._columns.push(column);
                }
            }
        }
    }

    protected internalToJSON(target: PropertyBag, context: SerializationContext) {
        super.internalToJSON(target, context);

        context.serializeArray(target, "columns", this._columns);
    }

    isFirstElement(element: CardElement): boolean {
        for (let column of this._columns) {
            if (column.isVisible) {
                return column == element;
            }
        }

        return false;
    }

    isBleedingAtTop(): boolean {
        if (this.isBleeding()) {
            return true;
        }

        if (this._renderedColumns && this._renderedColumns.length > 0) {
            for (let column of this._columns) {
                if (column.isBleedingAtTop()) {
                    return true;
                }
            }
        }

        return false;
    }

    isBleedingAtBottom(): boolean {
        if (this.isBleeding()) {
            return true;
        }

        if (this._renderedColumns && this._renderedColumns.length > 0) {
            for (let column of this._columns) {
                if (column.isBleedingAtBottom()) {
                    return true;
                }
            }
        }

        return false;
    }

    getItemCount(): number {
        return this._columns.length;
    }

    getFirstVisibleRenderedItem(): CardElement | undefined {
        if (this.renderedElement && this._renderedColumns && this._renderedColumns.length > 0) {
            return this._renderedColumns[0];
        }
        else {
            return undefined;
        }
    }

    getLastVisibleRenderedItem(): CardElement | undefined {
        if (this.renderedElement && this._renderedColumns && this._renderedColumns.length > 0) {
            return this._renderedColumns[this._renderedColumns.length - 1];
        }
        else {
            return undefined;
        }
    }

    getColumnAt(index: number): Column {
        return this._columns[index];
    }

    getItemAt(index: number): CardElement {
        return this.getColumnAt(index);
    }

    getJsonTypeName(): string {
        return "ColumnSet";
    }

    internalValidateProperties(context: ValidationResults) {
        super.internalValidateProperties(context);

        let weightedColumns: number = 0;
        let stretchedColumns: number = 0;

        for (let column of this._columns) {
            if (typeof column.width === "number") {
                weightedColumns++;
            }
            else if (column.width === "stretch") {
                stretchedColumns++;
            }
        }

        if (weightedColumns > 0 && stretchedColumns > 0) {
            context.addFailure(
                this,
                Enums.ValidationEvent.Hint,
                Strings.hints.dontUseWeightedAndStrecthedColumnsInSameSet());
        }
    }

    addColumn(column: Column) {
        if (!column.parent) {
            this._columns.push(column);

            column.setParent(this);
        }
        else {
            throw new Error(Strings.errors.columnAlreadyBelongsToAnotherSet());
        }
    }

    removeItem(item: CardElement): boolean {
        if (item instanceof Column) {
            let itemIndex = this._columns.indexOf(item);

            if (itemIndex >= 0) {
                this._columns.splice(itemIndex, 1);

                item.setParent(undefined);

                this.updateLayout();

                return true;
            }
        }

        return false;
    }

    indexOf(cardElement: CardElement): number {
        return cardElement instanceof Column ? this._columns.indexOf(cardElement) : -1;
    }

    isLeftMostElement(element: CardElement): boolean {
        return this._columns.indexOf(<Column>element) == 0;
    }

    isRightMostElement(element: CardElement): boolean {
        return this._columns.indexOf(<Column>element) == this._columns.length - 1;
    }

    isTopElement(element: CardElement): boolean {
        return this._columns.indexOf(<Column>element) >= 0;
    }

    isBottomElement(element: CardElement): boolean {
        return this._columns.indexOf(<Column>element) >= 0;
    }

    getActionById(id: string): Action | undefined {
        let result: Action | undefined = undefined;

        for (let column of this._columns) {
            result = column.getActionById(id);

            if (result) {
                break;
            }
        }

        return result;
    }

    get bleed(): boolean {
        return this.getBleed();
    }

    set bleed(value: boolean) {
        this.setBleed(value);
    }

    get padding(): PaddingDefinition | undefined {
        return this.getPadding();
    }

    set padding(value: PaddingDefinition | undefined) {
        this.setPadding(value);
    }

    get selectAction(): Action | undefined {
        return this._selectAction;
    }

    set selectAction(value: Action | undefined) {
        this._selectAction = value;
    }
}

function raiseImageLoadedEvent(image: Image) {
    let card = image.getRootElement() as AdaptiveCard;
    let onImageLoadedHandler = (card && card.onImageLoaded) ? card.onImageLoaded : AdaptiveCard.onImageLoaded;

    if (onImageLoadedHandler) {
        onImageLoadedHandler(image);
    }
}

function raiseAnchorClickedEvent(element: CardElement, anchor: HTMLAnchorElement, ev?: MouseEvent): boolean {
    let card = element.getRootElement() as AdaptiveCard;
    let onAnchorClickedHandler = (card && card.onAnchorClicked) ? card.onAnchorClicked : AdaptiveCard.onAnchorClicked;

    return onAnchorClickedHandler !== undefined ? onAnchorClickedHandler(element, anchor, ev) : false;
}

function raiseExecuteActionEvent(action: Action) {
    let card = action.parent ? action.parent.getRootElement() as AdaptiveCard : undefined;
    let onExecuteActionHandler = (card && card.onExecuteAction) ? card.onExecuteAction : AdaptiveCard.onExecuteAction;

    if (action.prepareForExecution() && onExecuteActionHandler) {
        onExecuteActionHandler(action);
    }
}

function raiseInlineCardExpandedEvent(action: ShowCardAction, isExpanded: boolean) {
    let card = action.parent ? action.parent.getRootElement() as AdaptiveCard : undefined;
    let onInlineCardExpandedHandler = (card && card.onInlineCardExpanded) ? card.onInlineCardExpanded : AdaptiveCard.onInlineCardExpanded;

    if (onInlineCardExpandedHandler) {
        onInlineCardExpandedHandler(action, isExpanded);
    }
}

function raiseInputValueChangedEvent(input: Input) {
    let card = input.getRootElement() as AdaptiveCard;
    let onInputValueChangedHandler = (card && card.onInputValueChanged) ? card.onInputValueChanged : AdaptiveCard.onInputValueChanged;

    if (onInputValueChangedHandler) {
        onInputValueChangedHandler(input);
    }
}

function raiseElementVisibilityChangedEvent(element: CardElement, shouldUpdateLayout: boolean = true) {
    let rootElement = element.getRootElement();

    if (shouldUpdateLayout) {
        rootElement.updateLayout();
    }

    let card = rootElement as AdaptiveCard;
    let onElementVisibilityChangedHandler = (card && card.onElementVisibilityChanged) ? card.onElementVisibilityChanged : AdaptiveCard.onElementVisibilityChanged;

    if (onElementVisibilityChangedHandler !== undefined) {
        onElementVisibilityChangedHandler(element);
    }
}

/**
 * @returns return false to continue with default context menu; return true to skip SDK default context menu
 */
function raiseDisplayOverflowActionMenuEvent(action: OverflowAction, target?: HTMLElement): boolean {
    let card = action.parent ? action.parent.getRootElement() as AdaptiveCard : undefined;
    let onDisplayOverflowActionMenuHandler = (card && card.onDisplayOverflowActionMenu) ? card.onDisplayOverflowActionMenu : AdaptiveCard.onDisplayOverflowActionMenu;

    return onDisplayOverflowActionMenuHandler !== undefined ? onDisplayOverflowActionMenuHandler(action.getActions(), target) : false;
}

/**
 * @returns return false to continue with default action button; return true to skip SDK default action button
 */
function raiseRenderOverflowActionsEvent(action: OverflowAction, isAtRootLevelActions: boolean): boolean {
    let card = action.parent ? action.parent.getRootElement() as AdaptiveCard : undefined;
    let onRenderOverflowActionsHandler = (card && card.onRenderOverflowActions) ? card.onRenderOverflowActions : AdaptiveCard.onRenderOverflowActions;

    return onRenderOverflowActionsHandler !== undefined ? onRenderOverflowActionsHandler(action.getActions(), isAtRootLevelActions) : false;
}

export abstract class ContainerWithActions extends Container {
    private _actionCollection: ActionCollection;

    protected internalParse(source: any, context: SerializationContext) {
        super.internalParse(source, context);

        this._actionCollection.parse(source["actions"], context);
    }

    protected internalToJSON(target: PropertyBag, context: SerializationContext) {
        super.internalToJSON(target, context);

        this._actionCollection.toJSON(target, "actions", context);
    }

    protected internalRender(): HTMLElement | undefined {
        let element = super.internalRender();

        if (element) {
            let renderedActions = this._actionCollection.render(this.hostConfig.actions.actionsOrientation, false);

            if (renderedActions) {
                Utils.appendChild(
                    element,
                    renderSeparation(
                        this.hostConfig,
                        {
                            spacing: this.hostConfig.getEffectiveSpacing(this.hostConfig.actions.spacing)
                        },
                        Enums.Orientation.Horizontal));
                Utils.appendChild(element, renderedActions);
            }

            if (this.renderIfEmpty) {
                return element;
            }
            else {
                return element.children.length > 0 ? element : undefined;
            }
        }
        else {
            return undefined;
        }
    }

    protected getHasExpandedAction(): boolean {
        if (this.renderedActionCount == 0) {
            return false;
        }
        else if (this.renderedActionCount == 1) {
            return this._actionCollection.expandedAction !== undefined && !this.hostConfig.actions.preExpandSingleShowCardAction;
        }
        else {
            return this._actionCollection.expandedAction !== undefined;
        }
    }

    protected get renderedActionCount(): number {
        return this._actionCollection.renderedActionCount;
    }

    protected get renderIfEmpty(): boolean {
        return false;
    }

    constructor() {
        super();

        this._actionCollection = new ActionCollection(this);
    }

    getActionCount(): number {
        return this._actionCollection.getActionCount();
    }

    getActionAt(index: number): Action | undefined {
        if (index >= 0 && index < this.getActionCount()) {
            return this._actionCollection.getActionAt(index);
        }
        else {
            return super.getActionAt(index);
        }
    }

    getActionById(id: string): Action | undefined {
        let result: Action | undefined = this._actionCollection.getActionById(id);

        return result ? result : super.getActionById(id);
    }

    internalValidateProperties(context: ValidationResults) {
        super.internalValidateProperties(context);

        if (this._actionCollection) {
            this._actionCollection.validateProperties(context);
        }
    }

    isLastElement(element: CardElement): boolean {
        return super.isLastElement(element) && this._actionCollection.getActionCount() == 0;
    }

    addAction(action: Action) {
        this._actionCollection.addAction(action);
    }

    clear() {
        super.clear();

        this._actionCollection.clear();
    }

    getAllInputs(processActions: boolean = true): Input[] {
        let result = super.getAllInputs(processActions);

        if (processActions) {
            result = result.concat(this._actionCollection.getAllInputs(processActions));
        }

        return result;
    }

    getResourceInformation(): IResourceInformation[] {
        return super.getResourceInformation().concat(this._actionCollection.getResourceInformation());
    }

    isBleedingAtBottom(): boolean {
        if (this._actionCollection.renderedActionCount == 0) {
            return super.isBleedingAtBottom();
        }
        else {
            if (this._actionCollection.getActionCount() == 1) {
                return this._actionCollection.expandedAction !== undefined && !this.hostConfig.actions.preExpandSingleShowCardAction;
            }
            else {
                return this._actionCollection.expandedAction !== undefined;
            }
        }
    }

    get isStandalone(): boolean {
        return false;
    }
}

export interface IMarkdownProcessingResult {
    didProcess: boolean;
    outputHtml?: any;
}

export class RefreshActionProperty extends PropertyDefinition {
    parse(sender: RefreshDefinition, source: PropertyBag, context: SerializationContext): ExecuteAction | undefined {
        let action = context.parseAction(
            sender.parent,
            source[this.name],
            [],
            false);

        if (action !== undefined) {
            if (action instanceof ExecuteAction) {
                return action;
            }

            context.logParseEvent(
                sender,
                Enums.ValidationEvent.ActionTypeNotAllowed,
                Strings.errors.actionTypeNotAllowed(action.getJsonTypeName()));
        }

        context.logParseEvent(
            sender,
            Enums.ValidationEvent.PropertyCantBeNull,
            Strings.errors.propertyMustBeSet("action"));

        return undefined;
    }

    toJSON(sender: SerializableObject, target: PropertyBag, value: ExecuteAction | undefined, context: SerializationContext) {
        context.serializeValue(target, this.name, value ? value.toJSON(context) : undefined, undefined, true);
    }

    constructor(readonly targetVersion: Version, readonly name: string) {
        super(targetVersion, name, undefined);
    }
}

export class RefreshDefinition extends SerializableObject {
    //#region Schema

    static readonly actionProperty = new RefreshActionProperty(Versions.v1_4, "action");
    static readonly userIdsProperty = new StringArrayProperty(Versions.v1_4, "userIds");

    @property(RefreshDefinition.actionProperty)
    get action(): ExecuteAction {
        return this.getValue(RefreshDefinition.actionProperty);
    }

    set action(value: ExecuteAction) {
        this.setValue(RefreshDefinition.actionProperty, value);

        if (value) {
            value.setParent(this.parent);
        }
    }

    @property(RefreshDefinition.userIdsProperty)
    userIds?: string[];

    protected getSchemaKey(): string {
        return "RefreshDefinition";
    }

    //#endregion

    parent: CardElement;
}

export class AuthCardButton extends SerializableObject {
    //#region Schema

    static readonly typeProperty = new StringProperty(Versions.v1_4, "type");
    static readonly titleProperty = new StringProperty(Versions.v1_4, "title");
    static readonly imageProperty = new StringProperty(Versions.v1_4, "image");
    static readonly valueProperty = new StringProperty(Versions.v1_4, "value");

    protected getSchemaKey(): string {
        return "AuthCardButton";
    }

    //#endregion

    @property(AuthCardButton.typeProperty)
    type: string;

    @property(AuthCardButton.titleProperty)
    title?: string;

    @property(AuthCardButton.imageProperty)
    image?: string;

    @property(AuthCardButton.valueProperty)
    value: string;
}

export class TokenExchangeResource extends SerializableObject {
    //#region Schema

    static readonly idProperty = new StringProperty(Versions.v1_4, "id");
    static readonly uriProperty = new StringProperty(Versions.v1_4, "uri");
    static readonly providerIdProperty = new StringProperty(Versions.v1_4, "providerId");

    protected getSchemaKey(): string {
        return "TokenExchangeResource";
    }

    //#endregion

    @property(TokenExchangeResource.idProperty)
    id?: string;

    @property(TokenExchangeResource.uriProperty)
    uri?: string;

    @property(TokenExchangeResource.providerIdProperty)
    providerId?: string;
}

export class Authentication extends SerializableObject {
    //#region Schema

    static readonly textProperty = new StringProperty(Versions.v1_4, "text");
    static readonly connectionNameProperty = new StringProperty(Versions.v1_4, "connectionName");
    static readonly buttonsProperty = new SerializableObjectCollectionProperty(Versions.v1_4, "buttons", AuthCardButton);
    static readonly tokenExchangeResourceProperty = new SerializableObjectProperty(Versions.v1_4, "tokenExchangeResource", TokenExchangeResource, true);

    protected getSchemaKey(): string {
        return "Authentication";
    }

    //#endregion

    @property(Authentication.textProperty)
    text?: string;

    @property(Authentication.connectionNameProperty)
    connectionName?: string;

    @property(Authentication.buttonsProperty)
    buttons: AuthCardButton[];

    @property(Authentication.tokenExchangeResourceProperty)
    tokenExchangeResource?: TokenExchangeResource;
}

// @dynamic
export class AdaptiveCard extends ContainerWithActions {
    static readonly schemaUrl = "http://adaptivecards.io/schemas/adaptive-card.json";

    //#region Schema

    protected static readonly $schemaProperty = new CustomProperty<string>(
        Versions.v1_0,
        "$schema",
        (sender: SerializableObject, property: PropertyDefinition, source: PropertyBag, context: BaseSerializationContext) => {
            return AdaptiveCard.schemaUrl;
        },
        (sender: SerializableObject, property: PropertyDefinition, target: PropertyBag, value: Versions | undefined, context: BaseSerializationContext) => {
            context.serializeValue(target, property.name, AdaptiveCard.schemaUrl);
        });

    static readonly versionProperty = new CustomProperty<Version | undefined>(
        Versions.v1_0,
        "version",
        (sender: SerializableObject, property: PropertyDefinition, source: PropertyBag, context: BaseSerializationContext) => {
            let version = Version.parse(source[property.name], context);

            if (version === undefined) {
                version = Versions.latest;

                context.logParseEvent(
                    sender,
                    Enums.ValidationEvent.InvalidPropertyValue,
                    Strings.errors.invalidCardVersion(version.toString()));
            }

            return version;
        },
        (sender: SerializableObject, property: PropertyDefinition, target: PropertyBag, value: Versions | undefined, context: BaseSerializationContext) => {
            if (value !== undefined) {
                context.serializeValue(target, property.name, value.toString());
            }
        },
        Versions.v1_0);

    static readonly TBDProperty = new SerializableObjectProperty(
        Versions.v1_6,
        "TBD",
        TBD,
        true);

    static readonly fallbackTextProperty = new StringProperty(Versions.v1_0, "fallbackText");
    static readonly speakProperty = new StringProperty(Versions.v1_0, "speak");
    static readonly refreshProperty = new SerializableObjectProperty(Versions.v1_4, "refresh", RefreshDefinition, true);
    static readonly authenticationProperty = new SerializableObjectProperty(Versions.v1_4, "authentication", Authentication, true);

    @property(AdaptiveCard.versionProperty)
    version: Version;

    @property(AdaptiveCard.fallbackTextProperty)
    fallbackText?: string;

    @property(AdaptiveCard.speakProperty)
    speak?: string;

    @property(AdaptiveCard.refreshProperty)
    get refresh(): RefreshDefinition | undefined {
        return this.getValue(AdaptiveCard.refreshProperty);
    }

    set refresh(value: RefreshDefinition | undefined) {
        this.setValue(AdaptiveCard.refreshProperty, value);

        if (value) {
            value.parent = this;
        }
    }

    @property(AdaptiveCard.authenticationProperty)
    authentication?: Authentication;

    @property(AdaptiveCard.TBDProperty)
    TBD?: TBD;

    //#endregion

    static onAnchorClicked?: (element: CardElement, anchor: HTMLAnchorElement, ev?: MouseEvent) => boolean;
    static onExecuteAction?: (action: Action) => void;
    static onElementVisibilityChanged?: (element: CardElement) => void;
    static onImageLoaded?: (image: Image) => void;
    static onInlineCardExpanded?: (action: ShowCardAction, isExpanded: boolean) => void;
    static onInputValueChanged?: (input: Input) => void;
    static onProcessMarkdown?: (text: string, result: IMarkdownProcessingResult) => void;
    static onDisplayOverflowActionMenu?: (actions: readonly Action[], target?: HTMLElement) => boolean;
    static onRenderOverflowActions?: (actions: readonly Action[], isRootLevelActions: boolean) => boolean;

    static get processMarkdown(): (text: string) => string {
        throw new Error(Strings.errors.processMarkdownEventRemoved());
    }

    static set processMarkdown(value: (text: string) => string) {
        throw new Error(Strings.errors.processMarkdownEventRemoved());
    }

    static applyMarkdown(text: string): IMarkdownProcessingResult {
        let result: IMarkdownProcessingResult = {
            didProcess: false
        };

        if (AdaptiveCard.onProcessMarkdown) {
            AdaptiveCard.onProcessMarkdown(text, result);
        }
        else if ((<any>window).markdownit) {
            // Check for markdownit
            let markdownIt: any = (<any>window).markdownit;
            result.outputHtml = markdownIt().render(text);
            result.didProcess = true;
        }
        else {
            console.warn(Strings.errors.markdownProcessingNotEnabled)
        }

        return result;
    }

    private _fallbackCard?: AdaptiveCard;

    private isVersionSupported(): boolean {
        if (this.bypassVersionCheck) {
            return true;
        }
        else {
            let unsupportedVersion: boolean =
                !this.version ||
                !this.version.isValid ||
                (this.maxVersion.major < this.version.major) ||
                (this.maxVersion.major == this.version.major && this.maxVersion.minor < this.version.minor);

            return !unsupportedVersion;
        }
    }

    protected getDefaultSerializationContext(): BaseSerializationContext {
        return new SerializationContext(this.version);
    }

    protected getItemsCollectionPropertyName(): string {
        return "body";
    }

    protected internalParse(source: any, context: SerializationContext) {
        this._fallbackCard = undefined;

        let fallbackElement = context.parseElement(undefined, source["fallback"], !this.isDesignMode());

        if (fallbackElement) {
            this._fallbackCard = new AdaptiveCard();
            this._fallbackCard.addItem(fallbackElement);
        }

        super.internalParse(source, context);
    }

    protected internalToJSON(target: PropertyBag, context: SerializationContext) {
        this.setValue(AdaptiveCard.versionProperty, context.targetVersion);

        super.internalToJSON(target, context);
    }

<<<<<<< HEAD
    // swiper : Swiper;
	static swiperContainer: HTMLElement;
	static pagination: HTMLElement;
	static prevElementDiv: HTMLElement;
	static nextElementDiv: HTMLElement;
=======
    gSwiper : Swiper.Swiper;
>>>>>>> c96f5bda

    protected internalRender(): HTMLElement | undefined {

        var bCarousel : boolean = this.TBD ? true : false;
        if (bCarousel) {

			AdaptiveCard.swiperContainer = document.createElement("div");
            AdaptiveCard.swiperContainer.classList.add(this.hostConfig.makeCssClassName("swiper"));
			AdaptiveCard.swiperContainer.classList.add("mySwiper");

            let swiperWrapper : HTMLElement = super.carouselRender() as HTMLElement;

            if (GlobalSettings.useAdvancedCardBottomTruncation && swiperWrapper) {
                // Unlike containers, the root card element should be allowed to
                // be shorter than its content (otherwise the overflow truncation
                // logic would never get triggered)
                swiperWrapper.style.removeProperty("minHeight");
            }

            AdaptiveCard.swiperContainer.appendChild(swiperWrapper as HTMLElement);

			AdaptiveCard.nextElementDiv = document.createElement("div");
            AdaptiveCard.nextElementDiv.classList.add("swiper-button-next");
            AdaptiveCard.swiperContainer.appendChild(AdaptiveCard.nextElementDiv);

			AdaptiveCard.prevElementDiv = document.createElement("div");
            AdaptiveCard.prevElementDiv.classList.add("swiper-button-prev");

            AdaptiveCard.swiperContainer.appendChild(AdaptiveCard.prevElementDiv);

			AdaptiveCard.pagination = document.createElement("div");
            AdaptiveCard.pagination.classList.add("swiper-pagination");
            AdaptiveCard.swiperContainer.appendChild(AdaptiveCard.pagination);

            this.initializeSwiper();

            return AdaptiveCard.swiperContainer;
        } else {
            let renderedElement = super.internalRender();

            if (GlobalSettings.useAdvancedCardBottomTruncation && renderedElement) {
                // Unlike containers, the root card element should be allowed to
                // be shorter than its content (otherwise the overflow truncation
                // logic would never get triggered)
                renderedElement.style.removeProperty("minHeight");
            }
            return renderedElement;
        }
    }

    private initializeSwiper() : void {
<<<<<<< HEAD

		// if (swiper === undefined)
		//{
			let paginationOpts: PaginationOptions = {
				el: AdaptiveCard.pagination
			};

			let navigationOpts: NavigationOptions = {
				prevEl: AdaptiveCard.prevElementDiv,
				nextEl: AdaptiveCard.nextElementDiv
			}

			const swiperOptions: SwiperOptions = {
=======
        if (this.gSwiper == undefined) {
            this.gSwiper = new Swiper.Swiper(".mySwiper", {
>>>>>>> c96f5bda
				loop: true,
				pagination: paginationOpts,
				navigation: navigationOpts,
			};

			swiper = new Swiper(AdaptiveCard.swiperContainer, swiperOptions);
		//}
    }

    protected getHasBackground(): boolean {
        return true;
    }

    protected getDefaultPadding(): PaddingDefinition {
        return new PaddingDefinition(
            Enums.Spacing.Padding,
            Enums.Spacing.Padding,
            Enums.Spacing.Padding,
            Enums.Spacing.Padding);
    }

    protected shouldSerialize(context: SerializationContext): boolean {
        return true;
    }

    protected get renderIfEmpty(): boolean {
        return true;
    }

    protected get bypassVersionCheck(): boolean {
        return false;
    }

    protected get allowCustomStyle() {
        return this.hostConfig.adaptiveCard && this.hostConfig.adaptiveCard.allowCustomStyle;
    }

    protected get hasBackground(): boolean {
        return true;
    }

    onAnchorClicked?: (element: CardElement, anchor: HTMLAnchorElement, ev?: MouseEvent) => boolean;
    onExecuteAction?: (action: Action) => void;
    onElementVisibilityChanged?: (element: CardElement) => void;
    onImageLoaded?: (image: Image) => void;
    onInlineCardExpanded?: (action: ShowCardAction, isExpanded: boolean) => void;
    onInputValueChanged?: (input: Input) => void;
    onDisplayOverflowActionMenu?: (actions: readonly Action[], target?: HTMLElement) => boolean;
    onRenderOverflowActions?: (actions: readonly Action[], isRootLevelActions: boolean) => boolean;

    designMode: boolean = false;

    getJsonTypeName(): string {
        return "AdaptiveCard";
    }

    internalValidateProperties(context: ValidationResults) {
        super.internalValidateProperties(context);

        if (this.getValue(CardElement.typeNameProperty) !== "AdaptiveCard") {
            context.addFailure(
                this,
                Enums.ValidationEvent.MissingCardType,
                Strings.errors.invalidCardType());
        }

        if (!this.bypassVersionCheck && !this.version) {
            context.addFailure(
                this,
                Enums.ValidationEvent.PropertyCantBeNull,
                Strings.errors.propertyMustBeSet("version"));
        }
        else if (!this.isVersionSupported()) {
            context.addFailure(
                this,
                Enums.ValidationEvent.UnsupportedCardVersion,
                Strings.errors.unsupportedCardVersion(this.version.toString(), this.maxVersion.toString()));
        }
    }

    render(target?: HTMLElement): HTMLElement | undefined {
        let renderedCard: HTMLElement | undefined;

        if (this.shouldFallback() && this._fallbackCard) {
            this._fallbackCard.hostConfig = this.hostConfig;

            renderedCard = this._fallbackCard.render();
        }
        else {
            renderedCard = super.render();

            if (renderedCard) {
                renderedCard.classList.add(this.hostConfig.makeCssClassName("ac-adaptiveCard"));

                // Having a tabIndex on the root container for a card can mess up accessibility in some scenarios.
                // However, we've shipped this behavior before, and so can't just turn it off in a point release. For
                // now, to unblock accessibility scenarios for our customers, we've got an option to turn it off. In a
                // future release, we should strongly consider flipping the default such that we *don't* emit a tabIndex
                // by default.
                if (GlobalSettings.setTabIndexAtCardRoot) {
                    renderedCard.tabIndex = 0;
                }

                if (this.speak) {
                    renderedCard.setAttribute("aria-label", this.speak);
                }
            }
        }

        if (target) {
            Utils.appendChild(target, renderedCard);

            this.updateLayout();
        }

        return renderedCard;
    }

    updateLayout(processChildren: boolean = true) {
        super.updateLayout(processChildren);

        if (GlobalSettings.useAdvancedCardBottomTruncation && this.isDisplayed()) {
            let padding = this.hostConfig.getEffectiveSpacing(Enums.Spacing.Default);

            this['handleOverflow']((<HTMLElement>this.renderedElement).offsetHeight - padding);
        }
    }

    shouldFallback(): boolean {
        return super.shouldFallback() || !this.isVersionSupported();
    }

    get hasVisibleSeparator(): boolean {
        return false;
    }
}

class InlineAdaptiveCard extends AdaptiveCard {
    //#region Schema

    protected getSchemaKey(): string {
        return "InlineAdaptiveCard";
    }

    protected populateSchema(schema: SerializableObjectSchema) {
        super.populateSchema(schema);

        schema.remove(
            AdaptiveCard.$schemaProperty,
            AdaptiveCard.versionProperty);
    }

    //#endregion

    protected getDefaultPadding(): PaddingDefinition {
        return new PaddingDefinition(
            this.suppressStyle ? Enums.Spacing.None : Enums.Spacing.Padding,
            Enums.Spacing.Padding,
            this.suppressStyle ? Enums.Spacing.None : Enums.Spacing.Padding,
            Enums.Spacing.Padding);
    }

    protected get bypassVersionCheck(): boolean {
        return true;
    }

    protected get defaultStyle(): string {
        if (this.suppressStyle) {
            return Enums.ContainerStyle.Default;
        }
        else {
            return this.hostConfig.actions.showCard.style ? this.hostConfig.actions.showCard.style : Enums.ContainerStyle.Emphasis;
        }
    }

    suppressStyle: boolean = false;

    render(target?: HTMLElement): HTMLElement | undefined {
        let renderedCard = super.render(target);

        if (renderedCard) {
            renderedCard.setAttribute("aria-live", "polite");
            renderedCard.removeAttribute("tabindex");
        }

        return renderedCard;
    }
}

export class SerializationContext extends BaseSerializationContext {
    private _elementRegistry?: CardObjectRegistry<CardElement>;
    private _actionRegistry?: CardObjectRegistry<Action>;

    private internalParseCardObject<T extends CardObject>(
        parent: CardElement | undefined,
        source: any,
        forbiddenTypeNames: string[],
        allowFallback: boolean,
        createInstanceCallback: (typeName: string | undefined) => T | undefined,
        logParseEvent: (typeName: string | undefined, errorType: Enums.TypeErrorType) => void): T | undefined {
        let result: T | undefined = undefined;

        if (source && typeof source === "object") {
            let typeName = Utils.parseString(source["type"]);

            if (typeName && forbiddenTypeNames.indexOf(typeName) >= 0) {
                logParseEvent(typeName, Enums.TypeErrorType.ForbiddenType);
            }
            else {
                let tryToFallback = false;

                result = createInstanceCallback(typeName);

                if (!result) {
                    tryToFallback = GlobalSettings.enableFallback && allowFallback;

                    logParseEvent(typeName, Enums.TypeErrorType.UnknownType);
                }
                else {
                    result.setParent(parent);
                    result.parse(source, this);

                    tryToFallback = GlobalSettings.enableFallback && allowFallback && result.shouldFallback();
                }

                if (tryToFallback) {
                    let fallback = source["fallback"];

                    if (!fallback && parent) {
                        parent.setShouldFallback(true);
                    }
                    if (typeof fallback === "string" && fallback.toLowerCase() === "drop") {
                        result = undefined;
                    }
                    else if (typeof fallback === "object") {
                        result = this.internalParseCardObject<T>(
                            parent,
                            fallback,
                            forbiddenTypeNames,
                            true,
                            createInstanceCallback,
                            logParseEvent);
                    }
                }
            }
        }

        return result;
    }

    protected cardObjectParsed(o: SerializableObject, source: any) {
        if (o instanceof Action && this.onParseAction) {
            this.onParseAction(o, source, this);
        }
        else if (o instanceof CardElement && this.onParseElement) {
            this.onParseElement(o, source, this);
        }
    }

    onParseAction?: (action: Action, source: any, context: SerializationContext) => void;
    onParseElement?: (element: CardElement, source: any, context: SerializationContext) => void;

    shouldSerialize(o: SerializableObject): boolean {
        if (o instanceof Action) {
            return this.actionRegistry.findByName(o.getJsonTypeName()) !== undefined;
        }
        else if (o instanceof CardElement) {
            return this.elementRegistry.findByName(o.getJsonTypeName()) !== undefined;
        }
        else {
            return true;
        }
    }

    parseCardObject<T extends CardObject>(
        parent: CardElement | undefined,
        source: any,
        forbiddenTypeNames: string[],
        allowFallback: boolean,
        createInstanceCallback: (typeName: string) => T | undefined,
        logParseEvent: (typeName: string, errorType: Enums.TypeErrorType) => void): T | undefined {
        let result = this.internalParseCardObject(
            parent,
            source,
            forbiddenTypeNames,
            allowFallback,
            createInstanceCallback,
            logParseEvent);

        if (result !== undefined) {
            this.cardObjectParsed(result, source);
        }

        return result;
    }

    parseElement(parent: CardElement | undefined, source: any, allowFallback: boolean): CardElement | undefined {
        return this.parseCardObject<CardElement>(
            parent,
            source,
            [], // Forbidden types not supported for elements for now
            allowFallback,
            (typeName: string) => {
                return this.elementRegistry.createInstance(typeName, this.targetVersion);
            },
            (typeName: string, errorType: Enums.TypeErrorType) => {
                if (errorType === Enums.TypeErrorType.UnknownType) {
                    this.logParseEvent(
                        undefined,
                        Enums.ValidationEvent.UnknownElementType,
                        Strings.errors.unknownElementType(typeName));
                }
                else {
                    this.logParseEvent(
                        undefined,
                        Enums.ValidationEvent.ElementTypeNotAllowed,
                        Strings.errors.elementTypeNotAllowed(typeName));
                }
            });
    }

    parseAction(
        parent: CardElement,
        source: any,
        forbiddenActionTypes: string[],
        allowFallback: boolean): Action | undefined {
        return this.parseCardObject<Action>(
            parent,
            source,
            forbiddenActionTypes,
            allowFallback,
            (typeName: string) => {
                return this.actionRegistry.createInstance(typeName, this.targetVersion);
            },
            (typeName: string, errorType: Enums.TypeErrorType) => {
                if (errorType == Enums.TypeErrorType.UnknownType) {
                    this.logParseEvent(
                        undefined,
                        Enums.ValidationEvent.UnknownActionType,
                        Strings.errors.unknownActionType(typeName));
                }
                else {
                    this.logParseEvent(
                        undefined,
                        Enums.ValidationEvent.ActionTypeNotAllowed,
                        Strings.errors.actionTypeNotAllowed(typeName));
                }
            });
    }

    get elementRegistry(): CardObjectRegistry<CardElement> {
        return this._elementRegistry ? this._elementRegistry : GlobalRegistry.elements;
    }

    // Not using a property setter here because the setter should accept "undefined"
    // whereas the getter should never return undefined.
    setElementRegistry(value: CardObjectRegistry<CardElement> | undefined) {
        this._elementRegistry = value;
    }

    get actionRegistry(): CardObjectRegistry<Action> {
        return this._actionRegistry ? this._actionRegistry : GlobalRegistry.actions;
    }

    // Not using a property setter here because the setter should accept "undefined"
    // whereas the getter should never return undefined.
    setActionRegistry(value: CardObjectRegistry<Action> | undefined) {
        this._actionRegistry = value;
    }
}

GlobalRegistry.defaultElements.register("Container", Container);
GlobalRegistry.defaultElements.register("TextBlock", TextBlock);
GlobalRegistry.defaultElements.register("RichTextBlock", RichTextBlock, Versions.v1_2);
GlobalRegistry.defaultElements.register("TextRun", TextRun, Versions.v1_2);
GlobalRegistry.defaultElements.register("Image", Image);
GlobalRegistry.defaultElements.register("ImageSet", ImageSet);
GlobalRegistry.defaultElements.register("Media", Media, Versions.v1_1);
GlobalRegistry.defaultElements.register("FactSet", FactSet);
GlobalRegistry.defaultElements.register("CarouselPage", CarouselPage, Versions.v1_2);
GlobalRegistry.defaultElements.register("ColumnSet", ColumnSet);
GlobalRegistry.defaultElements.register("ActionSet", ActionSet, Versions.v1_2);
GlobalRegistry.defaultElements.register("Input.Text", TextInput);
GlobalRegistry.defaultElements.register("Input.Date", DateInput);
GlobalRegistry.defaultElements.register("Input.Time", TimeInput);
GlobalRegistry.defaultElements.register("Input.Number", NumberInput);
GlobalRegistry.defaultElements.register("Input.ChoiceSet", ChoiceSetInput);
GlobalRegistry.defaultElements.register("Input.Toggle", ToggleInput);

GlobalRegistry.defaultActions.register(OpenUrlAction.JsonTypeName, OpenUrlAction);
GlobalRegistry.defaultActions.register(SubmitAction.JsonTypeName, SubmitAction);
GlobalRegistry.defaultActions.register(ShowCardAction.JsonTypeName, ShowCardAction);
GlobalRegistry.defaultActions.register(ToggleVisibilityAction.JsonTypeName, ToggleVisibilityAction, Versions.v1_2);
GlobalRegistry.defaultActions.register(ExecuteAction.JsonTypeName, ExecuteAction, Versions.v1_4);<|MERGE_RESOLUTION|>--- conflicted
+++ resolved
@@ -14,11 +14,11 @@
 import { Strings } from "./strings";
 import { MenuItem, PopupMenu } from "./controls";
 import { runInThisContext } from "vm";
-<<<<<<< HEAD
 import Swiper, {A11y, Autoplay, History, Keyboard, Navigation, Pagination, Scrollbar, SwiperOptions} from "swiper";
 import { PaginationOptions } from "../../node_modules/swiper/types/modules/pagination";
 import { NavigationOptions } from "../../node_modules/swiper/types/modules/navigation";
 import { S_IWUSR } from "constants";
+import 'swiper/css';
 
 // eslint-disable-next-line no-var
 var swiper: Swiper | undefined;
@@ -32,10 +32,6 @@
     Keyboard,
     Autoplay
 ]);
-=======
-import * as Swiper from "swiper";
-import 'swiper/css'
->>>>>>> c96f5bda
 
 export function renderSeparation(hostConfig: HostConfig, separationDefinition: ISeparationDefinition, orientation: Enums.Orientation): HTMLElement | undefined {
     if (separationDefinition.spacing > 0 || (separationDefinition.lineThickness && separationDefinition.lineThickness > 0)) {
@@ -7228,15 +7224,11 @@
         super.internalToJSON(target, context);
     }
 
-<<<<<<< HEAD
     // swiper : Swiper;
 	static swiperContainer: HTMLElement;
 	static pagination: HTMLElement;
 	static prevElementDiv: HTMLElement;
 	static nextElementDiv: HTMLElement;
-=======
-    gSwiper : Swiper.Swiper;
->>>>>>> c96f5bda
 
     protected internalRender(): HTMLElement | undefined {
 
@@ -7288,7 +7280,6 @@
     }
 
     private initializeSwiper() : void {
-<<<<<<< HEAD
 
 		// if (swiper === undefined)
 		//{
@@ -7302,10 +7293,6 @@
 			}
 
 			const swiperOptions: SwiperOptions = {
-=======
-        if (this.gSwiper == undefined) {
-            this.gSwiper = new Swiper.Swiper(".mySwiper", {
->>>>>>> c96f5bda
 				loop: true,
 				pagination: paginationOpts,
 				navigation: navigationOpts,
