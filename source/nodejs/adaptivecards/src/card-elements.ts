﻿import * as Enums from "./enums";
import * as Shared from "./shared";
import * as Utils from "./utils";
import * as HostConfig from "./host-config";
import * as TextFormatters from "./text-formatters";

function invokeSetCollection(action: Action, collection: ActionCollection) {
	if (action) {
		// Closest emulation of "internal" in TypeScript.
		action["setCollection"](collection);
	}
}

function isActionAllowed(action: Action, forbiddenActionTypes: Array<string>): boolean {
	if (forbiddenActionTypes) {
		for (var i = 0; i < forbiddenActionTypes.length; i++) {
			if (action.getJsonTypeName() === forbiddenActionTypes[i]) {
				return false;
			}
		}
	}

	return true;
}

function createCardObjectInstance<T extends CardObject>(
	parent: CardElement,
	json: any,
	createInstanceCallback: (typeName: string) => T,
	createValidationErrorCallback: (typeName: string) => HostConfig.IValidationError,
	errors: Array<HostConfig.IValidationError>): T {
	let result: T = null;

	if (json && typeof json === "object") {
		let tryToFallback = false;
		let typeName = json["type"];

		result = createInstanceCallback(typeName);

		if (!result) {
			tryToFallback = true;

			raiseParseError(createValidationErrorCallback(typeName), errors);
		}
		else {
			result.setParent(parent);
			result.parse(json, errors);

			tryToFallback = result.shouldFallback();
		}

		if (tryToFallback) {
			let fallback = json["fallback"];

			if (!fallback) {
				parent.setShouldFallback(true);
			}
			if (typeof fallback === "string" && fallback.toLowerCase() === "drop") {
				result = null;
			}
			else if (typeof fallback === "object") {
				result = createCardObjectInstance<T>(
					parent,
					fallback,
					createInstanceCallback,
					createValidationErrorCallback,
					errors);
			}
		}
	}

	return result;
}

export function createActionInstance(
	parent: CardElement,
	json: any,
	errors: Array<HostConfig.IValidationError>): Action {
	return createCardObjectInstance<Action>(
		parent,
		json,
		(typeName: string) => { return AdaptiveCard.actionTypeRegistry.createInstance(typeName); },
		(typeName: string) => {
			return {
				error: Enums.ValidationError.UnknownActionType,
				message: "Unknown action type: " + typeName + ". Attempting to fall back."
			}
		},
		errors);
}

export function createElementInstance(
	parent: CardElement,
	json: any,
	errors: Array<HostConfig.IValidationError>): CardElement {
	return createCardObjectInstance<CardElement>(
		parent,
		json,
		(typeName: string) => { return AdaptiveCard.elementTypeRegistry.createInstance(typeName); },
		(typeName: string) => {
			return {
				error: Enums.ValidationError.UnknownElementType,
				message: "Unknown element type: " + typeName + ". Attempting to fall back."
			}
		},
		errors);
}

<<<<<<< HEAD
export abstract class CardObject {
	private _customProperties = {};
	private _parsedPayload: any;

	abstract getJsonTypeName(): string;
	abstract shouldFallback(): boolean;
	abstract setParent(parent: CardElement);

	id: string;

	parse(json: any, errors?: Array<HostConfig.IValidationError>) {
		if (AdaptiveCard.enableFullJsonRoundTrip) {
			this._parsedPayload = json;
		}

		this.id = json["id"];
	}

	toJSON(): any {
		let result: any;
		
		if (AdaptiveCard.enableFullJsonRoundTrip && this._parsedPayload && typeof this._parsedPayload === "object") {
			result = this._parsedPayload;
		}
		else {
			result = {};
		}

		for (let key of Object.keys(this._customProperties)) {
			result[key] = this._customProperties[key];
		};

		Utils.setProperty(result, "type", this.getJsonTypeName());
		Utils.setProperty(result, "id", this.id);

		return result;
	}

	setCustomProperty(name: string, value: any) {
		this._customProperties[name] = value;
	}

	getCustomProperty(name: string): any {
		return this._customProperties[name];
	}
=======
export interface ICardObject {
	shouldFallback(): boolean;
	setParent(parent: CardElement);
	parse(json: any, errors?: Array<HostConfig.IValidationError>);
>>>>>>> ef5ce2fa
}

export type CardElementHeight = "auto" | "stretch";

export abstract class CardElement extends CardObject {
	private _shouldFallback: boolean = false;
	private _lang: string = undefined;
	private _hostConfig?: HostConfig.HostConfig = null;
	private _parent: CardElement = null;
	private _renderedElement: HTMLElement = null;
	private _separatorElement: HTMLElement = null;
	private _isVisible: boolean = true;
	private _truncatedDueToOverflow: boolean = false;
	private _defaultRenderedElementDisplayMode: string = null;
	private _padding: Shared.PaddingDefinition = null;

	private internalRenderSeparator(): HTMLElement {
		let renderedSeparator = Utils.renderSeparation(
			{
				spacing: this.hostConfig.getEffectiveSpacing(this.spacing),
				lineThickness: this.separator ? this.hostConfig.separator.lineThickness : null,
				lineColor: this.separator ? this.hostConfig.separator.lineColor : null
			},
			this.separatorOrientation);

		return renderedSeparator;
	}

	private updateRenderedElementVisibility() {
		if (this._renderedElement) {
			this._renderedElement.style.display = this._isVisible ? this._defaultRenderedElementDisplayMode : "none";
		}

		if (this._separatorElement) {
			if (this.parent && this.parent.isFirstElement(this)) {
				this._separatorElement.style.display = "none";
			}
			else {
				this._separatorElement.style.display = this._isVisible ? this._defaultRenderedElementDisplayMode : "none";
			}
		}
	}

	private hideElementDueToOverflow() {
		if (this._renderedElement && this._isVisible) {
			this._renderedElement.style.visibility = 'hidden';
			this._isVisible = false;
			raiseElementVisibilityChangedEvent(this, false);
		}
	}

	private showElementHiddenDueToOverflow() {
		if (this._renderedElement && !this._isVisible) {
			this._renderedElement.style.visibility = null;
			this._isVisible = true;
			raiseElementVisibilityChangedEvent(this, false);
		}
	}

	// Marked private to emulate internal access
	private handleOverflow(maxHeight: number) {
		if (this.isVisible || this.isHiddenDueToOverflow()) {
			var handled = this.truncateOverflow(maxHeight);

			// Even if we were unable to truncate the element to fit this time,
			// it still could have been previously truncated
			this._truncatedDueToOverflow = handled || this._truncatedDueToOverflow;

			if (!handled) {
				this.hideElementDueToOverflow();
			}
			else if (handled && !this._isVisible) {
				this.showElementHiddenDueToOverflow();
			}
		}
	}

	// Marked private to emulate internal access
	private resetOverflow(): boolean {
		var sizeChanged = false;

		if (this._truncatedDueToOverflow) {
			this.undoOverflowTruncation();
			this._truncatedDueToOverflow = false;
			sizeChanged = true;
		}

		if (this.isHiddenDueToOverflow) {
			this.showElementHiddenDueToOverflow();
		}

		return sizeChanged;
	}

	protected createPlaceholderElement(): HTMLElement {
		var element = document.createElement("div");
		element.style.border = "1px dashed #DDDDDD";
		element.style.padding = "4px";
		element.style.minHeight = "32px";
		element.style.fontSize = "10px";
		element.innerText = "Empty " + this.getJsonTypeName();

		return element;
	}

	protected adjustRenderedElementSize(renderedElement: HTMLElement) {
		if (this.height === "auto") {
			renderedElement.style.flex = "0 0 auto";
		}
		else {
			renderedElement.style.flex = "1 1 auto";
		}

		if (this.minPixelHeight) {
			renderedElement.style.minHeight = this.minPixelHeight + "px";
		}
	}

	protected abstract internalRender(): HTMLElement;

	protected applyPadding() {
		if (this.separatorElement) {
			if (AdaptiveCard.alwaysBleedSeparators && this.separatorOrientation == Enums.Orientation.Horizontal && !this.isBleeding()) {
				let padding = new Shared.PaddingDefinition();

				this.getImmediateSurroundingPadding(padding);
		
				let physicalPadding = this.hostConfig.paddingDefinitionToSpacingDefinition(padding);
	
				this.separatorElement.style.marginLeft = "-" + physicalPadding.left + "px";
				this.separatorElement.style.marginRight = "-" + physicalPadding.right + "px";
			}
			else {
				this.separatorElement.style.marginRight = "0";
				this.separatorElement.style.marginLeft = "0";
			}
		}
	}

    /*
     * Called when this element overflows the bottom of the card.
     * maxHeight will be the amount of space still available on the card (0 if
     * the element is fully off the card).
     */
	protected truncateOverflow(maxHeight: number): boolean {
		// Child implementations should return true if the element handled
		// the truncation request such that its content fits within maxHeight,
		// false if the element should fall back to being hidden
		return false;
	}

    /*
     * This should reverse any changes performed in truncateOverflow().
     */
	protected undoOverflowTruncation() { }

	protected isDesignMode(): boolean {
		var rootElement = this.getRootElement();

		return rootElement instanceof AdaptiveCard && rootElement.designMode;
	}

	protected getDefaultPadding(): Shared.PaddingDefinition {
		return new Shared.PaddingDefinition();
	}

	protected getHasBackground(): boolean {
		return false;
	}

	protected get useDefaultSizing(): boolean {
		return true;
	}

	protected get allowCustomPadding(): boolean {
		return true;
	}

	protected get separatorOrientation(): Enums.Orientation {
		return Enums.Orientation.Horizontal;
	}

	protected getPadding(): Shared.PaddingDefinition {
		return this._padding;
	}

	protected setPadding(value: Shared.PaddingDefinition) {
		this._padding = value;
	}

	readonly requires = new HostConfig.HostCapabilities();

	id: string;
	speak: string;
	horizontalAlignment?: Enums.HorizontalAlignment = null;
	spacing: Enums.Spacing = Enums.Spacing.Default;
	separator: boolean = false;
	customCssSelector: string = null;
	height: CardElementHeight = "auto";
	minPixelHeight?: number = null;

	abstract renderSpeech(): string;

<<<<<<< HEAD
	toJSON(): any {
		let result = super.toJSON();
=======
	isBleeding(): boolean {
		return false;
	}

	toJSON() {
		let result = {};

		Utils.setProperty(result, "type", this.getJsonTypeName());
		Utils.setProperty(result, "id", this.id);
>>>>>>> ef5ce2fa

		if (this.horizontalAlignment !== null) {
			Utils.setEnumProperty(Enums.HorizontalAlignment, result, "horizontalAlignment", this.horizontalAlignment);
		}

		Utils.setEnumProperty(Enums.Spacing, result, "spacing", this.spacing, Enums.Spacing.Default);
		Utils.setProperty(result, "separator", this.separator, false);
		Utils.setProperty(result, "height", this.height, "auto");

		if (this.minPixelHeight) {
			Utils.setProperty(result, "minHeight", this.minPixelHeight + "px");
		}

		return result;
	}

	setParent(value: CardElement) {
		this._parent = value;
	}

	getForbiddenElementTypes(): Array<string> {
		return null;
	}

	getForbiddenActionTypes(): Array<any> {
		return null;
	}

	getImmediateSurroundingPadding(
		result: Shared.PaddingDefinition,
		processTop: boolean = true,
		processRight: boolean = true,
		processBottom: boolean = true,
		processLeft: boolean = true) {
		if (this.parent) {
			let doProcessTop = processTop && this.parent.isFirstElement(this);
			let doProcessRight = processRight && this.parent.isRightMostElement(this);
			let doProcessBottom = processBottom && this.parent.isLastElement(this);
			let doProcessLeft = processLeft && this.parent.isLeftMostElement(this);

			let effectivePadding = this.parent.getEffectivePadding();

			if (effectivePadding) {
				if (doProcessTop) {
					result.top = effectivePadding.top;
				}

				if (doProcessRight) {
					result.right = effectivePadding.right;
				}

				if (doProcessBottom) {
					result.bottom = effectivePadding.bottom;
				}

				if (doProcessLeft) {
					result.left = effectivePadding.left;
				}
			}

			if (doProcessTop || doProcessRight || doProcessBottom || doProcessLeft) {
				this.parent.getImmediateSurroundingPadding(
					result,
					doProcessTop,
					doProcessRight,
					doProcessBottom,
					doProcessLeft);
			}
		}
	}

	parse(json: any, errors?: Array<HostConfig.IValidationError>) {
		super.parse(json, errors);

		raiseParseElementEvent(this, json, errors);

		this.requires.parse(json["requires"], errors);
		this.isVisible = Utils.parseBoolProperty(json["isVisible"], this.isVisible);
		this.speak = json["speak"];
		this.horizontalAlignment = Utils.getEnumValueOrDefault(Enums.HorizontalAlignment, json["horizontalAlignment"], null);

		this.spacing = Utils.getEnumValueOrDefault(Enums.Spacing, json["spacing"], Enums.Spacing.Default);
		this.separator = Utils.parseBoolProperty(json["separator"], this.separator);

		let jsonSeparation = json["separation"];

		if (jsonSeparation !== undefined) {
			if (jsonSeparation === "none") {
				this.spacing = Enums.Spacing.None;
				this.separator = false;
			}
			else if (jsonSeparation === "strong") {
				this.spacing = Enums.Spacing.Large;
				this.separator = true;
			}
			else if (jsonSeparation === "default") {
				this.spacing = Enums.Spacing.Default;
				this.separator = false;
			}

			raiseParseError(
				{
					error: Enums.ValidationError.Deprecated,
					message: "The \"separation\" property is deprecated and will be removed. Use the \"spacing\" and \"separator\" properties instead."
				},
				errors
			);
		}

		let jsonHeight = json["height"];

		if (jsonHeight === "auto" || jsonHeight === "stretch") {
			this.height = jsonHeight;
		}

		let jsonMinHeight = json["minHeight"];

		if (jsonMinHeight && typeof jsonMinHeight === "string") {
			let isValid = false;

			try {
				let size = Shared.SizeAndUnit.parse(jsonMinHeight, true);

				if (size.unit == Enums.SizeUnit.Pixel) {
					this.minPixelHeight = size.physicalSize;

					isValid = true;
				}
			}
			catch {
				// Do nothing. A parse error is emitted below
			}

			if (!isValid) {
				raiseParseError(
					{
						error: Enums.ValidationError.InvalidPropertyValue,
						message: "Invalid \"minHeight\" value: " + jsonMinHeight
					},
					errors
				);
			}
		}
	}

	getActionCount(): number {
		return 0;
	}

	getActionAt(index: number): Action {
		throw new Error("Index out of range.");
	}

	validate(): Array<HostConfig.IValidationError> {
		return [];
	}

	remove(): boolean {
		if (this.parent && this.parent instanceof CardElementContainer) {
			return this.parent.removeItem(this);
		}

		return false;
	}

	render(): HTMLElement {
		this._renderedElement = this.internalRender();
		this._separatorElement = this.internalRenderSeparator();

		if (this._renderedElement) {
			if (this.customCssSelector) {
				this._renderedElement.classList.add(this.customCssSelector);
			}

			this._renderedElement.style.boxSizing = "border-box";
			this._defaultRenderedElementDisplayMode = this._renderedElement.style.display;

			this.adjustRenderedElementSize(this._renderedElement);
			this.updateLayout(false);
		}
		else if (this.isDesignMode()) {
			this._renderedElement = this.createPlaceholderElement();
		}

		return this._renderedElement;
	}

	updateLayout(processChildren: boolean = true) {
		this.updateRenderedElementVisibility();
		this.applyPadding();
	}

	indexOf(cardElement: CardElement): number {
		return -1;
	}

	isRendered(): boolean {
		return this._renderedElement && this._renderedElement.offsetHeight > 0;
	}

	isFirstElement(element: CardElement): boolean {
		return true;
	}

	isLastElement(element: CardElement): boolean {
		return true;
	}

	isAtTheVeryLeft(): boolean {
		return this.parent ? this.parent.isLeftMostElement(this) && this.parent.isAtTheVeryLeft() : true;
	}

	isAtTheVeryRight(): boolean {
		return this.parent ? this.parent.isRightMostElement(this) && this.parent.isAtTheVeryRight() : true;
	}

	isAtTheVeryTop(): boolean {
		return this.parent ? this.parent.isFirstElement(this) && this.parent.isAtTheVeryTop() : true;
	}

	isAtTheVeryBottom(): boolean {
		return this.parent ? this.parent.isLastElement(this) && this.parent.isAtTheVeryBottom() : true;
	}

	isBleedingAtTop(): boolean {
		return false;
	}

	isBleedingAtBottom(): boolean {
		return false;
	}

	isLeftMostElement(element: CardElement): boolean {
		return true;
	}

	isRightMostElement(element: CardElement): boolean {
		return true;
	}

	isHiddenDueToOverflow(): boolean {
		return this._renderedElement && this._renderedElement.style.visibility == 'hidden';
	}

	getRootElement(): CardElement {
		var rootElement: CardElement = this;

		while (rootElement.parent) {
			rootElement = rootElement.parent;
		}

		return rootElement;
	}

	getParentContainer(): Container {
		var currentElement: CardElement = this.parent;

		while (currentElement) {
			if (currentElement instanceof Container) {
				return <Container>currentElement;
			}

			currentElement = currentElement.parent;
		}

		return null;
	}

	getAllInputs(): Array<Input> {
		return [];
	}

	getResourceInformation(): Array<Shared.IResourceInformation> {
		return [];
	}

	getElementById(id: string): CardElement {
		return this.id === id ? this : null;
	}

	getActionById(id: string): Action {
		return null;
	}

	shouldFallback(): boolean {
		return this._shouldFallback || !this.requires.areAllMet(this.hostConfig.hostCapabilities);
	}

	setShouldFallback(value: boolean) {
		this._shouldFallback = value;
	}

	getEffectivePadding(): Shared.PaddingDefinition {
		let padding = this.getPadding();

		return (padding && this.allowCustomPadding) ? padding : this.getDefaultPadding();
	}

	get lang(): string {
		if (this._lang) {
			return this._lang;
		}
		else {
			if (this.parent) {
				return this.parent.lang;
			}
			else {
				return undefined;
			}
		}
	}

	set lang(value: string) {
		if (value && value != "") {
			var regEx = /^[a-z]{2,3}$/ig;

			var matches = regEx.exec(value);

			if (!matches) {
				throw new Error("Invalid language identifier: " + value);
			}
		}

		this._lang = value;
	}

	get hostConfig(): HostConfig.HostConfig {
		if (this._hostConfig) {
			return this._hostConfig;
		}
		else {
			if (this.parent) {
				return this.parent.hostConfig;
			}
			else {
				return defaultHostConfig;
			}
		}
	}

	set hostConfig(value: HostConfig.HostConfig) {
		this._hostConfig = value;
	}

	get index(): number {
		if (this.parent) {
			return this.parent.indexOf(this);
		}
		else {
			return 0;
		}
	}

	get isInteractive(): boolean {
		return false;
	}

	get isStandalone(): boolean {
		return true;
	}

	get parent(): CardElement {
		return this._parent;
	}

	get isVisible(): boolean {
		return this._isVisible;
	}

	get hasVisibleSeparator(): boolean {
		var parentContainer = this.getParentContainer();

		if (parentContainer) {
			return this.separatorElement && !parentContainer.isFirstElement(this);
		}
		else {
			return false;
		}
	}

	set isVisible(value: boolean) {
		// If the element is going to be hidden, reset any changes that were due
		// to overflow truncation (this ensures that if the element is later
		// un-hidden it has the right content)
		if (AdaptiveCard.useAdvancedCardBottomTruncation && !value) {
			this.undoOverflowTruncation();
		}

		if (this._isVisible != value) {
			this._isVisible = value;

			this.updateRenderedElementVisibility();

			if (this._renderedElement) {
				raiseElementVisibilityChangedEvent(this);
			}
		}
	}

	get renderedElement(): HTMLElement {
		return this._renderedElement;
	}

	get separatorElement(): HTMLElement {
		return this._separatorElement;
	}
}

export class TextBlock extends CardElement {
	private _computedLineHeight: number;
	private _originalInnerHtml: string;
	private _text: string;
	private _processedText: string = null;
	private _treatAsPlainText: boolean = true;
	private _selectAction: Action = null;
	private _effectiveStyleDefinition: HostConfig.ContainerStyleDefinition = null;

	private restoreOriginalContent() {
		var maxHeight = this.maxLines
			? (this._computedLineHeight * this.maxLines) + 'px'
			: null;

		this.renderedElement.style.maxHeight = maxHeight;
		this.renderedElement.innerHTML = this._originalInnerHtml;
	}

	private truncateIfSupported(maxHeight: number): boolean {
		// For now, only truncate TextBlocks that contain just a single
		// paragraph -- since the maxLines calculation doesn't take into
		// account Markdown lists
		var children = this.renderedElement.children;
		var isTextOnly = !children.length;

		var truncationSupported = isTextOnly || children.length == 1
			&& (<HTMLElement>children[0]).tagName.toLowerCase() == 'p';

		if (truncationSupported) {
			var element = isTextOnly
				? this.renderedElement
				: <HTMLElement>children[0];

			Utils.truncate(element, maxHeight, this._computedLineHeight);
			return true;
		}

		return false;
	}

	private getEffectiveStyleDefinition() {
		if (!this._effectiveStyleDefinition) {
			this._effectiveStyleDefinition = this.hostConfig.containerStyles.default;

			let parentContainer = this.getParentContainer();

			while (parentContainer) {
				if (parentContainer.style) {
					this._effectiveStyleDefinition = this.hostConfig.containerStyles.getStyleByName(parentContainer.style);

					break;
				}

				parentContainer = parentContainer.getParentContainer();
			}
		}

		return this._effectiveStyleDefinition;
	}

	protected getRenderedDomElementType(): string {
		return "div";
	}

	protected internalRender(): HTMLElement {
		this._effectiveStyleDefinition = null;
		this._processedText = null;

		if (!Utils.isNullOrEmpty(this.text)) {
			let hostConfig = this.hostConfig;

			let element = document.createElement(this.getRenderedDomElementType());
			element.classList.add(hostConfig.makeCssClassName("ac-textBlock"));
			element.style.overflow = "hidden";

			this.applyStylesTo(element);

			if (this.selectAction) {
				element.onclick = (e) => {
					this.selectAction.execute();

					e.cancelBubble = true;
				}
			}

			if (!this._processedText) {
				this._treatAsPlainText = true;

				let formattedText = TextFormatters.formatText(this.lang, this.text);

				if (this.useMarkdown) {
					if (AdaptiveCard.allowMarkForTextHighlighting) {
						formattedText = formattedText.replace(/<mark>/g, "===").replace(/<\/mark>/g, "/==");
					}

					let markdownProcessingResult = AdaptiveCard.applyMarkdown(formattedText);

					if (markdownProcessingResult.didProcess && markdownProcessingResult.outputHtml) {
						this._processedText = markdownProcessingResult.outputHtml;
						this._treatAsPlainText = false;

						// Only process <mark> tag if markdown processing was applied because
						// markdown processing is also responsible for sanitizing the input string
						if (AdaptiveCard.allowMarkForTextHighlighting) {
							let markStyle: string = "";
							let effectiveStyle = this.getEffectiveStyleDefinition();

							if (effectiveStyle.highlightBackgroundColor) {
								markStyle += "background-color: " + effectiveStyle.highlightBackgroundColor + ";";
							}

							if (effectiveStyle.highlightForegroundColor) {
								markStyle += "color: " + effectiveStyle.highlightForegroundColor + ";";
							}

							if (!Utils.isNullOrEmpty(markStyle)) {
								markStyle = 'style="' + markStyle + '"';
							}

							this._processedText = this._processedText.replace(/===/g, "<mark " + markStyle + ">").replace(/\/==/g, "</mark>");
						}
					} else {
						this._processedText = formattedText;
						this._treatAsPlainText = true;
					}
				}
				else {
					this._processedText = formattedText;
					this._treatAsPlainText = true;
				}
			}

			if (this._treatAsPlainText) {
				element.innerText = this._processedText;
			}
			else {
				element.innerHTML = this._processedText;
			}

			if (element.firstElementChild instanceof HTMLElement) {
				let firstElementChild = <HTMLElement>element.firstElementChild;
				firstElementChild.style.marginTop = "0px";
				firstElementChild.style.width = "100%";

				if (!this.wrap) {
					firstElementChild.style.overflow = "hidden";
					firstElementChild.style.textOverflow = "ellipsis";
				}
			}

			if (element.lastElementChild instanceof HTMLElement) {
				(<HTMLElement>element.lastElementChild).style.marginBottom = "0px";
			}

			let anchors = element.getElementsByTagName("a");

			for (let i = 0; i < anchors.length; i++) {
				let anchor = <HTMLAnchorElement>anchors[i];
				anchor.classList.add(this.hostConfig.makeCssClassName("ac-anchor"));
				anchor.target = "_blank";
				anchor.onclick = (e) => {
					if (raiseAnchorClickedEvent(this, e.target as HTMLAnchorElement)) {
						e.preventDefault();
					}
				}
			}

			if (this.wrap) {
				element.style.wordWrap = "break-word";

				if (this.maxLines > 0) {
					element.style.maxHeight = (this._computedLineHeight * this.maxLines) + "px";
					element.style.overflow = "hidden";
				}
			}
			else {
				element.style.whiteSpace = "nowrap";
				element.style.textOverflow = "ellipsis";
			}

			if (AdaptiveCard.useAdvancedTextBlockTruncation || AdaptiveCard.useAdvancedCardBottomTruncation) {
				this._originalInnerHtml = element.innerHTML;
			}

			if (this.selectAction != null && hostConfig.supportsInteractivity) {
				element.tabIndex = 0
				element.setAttribute("role", "button");
				element.setAttribute("aria-label", this.selectAction.title);
				element.classList.add(hostConfig.makeCssClassName("ac-selectable"));
			}

			return element;
		}
		else {
			return null;
		}
	}

	protected truncateOverflow(maxHeight: number): boolean {
		if (maxHeight >= this._computedLineHeight) {
			return this.truncateIfSupported(maxHeight);
		}

		return false;
	}

	protected undoOverflowTruncation() {
		this.restoreOriginalContent();

		if (AdaptiveCard.useAdvancedTextBlockTruncation && this.maxLines) {
			var maxHeight = this._computedLineHeight * this.maxLines;
			this.truncateIfSupported(maxHeight);
		}
	}

	size: Enums.TextSize = Enums.TextSize.Default;
	weight: Enums.TextWeight = Enums.TextWeight.Default;
	color: Enums.TextColor = Enums.TextColor.Default;
	isSubtle: boolean = false;
	wrap: boolean = false;
	maxLines: number;
	useMarkdown: boolean = true;

	toJSON(): any {
		let result = super.toJSON();

		Utils.setEnumProperty(Enums.TextSize, result, "size", this.size, Enums.TextSize.Default);
		Utils.setEnumProperty(Enums.TextWeight, result, "weight", this.weight, Enums.TextWeight.Default);
		Utils.setEnumProperty(Enums.TextColor, result, "color", this.color, Enums.TextColor.Default);
		Utils.setProperty(result, "text", this.text);
		Utils.setProperty(result, "isSubtle", this.isSubtle, false);
		Utils.setProperty(result, "wrap", this.wrap, false);
		Utils.setProperty(result, "maxLines", this.maxLines, 0);

		return result;
	}

	applyStylesTo(targetElement: HTMLElement) {
		if (this.hostConfig.fontFamily) {
			targetElement.style.fontFamily = this.hostConfig.fontFamily;
		}

		let parentContainer = this.getParentContainer();
		let isRtl = parentContainer ? parentContainer.isRtl() : false;

		switch (this.horizontalAlignment) {
			case Enums.HorizontalAlignment.Center:
				targetElement.style.textAlign = "center";
				break;
			case Enums.HorizontalAlignment.Right:
				targetElement.style.textAlign = isRtl ? "left" : "right";
				break;
			default:
				targetElement.style.textAlign = isRtl ? "right" : "left";
				break;
		}

		var fontSize: number;

		switch (this.size) {
			case Enums.TextSize.Small:
				fontSize = this.hostConfig.fontSizes.small;
				break;
			case Enums.TextSize.Medium:
				fontSize = this.hostConfig.fontSizes.medium;
				break;
			case Enums.TextSize.Large:
				fontSize = this.hostConfig.fontSizes.large;
				break;
			case Enums.TextSize.ExtraLarge:
				fontSize = this.hostConfig.fontSizes.extraLarge;
				break;
			default:
				fontSize = this.hostConfig.fontSizes.default;
				break;
		}

		if (this.hostConfig.lineHeights) {
			switch (this.size) {
				case Enums.TextSize.Small:
					this._computedLineHeight = this.hostConfig.lineHeights.small;
					break;
				case Enums.TextSize.Medium:
					this._computedLineHeight = this.hostConfig.lineHeights.medium;
					break;
				case Enums.TextSize.Large:
					this._computedLineHeight = this.hostConfig.lineHeights.large;
					break;
				case Enums.TextSize.ExtraLarge:
					this._computedLineHeight = this.hostConfig.lineHeights.extraLarge;
					break;
				default:
					this._computedLineHeight = this.hostConfig.lineHeights.default;
					break;
			}
		}
		else {
			// Looks like 1.33 is the magic number to compute line-height
			// from font size.
			this._computedLineHeight = fontSize * 1.33;
		}

		targetElement.style.fontSize = fontSize + "px";
		targetElement.style.lineHeight = this._computedLineHeight + "px";

		let styleDefinition = this.getEffectiveStyleDefinition();

		let actualTextColor = this.color ? this.color : Enums.TextColor.Default;
		let colorDefinition: HostConfig.TextColorDefinition;

		switch (actualTextColor) {
			case Enums.TextColor.Accent:
				colorDefinition = styleDefinition.foregroundColors.accent;
				break;
			case Enums.TextColor.Dark:
				colorDefinition = styleDefinition.foregroundColors.dark;
				break;
			case Enums.TextColor.Light:
				colorDefinition = styleDefinition.foregroundColors.light;
				break;
			case Enums.TextColor.Good:
				colorDefinition = styleDefinition.foregroundColors.good;
				break;
			case Enums.TextColor.Warning:
				colorDefinition = styleDefinition.foregroundColors.warning;
				break;
			case Enums.TextColor.Attention:
				colorDefinition = styleDefinition.foregroundColors.attention;
				break;
			default:
				colorDefinition = styleDefinition.foregroundColors.default;
				break;
		}

		targetElement.style.color = Utils.stringToCssColor(this.isSubtle ? colorDefinition.subtle : colorDefinition.default);

		let fontWeight: number;

		switch (this.weight) {
			case Enums.TextWeight.Lighter:
				fontWeight = this.hostConfig.fontWeights.lighter;
				break;
			case Enums.TextWeight.Bolder:
				fontWeight = this.hostConfig.fontWeights.bolder;
				break;
			default:
				fontWeight = this.hostConfig.fontWeights.default;
				break;
		}

		targetElement.style.fontWeight = fontWeight.toString();
	}

	parse(json: any, errors?: Array<HostConfig.IValidationError>) {
		super.parse(json, errors);

		this.text = Utils.getStringValueOrDefault(json["text"], undefined);

		let sizeString = Utils.getStringValueOrDefault(json["size"], undefined);

		if (sizeString && typeof sizeString === "string" && sizeString.toLowerCase() === "normal") {
			this.size = Enums.TextSize.Default;

			raiseParseError(
				{
					error: Enums.ValidationError.Deprecated,
					message: "The TextBlock.size value \"normal\" is deprecated and will be removed. Use \"default\" instead."
				},
				errors
			);
		}
		else {
			this.size = Utils.getEnumValueOrDefault(Enums.TextSize, sizeString, this.size);
		}

		let weightString = Utils.getStringValueOrDefault(json["weight"], undefined);

		if (weightString && typeof weightString === "string" && weightString.toLowerCase() === "normal") {
			this.weight = Enums.TextWeight.Default;

			raiseParseError(
				{
					error: Enums.ValidationError.Deprecated,
					message: "The TextBlock.weight value \"normal\" is deprecated and will be removed. Use \"default\" instead."
				},
				errors
			);
		}
		else {
			this.weight = Utils.getEnumValueOrDefault(Enums.TextWeight, weightString, this.weight);
		}

		this.color = Utils.getEnumValueOrDefault(Enums.TextColor, json["color"], this.color);
		this.isSubtle = Utils.parseBoolProperty(json["isSubtle"], this.isSubtle);
		this.wrap = Utils.parseBoolProperty(json["wrap"], this.wrap);

		if (typeof json["maxLines"] === "number") {
			this.maxLines = json["maxLines"];
		}
	}

	getJsonTypeName(): string {
		return "TextBlock";
	}

	renderSpeech(): string {
		if (this.speak != null)
			return this.speak + '\n';

		if (this.text)
			return '<s>' + this.text + '</s>\n';

		return null;
	}

	updateLayout(processChildren: boolean = false) {
		super.updateLayout(processChildren);

		if (AdaptiveCard.useAdvancedTextBlockTruncation && this.maxLines && this.isRendered()) {
			// Reset the element's innerHTML in case the available room for
			// content has increased
			this.restoreOriginalContent();
			var maxHeight = this._computedLineHeight * this.maxLines;
			this.truncateIfSupported(maxHeight);
		}
	}

	get text(): string {
		return this._text;
	}

	set text(value: string) {
		if (this._text != value) {
			this._text = value;

			this._processedText = null;
		}
	}

	get selectAction(): Action {
		return this._selectAction;
	}

	set selectAction(value: Action) {
		this._selectAction = value;

		if (this._selectAction) {
			this._selectAction.setParent(this);
		}
	}
}

class Label extends TextBlock {
	protected getRenderedDomElementType(): string {
		return "label";
	}

	protected internalRender(): HTMLElement {
		let renderedElement = <HTMLLabelElement>super.internalRender();

		if (!Utils.isNullOrEmpty(this.forElementId)) {
			renderedElement.htmlFor = this.forElementId;
		}

		return renderedElement;
	}

	forElementId: string;
}

export class Fact {
	name: string;
	value: string;
	speak: string;

	constructor(name: string = undefined, value: string = undefined) {
		this.name = name;
		this.value = value;
	}

	parse(json: any) {
		this.name = json["title"];
		this.value = json["value"];
		this.speak = json["speak"];
	}

	toJSON(): any {
		return { title: this.name, value: this.value };
	}

	renderSpeech(): string {
		if (this.speak != null) {
			return this.speak + '\n';
		}

		return '<s>' + this.name + ' ' + this.value + '</s>\n';
	}
}

export class FactSet extends CardElement {
	protected get useDefaultSizing(): boolean {
		return false;
	}

	protected internalRender(): HTMLElement {
		let element: HTMLElement = null;
		let hostConfig = this.hostConfig;

		if (this.facts.length > 0) {
			element = document.createElement("table");
			element.style.borderWidth = "0px";
			element.style.borderSpacing = "0px";
			element.style.borderStyle = "none";
			element.style.borderCollapse = "collapse";
			element.style.display = "block";
			element.style.overflow = "hidden";
			element.classList.add(hostConfig.makeCssClassName("ac-factset"));

			for (let i = 0; i < this.facts.length; i++) {
				let trElement = document.createElement("tr");

				if (i > 0) {
					trElement.style.marginTop = this.hostConfig.factSet.spacing + "px";
				}

				// Title column
				let tdElement = document.createElement("td");
				tdElement.style.padding = "0";
				tdElement.classList.add(hostConfig.makeCssClassName("ac-fact-title"));

				if (this.hostConfig.factSet.title.maxWidth) {
					tdElement.style.maxWidth = this.hostConfig.factSet.title.maxWidth + "px";
				}

				tdElement.style.verticalAlign = "top";

				let textBlock = new TextBlock();
				textBlock.setParent(this);
				textBlock.text = Utils.isNullOrEmpty(this.facts[i].name) ? "Title" : this.facts[i].name;
				textBlock.size = this.hostConfig.factSet.title.size;
				textBlock.color = this.hostConfig.factSet.title.color;
				textBlock.isSubtle = this.hostConfig.factSet.title.isSubtle;
				textBlock.weight = this.hostConfig.factSet.title.weight;
				textBlock.wrap = this.hostConfig.factSet.title.wrap;
				textBlock.spacing = Enums.Spacing.None;

				Utils.appendChild(tdElement, textBlock.render());
				Utils.appendChild(trElement, tdElement);

				// Spacer column
				tdElement = document.createElement("td");
				tdElement.style.width = "10px";

				Utils.appendChild(trElement, tdElement);

				// Value column
				tdElement = document.createElement("td");
				tdElement.style.padding = "0";
				tdElement.style.verticalAlign = "top";
				tdElement.classList.add(hostConfig.makeCssClassName("ac-fact-value"));

				textBlock = new TextBlock();
				textBlock.setParent(this);
				textBlock.text = this.facts[i].value;
				textBlock.size = this.hostConfig.factSet.value.size;
				textBlock.color = this.hostConfig.factSet.value.color;
				textBlock.isSubtle = this.hostConfig.factSet.value.isSubtle;
				textBlock.weight = this.hostConfig.factSet.value.weight;
				textBlock.wrap = this.hostConfig.factSet.value.wrap;
				textBlock.spacing = Enums.Spacing.None;

				Utils.appendChild(tdElement, textBlock.render());
				Utils.appendChild(trElement, tdElement);
				Utils.appendChild(element, trElement);
			}
		}

		return element;
	}

	facts: Array<Fact> = [];

	getJsonTypeName(): string {
		return "FactSet";
	}

	toJSON(): any {
		let result = super.toJSON();

		if (this.facts.length > 0) {
			let facts = []

			for (let fact of this.facts) {
				facts.push(fact.toJSON());
			}

			Utils.setProperty(result, "facts", facts);
		}

		return result;
	}

	parse(json: any, errors?: Array<HostConfig.IValidationError>) {
		super.parse(json, errors);

		this.facts = [];

		let jsonFacts = json["facts"];

		if (Array.isArray(jsonFacts)) {
			for (let jsonFact of jsonFacts) {
				let fact = new Fact();
				fact.parse(jsonFact);

				this.facts.push(fact);
			}
		}
	}

	renderSpeech(): string {
		if (this.speak != null) {
			return this.speak + '\n';
		}

		// render each fact
		let speak = null;

		if (this.facts && this.facts.length > 0) {
			speak = '';

			for (var i = 0; i < this.facts.length; i++) {
				let speech = this.facts[i].renderSpeech();

				if (speech) {
					speak += speech;
				}
			}
		}

		return '<p>' + speak + '\n</p>\n';
	}
}

export class Image extends CardElement {
	private _selectAction: Action;

	private parseDimension(name: string, value: any, errors: Array<HostConfig.IValidationError>): number {
		if (value) {
			if (typeof value === "string") {
				try {
					let size = Shared.SizeAndUnit.parse(value);

					if (size.unit == Enums.SizeUnit.Pixel) {
						return size.physicalSize;
					}
				}
				catch {
					// Ignore error
				}
			}

			raiseParseError(
				{
					error: Enums.ValidationError.InvalidPropertyValue,
					message: "Invalid image " + name + ": " + value
				},
				errors
			);
		}

		return 0;
	}

	private applySize(element: HTMLElement) {
		if (this.pixelWidth || this.pixelHeight) {
			if (this.pixelWidth) {
				element.style.width = this.pixelWidth + "px";
			}

			if (this.pixelHeight) {
				element.style.height = this.pixelHeight + "px";
			}
		}
		else {
			switch (this.size) {
				case Enums.Size.Stretch:
					element.style.width = "100%";
					break;
				case Enums.Size.Auto:
					element.style.maxWidth = "100%";
					break;
				case Enums.Size.Small:
					element.style.width = this.hostConfig.imageSizes.small + "px";
					break;
				case Enums.Size.Large:
					element.style.width = this.hostConfig.imageSizes.large + "px";
					break;
				case Enums.Size.Medium:
					element.style.width = this.hostConfig.imageSizes.medium + "px";
					break;
			}
		}
	}

	protected get useDefaultSizing() {
		return false;
	}

	protected internalRender(): HTMLElement {
		var element: HTMLElement = null;

		if (!Utils.isNullOrEmpty(this.url)) {
			element = document.createElement("div");
			element.style.display = "flex";
			element.style.alignItems = "flex-start";

			element.onkeypress = (e) => {
				if (this.selectAction) {
					if (e.keyCode == 13 || e.keyCode == 32) { // enter or space pressed
						this.selectAction.execute();
					}
				}
			}

			element.onclick = (e) => {
				if (this.selectAction) {
					this.selectAction.execute();
					e.cancelBubble = true;
				}
			}

			switch (this.horizontalAlignment) {
				case Enums.HorizontalAlignment.Center:
					element.style.justifyContent = "center";
					break;
				case Enums.HorizontalAlignment.Right:
					element.style.justifyContent = "flex-end";
					break;
				default:
					element.style.justifyContent = "flex-start";
					break;
			}

			// Cache hostConfig to avoid walking the parent hierarchy multiple times
			let hostConfig = this.hostConfig;

			let imageElement = document.createElement("img");
			imageElement.onload = (e: Event) => {
				raiseImageLoadedEvent(this);
			}
			imageElement.onerror = (e: Event) => {
				let card = this.getRootElement() as AdaptiveCard;

				this.renderedElement.innerHTML = "";

				if (card && card.designMode) {
					let errorElement = document.createElement("div");
					errorElement.style.display = "flex";
					errorElement.style.alignItems = "center";
					errorElement.style.justifyContent = "center";
					errorElement.style.backgroundColor = "#EEEEEE";
					errorElement.style.color = "black";
					errorElement.innerText = ":-(";
					errorElement.style.padding = "10px";

					this.applySize(errorElement);

					this.renderedElement.appendChild(errorElement);
				}

				raiseImageLoadedEvent(this);
			}
			imageElement.style.maxHeight = "100%";
			imageElement.style.minWidth = "0";
			imageElement.classList.add(hostConfig.makeCssClassName("ac-image"));

			if (this.selectAction != null && hostConfig.supportsInteractivity) {
				imageElement.tabIndex = 0
				imageElement.setAttribute("role", "button");
				imageElement.setAttribute("aria-label", this.selectAction.title);
				imageElement.classList.add(hostConfig.makeCssClassName("ac-selectable"));
			}

			this.applySize(imageElement);

			if (this.style === Enums.ImageStyle.Person) {
				imageElement.style.borderRadius = "50%";
				imageElement.style.backgroundPosition = "50% 50%";
				imageElement.style.backgroundRepeat = "no-repeat";
			}

			if (!Utils.isNullOrEmpty(this.backgroundColor)) {
				imageElement.style.backgroundColor = Utils.stringToCssColor(this.backgroundColor);
			}

			imageElement.src = this.url;
			imageElement.alt = this.altText;

			element.appendChild(imageElement);
		}

		return element;
	}

	style: Enums.ImageStyle = Enums.ImageStyle.Default;
	backgroundColor: string;
	url: string;
	size: Enums.Size = Enums.Size.Auto;
	width: Shared.SizeAndUnit;
	pixelWidth?: number = null;
	pixelHeight?: number = null;
	altText: string = "";

	toJSON(): any {
		let result = super.toJSON();

		if (this._selectAction) {
			Utils.setProperty(result, "selectAction", this._selectAction.toJSON());
		}

		Utils.setEnumProperty(Enums.ImageStyle, result, "style", this.style, Enums.ImageStyle.Default);
		Utils.setProperty(result, "backgroundColor", this.backgroundColor);
		Utils.setProperty(result, "url", this.url);
		Utils.setEnumProperty(Enums.Size, result, "size", this.size, Enums.Size.Auto);

		if (this.pixelWidth) {
			Utils.setProperty(result, "width", this.pixelWidth + "px");
		}

		if (this.pixelHeight) {
			Utils.setProperty(result, "height", this.pixelHeight + "px");
		}

		Utils.setProperty(result, "altText", this.altText);

		return result;
	}

	getJsonTypeName(): string {
		return "Image";
	}

	getActionById(id: string) {
		var result = super.getActionById(id);

		if (!result && this.selectAction) {
			result = this.selectAction.getActionById(id);
		}

		return result;
	}

	parse(json: any, errors?: Array<HostConfig.IValidationError>) {
		super.parse(json, errors);

		this.url = json["url"];
		this.backgroundColor = json["backgroundColor"];

		var styleString = json["style"];

		if (styleString && typeof styleString === "string" && styleString.toLowerCase() === "normal") {
			this.style = Enums.ImageStyle.Default;

			raiseParseError(
				{
					error: Enums.ValidationError.Deprecated,
					message: "The Image.style value \"normal\" is deprecated and will be removed. Use \"default\" instead."
				},
				errors
			);
		}
		else {
			this.style = Utils.getEnumValueOrDefault(Enums.ImageStyle, styleString, this.style);
		}

		this.size = Utils.getEnumValueOrDefault(Enums.Size, json["size"], this.size);
		this.altText = json["altText"];

		// pixelWidth and pixelHeight are only parsed for backwards compatibility.
		// Payloads should use the width and height proerties instead.
		if (json["pixelWidth"] && typeof json["pixelWidth"] === "number") {
			this.pixelWidth = json["pixelWidth"];

			raiseParseError(
				{
					error: Enums.ValidationError.Deprecated,
					message: "The pixelWidth property is deprecated and will be removed. Use the width property instead."
				},
				errors
			);
		}

		if (json["pixelHeight"] && typeof json["pixelHeight"] === "number") {
			this.pixelHeight = json["pixelHeight"];

			raiseParseError(
				{
					error: Enums.ValidationError.Deprecated,
					message: "The pixelHeight property is deprecated and will be removed. Use the height property instead."
				},
				errors
			);
		}

		let size = this.parseDimension("width", json["width"], errors);

		if (size > 0) {
			this.pixelWidth = size;
		}

		size = this.parseDimension("height", json["height"], errors);

		if (size > 0) {
			this.pixelHeight = size;
		}

		this.selectAction = createActionInstance(
			this,
			json["selectAction"],
			errors);
	}

	getResourceInformation(): Array<Shared.IResourceInformation> {
		if (!Utils.isNullOrEmpty(this.url)) {
			return [{ url: this.url, mimeType: "image" }]
		}
		else {
			return [];
		}
	}

	renderSpeech(): string {
		if (this.speak != null) {
			return this.speak + '\n';
		}

		return null;
	}

	get selectAction(): Action {
		return this._selectAction;
	}

	set selectAction(value: Action) {
		this._selectAction = value;

		if (this._selectAction) {
			this._selectAction.setParent(this);
		}
	}
}

export abstract class CardElementContainer extends CardElement {
	private _selectAction: Action = null;

	protected applyPadding() {
		super.applyPadding();

		if (!this.renderedElement) {
			return;
		}

		let physicalPadding = new Shared.SpacingDefinition();

		if (this.getEffectivePadding()) {
			physicalPadding = this.hostConfig.paddingDefinitionToSpacingDefinition(this.getEffectivePadding());
		}

		this.renderedElement.style.paddingTop = physicalPadding.top + "px";
		this.renderedElement.style.paddingRight = physicalPadding.right + "px";
		this.renderedElement.style.paddingBottom = physicalPadding.bottom + "px";
		this.renderedElement.style.paddingLeft = physicalPadding.left + "px";

		this.renderedElement.style.marginRight = "0";
		this.renderedElement.style.marginLeft = "0";
	}

	protected getSelectAction(): Action {
		return this._selectAction;
	}

	protected setSelectAction(value: Action) {
		this._selectAction = value;

		if (this._selectAction) {
			this._selectAction.setParent(this);
		}
	}

	protected get isSelectable(): boolean {
		return false;
	}

	abstract getItemCount(): number;
	abstract getItemAt(index: number): CardElement;
	abstract getFirstVisibleRenderedItem(): CardElement;
	abstract getLastVisibleRenderedItem(): CardElement;
	abstract removeItem(item: CardElement): boolean;

	parse(json: any, errors?: Array<HostConfig.IValidationError>) {
		super.parse(json, errors);

		if (this.isSelectable) {
			this._selectAction = createActionInstance(
				this,
				json["selectAction"],
				errors);
		}
	}

	toJSON(): any {
		let result = super.toJSON();

		if (this._selectAction && this.isSelectable) {
			Utils.setProperty(result, "selectAction", this._selectAction.toJSON());
		}

		return result;
	}

	validate(): Array<HostConfig.IValidationError> {
		var result: Array<HostConfig.IValidationError> = [];

		for (var i = 0; i < this.getItemCount(); i++) {
			result = result.concat(this.getItemAt(i).validate());
		}

		if (this._selectAction) {
			result = result.concat(this._selectAction.validate());
		}

		return result;
	}

	render(): HTMLElement {
		let element = super.render();
		let hostConfig = this.hostConfig;

		if (this.isSelectable && this._selectAction && hostConfig.supportsInteractivity) {
			element.classList.add(hostConfig.makeCssClassName("ac-selectable"));
			element.tabIndex = 0;
			element.setAttribute("role", "button");
			element.setAttribute("aria-label", this._selectAction.title);

			element.onclick = (e) => {
				if (this._selectAction != null) {
					this._selectAction.execute();
					e.cancelBubble = true;
				}
			}

			element.onkeypress = (e) => {
				if (this._selectAction != null) {
					// Enter or space pressed
					if (e.keyCode == 13 || e.keyCode == 32) {
						this._selectAction.execute();
					}
				}
			}
		}

		return element;
	}

	updateLayout(processChildren: boolean = true) {
		super.updateLayout(processChildren);

		if (processChildren) {
			for (var i = 0; i < this.getItemCount(); i++) {
				this.getItemAt(i).updateLayout();
			}
		}
	}

	getAllInputs(): Array<Input> {
		var result: Array<Input> = [];

		for (var i = 0; i < this.getItemCount(); i++) {
			result = result.concat(this.getItemAt(i).getAllInputs());
		}

		return result;
	}

	getResourceInformation(): Array<Shared.IResourceInformation> {
		let result: Array<Shared.IResourceInformation> = [];

		for (var i = 0; i < this.getItemCount(); i++) {
			result = result.concat(this.getItemAt(i).getResourceInformation());
		}

		return result;
	}

	getElementById(id: string): CardElement {
		let result = super.getElementById(id);

		if (!result) {
			for (var i = 0; i < this.getItemCount(); i++) {
				result = this.getItemAt(i).getElementById(id);

				if (result) {
					break;
				}
			}
		}

		return result;
	}
}

export class ImageSet extends CardElementContainer {
	private _images: Array<Image> = [];

	protected internalRender(): HTMLElement {
		let element: HTMLElement = null;

		if (this._images.length > 0) {
			element = document.createElement("div");
			element.style.display = "flex";
			element.style.flexWrap = "wrap";

			for (var i = 0; i < this._images.length; i++) {
				this._images[i].size = this.imageSize;

				let renderedImage = this._images[i].render();

				renderedImage.style.display = "inline-flex";
				renderedImage.style.margin = "0px";
				renderedImage.style.marginRight = "10px";
				renderedImage.style.maxHeight = this.hostConfig.imageSet.maxImageHeight + "px";

				Utils.appendChild(element, renderedImage);
			}
		}

		return element;
	}

	imageSize: Enums.Size = Enums.Size.Medium;

	getItemCount(): number {
		return this._images.length;
	}

	getItemAt(index: number): CardElement {
		return this._images[index];
	}

	getFirstVisibleRenderedItem(): CardElement {
		return this._images && this._images.length > 0 ? this._images[0] : null;
	}

	getLastVisibleRenderedItem(): CardElement {
		return this._images && this._images.length > 0 ? this._images[this._images.length - 1] : null;
	}

	removeItem(item: CardElement): boolean {
		if (item instanceof Image) {
			var itemIndex = this._images.indexOf(item);

			if (itemIndex >= 0) {
				this._images.splice(itemIndex, 1);

				item.setParent(null);

				this.updateLayout();

				return true;
			}
		}

		return false;
	}

	getJsonTypeName(): string {
		return "ImageSet";
	}

	toJSON(): any {
		let result = super.toJSON();

		Utils.setEnumProperty(Enums.Size, result, "imageSize", this.imageSize, Enums.Size.Medium);

		if (this._images.length > 0) {
			let images = [];

			for (let image of this._images) {
				images.push(image.toJSON());
			}

			Utils.setProperty(result, "images", images);
		}

		return result;
	}

	parse(json: any, errors?: Array<HostConfig.IValidationError>) {
		super.parse(json, errors);

		this.imageSize = Utils.getEnumValueOrDefault(Enums.Size, json["imageSize"], Enums.Size.Medium);

		if (json["images"] != null) {
			let jsonImages = json["images"] as Array<any>;

			this._images = [];

			for (let i = 0; i < jsonImages.length; i++) {
				var image = new Image();
				image.parse(jsonImages[i], errors);

				this.addImage(image);
			}
		}
	}

	addImage(image: Image) {
		if (!image.parent) {
			this._images.push(image);

			image.setParent(this);
		}
		else {
			throw new Error("This image already belongs to another ImageSet");
		}
	}

	indexOf(cardElement: CardElement): number {
		return cardElement instanceof Image ? this._images.indexOf(cardElement) : -1;
	}

	renderSpeech(): string {
		if (this.speak != null) {
			return this.speak;
		}

		var speak = null;

		if (this._images.length > 0) {
			speak = '';

			for (var i = 0; i < this._images.length; i++) {
				speak += this._images[i].renderSpeech();
			}
		}

		return speak;
	}
}

export class MediaSource {
	mimeType: string;
	url: string;

	constructor(url: string = undefined, mimeType: string = undefined) {
		this.url = url;
		this.mimeType = mimeType;
	}

	parse(json: any, errors?: Array<HostConfig.IValidationError>) {
		this.mimeType = json["mimeType"];
		this.url = json["url"];
	}

	toJSON(): any {
		return {
			mimeType: this.mimeType,
			url: this.url
		}
	}
}

export class Media extends CardElement {
	static readonly supportedMediaTypes = ["audio", "video"];

	private _selectedMediaType: string;
	private _selectedSources: Array<MediaSource>;

	private getPosterUrl(): string {
		return this.poster ? this.poster : this.hostConfig.media.defaultPoster;
	}

	private processSources() {
		this._selectedSources = [];
		this._selectedMediaType = undefined;

		for (let source of this.sources) {
			let mimeComponents = source.mimeType.split('/');

			if (mimeComponents.length == 2) {
				if (!this._selectedMediaType) {
					let index = Media.supportedMediaTypes.indexOf(mimeComponents[0]);

					if (index >= 0) {
						this._selectedMediaType = Media.supportedMediaTypes[index];
					}
				}
				if (mimeComponents[0] == this._selectedMediaType) {
					this._selectedSources.push(source);
				}
			}
		}
	}

	private renderPoster(): HTMLElement {
		const playButtonArrowWidth = 12;
		const playButtonArrowHeight = 15;

		let posterRootElement = document.createElement("div");
		posterRootElement.className = "ac-media-poster";
		posterRootElement.setAttribute("role", "contentinfo");
		posterRootElement.setAttribute("aria-label", this.altText ? this.altText : "Media content");
		posterRootElement.style.position = "relative";
		posterRootElement.style.display = "flex";

		let posterUrl = this.getPosterUrl();

		if (posterUrl) {
			let posterImageElement = document.createElement("img");
			posterImageElement.style.width = "100%";
			posterImageElement.style.height = "100%";

			posterImageElement.onerror = (e: Event) => {
				posterImageElement.parentNode.removeChild(posterImageElement);
				posterRootElement.classList.add("empty");
				posterRootElement.style.minHeight = "150px";
			}

			posterImageElement.src = posterUrl;

			posterRootElement.appendChild(posterImageElement);
		}
		else {
			posterRootElement.classList.add("empty");
			posterRootElement.style.minHeight = "150px";
		}

		if (this.hostConfig.supportsInteractivity && this._selectedSources.length > 0) {
			let playButtonOuterElement = document.createElement("div");
			playButtonOuterElement.setAttribute("role", "button");
			playButtonOuterElement.setAttribute("aria-label", "Play media");
			playButtonOuterElement.className = "ac-media-playButton";
			playButtonOuterElement.style.display = "flex";
			playButtonOuterElement.style.alignItems = "center";
			playButtonOuterElement.style.justifyContent = "center";
			playButtonOuterElement.onclick = (e) => {
				if (this.hostConfig.media.allowInlinePlayback) {
					let mediaPlayerElement = this.renderMediaPlayer();

					this.renderedElement.innerHTML = "";
					this.renderedElement.appendChild(mediaPlayerElement);

					mediaPlayerElement.play();
				}
				else {
					if (Media.onPlay) {
						Media.onPlay(this);
					}
				}
			}

			let playButtonInnerElement = document.createElement("div");
			playButtonInnerElement.className = "ac-media-playButton-arrow";
			playButtonInnerElement.style.width = playButtonArrowWidth + "px";
			playButtonInnerElement.style.height = playButtonArrowHeight + "px";
			playButtonInnerElement.style.borderTopWidth = (playButtonArrowHeight / 2) + "px";
			playButtonInnerElement.style.borderBottomWidth = (playButtonArrowHeight / 2) + "px";
			playButtonInnerElement.style.borderLeftWidth = playButtonArrowWidth + "px";
			playButtonInnerElement.style.borderRightWidth = "0";
			playButtonInnerElement.style.borderStyle = "solid";
			playButtonInnerElement.style.borderTopColor = "transparent";
			playButtonInnerElement.style.borderRightColor = "transparent";
			playButtonInnerElement.style.borderBottomColor = "transparent";
			playButtonInnerElement.style.transform = "translate(" + (playButtonArrowWidth / 10) + "px,0px)";

			playButtonOuterElement.appendChild(playButtonInnerElement);

			let playButtonContainer = document.createElement("div");
			playButtonContainer.style.position = "absolute";
			playButtonContainer.style.left = "0";
			playButtonContainer.style.top = "0";
			playButtonContainer.style.width = "100%";
			playButtonContainer.style.height = "100%";
			playButtonContainer.style.display = "flex";
			playButtonContainer.style.justifyContent = "center";
			playButtonContainer.style.alignItems = "center";

			playButtonContainer.appendChild(playButtonOuterElement);
			posterRootElement.appendChild(playButtonContainer);
		}

		return posterRootElement;
	}

	private renderMediaPlayer(): HTMLMediaElement {
		let mediaElement: HTMLMediaElement;

		if (this._selectedMediaType == "video") {
			let videoPlayer = document.createElement("video");

			let posterUrl = this.getPosterUrl();

			if (posterUrl) {
				videoPlayer.poster = posterUrl;
			}

			mediaElement = videoPlayer;
		}
		else {
			mediaElement = document.createElement("audio");
		}

		mediaElement.controls = true;
		mediaElement.preload = "none";
		mediaElement.style.width = "100%";

		for (let source of this.sources) {
			let src: HTMLSourceElement = document.createElement("source");
			src.src = source.url;
			src.type = source.mimeType;

			mediaElement.appendChild(src);
		}

		return mediaElement;
	}

	protected internalRender(): HTMLElement {
		let element = <HTMLElement>document.createElement("div");
		element.className = this.hostConfig.makeCssClassName("ac-media");

		this.processSources();

		element.appendChild(this.renderPoster());

		return element;
	}

	static onPlay: (sender: Media) => void;

	sources: Array<MediaSource> = [];
	poster: string;
	altText: string;

	parse(json: any, errors?: Array<HostConfig.IValidationError>) {
		super.parse(json, errors);

		this.poster = json["poster"];
		this.altText = json["altText"];

		if (json["sources"] != null) {
			let jsonSources = json["sources"] as Array<any>;

			this.sources = [];

			for (let i = 0; i < jsonSources.length; i++) {
				let source = new MediaSource();
				source.parse(jsonSources[i], errors);

				this.sources.push(source);
			}
		}
	}

	toJSON(): any {
		let result = super.toJSON();

		Utils.setProperty(result, "poster", this.poster);
		Utils.setProperty(result, "altText", this.altText);

		if (this.sources.length > 0) {
			let serializedSources = [];

			for (let source of this.sources) {
				serializedSources.push(source.toJSON());
			}

			Utils.setProperty(result, "sources", serializedSources);
		}

		return result;
	}

	getJsonTypeName(): string {
		return "Media";
	}

	getResourceInformation(): Array<Shared.IResourceInformation> {
		let result: Array<Shared.IResourceInformation> = [];

		let posterUrl = this.getPosterUrl();

		if (!Utils.isNullOrEmpty(posterUrl)) {
			result.push({ url: posterUrl, mimeType: "image" });
		}

		for (let mediaSource of this.sources) {
			if (!Utils.isNullOrEmpty(mediaSource.url)) {
				result.push({ url: mediaSource.url, mimeType: mediaSource.mimeType });
			}
		}

		return result;
	}

	renderSpeech(): string {
		return this.altText;
	}

	get selectedMediaType(): string {
		return this._selectedMediaType;
	}
}

export abstract class Input extends CardElement implements Shared.IInput {
	protected valueChanged() {
		if (this.onValueChanged) {
			this.onValueChanged(this);
		}
	}

	abstract get value(): string;

	onValueChanged: (sender: Input) => void;

	title: string;
	defaultValue: string;

	toJSON(): any {
		let result = super.toJSON();

		Utils.setProperty(result, "title", this.title);
		Utils.setProperty(result, "value", this.renderedElement ? this.value : this.defaultValue);

		return result;
	}

	validate(): Array<HostConfig.IValidationError> {
		if (!this.id) {
			return [{ error: Enums.ValidationError.PropertyCantBeNull, message: "All inputs must have a unique Id" }];
		}
		else {
			return [];
		}
	}

	parse(json: any, errors?: Array<HostConfig.IValidationError>) {
		super.parse(json, errors);

		this.defaultValue = json["value"];
	}

	renderSpeech(): string {
		if (this.speak != null) {
			return this.speak;
		}

		if (this.title) {
			return '<s>' + this.title + '</s>\n';
		}

		return null;
	}

	getAllInputs(): Array<Input> {
		return [this];
	}

	get isInteractive(): boolean {
		return true;
	}
}

export class TextInput extends Input {
	private _textareaElement: HTMLTextAreaElement;
	private _inputElement: HTMLInputElement;

	protected internalRender(): HTMLElement {
		if (this.isMultiline) {
			this._textareaElement = document.createElement("textarea");
			this._textareaElement.className = this.hostConfig.makeCssClassName("ac-input", "ac-textInput", "ac-multiline");
			this._textareaElement.style.width = "100%";
			this._textareaElement.tabIndex = 0;

			if (!Utils.isNullOrEmpty(this.placeholder)) {
				this._textareaElement.placeholder = this.placeholder;
				this._textareaElement.setAttribute("aria-label", this.placeholder)
			}

			if (!Utils.isNullOrEmpty(this.defaultValue)) {
				this._textareaElement.value = this.defaultValue;
			}

			if (this.maxLength > 0) {
				this._textareaElement.maxLength = this.maxLength;
			}

			this._textareaElement.oninput = () => { this.valueChanged(); }

			return this._textareaElement;
		}
		else {
			this._inputElement = document.createElement("input");
			this._inputElement.type = Enums.InputTextStyle[this.style].toLowerCase();
			this._inputElement.className = this.hostConfig.makeCssClassName("ac-input", "ac-textInput");
			this._inputElement.style.width = "100%";
			this._inputElement.tabIndex = 0;

			if (!Utils.isNullOrEmpty(this.placeholder)) {
				this._inputElement.placeholder = this.placeholder;
				this._inputElement.setAttribute("aria-label", this.placeholder)
			}

			if (!Utils.isNullOrEmpty(this.defaultValue)) {
				this._inputElement.value = this.defaultValue;
			}

			if (this.maxLength > 0) {
				this._inputElement.maxLength = this.maxLength;
			}

			this._inputElement.oninput = () => { this.valueChanged(); }

			return this._inputElement;
		}
	}

	maxLength: number;
	isMultiline: boolean = false;
	placeholder: string;
	style: Enums.InputTextStyle = Enums.InputTextStyle.Text;

	getJsonTypeName(): string {
		return "Input.Text";
	}

	toJSON(): any {
		let result = super.toJSON();

		Utils.setProperty(result, "placeholder", this.placeholder);
		Utils.setProperty(result, "maxLength", this.maxLength, 0);
		Utils.setProperty(result, "isMultiline", this.isMultiline, false);
		Utils.setEnumProperty(Enums.InputTextStyle, result, "style", this.style, Enums.InputTextStyle.Text);

		return result;
	}

	parse(json: any, errors?: Array<HostConfig.IValidationError>) {
		super.parse(json, errors);

		this.maxLength = json["maxLength"];
		this.isMultiline = Utils.parseBoolProperty(json["isMultiline"], this.isMultiline);
		this.placeholder = json["placeholder"];
		this.style = Utils.getEnumValueOrDefault(Enums.InputTextStyle, json["style"], this.style);
	}

	get value(): string {
		if (this.isMultiline) {
			return this._textareaElement ? this._textareaElement.value : null;
		}
		else {
			return this._inputElement ? this._inputElement.value : null;
		}
	}
}

export class ToggleInput extends Input {
	private _checkboxInputElement: HTMLInputElement;

	protected internalRender(): HTMLElement {
		let element = document.createElement("div");
		element.className = this.hostConfig.makeCssClassName("ac-input");
		element.style.width = "100%";
		element.style.display = "flex";
		element.style.alignItems = "center";

		this._checkboxInputElement = document.createElement("input");
		this._checkboxInputElement.id = Utils.generateUniqueId();
		this._checkboxInputElement.type = "checkbox";
		this._checkboxInputElement.style.display = "inline-block";
		this._checkboxInputElement.style.verticalAlign = "middle";
		this._checkboxInputElement.style.margin = "0";
		this._checkboxInputElement.style.flex = "0 0 auto";
		this._checkboxInputElement.setAttribute("aria-label", this.title);
		this._checkboxInputElement.tabIndex = 0;

		if (this.defaultValue == this.valueOn) {
			this._checkboxInputElement.checked = true;
		}

		this._checkboxInputElement.onchange = () => { this.valueChanged(); }

		Utils.appendChild(element, this._checkboxInputElement);

		if (!Utils.isNullOrEmpty(this.title) || this.isDesignMode()) {
			let label = new Label();
			label.setParent(this);
			label.forElementId = this._checkboxInputElement.id;
			label.hostConfig = this.hostConfig;
			label.text = Utils.isNullOrEmpty(this.title) ? this.getJsonTypeName() : this.title;
			label.useMarkdown = AdaptiveCard.useMarkdownInRadioButtonAndCheckbox;
			label.wrap = this.wrap;

			let labelElement = label.render();
			labelElement.style.display = "inline-block";
			labelElement.style.flex = "1 1 auto";
			labelElement.style.marginLeft = "6px";
			labelElement.style.verticalAlign = "middle";

			let spacerElement = document.createElement("div");
			spacerElement.style.width = "6px";

			Utils.appendChild(element, spacerElement);
			Utils.appendChild(element, labelElement);
		}

		return element;
	}

	valueOn: string = "true";
	valueOff: string = "false";
	wrap: boolean = false;

	getJsonTypeName(): string {
		return "Input.Toggle";
	}

	toJSON(): any {
		let result = super.toJSON();

		Utils.setProperty(result, "valueOn", this.valueOn, "true");
		Utils.setProperty(result, "valueOff", this.valueOff, "false");
		Utils.setProperty(result, "wrap", this.wrap);

		return result;
	}

	parse(json: any, errors?: Array<HostConfig.IValidationError>) {
		super.parse(json, errors);

		this.title = json["title"];

		this.valueOn = Utils.getValueOrDefault<string>(json["valueOn"], this.valueOn);
		this.valueOff = Utils.getValueOrDefault<string>(json["valueOff"], this.valueOff);
		this.wrap = Utils.parseBoolProperty(json["wrap"], this.wrap);
	}

	get value(): string {
		if (this._checkboxInputElement) {
			return this._checkboxInputElement.checked ? this.valueOn : this.valueOff;
		}
		else {
			return null;
		}
	}
}

export class Choice {
	title: string;
	value: string;

	constructor(title: string = undefined, value: string = undefined) {
		this.title = title;
		this.value = value;
	}

	toJSON(): any {
		return { title: this.title, value: this.value };
	}
}

export class ChoiceSetInput extends Input {
	private static uniqueCategoryCounter = 0;

	private static getUniqueCategoryName(): string {
		let uniqueCwtegoryName = "__ac-category" + ChoiceSetInput.uniqueCategoryCounter;

		ChoiceSetInput.uniqueCategoryCounter++;

		return uniqueCwtegoryName;
	}

	private _selectElement: HTMLSelectElement;
	private _toggleInputs: Array<HTMLInputElement>;

	protected internalRender(): HTMLElement {
		if (!this.isMultiSelect) {
			if (this.isCompact) {
				// Render as a combo box
				this._selectElement = document.createElement("select");
				this._selectElement.className = this.hostConfig.makeCssClassName("ac-input", "ac-multichoiceInput");
				this._selectElement.style.width = "100%";

				let option = document.createElement("option");
				option.selected = true;
				option.disabled = true;
				option.hidden = true;
				option.value = "";

				if (this.placeholder) {
					option.text = this.placeholder;
				}

				Utils.appendChild(this._selectElement, option);

				for (var i = 0; i < this.choices.length; i++) {
					let option = document.createElement("option");
					option.value = this.choices[i].value;
					option.text = this.choices[i].title;
					option.setAttribute("aria-label", this.choices[i].title);

					if (this.choices[i].value == this.defaultValue) {
						option.selected = true;
					}

					Utils.appendChild(this._selectElement, option);
				}

				this._selectElement.onchange = () => { this.valueChanged(); }

				return this._selectElement;
			}
			else {
				// Render as a series of radio buttons
				let uniqueCategoryName = ChoiceSetInput.getUniqueCategoryName();

				let element = document.createElement("div");
				element.className = this.hostConfig.makeCssClassName("ac-input");
				element.style.width = "100%";

				this._toggleInputs = [];

				for (let i = 0; i < this.choices.length; i++) {
					let radioInput = document.createElement("input");
					radioInput.id = Utils.generateUniqueId();
					radioInput.type = "radio";
					radioInput.style.margin = "0";
					radioInput.style.display = "inline-block";
					radioInput.style.verticalAlign = "middle";
					radioInput.name = Utils.isNullOrEmpty(this.id) ? uniqueCategoryName : this.id;
					radioInput.value = this.choices[i].value;
					radioInput.style.flex = "0 0 auto";
					radioInput.setAttribute("aria-label", this.choices[i].title);

					if (this.choices[i].value == this.defaultValue) {
						radioInput.checked = true;
					}

					radioInput.onchange = () => { this.valueChanged(); }

					this._toggleInputs.push(radioInput);

					let label = new Label();
					label.setParent(this);
					label.forElementId = radioInput.id;
					label.hostConfig = this.hostConfig;
					label.text = Utils.isNullOrEmpty(this.choices[i].title) ? "Choice " + i : this.choices[i].title;
					label.useMarkdown = AdaptiveCard.useMarkdownInRadioButtonAndCheckbox;
					label.wrap = this.wrap;

					let labelElement = label.render();
					labelElement.style.display = "inline-block";
					labelElement.style.flex = "1 1 auto";
					labelElement.style.marginLeft = "6px";
					labelElement.style.verticalAlign = "middle";

					let spacerElement = document.createElement("div");
					spacerElement.style.width = "6px";

					let compoundInput = document.createElement("div");
					compoundInput.style.display = "flex";
					compoundInput.style.alignItems = "center";

					Utils.appendChild(compoundInput, radioInput);
					Utils.appendChild(compoundInput, spacerElement);
					Utils.appendChild(compoundInput, labelElement);

					Utils.appendChild(element, compoundInput);
				}

				return element;
			}
		}
		else {
			// Render as a list of toggle inputs
			let defaultValues = this.defaultValue ? this.defaultValue.split(this.hostConfig.choiceSetInputValueSeparator) : null;

			let element = document.createElement("div");
			element.className = this.hostConfig.makeCssClassName("ac-input");
			element.style.width = "100%";

			this._toggleInputs = [];

			for (let i = 0; i < this.choices.length; i++) {
				let checkboxInput = document.createElement("input");
				checkboxInput.id = Utils.generateUniqueId();
				checkboxInput.type = "checkbox";
				checkboxInput.style.margin = "0";
				checkboxInput.style.display = "inline-block";
				checkboxInput.style.verticalAlign = "middle";
				checkboxInput.value = this.choices[i].value;
				checkboxInput.style.flex = "0 0 auto";
				checkboxInput.setAttribute("aria-label", this.choices[i].title);

				if (defaultValues) {
					if (defaultValues.indexOf(this.choices[i].value) >= 0) {
						checkboxInput.checked = true;
					}
				}

				checkboxInput.onchange = () => { this.valueChanged(); }

				this._toggleInputs.push(checkboxInput);

				let label = new Label();
				label.setParent(this);
				label.forElementId = checkboxInput.id;
				label.hostConfig = this.hostConfig;
				label.text = Utils.isNullOrEmpty(this.choices[i].title) ? "Choice " + i : this.choices[i].title;
				label.useMarkdown = AdaptiveCard.useMarkdownInRadioButtonAndCheckbox;
				label.wrap = this.wrap;

				let labelElement = label.render();
				labelElement.style.display = "inline-block";
				labelElement.style.flex = "1 1 auto";
				labelElement.style.marginLeft = "6px";
				labelElement.style.verticalAlign = "middle";

				let spacerElement = document.createElement("div");
				spacerElement.style.width = "6px";

				let compoundInput = document.createElement("div");
				compoundInput.style.display = "flex";
				compoundInput.style.alignItems = "center";

				Utils.appendChild(compoundInput, checkboxInput);
				Utils.appendChild(compoundInput, spacerElement);
				Utils.appendChild(compoundInput, labelElement);

				Utils.appendChild(element, compoundInput);
			}

			return element;
		}
	}

	choices: Array<Choice> = [];
	isCompact: boolean = false;
	isMultiSelect: boolean = false;
	placeholder: string;
	wrap: boolean = false;

	getJsonTypeName(): string {
		return "Input.ChoiceSet";
	}

	toJSON(): any {
		let result = super.toJSON();

		Utils.setProperty(result, "placeholder", this.placeholder);

		if (this.choices.length > 0) {
			var choices = [];

			for (let choice of this.choices) {
				choices.push(choice.toJSON());
			}

			Utils.setProperty(result, "choices", choices);
		}

		if (!this.isCompact) {
			Utils.setProperty(result, "style", "expanded", false);
		}

		Utils.setProperty(result, "isMultiSelect", this.isMultiSelect, false);
		Utils.setProperty(result, "wrap", this.wrap, false);

		return result;
	}

	validate(): Array<HostConfig.IValidationError> {
		var result: Array<HostConfig.IValidationError> = [];

		if (this.choices.length == 0) {
			result = [{ error: Enums.ValidationError.CollectionCantBeEmpty, message: "An Input.ChoiceSet must have at least one choice defined." }];
		}

		for (var i = 0; i < this.choices.length; i++) {
			if (!this.choices[i].title || !this.choices[i].value) {
				result = result.concat([{ error: Enums.ValidationError.PropertyCantBeNull, message: "All choices in an Input.ChoiceSet must have their title and value properties set." }])
				break;
			}
		}

		return result;
	}

	parse(json: any, errors?: Array<HostConfig.IValidationError>) {
		super.parse(json, errors);

		this.isCompact = !(json["style"] === "expanded");
		this.isMultiSelect = Utils.parseBoolProperty(json["isMultiSelect"], this.isMultiSelect);
		this.placeholder = json["placeholder"];

		this.choices = [];

		if (json["choices"] != undefined) {
			var choiceArray = json["choices"] as Array<any>;

			for (var i = 0; i < choiceArray.length; i++) {
				var choice = new Choice();

				choice.title = choiceArray[i]["title"];
				choice.value = choiceArray[i]["value"];

				this.choices.push(choice);
			}
		}

		this.wrap = Utils.parseBoolProperty(json["wrap"], this.wrap);
	}

	get value(): string {
		if (!this.isMultiSelect) {
			if (this.isCompact) {
				return this._selectElement ? this._selectElement.value : null;
			}
			else {
				if (!this._toggleInputs || this._toggleInputs.length == 0) {
					return null;
				}

				for (var i = 0; i < this._toggleInputs.length; i++) {
					if (this._toggleInputs[i].checked) {
						return this._toggleInputs[i].value;
					}
				}

				return null;
			}
		}
		else {
			if (!this._toggleInputs || this._toggleInputs.length == 0) {
				return null;
			}

			var result: string = "";

			for (var i = 0; i < this._toggleInputs.length; i++) {
				if (this._toggleInputs[i].checked) {
					if (result != "") {
						result += this.hostConfig.choiceSetInputValueSeparator;
					}

					result += this._toggleInputs[i].value;
				}
			}

			return result == "" ? null : result;
		}
	}
}

export class NumberInput extends Input {
	private _numberInputElement: HTMLInputElement;

	protected internalRender(): HTMLElement {
		this._numberInputElement = document.createElement("input");
		this._numberInputElement.setAttribute("type", "number");
		this._numberInputElement.className = this.hostConfig.makeCssClassName("ac-input", "ac-numberInput");
		this._numberInputElement.setAttribute("min", this.min);
		this._numberInputElement.setAttribute("max", this.max);
		this._numberInputElement.style.width = "100%";
		this._numberInputElement.tabIndex = 0;

		if (!Utils.isNullOrEmpty(this.defaultValue)) {
			this._numberInputElement.value = this.defaultValue;
		}

		if (!Utils.isNullOrEmpty(this.placeholder)) {
			this._numberInputElement.placeholder = this.placeholder;
			this._numberInputElement.setAttribute("aria-label", this.placeholder);
		}

		this._numberInputElement.oninput = () => { this.valueChanged(); }

		return this._numberInputElement;
	}

	min: string;
	max: string;
	placeholder: string;

	getJsonTypeName(): string {
		return "Input.Number";
	}

	toJSON(): any {
		let result = super.toJSON();

		Utils.setProperty(result, "placeholder", this.placeholder);
		Utils.setProperty(result, "min", this.min);
		Utils.setProperty(result, "max", this.max);

		return result;
	}

	parse(json: any, errors?: Array<HostConfig.IValidationError>) {
		super.parse(json, errors);

		this.placeholder = json["placeholder"];
		this.min = json["min"];
		this.max = json["max"];
	}

	get value(): string {
		return this._numberInputElement ? this._numberInputElement.value : null;
	}
}

export class DateInput extends Input {
	private _dateInputElement: HTMLInputElement;

	protected internalRender(): HTMLElement {
		this._dateInputElement = document.createElement("input");
		this._dateInputElement.setAttribute("type", "date");
		this._dateInputElement.className = this.hostConfig.makeCssClassName("ac-input", "ac-dateInput");
		this._dateInputElement.style.width = "100%";

		if (!Utils.isNullOrEmpty(this.defaultValue)) {
			this._dateInputElement.value = this.defaultValue;
		}

		return this._dateInputElement;
	}

	getJsonTypeName(): string {
		return "Input.Date";
	}

	get value(): string {
		return this._dateInputElement ? this._dateInputElement.value : null;
	}
}

export class TimeInput extends Input {
	private _timeInputElement: HTMLInputElement;

	protected internalRender(): HTMLElement {
		this._timeInputElement = document.createElement("input");
		this._timeInputElement.setAttribute("type", "time");
		this._timeInputElement.className = this.hostConfig.makeCssClassName("ac-input", "ac-timeInput");
		this._timeInputElement.style.width = "100%";

		if (!Utils.isNullOrEmpty(this.defaultValue)) {
			this._timeInputElement.value = this.defaultValue;
		}

		return this._timeInputElement;
	}

	getJsonTypeName(): string {
		return "Input.Time";
	}

	get value(): string {
		return this._timeInputElement ? this._timeInputElement.value : null;
	}
}

enum ActionButtonState {
	Normal,
	Expanded,
	Subdued
}

class ActionButton {
	private _parentContainerStyle: string;
	private _state: ActionButtonState = ActionButtonState.Normal;

	private updateCssStyle() {
		let hostConfig = this.action.parent.hostConfig;

		this.action.renderedElement.className = hostConfig.makeCssClassName("ac-pushButton");

		if (!Utils.isNullOrEmpty(this._parentContainerStyle)) {
			this.action.renderedElement.classList.add("style-" + this._parentContainerStyle);
		}

		if (this.action instanceof ShowCardAction) {
			this.action.renderedElement.classList.add(hostConfig.makeCssClassName("expandable"));
		}

		this.action.renderedElement.classList.remove(hostConfig.makeCssClassName("expanded"));
		this.action.renderedElement.classList.remove(hostConfig.makeCssClassName("subdued"));

		switch (this._state) {
			case ActionButtonState.Expanded:
				this.action.renderedElement.classList.add(hostConfig.makeCssClassName("expanded"));
				break;
			case ActionButtonState.Subdued:
				this.action.renderedElement.classList.add(hostConfig.makeCssClassName("subdued"));
				break;
		}

		if (this.action.isPrimary) {
			this.action.renderedElement.classList.add(hostConfig.makeCssClassName("primary"));
		}

	}

	readonly action: Action;

	constructor(action: Action, parentContainerStyle: string) {
		this.action = action;
		this._parentContainerStyle = parentContainerStyle;
	}

	onClick: (actionButton: ActionButton) => void = null;

	render(alignment: Enums.ActionAlignment) {
		this.action.render();
		this.action.renderedElement.style.flex = alignment === Enums.ActionAlignment.Stretch ? "0 1 100%" : "0 1 auto";
		this.action.renderedElement.onclick = (e) => { this.click(); };

		this.updateCssStyle();
	}

	click() {
		if (this.onClick != null) {
			this.onClick(this);
		}
	}

	get state(): ActionButtonState {
		return this._state;
	}

	set state(value: ActionButtonState) {
		this._state = value;

		this.updateCssStyle();
	}
}

export abstract class Action extends CardObject {
	private _shouldFallback: boolean = false;
	private _parent: CardElement = null;
	private _actionCollection: ActionCollection = null; // hold the reference to its action collection
	private _renderedElement: HTMLElement = null;

	private setCollection(actionCollection: ActionCollection) {
		this._actionCollection = actionCollection;
	}

	protected addCssClasses(element: HTMLElement) {
		// Do nothing in base implementation
	}

	abstract getJsonTypeName(): string;

	readonly requires = new HostConfig.HostCapabilities();

	id: string;
	title: string;
	iconUrl: string;
	isPrimary: boolean;

	onExecute: (sender: Action) => void;

	toJSON(): any {
		let result = super.toJSON();

		Utils.setProperty(result, "type", this.getJsonTypeName());
		Utils.setProperty(result, "id", this.id);
		Utils.setProperty(result, "title", this.title);
		Utils.setProperty(result, "iconUrl", this.iconUrl);

		return result;
	}

	render() {
		// Cache hostConfig for perf
		let hostConfig = this.parent.hostConfig;

		var buttonElement = document.createElement("button");
		buttonElement.className = hostConfig.makeCssClassName("ac-pushButton");

		this.addCssClasses(buttonElement);

		buttonElement.setAttribute("aria-label", this.title);
		buttonElement.type = "button";
		buttonElement.style.display = "flex";
		buttonElement.style.alignItems = "center";
		buttonElement.style.justifyContent = "center";

		let hasTitle = !Utils.isNullOrEmpty(this.title);

		let titleElement = document.createElement("div");
		titleElement.style.overflow = "hidden";
		titleElement.style.textOverflow = "ellipsis";

		if (!(hostConfig.actions.iconPlacement == Enums.ActionIconPlacement.AboveTitle || hostConfig.actions.allowTitleToWrap)) {
			titleElement.style.whiteSpace = "nowrap";
		}

		if (hasTitle) {
			titleElement.innerText = this.title;
		}

		if (Utils.isNullOrEmpty(this.iconUrl)) {
			buttonElement.classList.add("noIcon");

			buttonElement.appendChild(titleElement);
		}
		else {
			let iconElement = document.createElement("img");
			iconElement.src = this.iconUrl;
			iconElement.style.width = hostConfig.actions.iconSize + "px";
			iconElement.style.height = hostConfig.actions.iconSize + "px";
			iconElement.style.flex = "0 0 auto";

			if (hostConfig.actions.iconPlacement == Enums.ActionIconPlacement.AboveTitle) {
				buttonElement.classList.add("iconAbove");
				buttonElement.style.flexDirection = "column";

				if (hasTitle) {
					iconElement.style.marginBottom = "4px";
				}
			}
			else {
				buttonElement.classList.add("iconLeft");

				if (hasTitle) {
					iconElement.style.marginRight = "4px";
				}
			}

			buttonElement.appendChild(iconElement);
			buttonElement.appendChild(titleElement);
		}

		this._renderedElement = buttonElement;
	}

	setParent(value: CardElement) {
		this._parent = value;
	}

	execute() {
		if (this.onExecute) {
			this.onExecute(this);
		}

		raiseExecuteActionEvent(this);
	}

	// Expand the action card pane with a inline status card
	// Null status will clear the status bar
	setStatus(status: any) {
		if (this._actionCollection == null) {
			return;
		}

		if (status) {
			let statusCard = new InlineAdaptiveCard();
			statusCard.parse(status);
			this._actionCollection.showStatusCard(statusCard);
		}
		else {
			this._actionCollection.hideStatusCard();
		}
	}

	validate(): Array<HostConfig.IValidationError> {
		return [];
	}

	prepare(inputs: Array<Input>) {
		// Do nothing in base implementation
	};

	parse(json: any, errors?: Array<HostConfig.IValidationError>) {
		super.parse(json, errors);

		raiseParseActionEvent(this, json, errors);

		this.requires.parse(json["requires"], errors);

		if (!json["title"] && json["title"] !== "") {
			raiseParseError(
				{
					error: Enums.ValidationError.PropertyCantBeNull,
					message: "Actions should always have a title."
				},
				errors
			);
		}

		this.title = json["title"];
		this.iconUrl = json["iconUrl"];
	}

	remove(): boolean {
		if (this._actionCollection) {
			return this._actionCollection.removeAction(this);
		}

		return false;
	}

	getAllInputs(): Array<Input> {
		return [];
	}

	getResourceInformation(): Array<Shared.IResourceInformation> {
		if (!Utils.isNullOrEmpty(this.iconUrl)) {
			return [{ url: this.iconUrl, mimeType: "image" }]
		}
		else {
			return [];
		}
	}

	getActionById(id: string): Action {
		if (this.id == id) {
			return this;
		}
	}

	get parent(): CardElement {
		return this._parent;
	}

	get renderedElement(): HTMLElement {
		return this._renderedElement;
	}

	shouldFallback(): boolean {
		return this._shouldFallback || !this.requires.areAllMet(this.parent.hostConfig.hostCapabilities);
	}
}

export class SubmitAction extends Action {
	private _isPrepared: boolean = false;
	private _originalData: Object;
	private _processedData: Object;

	getJsonTypeName(): string {
		return "Action.Submit";
	}

	toJSON(): any {
		let result = super.toJSON();

		Utils.setProperty(result, "data", this._originalData);

		return result;
	}

	prepare(inputs: Array<Input>) {
		if (this._originalData) {
			this._processedData = JSON.parse(JSON.stringify(this._originalData));
		}
		else {
			this._processedData = {};
		}

		for (var i = 0; i < inputs.length; i++) {
			var inputValue = inputs[i].value;

			if (inputValue != null) {
				this._processedData[inputs[i].id] = inputs[i].value;
			}
		}

		this._isPrepared = true;
	}

	parse(json: any, errors?: Array<HostConfig.IValidationError>) {
		super.parse(json, errors);

		this.data = json["data"];
	}

	get data(): Object {
		return this._isPrepared ? this._processedData : this._originalData;
	}

	set data(value: Object) {
		this._originalData = value;
		this._isPrepared = false;
	}
}

export class OpenUrlAction extends Action {
	url: string;

	getJsonTypeName(): string {
		return "Action.OpenUrl";
	}

	toJSON(): any {
		let result = super.toJSON();

		Utils.setProperty(result, "url", this.url);

		return result;
	}

	validate(): Array<HostConfig.IValidationError> {
		if (!this.url) {
			return [{ error: Enums.ValidationError.PropertyCantBeNull, message: "An Action.OpenUrl must have its url property set." }];
		}
		else {
			return [];
		}
	}

	parse(json: any, errors?: Array<HostConfig.IValidationError>) {
		super.parse(json, errors);

		this.url = json["url"];
	}
}

export class ToggleVisibilityAction extends Action {
    targetElements = {}

    getJsonTypeName(): string {
        return "Action.ToggleVisibility";
    }

    execute() {
		for (let elementId of Object.keys(this.targetElements)) {
			let targetElement = this.parent.getRootElement().getElementById(elementId);

			if (targetElement) {
				if (typeof this.targetElements[elementId] === "boolean") {
					targetElement.isVisible = this.targetElements[elementId];
				} 
				else {
					targetElement.isVisible = !targetElement.isVisible;
				}
			}
		}
    }

    parse(json: any) {
		super.parse(json);
		
		this.targetElements = {};

		let jsonTargetElements = json["targetElements"];

		if (jsonTargetElements && Array.isArray(jsonTargetElements)) {
			for (let item of jsonTargetElements) {
				if (typeof item === "string") {
					this.targetElements[item] = undefined;
				}
				else if (typeof item === "object") {
					let jsonElementId = item["elementId"];

					if (jsonElementId && typeof jsonElementId === "string") {
						this.targetElements[jsonElementId] = Utils.parseBoolProperty(item["isVisible"], undefined);
					}
				}
			}
		}
	}
	
	addTargetElement(elementId: string, isVisible: boolean = undefined) {
		this.targetElements[elementId] = isVisible;
	}

	removeTargetElement(elementId) {
		delete this.targetElements[elementId];
	}
}

export class HttpHeader {
	private _value = new Shared.StringWithSubstitutions();

	name: string;

	constructor(name: string = "", value: string = "") {
		this.name = name;
		this.value = value;
	}

	toJSON(): any {
		return { name: this.name, value: this._value.getOriginal() };
	}

	prepare(inputs: Array<Input>) {
		this._value.substituteInputValues(inputs, Shared.ContentTypes.applicationXWwwFormUrlencoded);
	}

	get value(): string {
		return this._value.get();
	}

	set value(newValue: string) {
		this._value.set(newValue);
	}
}

export class HttpAction extends Action {
	private _url = new Shared.StringWithSubstitutions();
	private _body = new Shared.StringWithSubstitutions();
	private _headers: Array<HttpHeader> = [];

	method: string;

	getJsonTypeName(): string {
		return "Action.Http";
	}

	toJSON(): any {
		let result = super.toJSON();

		Utils.setProperty(result, "method", this.method);
		Utils.setProperty(result, "url", this._url.getOriginal());
		Utils.setProperty(result, "body", this._body.getOriginal());

		if (this._headers.length > 0) {
			let headers = [];

			for (let header of this._headers) {
				headers.push(header.toJSON());
			}

			Utils.setProperty(result, "headers", headers);
		}

		return result;
	}

	validate(): Array<HostConfig.IValidationError> {
		var result: Array<HostConfig.IValidationError> = [];

		if (!this.url) {
			result = [{ error: Enums.ValidationError.PropertyCantBeNull, message: "An Action.Http must have its url property set." }];
		}

		if (this.headers.length > 0) {
			for (var i = 0; i < this.headers.length; i++) {
				if (!this.headers[i].name || !this.headers[i].value) {
					result = result.concat([{ error: Enums.ValidationError.PropertyCantBeNull, message: "All headers of an Action.Http must have their name and value properties set." }]);
					break;
				}
			}
		}

		return result;
	}

	prepare(inputs: Array<Input>) {
		this._url.substituteInputValues(inputs, Shared.ContentTypes.applicationXWwwFormUrlencoded);

		let contentType = Shared.ContentTypes.applicationJson;

		for (var i = 0; i < this._headers.length; i++) {
			this._headers[i].prepare(inputs);

			if (this._headers[i].name && this._headers[i].name.toLowerCase() == "content-type") {
				contentType = this._headers[i].value;
			}
		}

		this._body.substituteInputValues(inputs, contentType);
	};

	parse(json: any, errors?: Array<HostConfig.IValidationError>) {
		super.parse(json, errors);

		this.url = json["url"];
		this.method = json["method"];
		this.body = json["body"];

		this._headers = [];

		if (json["headers"] != null) {
			var jsonHeaders = json["headers"] as Array<any>;

			for (var i = 0; i < jsonHeaders.length; i++) {
				let httpHeader = new HttpHeader();

				httpHeader.name = jsonHeaders[i]["name"];
				httpHeader.value = jsonHeaders[i]["value"];

				this.headers.push(httpHeader);
			}
		}
	}

	get url(): string {
		return this._url.get();
	}

	set url(value: string) {
		this._url.set(value);
	}

	get body(): string {
		return this._body.get();
	}

	set body(value: string) {
		this._body.set(value);
	}

	get headers(): Array<HttpHeader> {
		return this._headers ? this._headers : [];
	}

	set headers(value: Array<HttpHeader>) {
		this._headers = value;
	}
}

export class ShowCardAction extends Action {
	protected addCssClasses(element: HTMLElement) {
		super.addCssClasses(element);

		element.classList.add(this.parent.hostConfig.makeCssClassName("expandable"));
	}

	readonly card: AdaptiveCard = new InlineAdaptiveCard();

	getJsonTypeName(): string {
		return "Action.ShowCard";
	}

	toJSON(): any {
		let result = super.toJSON();

		if (this.card) {
			Utils.setProperty(result, "card", this.card.toJSON());
		}

		return result;
	}

	validate(): Array<HostConfig.IValidationError> {
		return this.card.validate();
	}

	parse(json: any, errors?: Array<HostConfig.IValidationError>) {
		super.parse(json, errors);

		let jsonCard = json["card"];

		if (jsonCard) {
			this.card.parse(jsonCard, errors);
		}
		else {
			raiseParseError(
				{
					error: Enums.ValidationError.PropertyCantBeNull,
					message: "An Action.ShowCard must have its \"card\" property set to a valid AdaptiveCard object."
				},
				errors
			);
		}
	}

	setParent(value: CardElement) {
		super.setParent(value);

		this.card.setParent(value);
	}

	getAllInputs(): Array<Input> {
		return this.card.getAllInputs();
	}

	getResourceInformation(): Array<Shared.IResourceInformation> {
		return super.getResourceInformation().concat(this.card.getResourceInformation());
	}

	getActionById(id: string): Action {
		var result = super.getActionById(id);

		if (!result) {
			result = this.card.getActionById(id);
		}

		return result;
	}
}

class ActionCollection {
	private _owner: CardElement;
	private _actionCardContainer: HTMLDivElement;
	private _expandedAction: ShowCardAction = null;
	private _renderedActionCount: number = 0;
	private _statusCard: HTMLElement = null;
	private _actionCard: HTMLElement = null;

	private refreshContainer() {
		this._actionCardContainer.innerHTML = "";

		if (this._actionCard === null && this._statusCard === null) {
			this._actionCardContainer.style.padding = "0px";
			this._actionCardContainer.style.marginTop = "0px";

			return;
		}

		this._actionCardContainer.style.marginTop = this._renderedActionCount > 0 ? this._owner.hostConfig.actions.showCard.inlineTopMargin + "px" : "0px";

		let padding = this._owner.getEffectivePadding();

		this._owner.getImmediateSurroundingPadding(padding);

		let physicalPadding = this._owner.hostConfig.paddingDefinitionToSpacingDefinition(padding);

		if (this._actionCard !== null) {
			this._actionCard.style.paddingLeft = physicalPadding.left + "px";
			this._actionCard.style.paddingRight = physicalPadding.right + "px";

			this._actionCard.style.marginLeft = "-" + physicalPadding.left + "px";
			this._actionCard.style.marginRight = "-" + physicalPadding.right + "px";

			Utils.appendChild(this._actionCardContainer, this._actionCard);
		}

		if (this._statusCard !== null) {
			this._statusCard.style.paddingLeft = physicalPadding.left + "px";
			this._statusCard.style.paddingRight = physicalPadding.right + "px";

			this._statusCard.style.marginLeft = "-" + physicalPadding.left + "px";
			this._statusCard.style.marginRight = "-" + physicalPadding.right + "px";

			Utils.appendChild(this._actionCardContainer, this._statusCard);
		}
	}

	private layoutChanged() {
		this._owner.getRootElement().updateLayout();
	}

	private hideActionCard() {
		var previouslyExpandedAction = this._expandedAction;

		this._expandedAction = null;
		this._actionCard = null;

		this.refreshContainer();

		if (previouslyExpandedAction) {
			this.layoutChanged();

			raiseInlineCardExpandedEvent(previouslyExpandedAction, false);
		}
	}

	private showActionCard(action: ShowCardAction, suppressStyle: boolean = false, raiseEvent: boolean = true) {
		if (action.card == null) {
			return;
		}

		(<InlineAdaptiveCard>action.card).suppressStyle = suppressStyle;

		var renderedCard = action.card.render();

		this._actionCard = renderedCard;
		this._expandedAction = action;

		this.refreshContainer();

		if (raiseEvent) {
			this.layoutChanged();

			raiseInlineCardExpandedEvent(action, true);
		}
	}

	private collapseExpandedAction() {
		for (var i = 0; i < this.buttons.length; i++) {
			this.buttons[i].state = ActionButtonState.Normal;
		}

		this.hideActionCard();
	}

	private expandShowCardAction(action: ShowCardAction, raiseEvent: boolean) {
		for (var i = 0; i < this.buttons.length; i++) {
			if (this.buttons[i].action !== action) {
				this.buttons[i].state = ActionButtonState.Subdued;
			}
			else {
				this.buttons[i].state = ActionButtonState.Expanded;
			}
		}

		this.showActionCard(
			action,
			!(this._owner.isAtTheVeryLeft() && this._owner.isAtTheVeryRight()),
			raiseEvent);
	}

	private actionClicked(actionButton: ActionButton) {
		if (!(actionButton.action instanceof ShowCardAction)) {
			for (var i = 0; i < this.buttons.length; i++) {
				this.buttons[i].state = ActionButtonState.Normal;
			}

			this.hideStatusCard();
			this.hideActionCard();

			actionButton.action.execute();
		}
		else {
			this.hideStatusCard();

			if (this._owner.hostConfig.actions.showCard.actionMode === Enums.ShowCardActionMode.Popup) {
				actionButton.action.execute();
			}
			else if (actionButton.action === this._expandedAction) {
				this.collapseExpandedAction();
			}
			else {
				this.expandShowCardAction(actionButton.action, true);
			}
		}
	}

	private getParentContainer(): Container {
		if (this._owner instanceof Container) {
			return this._owner;
		}
		else {
			return this._owner.getParentContainer();
		}
	}

	private findActionButton(action: Action): ActionButton {
		for (let actionButton of this.buttons) {
			if (actionButton.action == action) {
				return actionButton;
			}
		}

		return null;
	}

	items: Array<Action> = [];
	buttons: Array<ActionButton> = [];

	constructor(owner: CardElement) {
		this._owner = owner;
	}

	parse(json: any, errors?: Array<HostConfig.IValidationError>) {
		this.clear();

		if (json && json instanceof Array) {
			for (let jsonAction of json) {
				let action = createActionInstance(
					this._owner,
					jsonAction,
					errors);

				if (action) {
					this.addAction(action);
				}
			}
		}
	}

	toJSON(): any {
		if (this.items.length > 0) {
			let result = [];

			for (let action of this.items) {
				result.push(action.toJSON());
			}

			return result;
		}
		else {
			return null;
		}
	}

	showStatusCard(status: AdaptiveCard) {
		status.setParent(this._owner);

		this._statusCard = status.render();

		this.refreshContainer();
	}

	hideStatusCard() {
		this._statusCard = null;

		this.refreshContainer();
	}

	getActionById(id: string): Action {
		var result: Action = null;

		for (var i = 0; i < this.items.length; i++) {
			result = this.items[i].getActionById(id);

			if (result) {
				break;
			}
		}

		return result;
	}

	validate(): Array<HostConfig.IValidationError> {
		var result: Array<HostConfig.IValidationError> = [];

		if (this._owner.hostConfig.actions.maxActions && this.items.length > this._owner.hostConfig.actions.maxActions) {
			result.push(
				{
					error: Enums.ValidationError.TooManyActions,
					message: "A maximum of " + this._owner.hostConfig.actions.maxActions + " actions are allowed."
				});
		}

		if (this.items.length > 0 && !this._owner.hostConfig.supportsInteractivity) {
			result.push(
				{
					error: Enums.ValidationError.InteractivityNotAllowed,
					message: "Interactivity is not allowed."
				});
		}

		for (var i = 0; i < this.items.length; i++) {
			if (!isActionAllowed(this.items[i], this._owner.getForbiddenActionTypes())) {
				result.push(
					{
						error: Enums.ValidationError.ActionTypeNotAllowed,
						message: "Actions of type " + this.items[i].getJsonTypeName() + " are not allowe."
					});
			}

		}

		for (var i = 0; i < this.items.length; i++) {
			result = result.concat(this.items[i].validate());
		}

		return result;
	}

	render(orientation: Enums.Orientation, isDesignMode: boolean): HTMLElement {
		if (!this._owner.hostConfig.supportsInteractivity) {
			return null;
		}

		let element = document.createElement("div");
		let maxActions = this._owner.hostConfig.actions.maxActions ? Math.min(this._owner.hostConfig.actions.maxActions, this.items.length) : this.items.length;
		let forbiddenActionTypes = this._owner.getForbiddenActionTypes();

		this._actionCardContainer = document.createElement("div");
		this._renderedActionCount = 0;

		if (this._owner.hostConfig.actions.preExpandSingleShowCardAction && maxActions == 1 && this.items[0] instanceof ShowCardAction && isActionAllowed(this.items[0], forbiddenActionTypes)) {
			this.showActionCard(<ShowCardAction>this.items[0], true);
			this._renderedActionCount = 1;
		}
		else {
			let buttonStrip = document.createElement("div");
			buttonStrip.className = this._owner.hostConfig.makeCssClassName("ac-actionSet");
			buttonStrip.style.display = "flex";

			if (orientation == Enums.Orientation.Horizontal) {
				buttonStrip.style.flexDirection = "row";

				if (this._owner.horizontalAlignment && this._owner.hostConfig.actions.actionAlignment != Enums.ActionAlignment.Stretch) {
					switch (this._owner.horizontalAlignment) {
						case Enums.HorizontalAlignment.Center:
							buttonStrip.style.justifyContent = "center";
							break;
						case Enums.HorizontalAlignment.Right:
							buttonStrip.style.justifyContent = "flex-end";
							break;
						default:
							buttonStrip.style.justifyContent = "flex-start";
							break;
					}
				}
				else {
					switch (this._owner.hostConfig.actions.actionAlignment) {
						case Enums.ActionAlignment.Center:
							buttonStrip.style.justifyContent = "center";
							break;
						case Enums.ActionAlignment.Right:
							buttonStrip.style.justifyContent = "flex-end";
							break;
						default:
							buttonStrip.style.justifyContent = "flex-start";
							break;
					}
				}
			}
			else {
				buttonStrip.style.flexDirection = "column";

				if (this._owner.horizontalAlignment && this._owner.hostConfig.actions.actionAlignment != Enums.ActionAlignment.Stretch) {
					switch (this._owner.horizontalAlignment) {
						case Enums.HorizontalAlignment.Center:
							buttonStrip.style.alignItems = "center";
							break;
						case Enums.HorizontalAlignment.Right:
							buttonStrip.style.alignItems = "flex-end";
							break;
						default:
							buttonStrip.style.alignItems = "flex-start";
							break;
					}
				}
				else {
					switch (this._owner.hostConfig.actions.actionAlignment) {
						case Enums.ActionAlignment.Center:
							buttonStrip.style.alignItems = "center";
							break;
						case Enums.ActionAlignment.Right:
							buttonStrip.style.alignItems = "flex-end";
							break;
						case Enums.ActionAlignment.Stretch:
							buttonStrip.style.alignItems = "stretch";
							break;
						default:
							buttonStrip.style.alignItems = "flex-start";
							break;
					}
				}
			}

			let parentContainerStyle = this.getParentContainer().style;

			for (let i = 0; i < this.items.length; i++) {
				if (isActionAllowed(this.items[i], forbiddenActionTypes)) {
					let actionButton: ActionButton = this.findActionButton(this.items[i]);

					if (!actionButton) {
						actionButton = new ActionButton(this.items[i], parentContainerStyle);
						actionButton.onClick = (ab) => { this.actionClicked(ab); };

						this.buttons.push(actionButton);
					}

					actionButton.render(this._owner.hostConfig.actions.actionAlignment);

					buttonStrip.appendChild(actionButton.action.renderedElement);

					this._renderedActionCount++;

					if (this._renderedActionCount >= this._owner.hostConfig.actions.maxActions || i == this.items.length - 1) {
						break;
					}
					else if (this._owner.hostConfig.actions.buttonSpacing > 0) {
						var spacer = document.createElement("div");

						if (orientation === Enums.Orientation.Horizontal) {
							spacer.style.flex = "0 0 auto";
							spacer.style.width = this._owner.hostConfig.actions.buttonSpacing + "px";
						}
						else {
							spacer.style.height = this._owner.hostConfig.actions.buttonSpacing + "px";
						}

						Utils.appendChild(buttonStrip, spacer);
					}
				}
			}

			let buttonStripContainer = document.createElement("div");
			buttonStripContainer.style.overflow = "hidden";
			buttonStripContainer.appendChild(buttonStrip);

			Utils.appendChild(element, buttonStripContainer);
		}

		Utils.appendChild(element, this._actionCardContainer);

		for (let i = 0; i < this.buttons.length; i++) {
			if (this.buttons[i].state == ActionButtonState.Expanded) {
				this.expandShowCardAction(<ShowCardAction>this.buttons[i].action, false);

				break;
			}
		}

		return this._renderedActionCount > 0 ? element : null;
	}

	addAction(action: Action) {
		if (!action) {
			throw new Error("The action parameter cannot be null.");
		}

		if ((!action.parent || action.parent === this._owner) && this.items.indexOf(action) < 0) {
			this.items.push(action);

			if (!action.parent) {
				action.setParent(this._owner);
			}

			invokeSetCollection(action, this);
		}
		else {
			throw new Error("The action already belongs to another element.");
		}
	}

	removeAction(action: Action): boolean {
		if (this.expandedAction && this._expandedAction == action) {
			this.collapseExpandedAction();
		}

		var actionIndex = this.items.indexOf(action);

		if (actionIndex >= 0) {
			this.items.splice(actionIndex, 1);

			action.setParent(null);

			invokeSetCollection(action, null);

			for (let i = 0; i < this.buttons.length; i++) {
				if (this.buttons[i].action == action) {
					this.buttons.splice(i, 1);

					break;
				}
			}

			return true;
		}

		return false;
	}

	clear() {
		this.items = [];
		this.buttons = [];

		this._expandedAction = null;
		this._renderedActionCount = 0;
	}

	getAllInputs(): Array<Input> {
		var result: Array<Input> = [];

		for (var i = 0; i < this.items.length; i++) {
			var action = this.items[i];

			result = result.concat(action.getAllInputs());
		}

		return result;
	}

	getResourceInformation(): Array<Shared.IResourceInformation> {
		let result: Array<Shared.IResourceInformation> = [];

		for (var i = 0; i < this.items.length; i++) {
			result = result.concat(this.items[i].getResourceInformation());
		}

		return result;
	}

	get renderedActionCount(): number {
		return this._renderedActionCount;
	}

	get expandedAction(): ShowCardAction {
		return this._expandedAction;
	}
}

export class ActionSet extends CardElement {
	private _actionCollection: ActionCollection;

	protected internalRender(): HTMLElement {
		return this._actionCollection.render(this.orientation ? this.orientation : this.hostConfig.actions.actionsOrientation, this.isDesignMode());
	}

	orientation?: Enums.Orientation = null;

	constructor() {
		super();

		this._actionCollection = new ActionCollection(this);
	}

	toJSON(): any {
		let result = super.toJSON();

		Utils.setEnumProperty(Enums.Orientation, result, "orientation", this.orientation);
		Utils.setProperty(result, "actions", this._actionCollection.toJSON());

		return result;
	}

	isBleedingAtBottom(): boolean {
		if (this._actionCollection.renderedActionCount == 0) {
			return super.isBleedingAtBottom();
		}
		else {
			if (this._actionCollection.items.length == 1) {
				return this._actionCollection.expandedAction != null && !this.hostConfig.actions.preExpandSingleShowCardAction;
			}
			else {
				return this._actionCollection.expandedAction != null;
			}
		}
	}

	getJsonTypeName(): string {
		return "ActionSet";
	}

	getActionCount(): number {
		return this._actionCollection.items.length;
	}

	getActionAt(index: number): Action {
		if (index >= 0 && index < this.getActionCount()) {
			return this._actionCollection.items[index];
		}
		else {
			super.getActionAt(index);
		}
	}

	validate(): Array<HostConfig.IValidationError> {
		return this._actionCollection.validate();
	}

	parse(json: any, errors?: Array<HostConfig.IValidationError>) {
		super.parse(json, errors);

		var jsonOrientation = json["orientation"];

		if (jsonOrientation) {
			this.orientation = Utils.getEnumValueOrDefault(Enums.Orientation, jsonOrientation, Enums.Orientation.Horizontal);
		}

		this._actionCollection.parse(json["actions"], errors);
	}

	addAction(action: Action) {
		this._actionCollection.addAction(action);
	}

	getAllInputs(): Array<Input> {
		return this._actionCollection.getAllInputs();
	}

	getResourceInformation(): Array<Shared.IResourceInformation> {
		return this._actionCollection.getResourceInformation();
	}

	renderSpeech(): string {
		// TODO: What's the right thing to do here?
		return "";
	}

	get isInteractive(): boolean {
		return true;
	}
}

export abstract class StylableCardElementContainer extends CardElementContainer {
	private _style?: string = null;
	private _bleed: boolean = false;

	protected applyBackground() {
		let styleDefinition = this.hostConfig.containerStyles.getStyleByName(this.style, this.hostConfig.containerStyles.getStyleByName(this.defaultStyle));

		if (!Utils.isNullOrEmpty(styleDefinition.backgroundColor)) {
			this.renderedElement.style.backgroundColor = Utils.stringToCssColor(styleDefinition.backgroundColor);
		}
	}

	protected applyPadding() {
		super.applyPadding();

		if (!this.renderedElement) {
			return;
		}

		if (this.isBleeding()) {
			// Bleed into the first parent that does have padding
			let padding = new Shared.PaddingDefinition();

			this.getImmediateSurroundingPadding(padding);
	
			let physicalPadding = this.hostConfig.paddingDefinitionToSpacingDefinition(padding);

			this.renderedElement.style.marginRight = "-" + physicalPadding.right + "px";
			this.renderedElement.style.marginLeft = "-" + physicalPadding.left + "px";

			if (this.separatorElement && this.separatorOrientation == Enums.Orientation.Horizontal) {
				this.separatorElement.style.marginLeft = "-" + physicalPadding.left + "px";
				this.separatorElement.style.marginRight = "-" + physicalPadding.right + "px";
			}
		}

		if (!this.isDesignMode()) {
			let item = this.getFirstVisibleRenderedItem();

			if (item && item.isBleedingAtTop()) {
				this.renderedElement.style.paddingTop = "0px";
			}

			item = this.getLastVisibleRenderedItem();

			if (this.getHasExpandedAction() || (item && item.isBleedingAtBottom())) {
				this.renderedElement.style.paddingBottom = "0px";
			}
        }
	}

	protected getHasBackground(): boolean {
		let parentContainer = this.getParentContainer();

		return this.hasExplicitStyle && (parentContainer ? parentContainer.getEffectiveStyle() != this.getEffectiveStyle() : false);
	}

	protected getHasExpandedAction(): boolean {
		return false;
	}

	protected getDefaultPadding(): Shared.PaddingDefinition {
		return this.getHasBackground() ?
			new Shared.PaddingDefinition(
				Enums.Spacing.Padding,
				Enums.Spacing.Padding,
				Enums.Spacing.Padding,
				Enums.Spacing.Padding) : super.getDefaultPadding();
	}

	protected get hasExplicitStyle(): boolean {
		return this._style != null;
	}

	protected get defaultStyle(): string {
		return Enums.ContainerStyle.Default;
	}

	protected get allowCustomStyle(): boolean {
		return true;
	}

	protected getBleed(): boolean {
		return this._bleed;
	}

	protected setBleed(value: boolean) {
		this._bleed = value;
	}

	isBleeding(): boolean {
		return this.getHasBackground() && this.getBleed();
	}

	toJSON(): any {
		let result = super.toJSON();

		Utils.setProperty(result, "style", this.style);

		return result;
	}

	validate(): Array<HostConfig.IValidationError> {
		let result = super.validate();

		if (this._style) {
			let styleDefinition = this.hostConfig.containerStyles.getStyleByName(this._style);

			if (!styleDefinition) {
				result.push(
					{
						error: Enums.ValidationError.InvalidPropertyValue,
						message: "Unknown container style: " + this._style
					});
			}
		}

		return result;
	}

	parse(json: any, errors?: Array<HostConfig.IValidationError>) {
		super.parse(json, errors);

		this._style = json["style"];
	}

	render(): HTMLElement {
		let renderedElement = super.render();

		if (renderedElement && this.getHasBackground()) {
			this.applyBackground();
		}

		return renderedElement;
	}

	getEffectiveStyle(): string {
		if (!this._style) {
			let parentContainer = this.getParentContainer();

			if (parentContainer) {
				return parentContainer.getEffectiveStyle();
			}
		}

		return this.style ? this.style : this.defaultStyle;
	}

	get style(): string {
		if (this.allowCustomStyle) {
			if (this._style && this.hostConfig.containerStyles.getStyleByName(this._style)) {
				return this._style;
			}
		}

		return null;
	}

	set style(value: string) {
		this._style = value;
	}
}

export class BackgroundImage {
	private static readonly defaultFillMode = Enums.FillMode.Cover;
	private static readonly defaultHorizontalAlignment = Enums.HorizontalAlignment.Left;
	private static readonly defaultVerticalAlignment = Enums.VerticalAlignment.Top;

	url: string;
	fillMode: Enums.FillMode = BackgroundImage.defaultFillMode;
	horizontalAlignment: Enums.HorizontalAlignment = BackgroundImage.defaultHorizontalAlignment;
	verticalAlignment: Enums.VerticalAlignment = BackgroundImage.defaultVerticalAlignment;

	reset() {
		this.url = undefined;
		this.fillMode = BackgroundImage.defaultFillMode;
		this.horizontalAlignment = BackgroundImage.defaultHorizontalAlignment;
		this.verticalAlignment = BackgroundImage.defaultVerticalAlignment;
	}

	parse(json: any, errors?: Array<HostConfig.IValidationError>) {
		this.url = json["url"];
		this.fillMode = Utils.getEnumValueOrDefault(Enums.FillMode, json["fillMode"], this.fillMode);
		this.horizontalAlignment = Utils.getEnumValueOrDefault(Enums.HorizontalAlignment, json["horizontalAlignment"], this.horizontalAlignment);
		this.verticalAlignment = Utils.getEnumValueOrDefault(Enums.VerticalAlignment, json["verticalAlignment"], this.verticalAlignment);
	}

	toJSON(): any {
		if (!this.isValid()) {
			return null;
		}
		
		if (this.fillMode == BackgroundImage.defaultFillMode &&
			this.horizontalAlignment == BackgroundImage.defaultHorizontalAlignment &&
			this.verticalAlignment == BackgroundImage.defaultVerticalAlignment) {
			return this.url;
		}
		else {
			let result = {};

			Utils.setProperty(result, "url", this.url);
			Utils.setEnumProperty(Enums.FillMode, result, "fillMode", this.fillMode, BackgroundImage.defaultFillMode);
			Utils.setEnumProperty(Enums.HorizontalAlignment, result, "horizontalAlignment", this.horizontalAlignment, BackgroundImage.defaultHorizontalAlignment);
			Utils.setEnumProperty(Enums.VerticalAlignment, result, "verticalAlignment", this.verticalAlignment, BackgroundImage.defaultVerticalAlignment);

			return result;
		}
	}

	apply(element: HTMLElement) {
		if (this.url) {
			element.style.backgroundImage = "url('" + this.url + "')";

			switch (this.fillMode) {
				case Enums.FillMode.Repeat:
					element.style.backgroundRepeat = "repeat";
					break;
				case Enums.FillMode.RepeatHorizontally:
					element.style.backgroundRepeat = "repeat-x";
					break;
				case Enums.FillMode.RepeatVertically:
					element.style.backgroundRepeat = "repeat-y";
					break;
				case Enums.FillMode.Cover:
				default:
					element.style.backgroundRepeat = "no-repeat";
					element.style.backgroundSize = "cover";
					break;
			}

			switch (this.horizontalAlignment) {
				case Enums.HorizontalAlignment.Center:
					element.style.backgroundPositionX = "center";
					break;
				case Enums.HorizontalAlignment.Right:
					element.style.backgroundPositionX = "right";
					break;
			}

			switch (this.verticalAlignment) {
				case Enums.VerticalAlignment.Center:
					element.style.backgroundPositionY = "center";
					break;
				case Enums.VerticalAlignment.Bottom:
					element.style.backgroundPositionY = "bottom";
					break;
			}
		}
	}

	isValid(): boolean {
		return !Utils.isNullOrEmpty(this.url);
	}
}

export class Container extends StylableCardElementContainer {
	private _items: Array<CardElement> = [];
	private _renderedItems: Array<CardElement> = [];

	private isElementAllowed(element: CardElement, forbiddenElementTypes: Array<string>) {
		if (!this.hostConfig.supportsInteractivity && element.isInteractive) {
			return false;
		}

		if (forbiddenElementTypes) {
			for (var i = 0; i < forbiddenElementTypes.length; i++) {
				if (element.getJsonTypeName() === forbiddenElementTypes[i]) {
					return false;
				}
			}
		}

		return true;
	}

	private insertItemAt(
		item: CardElement,
		index: number,
		forceInsert: boolean) {
		if (!item.parent || forceInsert) {
			if (item.isStandalone) {
				if (index < 0 || index >= this._items.length) {
					this._items.push(item);
				}
				else {
					this._items.splice(index, 0, item);
				}

				item.setParent(this);
			}
			else {
				throw new Error("Elements of type " + item.getJsonTypeName() + " cannot be used as standalone elements.");
			}
		}
		else {
			throw new Error("The element already belongs to another container.")
		}
	}

	protected supportsExcplitiHeight(): boolean {
		return true;
	}

	protected getItemsCollectionPropertyName(): string {
		return "items";
	}

	protected applyBackground() {
		if (this.backgroundImage.isValid()) {
			this.backgroundImage.apply(this.renderedElement);
		}

		super.applyBackground();
	}

	protected internalRender(): HTMLElement {
		this._renderedItems = [];

		// Cache hostConfig to avoid walking the parent hierarchy several times
		let hostConfig = this.hostConfig;

		var element = document.createElement("div");

		if (this.rtl != null && this.rtl) {
			element.dir = "rtl";
		}

		element.classList.add(hostConfig.makeCssClassName("ac-container"));
		element.style.display = "flex";
		element.style.flexDirection = "column";

		if (AdaptiveCard.useAdvancedCardBottomTruncation) {
			// Forces the container to be at least as tall as its content.
			//
			// Fixes a quirk in Chrome where, for nested flex elements, the
			// inner element's height would never exceed the outer element's
			// height. This caused overflow truncation to break -- containers
			// would always be measured as not overflowing, since their heights
			// were constrained by their parents as opposed to truly reflecting
			// the height of their content.
			//
			// See the "Browser Rendering Notes" section of this answer:
			// https://stackoverflow.com/questions/36247140/why-doesnt-flex-item-shrink-past-content-size
			element.style.minHeight = '-webkit-min-content';
		}

		switch (this.verticalContentAlignment) {
			case Enums.VerticalAlignment.Center:
				element.style.justifyContent = "center";
				break;
			case Enums.VerticalAlignment.Bottom:
				element.style.justifyContent = "flex-end";
				break;
			default:
				element.style.justifyContent = "flex-start";
				break;
		}

		if (this._items.length > 0) {
			for (var i = 0; i < this._items.length; i++) {
				var renderedElement = this.isElementAllowed(this._items[i], this.getForbiddenElementTypes()) ? this._items[i].render() : null;

				if (renderedElement) {
					if (this._renderedItems.length > 0 && this._items[i].separatorElement) {
						this._items[i].separatorElement.style.flex = "0 0 auto";

						Utils.appendChild(element, this._items[i].separatorElement);
					}

					Utils.appendChild(element, renderedElement);

					this._renderedItems.push(this._items[i]);
				}
			}
		}
		else {
			if (this.isDesignMode()) {
				var placeholderElement = this.createPlaceholderElement();
				placeholderElement.style.width = "100%";
				placeholderElement.style.height = "100%";

				element.appendChild(placeholderElement);
			}
		}

		return element;
	}

	protected truncateOverflow(maxHeight: number): boolean {
		// Add 1 to account for rounding differences between browsers
		var boundary = this.renderedElement.offsetTop + maxHeight + 1;

		var handleElement = (cardElement: CardElement) => {
			let elt = cardElement.renderedElement;

			if (elt) {
				switch (Utils.getFitStatus(elt, boundary)) {
					case Enums.ContainerFitStatus.FullyInContainer:
						let sizeChanged = cardElement['resetOverflow']();
						// If the element's size changed after resetting content,
						// we have to check if it still fits fully in the card
						if (sizeChanged) {
							handleElement(cardElement);
						}
						break;
					case Enums.ContainerFitStatus.Overflowing:
						let maxHeight = boundary - elt.offsetTop;
						cardElement['handleOverflow'](maxHeight);
						break;
					case Enums.ContainerFitStatus.FullyOutOfContainer:
						cardElement['handleOverflow'](0);
						break;
				}
			}
		};

		for (let item of this._items) {
			handleElement(item);
		}

		return true;
	}

	protected undoOverflowTruncation() {
		for (let item of this._items) {
			item['resetOverflow']();
		}
	}

	protected getHasBackground(): boolean {
		return this.backgroundImage.isValid() || super.getHasBackground();
	}

	protected get isSelectable(): boolean {
		return true;
	}

	readonly backgroundImage: BackgroundImage = new BackgroundImage();

	verticalContentAlignment: Enums.VerticalAlignment = Enums.VerticalAlignment.Top;
	rtl?: boolean = null;

	toJSON(): any {
		let result = super.toJSON();

		Utils.setProperty(result, "backgroundImage", this.backgroundImage.toJSON());

		Utils.setEnumProperty(Enums.VerticalAlignment, result, "verticalContentAlignment", this.verticalContentAlignment, Enums.VerticalAlignment.Top);

		if (this._items.length > 0) {
			let elements = [];

			for (let element of this._items) {
				elements.push(element.toJSON());
			}

			Utils.setProperty(result, this.getItemsCollectionPropertyName(), elements);
		}

		Utils.setProperty(result, "bleed", this.bleed);

		return result;
	}

	getItemCount(): number {
		return this._items.length;
	}

	getItemAt(index: number): CardElement {
		return this._items[index];
	}

	getFirstVisibleRenderedItem(): CardElement {
		if (this.renderedElement && this._renderedItems && this._renderedItems.length > 0) {
			for (let item of this._renderedItems) {
				if (item.isVisible) {
					return item;
				}
			};
		}
		
		return null;
	}

	getLastVisibleRenderedItem(): CardElement {
		if (this.renderedElement && this._renderedItems && this._renderedItems.length > 0) {
			for (let i = this._renderedItems.length - 1; i >= 0; i--) {
				if (this._renderedItems[i].isVisible) {
					return this._renderedItems[i];
				}
			}
		}

		return null;
	}

	getJsonTypeName(): string {
		return "Container";
	}

	isFirstElement(element: CardElement): boolean {
		for (var i = 0; i < this._items.length; i++) {
			if (this._items[i].isVisible) {
				return this._items[i] == element;
			}
		}

		return false;
	}

	isLastElement(element: CardElement): boolean {
		for (var i = this._items.length - 1; i >= 0; i--) {
			if (this._items[i].isVisible) {
				return this._items[i] == element;
			}
		}

		return false;
	}

	isRtl(): boolean {
		if (this.rtl != null) {
			return this.rtl;
		}
		else {
			let parentContainer = this.getParentContainer();

			return parentContainer ? parentContainer.isRtl() : false;
		}
	}

	isBleedingAtTop(): boolean {
		let firstRenderedItem = this.getFirstVisibleRenderedItem();

		return this.isBleeding() || (firstRenderedItem ? firstRenderedItem.isBleedingAtTop() : false);
	}

	isBleedingAtBottom(): boolean {
		let getLastRenderedItem = this.getLastVisibleRenderedItem();

		return this.isBleeding() || (getLastRenderedItem ? getLastRenderedItem.isBleedingAtBottom() : false);
	}

	validate(): Array<HostConfig.IValidationError> {
		let result = super.validate();

		for (var i = 0; i < this._items.length; i++) {
			if (!this.hostConfig.supportsInteractivity && this._items[i].isInteractive) {
				result.push(
					{
						error: Enums.ValidationError.InteractivityNotAllowed,
						message: "Interactivity is not allowed."
					});
			}

			if (!this.isElementAllowed(this._items[i], this.getForbiddenElementTypes())) {
				result.push(
					{
						error: Enums.ValidationError.InteractivityNotAllowed,
						message: "Elements of type " + this._items[i].getJsonTypeName() + " are not allowed in this container."
					});
			}

			result = result.concat(this._items[i].validate());
		}

		return result;
	}

	parse(json: any, errors?: Array<HostConfig.IValidationError>) {
		super.parse(json, errors);

		this.setShouldFallback(false);

		this._items = [];
		this._renderedItems = [];

		let jsonBackgroundImage = json["backgroundImage"];

		if (jsonBackgroundImage) {
			this.backgroundImage.reset();

			if (typeof jsonBackgroundImage === "string") {
				this.backgroundImage.url = jsonBackgroundImage;
				this.backgroundImage.fillMode = Enums.FillMode.Cover;
			}
			else if (typeof jsonBackgroundImage === "object") {
				this.backgroundImage.parse(jsonBackgroundImage, errors);
			}
		}

		this.verticalContentAlignment = Utils.getEnumValueOrDefault(Enums.VerticalAlignment, json["verticalContentAlignment"], this.verticalContentAlignment);

		if (json[this.getItemsCollectionPropertyName()] != null) {
			let items = json[this.getItemsCollectionPropertyName()] as Array<any>;

			this.clear();

			for (let i = 0; i < items.length; i++) {
				let element = createElementInstance(this, items[i], errors);

				if (element) {
					this.insertItemAt(element, -1, true);
				}
			}
		}

		this.bleed = Utils.parseBoolProperty(json["bleed"], this.bleed);
	}

	indexOf(cardElement: CardElement): number {
		return this._items.indexOf(cardElement);
	}

	addItem(item: CardElement) {
		this.insertItemAt(item, -1, false);
	}

	insertItemBefore(item: CardElement, insertBefore: CardElement) {
		this.insertItemAt(item, this._items.indexOf(insertBefore), false);
	}

	insertItemAfter(item: CardElement, insertAfter: CardElement) {
		this.insertItemAt(item, this._items.indexOf(insertAfter) + 1, false);
	}

	removeItem(item: CardElement): boolean {
		var itemIndex = this._items.indexOf(item);

		if (itemIndex >= 0) {
			this._items.splice(itemIndex, 1);

			item.setParent(null);

			this.updateLayout();

			return true;
		}

		return false;
	}

	clear() {
		this._items = [];
	}

	getResourceInformation(): Array<Shared.IResourceInformation> {
		let result = super.getResourceInformation();

		if (this.backgroundImage.isValid()) {
			result.push({ url: this.backgroundImage.url, mimeType: "image" });
		}

		return result;
	}

	getActionById(id: string): Action {
		var result: Action = super.getActionById(id);

		if (!result) {
			if (this.selectAction) {
				result = this.selectAction.getActionById(id);
			}

			if (!result) {
				for (var i = 0; i < this._items.length; i++) {
					result = this._items[i].getActionById(id);

					if (result) {
						break;
					}
				}
			}
		}

		return result;
	}

	renderSpeech(): string {
		if (this.speak != null) {
			return this.speak;
		}

		// render each item
		let speak = null;

		if (this._items.length > 0) {
			speak = '';

			for (var i = 0; i < this._items.length; i++) {
				var result = this._items[i].renderSpeech();

				if (result) {
					speak += result;
				}
			}
		}

		return speak;
	}

	get bleed(): boolean {
		return this.getBleed();
	}

	set bleed(value: boolean) {
		this.setBleed(value);
	}

	get padding(): Shared.PaddingDefinition {
		return this.getPadding();
	}

	set padding(value: Shared.PaddingDefinition) {
		this.setPadding(value);
	}

	get selectAction(): Action {
		return this.getSelectAction();
	}

	set selectAction(value: Action) {
		this.setSelectAction(value);
	}
}

export type ColumnWidth = Shared.SizeAndUnit | "auto" | "stretch";

export class Column extends Container {
	private _computedWeight: number = 0;

	protected adjustRenderedElementSize(renderedElement: HTMLElement) {
		const minDesignTimeColumnHeight = 20;
		
		if (this.isDesignMode()) {
			renderedElement.style.minWidth = "20px";
			renderedElement.style.minHeight = (!this.minPixelHeight ? minDesignTimeColumnHeight : Math.max(this.minPixelHeight, minDesignTimeColumnHeight)) + "px";
		}
		else {
			renderedElement.style.minWidth = "0";

			if (this.minPixelHeight) {
				renderedElement.style.minHeight = this.minPixelHeight + "px";
			}
		}

		if (this.width === "auto") {
			renderedElement.style.flex = "0 1 auto";
		}
		else if (this.width === "stretch") {
			renderedElement.style.flex = "1 1 50px";
		}
		else {
			let sizeAndUnit = <Shared.SizeAndUnit>this.width;

			if (sizeAndUnit.unit == Enums.SizeUnit.Pixel) {
				renderedElement.style.flex = "0 0 auto";
				renderedElement.style.width = sizeAndUnit.physicalSize + "px";
			}
			else {
				renderedElement.style.flex = "1 1 " + (this._computedWeight > 0 ? this._computedWeight : sizeAndUnit.physicalSize) + "%";
			}
		}
	}

	protected get separatorOrientation(): Enums.Orientation {
		return Enums.Orientation.Vertical;
	}

	width: ColumnWidth = "auto";

	constructor(width: ColumnWidth = "auto") {
		super();

		this.width = width;
	}

	getJsonTypeName(): string {
		return "Column";
	}

	toJSON(): any {
		let result = super.toJSON();

		if (this.width instanceof Shared.SizeAndUnit) {
			if (this.width.unit == Enums.SizeUnit.Pixel) {
				Utils.setProperty(result, "width", this.width.physicalSize + "px");
			}
			else {
				Utils.setProperty(result, "width", this.width.physicalSize);
			}
		}
		else {
			Utils.setProperty(result, "width", this.width);
		}

		return result;
	}

	parse(json: any, errors?: Array<HostConfig.IValidationError>) {
		super.parse(json, errors);

		var jsonWidth = json["width"];

		if (jsonWidth === undefined) {
			jsonWidth = json["size"];

			if (jsonWidth !== undefined) {
				raiseParseError(
					{
						error: Enums.ValidationError.Deprecated,
						message: "The \"Column.size\" property is deprecated and will be removed. Use the \"Column.width\" property instead."
					},
					errors
				);
			}
		}

		var invalidWidth = false;

		try {
			this.width = Shared.SizeAndUnit.parse(jsonWidth);
		}
		catch (e) {
			if (typeof jsonWidth === "string" && (jsonWidth === "auto" || jsonWidth === "stretch")) {
				this.width = jsonWidth;
			}
			else {
				invalidWidth = true;
			}
		}

		if (invalidWidth) {
			raiseParseError(
				{
					error: Enums.ValidationError.InvalidPropertyValue,
					message: "Invalid column width:" + jsonWidth + " - defaulting to \"auto\""
				},
				errors
			);
		}
	}

	get hasVisibleSeparator(): boolean {
		if (this.parent && this.parent instanceof ColumnSet) {
			return this.separatorElement && !this.parent.isLeftMostElement(this);
		}
		else {
			return false;
		}
	}

	get isStandalone(): boolean {
		return false;
	}
}

export class ColumnSet extends StylableCardElementContainer {
	private _columns: Array<Column> = [];
	private _renderedColumns: Array<Column>;

	protected internalRender(): HTMLElement {
		this._renderedColumns = [];

		if (this._columns.length > 0) {
			// Cache hostConfig to avoid walking the parent hierarchy several times
			let hostConfig = this.hostConfig;

			let element = document.createElement("div");
			element.className = hostConfig.makeCssClassName("ac-columnSet");
			element.style.display = "flex";

			if (AdaptiveCard.useAdvancedCardBottomTruncation) {
				// See comment in Container.internalRender()
				element.style.minHeight = '-webkit-min-content';
			}

			switch (this.horizontalAlignment) {
				case Enums.HorizontalAlignment.Center:
					element.style.justifyContent = "center";
					break;
				case Enums.HorizontalAlignment.Right:
					element.style.justifyContent = "flex-end";
					break;
				default:
					element.style.justifyContent = "flex-start";
					break;
			}

			let totalWeight: number = 0;

			for (let column of this._columns) {
				if (column.width instanceof Shared.SizeAndUnit && (column.width.unit == Enums.SizeUnit.Weight)) {
					totalWeight += column.width.physicalSize;
				}
			}

			for (let column of this._columns) {
				if (column.width instanceof Shared.SizeAndUnit && column.width.unit == Enums.SizeUnit.Weight && totalWeight > 0) {
					let computedWeight = 100 / totalWeight * column.width.physicalSize;

					// Best way to emulate "internal" access I know of
					column["_computedWeight"] = computedWeight;
				}

				let renderedColumn = column.render();

				if (renderedColumn) {
					if (this._renderedColumns.length > 0 && column.separatorElement) {
						column.separatorElement.style.flex = "0 0 auto";

						Utils.appendChild(element, column.separatorElement);
					}

					Utils.appendChild(element, renderedColumn);

					this._renderedColumns.push(column);
				}
			}

			return this._renderedColumns.length > 0 ? element : null;
		}
		else {
			return null;
		}
	}

	protected truncateOverflow(maxHeight: number): boolean {
		for (let column of this._columns) {
			column['handleOverflow'](maxHeight);
		}

		return true;
	}

	protected undoOverflowTruncation() {
		for (let column of this._columns) {
			column['resetOverflow']();
		}
	}

	protected get isSelectable(): boolean {
		return true;
	}

	toJSON(): any {
		let result = super.toJSON();

		if (this._columns.length > 0) {
			let columns = [];

			for (let column of this._columns) {
				columns.push(column.toJSON());
			}

			Utils.setProperty(result, "columns", columns);
		}

		Utils.setProperty(result, "bleed", this.bleed);

		return result;
	}

	isFirstElement(element: CardElement): boolean {
		for (var i = 0; i < this._columns.length; i++) {
			if (this._columns[i].isVisible) {
				return this._columns[i] == element;
			}
		}

		return false;
	}

	isBleedingAtTop(): boolean {
		if (this.isBleeding()) {
			return true;
		}

		if (this._renderedColumns && this._renderedColumns.length > 0) {
			for (let column of this._columns) {
				if (column.isBleedingAtTop()) {
					return true;
				}
			}
		}

		return false;
	}

	isBleedingAtBottom(): boolean {
		if (this.isBleeding()) {
			return true;
		}

		if (this._renderedColumns && this._renderedColumns.length > 0) {
			for (let column of this._columns) {
				if (column.isBleedingAtBottom()) {
					return true;
				}
			}
		}

		return false;
	}

	getCount(): number {
		return this._columns.length;
	}

	getItemCount(): number {
		return this.getCount();
	}

	getFirstVisibleRenderedItem(): CardElement {
		if (this.renderedElement && this._renderedColumns && this._renderedColumns.length > 0) {
			return this._renderedColumns[0];
		}
		else {
			return null;
		}
	}

	getLastVisibleRenderedItem(): CardElement {
		if (this.renderedElement && this._renderedColumns && this._renderedColumns.length > 0) {
			return this._renderedColumns[this._renderedColumns.length - 1];
		}
		else {
			return null;
		}
	}

	getColumnAt(index: number): Column {
		return this._columns[index];
	}

	getItemAt(index: number): CardElement {
		return this.getColumnAt(index);
	}

	getJsonTypeName(): string {
		return "ColumnSet";
	}

	parse(json: any, errors?: Array<HostConfig.IValidationError>) {
		super.parse(json, errors);

		if (json["columns"] != null) {
			let jsonColumns = json["columns"] as Array<any>;

			this._columns = [];

			for (let i = 0; i < jsonColumns.length; i++) {
				let column = new Column();
				column.setParent(this);
				column.parse(jsonColumns[i], errors);

				this._columns.push(column);
			}
		}

		this.bleed = Utils.parseBoolProperty(json["bleed"], this.bleed);
	}

	validate(): Array<HostConfig.IValidationError> {
		let result = super.validate();
		let weightedColumns: number = 0;
		let stretchedColumns: number = 0;

		for (var i = 0; i < this._columns.length; i++) {
			if (typeof this._columns[i].width === "number") {
				weightedColumns++;
			}
			else if (this._columns[i].width === "stretch") {
				stretchedColumns++;
			}
		}

		if (weightedColumns > 0 && stretchedColumns > 0) {
			result.push(
				{
					error: Enums.ValidationError.Hint,
					message: "It is not recommended to use weighted and stretched columns in the same ColumnSet, because in such a situation stretched columns will always get the minimum amount of space."
				});
		}

		return result;
	}

	addColumn(column: Column) {
		if (!column.parent) {
			this._columns.push(column);

			column.setParent(this);
		}
		else {
			throw new Error("This column already belongs to another ColumnSet.");
		}
	}

	removeItem(item: CardElement): boolean {
		if (item instanceof Column) {
			var itemIndex = this._columns.indexOf(item);

			if (itemIndex >= 0) {
				this._columns.splice(itemIndex, 1);

				item.setParent(null);

				this.updateLayout();

				return true;
			}
		}

		return false;
	}

	indexOf(cardElement: CardElement): number {
		return cardElement instanceof Column ? this._columns.indexOf(cardElement) : -1;
	}

	isLeftMostElement(element: CardElement): boolean {
		return this._columns.indexOf(<Column>element) == 0;
	}

	isRightMostElement(element: CardElement): boolean {
		return this._columns.indexOf(<Column>element) == this._columns.length - 1;
	}

	getActionById(id: string): Action {
		var result: Action = null;

		for (var i = 0; i < this._columns.length; i++) {
			result = this._columns[i].getActionById(id);

			if (result) {
				break;
			}
		}

		return result;
	}

	renderSpeech(): string {
		if (this.speak != null) {
			return this.speak;
		}

		// render each item
		let speak = '';

		if (this._columns.length > 0) {
			for (var i = 0; i < this._columns.length; i++) {
				speak += this._columns[i].renderSpeech();
			}
		}

		return speak;
	}

	get bleed(): boolean {
		return this.getBleed();
	}

	set bleed(value: boolean) {
		this.setBleed(value);
	}

	get padding(): Shared.PaddingDefinition {
		return this.getPadding();
	}

	set padding(value: Shared.PaddingDefinition) {
		this.setPadding(value);
	}

	get selectAction(): Action {
		return this.getSelectAction();
	}

	set selectAction(value: Action) {
		this.setSelectAction(value);
	}
}

function raiseImageLoadedEvent(image: Image) {
	let card = image.getRootElement() as AdaptiveCard;
	let onImageLoadedHandler = (card && card.onImageLoaded) ? card.onImageLoaded : AdaptiveCard.onImageLoaded;

	if (onImageLoadedHandler) {
		onImageLoadedHandler(image);
	}
}

function raiseAnchorClickedEvent(element: CardElement, anchor: HTMLAnchorElement): boolean {
	let card = element.getRootElement() as AdaptiveCard;
	let onAnchorClickedHandler = (card && card.onAnchorClicked) ? card.onAnchorClicked : AdaptiveCard.onAnchorClicked;

	return onAnchorClickedHandler != null ? onAnchorClickedHandler(element, anchor) : false;
}

function raiseExecuteActionEvent(action: Action) {
	let card = action.parent.getRootElement() as AdaptiveCard;
	let onExecuteActionHandler = (card && card.onExecuteAction) ? card.onExecuteAction : AdaptiveCard.onExecuteAction;

	if (onExecuteActionHandler) {
		action.prepare(action.parent.getRootElement().getAllInputs());

		onExecuteActionHandler(action);
	}
}

function raiseInlineCardExpandedEvent(action: ShowCardAction, isExpanded: boolean) {
	let card = action.parent.getRootElement() as AdaptiveCard;
	let onInlineCardExpandedHandler = (card && card.onInlineCardExpanded) ? card.onInlineCardExpanded : AdaptiveCard.onInlineCardExpanded;

	if (onInlineCardExpandedHandler) {
		onInlineCardExpandedHandler(action, isExpanded);
	}
}

function raiseElementVisibilityChangedEvent(element: CardElement, shouldUpdateLayout: boolean = true) {
	let rootElement = element.getRootElement();

	if (shouldUpdateLayout) {
		rootElement.updateLayout();
	}

	let card = rootElement as AdaptiveCard;
	let onElementVisibilityChangedHandler = (card && card.onElementVisibilityChanged) ? card.onElementVisibilityChanged : AdaptiveCard.onElementVisibilityChanged;

	if (onElementVisibilityChangedHandler != null) {
		onElementVisibilityChangedHandler(element);
	}
}

function raiseParseElementEvent(element: CardElement, json: any, errors?: Array<HostConfig.IValidationError>) {
	let card = element.getRootElement() as AdaptiveCard;
	let onParseElementHandler = (card && card.onParseElement) ? card.onParseElement : AdaptiveCard.onParseElement;

	if (onParseElementHandler != null) {
		onParseElementHandler(element, json, errors);
	}
}

function raiseParseActionEvent(action: Action, json: any, errors?: Array<HostConfig.IValidationError>) {
	let card = action.parent ? action.parent.getRootElement() as AdaptiveCard : null;
	let onParseActionHandler = (card && card.onParseAction) ? card.onParseAction : AdaptiveCard.onParseAction;

	if (onParseActionHandler != null) {
		onParseActionHandler(action, json, errors);
	}
}

function raiseParseError(error: HostConfig.IValidationError, errors: Array<HostConfig.IValidationError>) {
	if (errors) {
		errors.push(error);
	}

	if (AdaptiveCard.onParseError != null) {
		AdaptiveCard.onParseError(error);
	}
}

export interface ITypeRegistration<T> {
	typeName: string,
	createInstance: () => T;
}

export abstract class ContainerWithActions extends Container {
	private _actionCollection: ActionCollection;

	protected internalRender(): HTMLElement {
		var element = super.internalRender();

		var renderedActions = this._actionCollection.render(this.hostConfig.actions.actionsOrientation, false);

		if (renderedActions) {
			Utils.appendChild(
				element,
				Utils.renderSeparation(
					{
						spacing: this.hostConfig.getEffectiveSpacing(this.hostConfig.actions.spacing),
						lineThickness: null,
						lineColor: null
					},
					Enums.Orientation.Horizontal));
			Utils.appendChild(element, renderedActions);
		}

		if (this.renderIfEmpty) {
			return element;
		}
		else {
			return element.children.length > 0 ? element : null;
		}
	}

	protected getHasExpandedAction(): boolean {
		if (this._actionCollection.renderedActionCount == 0) {
			return false;
		}
		else if (this._actionCollection.items.length == 1) {
			return this._actionCollection.expandedAction != null && !this.hostConfig.actions.preExpandSingleShowCardAction;
		}
		else {
			return this._actionCollection.expandedAction != null;
		}
	}

	protected get renderIfEmpty(): boolean {
		return false;
	}

	constructor() {
		super();

		this._actionCollection = new ActionCollection(this);
	}

	toJSON(): any {
		let result = super.toJSON();

		Utils.setProperty(result, "actions", this._actionCollection.toJSON());

		return result;
	}

	getActionCount(): number {
		return this._actionCollection.items.length;
	}

	getActionAt(index: number): Action {
		if (index >= 0 && index < this.getActionCount()) {
			return this._actionCollection.items[index];
		}
		else {
			super.getActionAt(index);
		}
	}

	getActionById(id: string): Action {
		var result: Action = this._actionCollection.getActionById(id);

		return result ? result : super.getActionById(id);
	}

	parse(json: any, errors?: Array<HostConfig.IValidationError>) {
		super.parse(json, errors);

		this._actionCollection.parse(json["actions"], errors);
	}

	validate(): Array<HostConfig.IValidationError> {
		var result = super.validate();

		if (this._actionCollection) {
			result = result.concat(this._actionCollection.validate());
		}

		return result;
	}

	isLastElement(element: CardElement): boolean {
		return super.isLastElement(element) && this._actionCollection.items.length == 0;
	}

	addAction(action: Action) {
		this._actionCollection.addAction(action);
	}

	clear() {
		super.clear();

		this._actionCollection.clear();
	}

	getAllInputs(): Array<Input> {
		return super.getAllInputs().concat(this._actionCollection.getAllInputs());
	}

	getResourceInformation(): Array<Shared.IResourceInformation> {
		return super.getResourceInformation().concat(this._actionCollection.getResourceInformation());
	}

	isBleedingAtBottom(): boolean {
		if (this._actionCollection.renderedActionCount == 0) {
			return super.isBleedingAtBottom();
		}
		else {
			if (this._actionCollection.items.length == 1) {
				return this._actionCollection.expandedAction != null && !this.hostConfig.actions.preExpandSingleShowCardAction;
			}
			else {
				return this._actionCollection.expandedAction != null;
			}
		}
	}

	get isStandalone(): boolean {
		return false;
	}
}

export abstract class TypeRegistry<T> {
	private _items: Array<ITypeRegistration<T>> = [];

	private findTypeRegistration(typeName: string): ITypeRegistration<T> {
		for (var i = 0; i < this._items.length; i++) {
			if (this._items[i].typeName === typeName) {
				return this._items[i];
			}
		}

		return null;
	}

	constructor() {
		this.reset();
	}

	clear() {
		this._items = [];
	}

	abstract reset();

	registerType(typeName: string, createInstance: () => T) {
		var registrationInfo = this.findTypeRegistration(typeName);

		if (registrationInfo != null) {
			registrationInfo.createInstance = createInstance;
		}
		else {
			registrationInfo = {
				typeName: typeName,
				createInstance: createInstance
			}

			this._items.push(registrationInfo);
		}
	}

	unregisterType(typeName: string) {
		for (var i = 0; i < this._items.length; i++) {
			if (this._items[i].typeName === typeName) {
				this._items.splice(i, 1);

				return;
			}
		}
	}

	createInstance(typeName: string): T {
		var registrationInfo = this.findTypeRegistration(typeName);

		return registrationInfo ? registrationInfo.createInstance() : null;
	}

	getItemCount(): number {
		return this._items.length;
	}

	getItemAt(index: number): ITypeRegistration<T> {
		return this._items[index];
	}
}

export class ElementTypeRegistry extends TypeRegistry<CardElement> {
	reset() {
		this.clear();

		this.registerType("Container", () => { return new Container(); });
		this.registerType("TextBlock", () => { return new TextBlock(); });
		this.registerType("Image", () => { return new Image(); });
		this.registerType("ImageSet", () => { return new ImageSet(); });
		this.registerType("Media", () => { return new Media(); });
		this.registerType("FactSet", () => { return new FactSet(); });
		this.registerType("ColumnSet", () => { return new ColumnSet(); });
		this.registerType("ActionSet", () => { return new ActionSet(); });
		this.registerType("Input.Text", () => { return new TextInput(); });
		this.registerType("Input.Date", () => { return new DateInput(); });
		this.registerType("Input.Time", () => { return new TimeInput(); });
		this.registerType("Input.Number", () => { return new NumberInput(); });
		this.registerType("Input.ChoiceSet", () => { return new ChoiceSetInput(); });
		this.registerType("Input.Toggle", () => { return new ToggleInput(); });
	}
}

export class ActionTypeRegistry extends TypeRegistry<Action> {
	reset() {
		this.clear();

		this.registerType("Action.OpenUrl", () => { return new OpenUrlAction(); });
		this.registerType("Action.Submit", () => { return new SubmitAction(); });
		this.registerType("Action.ShowCard", () => { return new ShowCardAction(); });
		this.registerType("Action.ToggleVisibility", () => { return new ToggleVisibilityAction(); });
	}
}

export interface IMarkdownProcessingResult {
	didProcess: boolean;
	outputHtml?: any;
}

export class AdaptiveCard extends ContainerWithActions {
	private static currentVersion: HostConfig.Version = new HostConfig.Version(1, 1);

	static useAdvancedTextBlockTruncation: boolean = true;
	static useAdvancedCardBottomTruncation: boolean = false;
	static useMarkdownInRadioButtonAndCheckbox: boolean = true;
	static allowMarkForTextHighlighting: boolean = false;
	static alwaysBleedSeparators: boolean = false;
	static enableFullJsonRoundTrip: boolean = false;

	static readonly elementTypeRegistry = new ElementTypeRegistry();
	static readonly actionTypeRegistry = new ActionTypeRegistry();

	static onAnchorClicked: (element: CardElement, anchor: HTMLAnchorElement) => boolean = null;
	static onExecuteAction: (action: Action) => void = null;
	static onElementVisibilityChanged: (element: CardElement) => void = null;
	static onImageLoaded: (image: Image) => void = null;
	static onInlineCardExpanded: (action: ShowCardAction, isExpanded: boolean) => void = null;
	static onParseElement: (element: CardElement, json: any, errors?: Array<HostConfig.IValidationError>) => void = null;
	static onParseAction: (element: Action, json: any, errors?: Array<HostConfig.IValidationError>) => void = null;
	static onParseError: (error: HostConfig.IValidationError) => void = null;
	static onProcessMarkdown: (text: string, result: IMarkdownProcessingResult) => void = null;

	static get processMarkdown(): (text: string) => string {
		throw new Error("The processMarkdown event has been removed. Please update your code and set onProcessMarkdown instead.")
	}

	static set processMarkdown(value: (text: string) => string) {
		throw new Error("The processMarkdown event has been removed. Please update your code and set onProcessMarkdown instead.")
	}

	static applyMarkdown(text: string): IMarkdownProcessingResult {
		let result: IMarkdownProcessingResult = {
			didProcess: false
		};

		if (AdaptiveCard.onProcessMarkdown) {
			AdaptiveCard.onProcessMarkdown(text, result);
		}
		else if (window["markdownit"]) {
			// Check for markdownit
			result.outputHtml = window["markdownit"]().render(text);
			result.didProcess = true;
		} else {
			console.warn("Markdown processing isn't enabled. Please see https://www.npmjs.com/package/adaptivecards#supporting-markdown")
		}

		return result;
	}

	private _cardTypeName?: string = "AdaptiveCard";
	private _fallbackCard: AdaptiveCard = null;

	private isVersionSupported(): boolean {
		if (this.bypassVersionCheck) {
			return true;
		}
		else {
			let unsupportedVersion: boolean =
				!this.version ||
				!this.version.isValid ||
				(AdaptiveCard.currentVersion.major < this.version.major) ||
				(AdaptiveCard.currentVersion.major == this.version.major && AdaptiveCard.currentVersion.minor < this.version.minor);

			return !unsupportedVersion;
		}
	}

	protected getItemsCollectionPropertyName(): string {
		return "body";
	}

	protected internalRender(): HTMLElement {
		var renderedElement = super.internalRender();

		if (AdaptiveCard.useAdvancedCardBottomTruncation) {
			// Unlike containers, the root card element should be allowed to
			// be shorter than its content (otherwise the overflow truncation
			// logic would never get triggered)
			renderedElement.style.minHeight = null;
		}

		return renderedElement;
	}

	protected getHasBackground(): boolean {
		return true;
	}

	protected getDefaultPadding(): Shared.PaddingDefinition {
		return new Shared.PaddingDefinition(
			Enums.Spacing.Padding,
			Enums.Spacing.Padding,
			Enums.Spacing.Padding,
			Enums.Spacing.Padding);
	}

	protected get renderIfEmpty(): boolean {
		return true;
	}

	protected get bypassVersionCheck(): boolean {
		return false;
	}

	protected get allowCustomStyle() {
		return this.hostConfig.adaptiveCard && this.hostConfig.adaptiveCard.allowCustomStyle;
	}

	protected get hasBackground(): boolean {
		return true;
	}

	onAnchorClicked: (element: CardElement, anchor: HTMLAnchorElement) => boolean = null;
	onExecuteAction: (action: Action) => void = null;
	onElementVisibilityChanged: (element: CardElement) => void = null;
	onImageLoaded: (image: Image) => void = null;
	onInlineCardExpanded: (action: ShowCardAction, isExpanded: boolean) => void = null;
	onParseElement: (element: CardElement, json: any, errors?: Array<HostConfig.IValidationError>) => void = null;
	onParseAction: (element: Action, json: any, errors?: Array<HostConfig.IValidationError>) => void = null;

	version?: HostConfig.Version = new HostConfig.Version(1, 0);
	fallbackText: string;
	designMode: boolean = false;

	getJsonTypeName(): string {
		return "AdaptiveCard";
	}

	toJSON(): any {
		let result = super.toJSON();

		Utils.setProperty(result, "$schema", "http://adaptivecards.io/schemas/adaptive-card.json");

		if (!this.bypassVersionCheck && this.version) {
			Utils.setProperty(result, "version", this.version.toString());
		}

		Utils.setProperty(result, "fallbackText", this.fallbackText);
		Utils.setProperty(result, "lang", this.lang);
		Utils.setProperty(result, "speak", this.speak);

		return result;
	}

	validate(): Array<HostConfig.IValidationError> {
		var result: Array<HostConfig.IValidationError> = [];

		if (this._cardTypeName != "AdaptiveCard") {
			result.push(
				{
					error: Enums.ValidationError.MissingCardType,
					message: "Invalid or missing card type. Make sure the card's type property is set to \"AdaptiveCard\"."
				});
		}

		if (!this.bypassVersionCheck && !this.version) {
			result.push(
				{
					error: Enums.ValidationError.PropertyCantBeNull,
					message: "The version property must be specified."
				});
		}
		else if (!this.isVersionSupported()) {
			result.push(
				{
					error: Enums.ValidationError.UnsupportedCardVersion,
					message: "The specified card version (" + this.version + ") is not supported. The maximum supported card version is " + AdaptiveCard.currentVersion
				});
		}

		return result.concat(super.validate());
	}

	parse(json: any, errors?: Array<HostConfig.IValidationError>) {
		this._fallbackCard = null;

		this._cardTypeName = json["type"];

		var langId = json["lang"];

		if (langId && typeof langId === "string") {
			try {
				this.lang = langId;
			}
			catch (e) {
				raiseParseError(
					{
						error: Enums.ValidationError.InvalidPropertyValue,
						message: e.message
					},
					errors
				);
			}
		}

		this.version = HostConfig.Version.parse(json["version"], errors);

		this.fallbackText = json["fallbackText"];

		let fallbackElement = createElementInstance(null, json["fallback"], errors);

		if (fallbackElement) {
			this._fallbackCard = new AdaptiveCard();
			this._fallbackCard.addItem(fallbackElement);
		}

		super.parse(json, errors);
	}

	render(target?: HTMLElement): HTMLElement {
		let renderedCard: HTMLElement;

		if (this.shouldFallback()) {
			if (this._fallbackCard) {
				this._fallbackCard.hostConfig = this.hostConfig;

				renderedCard = this._fallbackCard.render();
			}
			else {
				let errorText = !Utils.isNullOrEmpty(this.fallbackText) ? this.fallbackText : "The card could not be rendered. It is either malformed or uses features not supported by this host.";

				try {
					let fallbackCard = new AdaptiveCard();
					fallbackCard.hostConfig = this.hostConfig;
					fallbackCard.parse(
						{
							type: "AdaptiveCard",
							version: "1.0",
							body: [
								{
									type: "TextBlock",
									text: errorText,
									wrap: true
								}
							]
						});

					renderedCard = fallbackCard.render();
				}
				catch (e) {
					renderedCard = document.createElement("div");
					renderedCard.innerHTML = errorText;
				}
			}
		}
		else {
			renderedCard = super.render();

			if (renderedCard) {
				renderedCard.tabIndex = 0;

				if (!Utils.isNullOrEmpty(this.speak)) {
					renderedCard.setAttribute("aria-label", this.speak);
				}
			}
		}

		if (target) {
			target.appendChild(renderedCard);

			this.updateLayout();
		}

		return renderedCard;
	}

	updateLayout(processChildren: boolean = true) {
		super.updateLayout(processChildren);

		if (AdaptiveCard.useAdvancedCardBottomTruncation && this.isRendered()) {
			var card = this.renderedElement;
			var padding = this.hostConfig.getEffectiveSpacing(Enums.Spacing.Default);

			this['handleOverflow'](card.offsetHeight - padding);
		}
	}

	shouldFallback(): boolean {
		return super.shouldFallback() || !this.isVersionSupported();
	}

	get hasVisibleSeparator(): boolean {
		return false;
	}
}

class InlineAdaptiveCard extends AdaptiveCard {
	protected getDefaultPadding(): Shared.PaddingDefinition {
		return new Shared.PaddingDefinition(
			this.suppressStyle ? Enums.Spacing.None : Enums.Spacing.Padding,
			Enums.Spacing.Padding,
			this.suppressStyle ? Enums.Spacing.None : Enums.Spacing.Padding,
			Enums.Spacing.Padding);
	}

	protected get bypassVersionCheck(): boolean {
		return true;
	}

	protected get defaultStyle(): string {
		if (this.suppressStyle) {
			return Enums.ContainerStyle.Default;
		}
		else {
			return this.hostConfig.actions.showCard.style ? this.hostConfig.actions.showCard.style : Enums.ContainerStyle.Emphasis;
		}
	}

	suppressStyle: boolean = false;

	render(target?: HTMLElement) {
		var renderedCard = super.render(target);
		renderedCard.setAttribute("aria-live", "polite");
		renderedCard.removeAttribute("tabindex");

		return renderedCard;
	}

	getForbiddenActionTypes(): Array<any> {
		return [ShowCardAction];
	}
}

const defaultHostConfig: HostConfig.HostConfig = new HostConfig.HostConfig(
	{
		supportsInteractivity: true,
		fontFamily: "Segoe UI",
		spacing: {
			small: 10,
			default: 20,
			medium: 30,
			large: 40,
			extraLarge: 50,
			padding: 20
		},
		separator: {
			lineThickness: 1,
			lineColor: "#EEEEEE"
		},
		fontSizes: {
			small: 12,
			default: 14,
			medium: 17,
			large: 21,
			extraLarge: 26
		},
		fontWeights: {
			lighter: 200,
			default: 400,
			bolder: 600
		},
		imageSizes: {
			small: 40,
			medium: 80,
			large: 160
		},
		containerStyles: {
			default: {
				backgroundColor: "#FFFFFF",
				foregroundColors: {
					default: {
						default: "#333333",
						subtle: "#EE333333"
					},
					dark: {
						default: "#000000",
						subtle: "#66000000"
					},
					light: {
						default: "#FFFFFF",
						subtle: "#33000000"
					},
					accent: {
						default: "#2E89FC",
						subtle: "#882E89FC"
					},
					attention: {
						default: "#cc3300",
						subtle: "#DDcc3300"
					},
					good: {
						default: "#54a254",
						subtle: "#DD54a254"
					},
					warning: {
						default: "#e69500",
						subtle: "#DDe69500"
					}
				}
			},
			emphasis: {
				backgroundColor: "#08000000",
				foregroundColors: {
					default: {
						default: "#333333",
						subtle: "#EE333333"
					},
					dark: {
						default: "#000000",
						subtle: "#66000000"
					},
					light: {
						default: "#FFFFFF",
						subtle: "#33000000"
					},
					accent: {
						default: "#2E89FC",
						subtle: "#882E89FC"
					},
					attention: {
						default: "#cc3300",
						subtle: "#DDcc3300"
					},
					good: {
						default: "#54a254",
						subtle: "#DD54a254"
					},
					warning: {
						default: "#e69500",
						subtle: "#DDe69500"
					}
				}
			}
		},
		actions: {
			maxActions: 5,
			spacing: Enums.Spacing.Default,
			buttonSpacing: 10,
			showCard: {
				actionMode: Enums.ShowCardActionMode.Inline,
				inlineTopMargin: 16
			},
			actionsOrientation: Enums.Orientation.Horizontal,
			actionAlignment: Enums.ActionAlignment.Left
		},
		adaptiveCard: {
			allowCustomStyle: false
		},
		imageSet: {
			imageSize: Enums.Size.Medium,
			maxImageHeight: 100
		},
		factSet: {
			title: {
				color: Enums.TextColor.Default,
				size: Enums.TextSize.Default,
				isSubtle: false,
				weight: Enums.TextWeight.Bolder,
				wrap: true,
				maxWidth: 150,
			},
			value: {
				color: Enums.TextColor.Default,
				size: Enums.TextSize.Default,
				isSubtle: false,
				weight: Enums.TextWeight.Default,
				wrap: true,
			},
			spacing: 10
		}
	});<|MERGE_RESOLUTION|>--- conflicted
+++ resolved
@@ -106,7 +106,6 @@
 		errors);
 }
 
-<<<<<<< HEAD
 export abstract class CardObject {
 	private _customProperties = {};
 	private _parsedPayload: any;
@@ -152,12 +151,6 @@
 	getCustomProperty(name: string): any {
 		return this._customProperties[name];
 	}
-=======
-export interface ICardObject {
-	shouldFallback(): boolean;
-	setParent(parent: CardElement);
-	parse(json: any, errors?: Array<HostConfig.IValidationError>);
->>>>>>> ef5ce2fa
 }
 
 export type CardElementHeight = "auto" | "stretch";
@@ -361,20 +354,8 @@
 
 	abstract renderSpeech(): string;
 
-<<<<<<< HEAD
 	toJSON(): any {
 		let result = super.toJSON();
-=======
-	isBleeding(): boolean {
-		return false;
-	}
-
-	toJSON() {
-		let result = {};
-
-		Utils.setProperty(result, "type", this.getJsonTypeName());
-		Utils.setProperty(result, "id", this.id);
->>>>>>> ef5ce2fa
 
 		if (this.horizontalAlignment !== null) {
 			Utils.setEnumProperty(Enums.HorizontalAlignment, result, "horizontalAlignment", this.horizontalAlignment);
