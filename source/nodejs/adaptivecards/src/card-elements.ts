--- conflicted
+++ resolved
@@ -9,13 +9,8 @@
 import { CardObject, ValidationResults } from "./card-object";
 import { Versions, Version, property, BaseSerializationContext, SerializableObject, SerializableObjectSchema, StringProperty,
     BoolProperty, ValueSetProperty, EnumProperty, SerializableObjectCollectionProperty, SerializableObjectProperty, PixelSizeProperty,
-<<<<<<< HEAD
     NumProperty, CustomProperty, PropertyDefinition, StringArrayProperty } from "./serialization";
-import { CardObjectRegistry } from "./registry";
-=======
-    NumProperty, PropertyBag, CustomProperty, PropertyDefinition, StringArrayProperty } from "./serialization";
 import { CardObjectRegistry, GlobalRegistry } from "./registry";
->>>>>>> f3693e1e
 import { Strings } from "./strings";
 import { MenuItem, PopupMenu } from "./controls";
 
@@ -5399,25 +5394,16 @@
 
     //#endregion
 
-<<<<<<< HEAD
     protected adjustRenderedElementSize() {
         super.adjustRenderedElementSize();
 
         if (this.renderedElement && this.minPixelHeight) {
             this.renderedElement.style.minHeight = this.minPixelHeight + "px";
         }
-=======
-    protected get allowCustomStyle(): boolean {
-        return true;
-    }
-
-    protected get hasExplicitStyle(): boolean {
-        return this.getValue(StylableCardElementContainer.styleProperty) !== undefined;
     }
 
     protected applyBorder() {
         // No border in base implementation
->>>>>>> f3693e1e
     }
 
     protected applyBackground() {
@@ -5515,7 +5501,6 @@
                 Enums.Spacing.Padding) : super.getDefaultPadding();
     }
 
-<<<<<<< HEAD
     protected getHasExpandedAction(): boolean {
         return false;
     }
@@ -5550,8 +5535,6 @@
         return (this.getHasBackground() || this.hostConfig.alwaysAllowBleed) && this.getBleed();
     }
 
-=======
->>>>>>> f3693e1e
     internalValidateProperties(context: ValidationResults) {
         super.internalValidateProperties(context);
 
@@ -5717,18 +5700,13 @@
     static readonly backgroundImageProperty = new SerializableObjectProperty(
         Versions.v1_0,
         "backgroundImage",
-<<<<<<< HEAD
         BackgroundImage,
         false,
         new BackgroundImage());
-    static readonly verticalContentAlignmentProperty = new EnumProperty(Versions.v1_1, "verticalContentAlignment", Enums.VerticalAlignment, Enums.VerticalAlignment.Top);
-=======
-        BackgroundImage);
     static readonly verticalContentAlignmentProperty = new EnumProperty(
         Versions.v1_1,
         "verticalContentAlignment",
         Enums.VerticalAlignment);
->>>>>>> f3693e1e
     static readonly rtlProperty = new BoolProperty(Versions.v1_0, "rtl");
 
     @property(Container.backgroundImageProperty)
