// Copyright (c) Microsoft Corporation. All rights reserved.
// Licensed under the MIT License.
import * as Enums from "./enums";
import {
    PaddingDefinition, GlobalSettings, SizeAndUnit, SpacingDefinition, ISeparationDefinition,
    Dictionary, StringWithSubstitutions, ContentTypes, IInput, IResourceInformation
} from "./shared";
import * as Utils from "./utils";
import { HostConfig, defaultHostConfig, BaseTextDefinition, FontTypeDefinition, ColorSetDefinition, TextColorDefinition, ContainerStyleDefinition, TextStyleDefinition } from "./host-config";
import * as TextFormatters from "./text-formatters";
import { CardObject, ValidationResults } from "./card-object";
import {
    Versions, Version, property, BaseSerializationContext, SerializableObject, SerializableObjectSchema, StringProperty,
    BoolProperty, ValueSetProperty, EnumProperty, SerializableObjectCollectionProperty, SerializableObjectProperty, PixelSizeProperty,
    NumProperty, PropertyBag, CustomProperty, PropertyDefinition, StringArrayProperty
} from "./serialization";
import { CardObjectRegistry, GlobalRegistry, ElementSingletonBehavior } from "./registry";
import { Strings } from "./strings";
import { MenuItem, PopupMenu } from "./controls";
import { Carousel } from "./carousel";

export function renderSeparation(hostConfig: HostConfig, separationDefinition: ISeparationDefinition, orientation: Enums.Orientation): HTMLElement | undefined {
    if (separationDefinition.spacing > 0 || (separationDefinition.lineThickness && separationDefinition.lineThickness > 0)) {
        let separator = document.createElement("div");
        separator.className = hostConfig.makeCssClassName("ac-" + (orientation == Enums.Orientation.Horizontal ? "horizontal" : "vertical") + "-separator");
        separator.setAttribute("aria-hidden", "true");

        let color = separationDefinition.lineColor ? Utils.stringToCssColor(separationDefinition.lineColor) : "";

        if (orientation == Enums.Orientation.Horizontal) {
            if (separationDefinition.lineThickness) {
                separator.style.paddingTop = (separationDefinition.spacing / 2) + "px";
                separator.style.marginBottom = (separationDefinition.spacing / 2) + "px";
                separator.style.borderBottom = separationDefinition.lineThickness + "px solid " + color;
            }
            else {
                separator.style.height = separationDefinition.spacing + "px";
            }
        }
        else {
            if (separationDefinition.lineThickness) {
                separator.style.paddingLeft = (separationDefinition.spacing / 2) + "px";
                separator.style.marginRight = (separationDefinition.spacing / 2) + "px";
                separator.style.borderRight = separationDefinition.lineThickness + "px solid " + color;
            }
            else {
                separator.style.width = separationDefinition.spacing + "px";
            }
        }

        separator.style.overflow = "hidden";
        separator.style.flex = "0 0 auto";

        return separator;
    }
    else {
        return undefined;
    }
}

export type CardElementHeight = "auto" | "stretch";

export abstract class CardElement extends CardObject {
    //#region Schema

    static readonly langProperty = new StringProperty(Versions.v1_1, "lang", true, /^[a-z]{2,3}$/ig);
    static readonly isVisibleProperty = new BoolProperty(Versions.v1_2, "isVisible", true);
    static readonly separatorProperty = new BoolProperty(Versions.v1_0, "separator", false);
    static readonly heightProperty = new ValueSetProperty(
        Versions.v1_1,
        "height",
        [
            { value: "auto" },
            { value: "stretch" }
        ],
        "auto");
    static readonly horizontalAlignmentProperty = new EnumProperty(
        Versions.v1_0,
        "horizontalAlignment",
        Enums.HorizontalAlignment);
    static readonly spacingProperty = new EnumProperty(
        Versions.v1_0,
        "spacing",
        Enums.Spacing,
        Enums.Spacing.Default);

    @property(CardElement.horizontalAlignmentProperty)
    horizontalAlignment?: Enums.HorizontalAlignment;

    @property(CardElement.spacingProperty)
    spacing: Enums.Spacing;

    @property(CardElement.separatorProperty)
    separator: boolean;

    @property(CardElement.heightProperty)
    height: CardElementHeight;

    @property(CardElement.langProperty)
    get lang(): string | undefined {
        let lang = this.getValue(CardElement.langProperty);

        if (lang) {
            return lang;
        }
        else {
            if (this.parent) {
                return this.parent.lang;
            }
            else {
                return undefined;
            }
        }
    }

    set lang(value: string | undefined) {
        this.setValue(CardElement.langProperty, value);
    }

    @property(CardElement.isVisibleProperty)
    get isVisible(): boolean {
        return this.getValue(CardElement.isVisibleProperty);
    }

    set isVisible(value: boolean) {
        // If the element is going to be hidden, reset any changes that were due
        // to overflow truncation (this ensures that if the element is later
        // un-hidden it has the right content)
        if (GlobalSettings.useAdvancedCardBottomTruncation && !value) {
            this.undoOverflowTruncation();
        }

        if (this.isVisible !== value) {
            this.setValue(CardElement.isVisibleProperty, value);

            this.updateRenderedElementVisibility();

            if (this._renderedElement) {
                raiseElementVisibilityChangedEvent(this);
            }
        }

        if (this._renderedElement) {
            this._renderedElement.setAttribute("aria-expanded", value.toString());
        }
    }

    //#endregion

    private _hostConfig?: HostConfig;
    private _separatorElement?: HTMLElement;
    private _truncatedDueToOverflow: boolean = false;
    private _defaultRenderedElementDisplayMode?: string;
    private _padding?: PaddingDefinition;

    private internalRenderSeparator(): HTMLElement | undefined {
        let renderedSeparator = renderSeparation(
            this.hostConfig,
            {
                spacing: this.hostConfig.getEffectiveSpacing(this.spacing),
                lineThickness: this.separator ? this.hostConfig.separator.lineThickness : undefined,
                lineColor: this.separator ? this.hostConfig.separator.lineColor : undefined
            },
            this.separatorOrientation);

        if (GlobalSettings.alwaysBleedSeparators && renderedSeparator && this.separatorOrientation == Enums.Orientation.Horizontal) {
            // Adjust separator's margins if the option to always bleed separators is turned on
            let parentContainer = this.getParentContainer();

            if (parentContainer && parentContainer.getEffectivePadding()) {
                let parentPhysicalPadding = this.hostConfig.paddingDefinitionToSpacingDefinition(parentContainer.getEffectivePadding());

                renderedSeparator.style.marginLeft = "-" + parentPhysicalPadding.left + "px";
                renderedSeparator.style.marginRight = "-" + parentPhysicalPadding.right + "px";
            }
        }

        return renderedSeparator;
    }

    private updateRenderedElementVisibility() {
        let displayMode = this.isDesignMode() || this.isVisible ? this._defaultRenderedElementDisplayMode : "none";

        if (this._renderedElement) {
            if (displayMode) {
                this._renderedElement.style.display = displayMode;
            }
            else {
                this._renderedElement.style.removeProperty("display");
            }
        }

        if (this._separatorElement) {
            if (this.parent && this.parent.isFirstElement(this)) {
                this._separatorElement.style.display = "none";
            }
            else {
                if (displayMode) {
                    this._separatorElement.style.display = displayMode;
                }
                else {
                    this._separatorElement.style.removeProperty("display");
                }
            }
        }
    }

    private hideElementDueToOverflow() {
        if (this._renderedElement && this.isVisible) {
            this._renderedElement.style.visibility = "hidden";

            this.isVisible = false;
            raiseElementVisibilityChangedEvent(this, false);
        }
    }

    private showElementHiddenDueToOverflow() {
        if (this._renderedElement && !this.isVisible) {
            this._renderedElement.style.removeProperty("visibility");

            this.isVisible = true;
            raiseElementVisibilityChangedEvent(this, false);
        }
    }

    // Marked private to emulate internal access
    private handleOverflow(maxHeight: number) {
        if (this.isVisible || this.isHiddenDueToOverflow()) {
            let handled = this.truncateOverflow(maxHeight);

            // Even if we were unable to truncate the element to fit this time,
            // it still could have been previously truncated
            this._truncatedDueToOverflow = handled || this._truncatedDueToOverflow;

            if (!handled) {
                this.hideElementDueToOverflow();
            }
            else if (handled && !this.isVisible) {
                this.showElementHiddenDueToOverflow();
            }
        }
    }

    // Marked private to emulate internal access
    private resetOverflow(): boolean {
        let sizeChanged = false;

        if (this._truncatedDueToOverflow) {
            this.undoOverflowTruncation();
            this._truncatedDueToOverflow = false;
            sizeChanged = true;
        }

        if (this.isHiddenDueToOverflow()) {
            this.showElementHiddenDueToOverflow();
        }

        return sizeChanged;
    }

    protected getDefaultSerializationContext(): BaseSerializationContext {
        return new SerializationContext();
    }

    protected createPlaceholderElement(): HTMLElement {
        let styleDefinition = this.getEffectiveStyleDefinition();
        let foregroundCssColor = Utils.stringToCssColor(styleDefinition.foregroundColors.default.subtle);

        let element = document.createElement("div");
        element.style.border = "1px dashed " + foregroundCssColor;
        element.style.padding = "4px";
        element.style.minHeight = "32px";
        element.style.fontSize = "10px";
        element.style.color = <string>foregroundCssColor;
        element.innerText = "Empty " + this.getJsonTypeName();

        return element;
    }

    protected adjustRenderedElementSize(renderedElement: HTMLElement) {
        if (this.height === "auto") {
            renderedElement.style.flex = "0 0 auto";
        }
        else {
            renderedElement.style.flex = "1 1 auto";
        }
    }

    protected isDisplayed(): boolean {
        return this._renderedElement !== undefined && this.isVisible && this._renderedElement.offsetHeight > 0;
    }

    protected abstract internalRender(): HTMLElement | undefined;

    protected overrideInternalRender(): HTMLElement | undefined {
        return this.internalRender();
    }

    protected applyPadding() {
        if (this.separatorElement && this.separatorOrientation === Enums.Orientation.Horizontal) {
            if (GlobalSettings.alwaysBleedSeparators && !this.isBleeding()) {
                let padding = new PaddingDefinition();

                this.getImmediateSurroundingPadding(padding);

                let physicalPadding = this.hostConfig.paddingDefinitionToSpacingDefinition(padding);

                this.separatorElement.style.marginLeft = "-" + physicalPadding.left + "px";
                this.separatorElement.style.marginRight = "-" + physicalPadding.right + "px";
            }
            else {
                this.separatorElement.style.marginRight = "0";
                this.separatorElement.style.marginLeft = "0";
            }
        }
    }

    /*
     * Called when this element overflows the bottom of the card.
     * maxHeight will be the amount of space still available on the card (0 if
     * the element is fully off the card).
     */
    protected truncateOverflow(maxHeight: number): boolean {
        // Child implementations should return true if the element handled
        // the truncation request such that its content fits within maxHeight,
        // false if the element should fall back to being hidden
        return false;
    }

    /*
     * This should reverse any changes performed in truncateOverflow().
     */
    protected undoOverflowTruncation() { }

    protected getDefaultPadding(): PaddingDefinition {
        return new PaddingDefinition();
    }

    protected getHasBackground(): boolean {
        return false;
    }

    protected getHasBorder(): boolean {
        return false;
    }

    protected getPadding(): PaddingDefinition | undefined {
        return this._padding;
    }

    protected setPadding(value: PaddingDefinition | undefined) {
        this._padding = value;
    }

    protected shouldSerialize(context: SerializationContext): boolean {
        return context.elementRegistry.findByName(this.getJsonTypeName()) !== undefined;
    }

    protected get useDefaultSizing(): boolean {
        return true;
    }

    protected get separatorOrientation(): Enums.Orientation {
        return Enums.Orientation.Horizontal;
    }

    protected get defaultStyle(): string {
        return Enums.ContainerStyle.Default;
    }

    customCssSelector?: string;

    parse(source: any, context?: SerializationContext) {
        super.parse(source, context ? context : new SerializationContext());
    }

    asString(): string | undefined {
        return "";
    }

    isBleeding(): boolean {
        return false;
    }

    getEffectiveStyle(): string {
        if (this.parent) {
            return this.parent.getEffectiveStyle();
        }

        return this.defaultStyle;
    }

    getEffectiveStyleDefinition(): ContainerStyleDefinition {
        return this.hostConfig.containerStyles.getStyleByName(this.getEffectiveStyle());
    }

    getEffectiveTextStyleDefinition(): TextStyleDefinition {
        if (this.parent) {
            return this.parent.getEffectiveTextStyleDefinition();
        }

        return this.hostConfig.textStyles.default;
    }

    getForbiddenActionTypes(): ActionType[] {
        return [];
    }

    getImmediateSurroundingPadding(
        result: PaddingDefinition,
        processTop: boolean = true,
        processRight: boolean = true,
        processBottom: boolean = true,
        processLeft: boolean = true) {
        if (this.parent) {
            let doProcessTop = processTop && this.parent.isTopElement(this);
            let doProcessRight = processRight && this.parent.isRightMostElement(this);
            let doProcessBottom = processBottom && this.parent.isBottomElement(this);
            let doProcessLeft = processLeft && this.parent.isLeftMostElement(this);

            let effectivePadding = this.parent.getEffectivePadding();

            if (effectivePadding) {
                if (doProcessTop && effectivePadding.top != Enums.Spacing.None) {
                    result.top = effectivePadding.top;

                    doProcessTop = false;
                }

                if (doProcessRight && effectivePadding.right != Enums.Spacing.None) {
                    result.right = effectivePadding.right;

                    doProcessRight = false;
                }

                if (doProcessBottom && effectivePadding.bottom != Enums.Spacing.None) {
                    result.bottom = effectivePadding.bottom;

                    doProcessBottom = false;
                }

                if (doProcessLeft && effectivePadding.left != Enums.Spacing.None) {
                    result.left = effectivePadding.left;

                    doProcessLeft = false;
                }
            }

            if (doProcessTop || doProcessRight || doProcessBottom || doProcessLeft) {
                this.parent.getImmediateSurroundingPadding(
                    result,
                    doProcessTop,
                    doProcessRight,
                    doProcessBottom,
                    doProcessLeft);
            }
        }
    }

    getActionCount(): number {
        return 0;
    }

    getActionAt(index: number): Action | undefined {
        throw new Error(Strings.errors.indexOutOfRange(index));
    }

    indexOfAction(action: Action): number {
        for (let i = 0; i < this.getActionCount(); i++) {
            if (this.getActionAt(i) === action) {
                return i;
            }
        }

        return -1;
    }

    remove(): boolean {
        if (this.parent && this.parent instanceof CardElementContainer) {
            return this.parent.removeItem(this);
        }

        return false;
    }

    render(): HTMLElement | undefined {
        this._renderedElement = this.overrideInternalRender();
        this._separatorElement = this.internalRenderSeparator();

        if (this._renderedElement) {
            if (this.id) {
                this._renderedElement.id = this.id;
            }

            if (this.customCssSelector) {
                this._renderedElement.classList.add(this.customCssSelector);
            }

            this._renderedElement.style.boxSizing = "border-box";
            this._defaultRenderedElementDisplayMode = this._renderedElement.style.display ? this._renderedElement.style.display : undefined;

            this.adjustRenderedElementSize(this._renderedElement);
            this.updateLayout(false);
        }
        else if (this.isDesignMode()) {
            this._renderedElement = this.createPlaceholderElement();
        }

        return this._renderedElement;
    }

    updateLayout(processChildren: boolean = true) {
        this.updateRenderedElementVisibility();
        this.applyPadding();
    }

    indexOf(cardElement: CardElement): number {
        return -1;
    }

    isDesignMode(): boolean {
        let rootElement = this.getRootElement();

        return rootElement instanceof AdaptiveCard && rootElement.designMode;
    }

    isFirstElement(element: CardElement): boolean {
        return true;
    }

    isLastElement(element: CardElement): boolean {
        return true;
    }

    isAtTheVeryLeft(): boolean {
        return this.parent ? this.parent.isLeftMostElement(this) && this.parent.isAtTheVeryLeft() : true;
    }

    isAtTheVeryRight(): boolean {
        return this.parent ? this.parent.isRightMostElement(this) && this.parent.isAtTheVeryRight() : true;
    }

    isAtTheVeryTop(): boolean {
        return this.parent ? this.parent.isFirstElement(this) && this.parent.isAtTheVeryTop() : true;
    }

    isAtTheVeryBottom(): boolean {
        return this.parent ? this.parent.isLastElement(this) && this.parent.isAtTheVeryBottom() : true;
    }

    isBleedingAtTop(): boolean {
        return false;
    }

    isBleedingAtBottom(): boolean {
        return false;
    }

    isLeftMostElement(element: CardElement): boolean {
        return true;
    }

    isRightMostElement(element: CardElement): boolean {
        return true;
    }

    isTopElement(element: CardElement): boolean {
        return this.isFirstElement(element);
    }

    isBottomElement(element: CardElement): boolean {
        return this.isLastElement(element);
    }

    isHiddenDueToOverflow(): boolean {
        return this._renderedElement !== undefined && this._renderedElement.style.visibility == 'hidden';
    }

    getRootElement(): CardElement {
        return this.getRootObject() as CardElement;
    }

    getParentContainer(): Container | undefined {
        let currentElement = this.parent;

        while (currentElement) {
            if (currentElement instanceof Container) {
                return <Container>currentElement;
            }

            currentElement = currentElement.parent;
        }

        return undefined;
    }

    getAllInputs(processActions: boolean = true): Input[] {
        return [];
    }

    getResourceInformation(): IResourceInformation[] {
        return [];
    }

    getElementById(id: string): CardElement | undefined {
        return this.id === id ? this : undefined;
    }

    getActionById(id: string): Action | undefined {
        return undefined;
    }

    getEffectivePadding(): PaddingDefinition {
        let padding = this.getPadding();

        return padding ? padding : this.getDefaultPadding();
    }

    getEffectiveHorizontalAlignment(): Enums.HorizontalAlignment {
        if (this.horizontalAlignment !== undefined) {
            return this.horizontalAlignment;
        }

        if (this.parent) {
            return this.parent.getEffectiveHorizontalAlignment();
        }

        return Enums.HorizontalAlignment.Left;
    }

    get hostConfig(): HostConfig {
        if (this._hostConfig) {
            return this._hostConfig;
        }
        else {
            if (this.parent) {
                return this.parent.hostConfig;
            }
            else {
                return defaultHostConfig;
            }
        }
    }

    set hostConfig(value: HostConfig) {
        this._hostConfig = value;
    }

    get index(): number {
        if (this.parent) {
            return this.parent.indexOf(this);
        }
        else {
            return 0;
        }
    }

    get isInteractive(): boolean {
        return false;
    }

    get isStandalone(): boolean {
        return true;
    }

    get isInline(): boolean {
        return false;
    }

    get hasVisibleSeparator(): boolean {
        if (this.parent && this.separatorElement) {
            return !this.parent.isFirstElement(this) && (this.isVisible || this.isDesignMode());
        }
        else {
            return false;
        }
    }

    get separatorElement(): HTMLElement | undefined {
        return this._separatorElement;
    }

    get parent(): CardElement | undefined {
        return <CardElement>this._parent;
    }
}

export class ActionProperty extends PropertyDefinition {
    parse(sender: SerializableObject, source: PropertyBag, context: SerializationContext): Action | undefined {
        let parent = <CardElement>sender;

        return context.parseAction(
            parent,
            source[this.name],
            this.forbiddenActionTypes,
            parent.isDesignMode());
    }

    toJSON(sender: SerializableObject, target: PropertyBag, value: Action | undefined, context: SerializationContext) {
        context.serializeValue(target, this.name, value ? value.toJSON(context) : undefined, undefined, true);
    }

    constructor(
        readonly targetVersion: Version,
        readonly name: string,
        readonly forbiddenActionTypes: string[] = []) {
        super(targetVersion, name, undefined);
    }
}

export abstract class BaseTextBlock extends CardElement {
    //#region Schema

    static readonly textProperty = new StringProperty(Versions.v1_0, "text", true);
    static readonly sizeProperty = new EnumProperty(Versions.v1_0, "size", Enums.TextSize);
    static readonly weightProperty = new EnumProperty(Versions.v1_0, "weight", Enums.TextWeight);
    static readonly colorProperty = new EnumProperty(Versions.v1_0, "color", Enums.TextColor);
    static readonly isSubtleProperty = new BoolProperty(Versions.v1_0, "isSubtle");
    static readonly fontTypeProperty = new EnumProperty(Versions.v1_2, "fontType", Enums.FontType);
    static readonly selectActionProperty = new ActionProperty(Versions.v1_1, "selectAction", ["Action.ShowCard"]);

    protected populateSchema(schema: SerializableObjectSchema) {
        super.populateSchema(schema);

        // selectAction is declared on BaseTextBlock but is only exposed on TextRun,
        // so the property is removed from the BaseTextBlock schema.
        schema.remove(BaseTextBlock.selectActionProperty);
    }

    @property(BaseTextBlock.sizeProperty)
    size?: Enums.TextSize;

    @property(BaseTextBlock.weightProperty)
    weight?: Enums.TextWeight;

    @property(BaseTextBlock.colorProperty)
    color?: Enums.TextColor;

    @property(BaseTextBlock.fontTypeProperty)
    fontType?: Enums.FontType;

    @property(BaseTextBlock.isSubtleProperty)
    isSubtle?: boolean;

    @property(BaseTextBlock.textProperty)
    get text(): string | undefined {
        return this.getValue(BaseTextBlock.textProperty);
    }

    set text(value: string | undefined) {
        this.setText(value);
    }

    @property(BaseTextBlock.selectActionProperty)
    selectAction?: Action;

    //#endregion

    protected getFontSize(fontType: FontTypeDefinition): number {
        switch (this.effectiveSize) {
            case Enums.TextSize.Small:
                return fontType.fontSizes.small;
            case Enums.TextSize.Medium:
                return fontType.fontSizes.medium;
            case Enums.TextSize.Large:
                return fontType.fontSizes.large;
            case Enums.TextSize.ExtraLarge:
                return fontType.fontSizes.extraLarge;
            default:
                return fontType.fontSizes.default;
        }
    }

    protected getColorDefinition(colorSet: ColorSetDefinition, color: Enums.TextColor): TextColorDefinition {
        switch (color) {
            case Enums.TextColor.Accent:
                return colorSet.accent;
            case Enums.TextColor.Dark:
                return colorSet.dark;
            case Enums.TextColor.Light:
                return colorSet.light;
            case Enums.TextColor.Good:
                return colorSet.good;
            case Enums.TextColor.Warning:
                return colorSet.warning;
            case Enums.TextColor.Attention:
                return colorSet.attention;
            default:
                return colorSet.default;
        }
    }

    protected setText(value: string | undefined) {
        this.setValue(BaseTextBlock.textProperty, value);
    }

    ariaHidden: boolean = false;

    constructor(text?: string) {
        super();

        if (text) {
            this.text = text;
        }
    }

    init(textDefinition: BaseTextDefinition) {
        this.size = textDefinition.size;
        this.weight = textDefinition.weight;
        this.color = textDefinition.color;
        this.isSubtle = textDefinition.isSubtle;
    }

    asString(): string | undefined {
        return this.text;
    }

    applyStylesTo(targetElement: HTMLElement) {
        let fontType = this.hostConfig.getFontTypeDefinition(this.effectiveFontType);

        if (fontType.fontFamily) {
            targetElement.style.fontFamily = fontType.fontFamily;
        }

        let fontSize: number;

        switch (this.effectiveSize) {
            case Enums.TextSize.Small:
                fontSize = fontType.fontSizes.small;
                break;
            case Enums.TextSize.Medium:
                fontSize = fontType.fontSizes.medium;
                break;
            case Enums.TextSize.Large:
                fontSize = fontType.fontSizes.large;
                break;
            case Enums.TextSize.ExtraLarge:
                fontSize = fontType.fontSizes.extraLarge;
                break;
            default:
                fontSize = fontType.fontSizes.default;
                break;
        }

        targetElement.style.fontSize = fontSize + "px";

        let colorDefinition = this.getColorDefinition(this.getEffectiveStyleDefinition().foregroundColors, this.effectiveColor);

        targetElement.style.color = <string>Utils.stringToCssColor(this.effectiveIsSubtle ? colorDefinition.subtle : colorDefinition.default);

        let fontWeight: number;

        switch (this.effectiveWeight) {
            case Enums.TextWeight.Lighter:
                fontWeight = fontType.fontWeights.lighter;
                break;
            case Enums.TextWeight.Bolder:
                fontWeight = fontType.fontWeights.bolder;
                break;
            default:
                fontWeight = fontType.fontWeights.default;
                break;
        }

        targetElement.style.fontWeight = fontWeight.toString();

        if (this.ariaHidden) {
            targetElement.setAttribute("aria-hidden", "true");
        }
    }

    get effectiveColor(): Enums.TextColor {
        return this.color !== undefined ? this.color : this.getEffectiveTextStyleDefinition().color;
    }

    get effectiveFontType(): Enums.FontType {
        return this.fontType !== undefined ? this.fontType : this.getEffectiveTextStyleDefinition().fontType;
    }

    get effectiveIsSubtle(): boolean {
        return this.isSubtle !== undefined ? this.isSubtle : this.getEffectiveTextStyleDefinition().isSubtle;
    }

    get effectiveSize(): Enums.TextSize {
        return this.size !== undefined ? this.size : this.getEffectiveTextStyleDefinition().size;
    }

    get effectiveWeight(): Enums.TextWeight {
        return this.weight !== undefined ? this.weight : this.getEffectiveTextStyleDefinition().weight;
    }
}

export type TextBlockStyle = "default" | "heading" | "columnHeader";

export class TextBlock extends BaseTextBlock {
    //#region Schema

    static readonly wrapProperty = new BoolProperty(Versions.v1_0, "wrap", false);
    static readonly maxLinesProperty = new NumProperty(Versions.v1_0, "maxLines");
    static readonly styleProperty = new ValueSetProperty(
        Versions.v1_5,
        "style",
        [
            { value: "default" },
            { value: "columnHeader" },
            { value: "heading" }
        ]);

    @property(TextBlock.wrapProperty)
    wrap: boolean = false;

    @property(TextBlock.maxLinesProperty)
    maxLines?: number;

    @property(TextBlock.styleProperty)
    style?: TextBlockStyle;

    //#endregion

    private _computedLineHeight: number;
    private _originalInnerHtml: string;
    private _processedText?: string;
    private _treatAsPlainText: boolean = true;

    private restoreOriginalContent() {
        if (this.renderedElement !== undefined) {
            if (this.maxLines && this.maxLines > 0) {
                this.renderedElement.style.maxHeight = this._computedLineHeight * this.maxLines + "px";
            }

            this.renderedElement.innerHTML = this._originalInnerHtml;
        }
    }

    private truncateIfSupported(maxHeight: number): boolean {
        if (this.renderedElement !== undefined) {
            // For now, only truncate TextBlocks that contain just a single
            // paragraph -- since the maxLines calculation doesn't take into
            // account Markdown lists
            let children = this.renderedElement.children;
            let isTextOnly = !children.length;
            let truncationSupported = isTextOnly || children.length == 1 && (<HTMLElement>children[0]).tagName.toLowerCase() == 'p';

            if (truncationSupported) {
                let element = isTextOnly ? this.renderedElement : <HTMLElement>children[0];

                Utils.truncate(element, maxHeight, this._computedLineHeight);

                return true;
            }
        }

        return false;
    }

    protected setText(value: string) {
        super.setText(value);

        this._processedText = undefined;
    }

    protected internalRender(): HTMLElement | undefined {
        this._processedText = undefined;

        if (this.text) {
            let preProcessedText = this.preProcessPropertyValue(BaseTextBlock.textProperty);
            let hostConfig = this.hostConfig;

            let element: HTMLElement;

            if (this.forElementId) {
                let labelElement = document.createElement("label");
                labelElement.htmlFor = this.forElementId;

                element = labelElement;
            }
            else {
                element = document.createElement("div");
            }

            element.classList.add(hostConfig.makeCssClassName("ac-textBlock"));
            element.style.overflow = "hidden";

            this.applyStylesTo(element);

            if (this.style === "heading") {
                element.setAttribute("role", "heading");

                let headingLevel = this.hostConfig.textBlock.headingLevel;

                if (headingLevel !== undefined && headingLevel > 0) {
                    element.setAttribute("aria-level", headingLevel.toString());
                }
            }

            if (this.selectAction && hostConfig.supportsInteractivity) {
                element.onclick = (e) => {
                    if (this.selectAction && this.selectAction.isEnabled) {
                        e.preventDefault();
                        e.cancelBubble = true;

                        this.selectAction.execute();
                    }
                }

                this.selectAction.setupElementForAccessibility(element);

                if (this.selectAction.isEnabled) {
                    element.classList.add(hostConfig.makeCssClassName("ac-selectable"));
                }
            }

            if (!this._processedText) {
                this._treatAsPlainText = true;

                let formattedText = TextFormatters.formatText(this.lang, preProcessedText);

                if (this.useMarkdown && formattedText) {
                    if (GlobalSettings.allowMarkForTextHighlighting) {
                        formattedText = formattedText.replace(/<mark>/g, "===").replace(/<\/mark>/g, "/==/");
                    }

                    let markdownProcessingResult = AdaptiveCard.applyMarkdown(formattedText);

                    if (markdownProcessingResult.didProcess && markdownProcessingResult.outputHtml) {
                        this._processedText = markdownProcessingResult.outputHtml;
                        this._treatAsPlainText = false;

                        // Only process <mark> tag if markdown processing was applied because
                        // markdown processing is also responsible for sanitizing the input string
                        if (GlobalSettings.allowMarkForTextHighlighting && this._processedText) {
                            let markStyle: string = "";
                            let effectiveStyle = this.getEffectiveStyleDefinition();

                            if (effectiveStyle.highlightBackgroundColor) {
                                markStyle += "background-color: " + effectiveStyle.highlightBackgroundColor + ";";
                            }

                            if (effectiveStyle.highlightForegroundColor) {
                                markStyle += "color: " + effectiveStyle.highlightForegroundColor + ";";
                            }

                            if (markStyle) {
                                markStyle = 'style="' + markStyle + '"';
                            }

                            this._processedText = this._processedText.replace(/===/g, "<mark " + markStyle + ">").replace(/\/==\//g, "</mark>");
                        }
                    } else {
                        this._processedText = formattedText;
                        this._treatAsPlainText = true;
                    }
                }
                else {
                    this._processedText = formattedText;
                    this._treatAsPlainText = true;
                }
            }

            if (!this._processedText) {
                this._processedText = "";
            }

            if (this._treatAsPlainText) {
                element.innerText = this._processedText;
            }
            else {
                element.innerHTML = this._processedText;
            }

            if (element.firstElementChild instanceof HTMLElement) {
                let firstElementChild = <HTMLElement>element.firstElementChild;
                firstElementChild.style.marginTop = "0px";
                firstElementChild.style.width = "100%";

                if (!this.wrap) {
                    firstElementChild.style.overflow = "hidden";
                    firstElementChild.style.textOverflow = "ellipsis";
                }
            }

            if (element.lastElementChild instanceof HTMLElement) {
                (<HTMLElement>element.lastElementChild).style.marginBottom = "0px";
            }

            let anchors = element.getElementsByTagName("a");

            for (let i = 0; i < anchors.length; i++) {
                let anchor = <HTMLAnchorElement>anchors[i];
                anchor.classList.add(hostConfig.makeCssClassName("ac-anchor"));
                anchor.target = "_blank";
                anchor.onclick = (e: MouseEvent) => {
                    if (raiseAnchorClickedEvent(this, e.target as HTMLAnchorElement, e)) {
                        e.preventDefault();
                        e.cancelBubble = true;
                    }
                }
                anchor.oncontextmenu = (e: MouseEvent) => {
                    if (raiseAnchorClickedEvent(this, e.target as HTMLAnchorElement, e)) {
                        e.preventDefault();
                        e.cancelBubble = true;

                        return false;
                    }

                    return true;
                }
            }

            if (this.wrap) {
                element.style.wordWrap = "break-word";

                if (this.maxLines && this.maxLines > 0) {
                    element.style.overflow = "hidden";

                    if (Utils.isInternetExplorer() || !GlobalSettings.useWebkitLineClamp) {
                        element.style.maxHeight = (this._computedLineHeight * this.maxLines) + "px";
                    }
                    else {
                        // While non standard, --webkit-line-clamp works in every browser (except IE)
                        // and is a great solution to support the maxLines feature with ellipsis
                        // truncation. With --webkit-line-clamp there is need to use explicit line heights
                        element.style.removeProperty("line-height");
                        element.style.display = "-webkit-box";
                        element.style.webkitBoxOrient = "vertical";
                        element.style.webkitLineClamp = this.maxLines.toString();
                    }
                }
            }
            else {
                element.style.whiteSpace = "nowrap";
                element.style.textOverflow = "ellipsis";
            }

            if (GlobalSettings.useAdvancedTextBlockTruncation || GlobalSettings.useAdvancedCardBottomTruncation) {
                this._originalInnerHtml = element.innerHTML;
            }

            return element;
        }
        else {
            return undefined;
        }
    }

    protected truncateOverflow(maxHeight: number): boolean {
        if (maxHeight >= this._computedLineHeight) {
            return this.truncateIfSupported(maxHeight);
        }

        return false;
    }

    protected undoOverflowTruncation() {
        this.restoreOriginalContent();

        if (GlobalSettings.useAdvancedTextBlockTruncation && this.maxLines) {
            let maxHeight = this._computedLineHeight * this.maxLines;

            this.truncateIfSupported(maxHeight);
        }
    }

    useMarkdown: boolean = true;
    forElementId?: string;

    applyStylesTo(targetElement: HTMLElement) {
        super.applyStylesTo(targetElement);

        switch (this.getEffectiveHorizontalAlignment()) {
            case Enums.HorizontalAlignment.Center:
                targetElement.style.textAlign = "center";
                break;
            case Enums.HorizontalAlignment.Right:
                targetElement.style.textAlign = "end";
                break;
            default:
                targetElement.style.textAlign = "start";
                break;
        }

        let lineHeights = this.hostConfig.lineHeights;

        if (lineHeights) {
            switch (this.effectiveSize) {
                case Enums.TextSize.Small:
                    this._computedLineHeight = lineHeights.small;
                    break;
                case Enums.TextSize.Medium:
                    this._computedLineHeight = lineHeights.medium;
                    break;
                case Enums.TextSize.Large:
                    this._computedLineHeight = lineHeights.large;
                    break;
                case Enums.TextSize.ExtraLarge:
                    this._computedLineHeight = lineHeights.extraLarge;
                    break;
                default:
                    this._computedLineHeight = lineHeights.default;
                    break;
            }
        }
        else {
            // Looks like 1.33 is the magic number to compute line-height
            // from font size.
            this._computedLineHeight = this.getFontSize(this.hostConfig.getFontTypeDefinition(this.effectiveFontType)) * 1.33;
        }

        targetElement.style.lineHeight = this._computedLineHeight + "px";
    }

    getJsonTypeName(): string {
        return "TextBlock";
    }

    getEffectiveTextStyleDefinition(): TextStyleDefinition {
        if (this.style) {
            return this.hostConfig.textStyles.getStyleByName(this.style);
        }

        return super.getEffectiveTextStyleDefinition();
    }

    updateLayout(processChildren: boolean = false) {
        super.updateLayout(processChildren);

        if (GlobalSettings.useAdvancedTextBlockTruncation && this.maxLines && this.isDisplayed()) {
            // Reset the element's innerHTML in case the available room for
            // content has increased
            this.restoreOriginalContent();
            this.truncateIfSupported(this._computedLineHeight * this.maxLines);
        }
    }
}

export class TextRun extends BaseTextBlock {
    //#region Schema

    static readonly italicProperty = new BoolProperty(Versions.v1_2, "italic", false);
    static readonly strikethroughProperty = new BoolProperty(Versions.v1_2, "strikethrough", false);
    static readonly highlightProperty = new BoolProperty(Versions.v1_2, "highlight", false);
    static readonly underlineProperty = new BoolProperty(Versions.v1_3, "underline", false);

    protected populateSchema(schema: SerializableObjectSchema) {
        super.populateSchema(schema);

        schema.add(BaseTextBlock.selectActionProperty);
    }

    @property(TextRun.italicProperty)
    italic: boolean = false;

    @property(TextRun.strikethroughProperty)
    strikethrough: boolean = false;

    @property(TextRun.highlightProperty)
    highlight: boolean = false;

    @property(TextRun.underlineProperty)
    underline: boolean = false;

    //#endregion

    protected internalRender(): HTMLElement | undefined {
        if (this.text) {
            let preProcessedText = this.preProcessPropertyValue(BaseTextBlock.textProperty);
            let hostConfig = this.hostConfig;

            let formattedText = TextFormatters.formatText(this.lang, preProcessedText);

            if (!formattedText) {
                formattedText = "";
            }

            let element = document.createElement("span");
            element.classList.add(hostConfig.makeCssClassName("ac-textRun"));

            this.applyStylesTo(element);

            if (this.selectAction && hostConfig.supportsInteractivity) {
                let anchor = document.createElement("a");
                anchor.classList.add(hostConfig.makeCssClassName("ac-anchor"));

                let href = this.selectAction.getHref();

                anchor.href = href ? href : "";
                anchor.target = "_blank";
                anchor.onclick = (e) => {
                    if (this.selectAction && this.selectAction.isEnabled) {
                        e.preventDefault();
                        e.cancelBubble = true;

                        this.selectAction.execute();
                    }
                }

                this.selectAction.setupElementForAccessibility(anchor);

                anchor.innerText = formattedText;

                element.appendChild(anchor);
            }
            else {
                element.innerText = formattedText;
            }

            return element;
        }
        else {
            return undefined;
        }
    }

    applyStylesTo(targetElement: HTMLElement) {
        super.applyStylesTo(targetElement);

        if (this.italic) {
            targetElement.style.fontStyle = "italic";
        }

        if (this.strikethrough) {
            targetElement.style.textDecoration = "line-through";
        }

        if (this.highlight) {
            let colorDefinition = this.getColorDefinition(this.getEffectiveStyleDefinition().foregroundColors, this.effectiveColor);

            targetElement.style.backgroundColor = <string>Utils.stringToCssColor(this.effectiveIsSubtle ? colorDefinition.highlightColors.subtle : colorDefinition.highlightColors.default);
        }

        if (this.underline) {
            targetElement.style.textDecoration = "underline";
        }
    }

    getJsonTypeName(): string {
        return "TextRun";
    }

    get isStandalone(): boolean {
        return false;
    }

    get isInline(): boolean {
        return true;
    }
}

export class RichTextBlock extends CardElement {
    private _inlines: CardElement[] = [];

    private internalAddInline(inline: CardElement, forceAdd: boolean = false) {
        if (!inline.isInline) {
            throw new Error(Strings.errors.elementCannotBeUsedAsInline());
        }

        let doAdd: boolean = inline.parent === undefined || forceAdd;

        if (!doAdd && inline.parent != this) {
            throw new Error(Strings.errors.inlineAlreadyParented());
        }
        else {
            inline.setParent(this);

            this._inlines.push(inline);
        }
    }

    protected internalParse(source: any, context: SerializationContext) {
        super.internalParse(source, context);

        this._inlines = [];

        if (Array.isArray(source["inlines"])) {
            for (let jsonInline of source["inlines"]) {
                let inline: CardElement | undefined;

                if (typeof jsonInline === "string") {
                    let textRun = new TextRun();
                    textRun.text = jsonInline;

                    inline = textRun;
                }
                else {
                    // No fallback for inlines in 1.2
                    inline = context.parseElement(this, jsonInline, [], false);
                }

                if (inline) {
                    this.internalAddInline(inline, true);
                }
            }
        }
    }

    protected internalToJSON(target: PropertyBag, context: SerializationContext) {
        super.internalToJSON(target, context);

        if (this._inlines.length > 0) {
            let jsonInlines: any[] = [];

            for (let inline of this._inlines) {
                jsonInlines.push(inline.toJSON(context));
            }

            context.serializeValue(target, "inlines", jsonInlines);
        }
    }

    protected internalRender(): HTMLElement | undefined {
        if (this._inlines.length > 0) {
            let element: HTMLElement;

            if (this.forElementId) {
                let labelElement = document.createElement("label");
                labelElement.htmlFor = this.forElementId;

                element = labelElement;
            }
            else {
                element = document.createElement("div");
            }

            element.className = this.hostConfig.makeCssClassName("ac-richTextBlock");

            switch (this.getEffectiveHorizontalAlignment()) {
                case Enums.HorizontalAlignment.Center:
                    element.style.textAlign = "center";
                    break;
                case Enums.HorizontalAlignment.Right:
                    element.style.textAlign = "end";
                    break;
                default:
                    element.style.textAlign = "start";
                    break;
            }

            let renderedInlines: number = 0;

            for (let inline of this._inlines) {
                let renderedInline = inline.render();

                if (renderedInline) {
                    element.appendChild(renderedInline);

                    renderedInlines++;
                }
            }

            if (renderedInlines > 0) {
                return element;
            }
        }

        return undefined;
    }

    forElementId?: string;

    asString(): string | undefined {
        let result = "";

        for (let inline of this._inlines) {
            result += inline.asString();
        }

        return result;
    }

    getJsonTypeName(): string {
        return "RichTextBlock";
    }

    getInlineCount(): number {
        return this._inlines.length;
    }

    getInlineAt(index: number): CardElement {
        if (index >= 0 && index < this._inlines.length) {
            return this._inlines[index];
        }
        else {
            throw new Error(Strings.errors.indexOutOfRange(index));
        }
    }

    addInline(inline: CardElement | string) {
        if (typeof inline === "string") {
            this.internalAddInline(new TextRun(inline));
        }
        else {
            this.internalAddInline(inline);
        }
    }

    removeInline(inline: CardElement): boolean {
        let index = this._inlines.indexOf(inline);

        if (index >= 0) {
            this._inlines[index].setParent(undefined);
            this._inlines.splice(index, 1);

            return true;
        }

        return false;
    }
}

export class Fact extends SerializableObject {
    //#region Schema

    static readonly titleProperty = new StringProperty(Versions.v1_0, "title");
    static readonly valueProperty = new StringProperty(Versions.v1_0, "value");

    // For historic reasons, the "title" schema property is exposed as "name" in the OM.
    @property(Fact.titleProperty)
    name?: string;

    @property(Fact.valueProperty)
    value?: string;

    //#endregion

    protected getSchemaKey(): string {
        return "Fact";
    }

    constructor(name?: string, value?: string) {
        super();

        this.name = name;
        this.value = value;
    }
}

export class FactSet extends CardElement {
    //#region Schema

    static readonly factsProperty = new SerializableObjectCollectionProperty(Versions.v1_0, "facts", Fact);

    @property(FactSet.factsProperty)
    facts: Fact[];

    //#endregion

    protected get useDefaultSizing(): boolean {
        return false;
    }

    protected internalRender(): HTMLElement | undefined {
        let element: HTMLElement | undefined = undefined;
        let hostConfig = this.hostConfig;

        if (this.facts.length > 0) {
            element = document.createElement("table");
            element.style.borderWidth = "0px";
            element.style.borderSpacing = "0px";
            element.style.borderStyle = "none";
            element.style.borderCollapse = "collapse";
            element.style.display = "block";
            element.style.overflow = "hidden";
            element.classList.add(hostConfig.makeCssClassName("ac-factset"));
            element.setAttribute("role", "presentation");

            for (let i = 0; i < this.facts.length; i++) {
                let trElement = document.createElement("tr");

                if (i > 0) {
                    trElement.style.marginTop = hostConfig.factSet.spacing + "px";
                }

                // Title column
                let tdElement = document.createElement("td");
                tdElement.style.padding = "0";
                tdElement.classList.add(hostConfig.makeCssClassName("ac-fact-title"));

                if (hostConfig.factSet.title.maxWidth) {
                    tdElement.style.maxWidth = hostConfig.factSet.title.maxWidth + "px";
                }

                tdElement.style.verticalAlign = "top";

                let textBlock = new TextBlock();
                textBlock.setParent(this);
                textBlock.text = (!this.facts[i].name && this.isDesignMode()) ? "Title" : this.facts[i].name;
                textBlock.size = hostConfig.factSet.title.size;
                textBlock.color = hostConfig.factSet.title.color;
                textBlock.isSubtle = hostConfig.factSet.title.isSubtle;
                textBlock.weight = hostConfig.factSet.title.weight;
                textBlock.wrap = hostConfig.factSet.title.wrap;
                textBlock.spacing = Enums.Spacing.None;

                Utils.appendChild(tdElement, textBlock.render());
                Utils.appendChild(trElement, tdElement);

                // Spacer column
                tdElement = document.createElement("td");
                tdElement.style.width = "10px";

                Utils.appendChild(trElement, tdElement);

                // Value column
                tdElement = document.createElement("td");
                tdElement.style.padding = "0";
                tdElement.style.verticalAlign = "top";
                tdElement.classList.add(hostConfig.makeCssClassName("ac-fact-value"));

                textBlock = new TextBlock();
                textBlock.setParent(this);
                textBlock.text = this.facts[i].value;
                textBlock.size = hostConfig.factSet.value.size;
                textBlock.color = hostConfig.factSet.value.color;
                textBlock.isSubtle = hostConfig.factSet.value.isSubtle;
                textBlock.weight = hostConfig.factSet.value.weight;
                textBlock.wrap = hostConfig.factSet.value.wrap;
                textBlock.spacing = Enums.Spacing.None;

                Utils.appendChild(tdElement, textBlock.render());
                Utils.appendChild(trElement, tdElement);
                Utils.appendChild(element, trElement);
            }
        }

        return element;
    }

    getJsonTypeName(): string {
        return "FactSet";
    }
}

class ImageDimensionProperty extends PropertyDefinition {
    getInternalName(): string {
        return this.internalName;
    }

    parse(sender: SerializableObject, source: PropertyBag, context: BaseSerializationContext): number | undefined {
        let result: number | undefined = undefined;
        let sourceValue = source[this.name];

        if (sourceValue === undefined) {
            return this.defaultValue;
        }

        let isValid = false;

        if (typeof sourceValue === "string") {
            try {
                let size = SizeAndUnit.parse(sourceValue, true);

                if (size.unit == Enums.SizeUnit.Pixel) {
                    result = size.physicalSize;

                    isValid = true;
                }
            }
            catch {
                // Swallow the exception
            }

            // If the source value isn't valid per this property definition,
            // check its validity per the fallback property, if specified
            if (!isValid && this.fallbackProperty) {
                isValid = this.fallbackProperty.isValidValue(sourceValue, context);
            }
        }

        if (!isValid) {
            context.logParseEvent(
                sender,
                Enums.ValidationEvent.InvalidPropertyValue,
                Strings.errors.invalidPropertyValue(sourceValue, this.name));
        }

        return result;
    }

    toJSON(sender: SerializableObject, target: PropertyBag, value: number | undefined, context: BaseSerializationContext) {
        context.serializeValue(
            target,
            this.name,
            typeof value === "number" && !isNaN(value) ? value + "px" : undefined);
    }

    constructor(
        readonly targetVersion: Version,
        readonly name: string,
        readonly internalName: string,
        readonly fallbackProperty?: ValueSetProperty) {
        super(targetVersion, name);
    }
}

export class Image extends CardElement {
    //#region Schema

    static readonly urlProperty = new StringProperty(Versions.v1_0, "url");
    static readonly altTextProperty = new StringProperty(Versions.v1_0, "altText");
    static readonly backgroundColorProperty = new StringProperty(Versions.v1_1, "backgroundColor");
    static readonly styleProperty = new EnumProperty(
        Versions.v1_0,
        "style",
        Enums.ImageStyle,
        Enums.ImageStyle.Default);
    static readonly sizeProperty = new EnumProperty(
        Versions.v1_0,
        "size",
        Enums.Size,
        Enums.Size.Auto);
    static readonly pixelWidthProperty = new ImageDimensionProperty(Versions.v1_1, "width", "pixelWidth");
    static readonly pixelHeightProperty = new ImageDimensionProperty(Versions.v1_1, "height", "pixelHeight", CardElement.heightProperty);
    static readonly selectActionProperty = new ActionProperty(Versions.v1_1, "selectAction", ["Action.ShowCard"]);

    protected populateSchema(schema: SerializableObjectSchema) {
        super.populateSchema(schema);

        schema.remove(CardElement.heightProperty);
    }

    @property(Image.urlProperty)
    url?: string;

    @property(Image.altTextProperty)
    altText?: string;

    @property(Image.backgroundColorProperty)
    backgroundColor?: string;

    @property(Image.sizeProperty)
    size: Enums.Size = Enums.Size.Auto;

    @property(Image.styleProperty)
    style: Enums.ImageStyle = Enums.ImageStyle.Default;

    @property(Image.pixelWidthProperty)
    pixelWidth?: number;

    @property(Image.pixelHeightProperty)
    pixelHeight?: number;

    @property(Image.selectActionProperty)
    selectAction?: Action;

    //#endregion

    private applySize(element: HTMLElement) {
        if (this.pixelWidth || this.pixelHeight) {
            if (this.pixelWidth) {
                element.style.width = this.pixelWidth + "px";
            }

            if (this.pixelHeight) {
                element.style.height = this.pixelHeight + "px";
            }
        }
        else {
            if (this.maxHeight) {
                // If the image is constrained in height, we set its height property and
                // auto and stretch are ignored (default to medium). THis is necessary for
                // ImageSet which uses a maximum image height as opposed to the cards width
                // as a constraining dimension
                switch (this.size) {
                    case Enums.Size.Small:
                        element.style.height = this.hostConfig.imageSizes.small + "px";
                        break;
                    case Enums.Size.Large:
                        element.style.height = this.hostConfig.imageSizes.large + "px";
                        break;
                    default:
                        element.style.height = this.hostConfig.imageSizes.medium + "px";
                        break;
                }

                element.style.maxHeight = this.maxHeight + "px";
            }
            else {
                switch (this.size) {
                    case Enums.Size.Stretch:
                        element.style.width = "100%";
                        break;
                    case Enums.Size.Auto:
                        element.style.maxWidth = "100%";
                        break;
                    case Enums.Size.Small:
                        element.style.width = this.hostConfig.imageSizes.small + "px";
                        break;
                    case Enums.Size.Large:
                        element.style.width = this.hostConfig.imageSizes.large + "px";
                        break;
                    case Enums.Size.Medium:
                        element.style.width = this.hostConfig.imageSizes.medium + "px";
                        break;
                }

                element.style.maxHeight = "100%";
            }
        }
    }

    protected get useDefaultSizing() {
        return false;
    }

    protected internalRender(): HTMLElement | undefined {
        let element: HTMLElement | undefined = undefined;

        if (this.url) {
            element = document.createElement("div");
            element.style.display = "flex";
            element.style.alignItems = "flex-start";

            // Cache hostConfig to avoid walking the parent hierarchy multiple times
            let hostConfig = this.hostConfig;

            switch (this.getEffectiveHorizontalAlignment()) {
                case Enums.HorizontalAlignment.Center:
                    element.style.justifyContent = "center";
                    break;
                case Enums.HorizontalAlignment.Right:
                    element.style.justifyContent = "flex-end";
                    break;
                default:
                    element.style.justifyContent = "flex-start";
                    break;
            }

            let imageElement = document.createElement("img");
            imageElement.onload = (e: Event) => {
                raiseImageLoadedEvent(this);
            }
            imageElement.onerror = (e: Event) => {
                if (this.renderedElement) {
                    let card = this.getRootElement() as AdaptiveCard;

                    this.renderedElement.innerHTML = "";

                    if (card && card.designMode) {
                        let errorElement = document.createElement("div");
                        errorElement.style.display = "flex";
                        errorElement.style.alignItems = "center";
                        errorElement.style.justifyContent = "center";
                        errorElement.style.backgroundColor = "#EEEEEE";
                        errorElement.style.color = "black";
                        errorElement.innerText = ":-(";
                        errorElement.style.padding = "10px";

                        this.applySize(errorElement);

                        this.renderedElement.appendChild(errorElement);
                    }
                }

                raiseImageLoadedEvent(this);
            }
            imageElement.style.minWidth = "0";
            imageElement.classList.add(hostConfig.makeCssClassName("ac-image"));

            if (this.selectAction && hostConfig.supportsInteractivity) {
                imageElement.onkeypress = (e) => {
                    if (this.selectAction && this.selectAction.isEnabled && (e.code == "Enter" || e.code == "Space")) { // enter or space pressed
                        e.preventDefault();
                        e.cancelBubble = true;

                        this.selectAction.execute();
                    }
                }

                imageElement.onclick = (e) => {
                    if (this.selectAction && this.selectAction.isEnabled) {
                        e.preventDefault();
                        e.cancelBubble = true;

                        this.selectAction.execute();
                    }
                }

                this.selectAction.setupElementForAccessibility(imageElement);

                if (this.selectAction.isEnabled) {
                    imageElement.classList.add(hostConfig.makeCssClassName("ac-selectable"));
                }
            }

            this.applySize(imageElement);

            if (this.style === Enums.ImageStyle.Person) {
                imageElement.style.borderRadius = "50%";
                imageElement.style.backgroundPosition = "50% 50%";
                imageElement.style.backgroundRepeat = "no-repeat";
            }

            imageElement.style.backgroundColor = <string>Utils.stringToCssColor(this.backgroundColor);
            imageElement.src = <string>this.preProcessPropertyValue(Image.urlProperty);

            const altTextProperty = this.preProcessPropertyValue(Image.altTextProperty);
            if (altTextProperty) {
                imageElement.alt = <string>altTextProperty;
            }

            element.appendChild(imageElement);
        }

        return element;
    }

    maxHeight?: number;

    getJsonTypeName(): string {
        return "Image";
    }

    getActionById(id: string) {
        let result = super.getActionById(id);

        if (!result && this.selectAction) {
            result = this.selectAction.getActionById(id);
        }

        return result;
    }

    getResourceInformation(): IResourceInformation[] {
        return this.url ? [{ url: this.url, mimeType: "image" }] : [];
    }
}

export abstract class CardElementContainer extends CardElement {
    //#region Schema

    static readonly selectActionProperty = new ActionProperty(Versions.v1_1, "selectAction", ["Action.ShowCard"]);

    protected populateSchema(schema: SerializableObjectSchema) {
        super.populateSchema(schema);

        if (!this.isSelectable) {
            schema.remove(CardElementContainer.selectActionProperty);
        }
    }

    @property(CardElementContainer.selectActionProperty)
    protected _selectAction?: Action;

    //#endregion

    protected isElementAllowed(element: CardElement) {
        return this.hostConfig.supportsInteractivity || !element.isInteractive;
    }

    protected applyPadding() {
        super.applyPadding();

        if (!this.renderedElement) {
            return;
        }

        let physicalPadding = new SpacingDefinition();

        if (this.getEffectivePadding()) {
            physicalPadding = this.hostConfig.paddingDefinitionToSpacingDefinition(this.getEffectivePadding());
        }

        this.renderedElement.style.paddingTop = physicalPadding.top + "px";
        this.renderedElement.style.paddingRight = physicalPadding.right + "px";
        this.renderedElement.style.paddingBottom = physicalPadding.bottom + "px";
        this.renderedElement.style.paddingLeft = physicalPadding.left + "px";

        this.renderedElement.style.marginRight = "0";
        this.renderedElement.style.marginLeft = "0";
    }

    protected get isSelectable(): boolean {
        return false;
    }

    protected forbiddenChildElements(): string[] {
        return [];
    }

    abstract getItemCount(): number;
    abstract getItemAt(index: number): CardElement;
    abstract getFirstVisibleRenderedItem(): CardElement | undefined;
    abstract getLastVisibleRenderedItem(): CardElement | undefined;
    abstract removeItem(item: CardElement): boolean;

    allowVerticalOverflow: boolean = false;

    internalValidateProperties(context: ValidationResults) {
        super.internalValidateProperties(context);

        for (let i = 0; i < this.getItemCount(); i++) {
            let item = this.getItemAt(i);

            if (!this.hostConfig.supportsInteractivity && item.isInteractive) {
                context.addFailure(
                    this,
                    Enums.ValidationEvent.InteractivityNotAllowed,
                    Strings.errors.interactivityNotAllowed());
            }

            if (!this.isElementAllowed(item)) {
                context.addFailure(
                    this,
                    Enums.ValidationEvent.InteractivityNotAllowed,
                    Strings.errors.elementTypeNotAllowed(item.getJsonTypeName()));
            }

            item.internalValidateProperties(context);
        }

        if (this._selectAction) {
            this._selectAction.internalValidateProperties(context);
        }
    }

    render(): HTMLElement | undefined {
        let element = super.render();

        if (element) {
            let hostConfig = this.hostConfig;

            if (this.allowVerticalOverflow) {
                element.style.overflowX = "hidden";
                element.style.overflowY = "auto";
            }

            if (element && this.isSelectable && this._selectAction && hostConfig.supportsInteractivity) {
                element.onclick = (e) => {
                    if (this._selectAction && this._selectAction.isEnabled) {
                        e.preventDefault();
                        e.cancelBubble = true;

                        this._selectAction.execute();
                    }
                }

                element.onkeypress = (e) => {
                    if (this._selectAction && this._selectAction.isEnabled && (e.code == "Enter" || e.code == "Space")) {
                        // Enter or space pressed
                        e.preventDefault();
                        e.cancelBubble = true;

                        this._selectAction.execute();
                    }
                }

                this._selectAction.setupElementForAccessibility(element);

                if (this._selectAction.isEnabled) {
                    element.classList.add(hostConfig.makeCssClassName("ac-selectable"));
                }

            }
        }

        return element;
    }

    updateLayout(processChildren: boolean = true) {
        super.updateLayout(processChildren);

        if (processChildren) {
            for (let i = 0; i < this.getItemCount(); i++) {
                this.getItemAt(i).updateLayout();
            }
        }
    }

    getAllInputs(processActions: boolean = true): Input[] {
        let result: Input[] = [];

        for (let i = 0; i < this.getItemCount(); i++) {
            result = result.concat(this.getItemAt(i).getAllInputs(processActions));
        }

        return result;
    }

    getResourceInformation(): IResourceInformation[] {
        let result: IResourceInformation[] = [];

        for (let i = 0; i < this.getItemCount(); i++) {
            result = result.concat(this.getItemAt(i).getResourceInformation());
        }

        return result;
    }

    getElementById(id: string): CardElement | undefined {
        let result = super.getElementById(id);

        if (!result) {
            for (let i = 0; i < this.getItemCount(); i++) {
                result = this.getItemAt(i).getElementById(id);

                if (result) {
                    break;
                }
            }
        }

        return result;
    }

    /**
     * @inheritdoc
     */
    findDOMNodeOwner(node: Node): CardObject | undefined {
        let target: CardObject | undefined = undefined;

        for (let i = 0; i < this.getItemCount(); i++) {
            // recur through child elements
            target = this.getItemAt(i).findDOMNodeOwner(node);

            if (target) {
                return target;
            }
        }

        // if not found in children, defer to parent implementation
        return super.findDOMNodeOwner(node);
    }
}

export class ImageSet extends CardElementContainer {
    //#region Schema

    static readonly imagesProperty = new SerializableObjectCollectionProperty(
        Versions.v1_0,
        "images",
        Image,
        (sender: SerializableObject, item: Image) => { item.setParent(<CardElement>sender); });
    static readonly imageSizeProperty = new EnumProperty(
        Versions.v1_0,
        "imageSize",
        Enums.ImageSize,
        Enums.ImageSize.Medium);

    @property(ImageSet.imagesProperty)
    private _images: Image[] = [];

    @property(ImageSet.imageSizeProperty)
    imageSize: Enums.ImageSize = Enums.ImageSize.Medium;

    //#endregion

    protected internalRender(): HTMLElement | undefined {
        let element: HTMLElement | undefined = undefined;

        if (this._images.length > 0) {
            element = document.createElement("div");
            element.style.display = "flex";
            element.style.flexWrap = "wrap";

            for (let image of this._images) {
                switch (this.imageSize) {
                    case Enums.ImageSize.Small:
                        image.size = Enums.Size.Small;
                        break;
                    case Enums.ImageSize.Large:
                        image.size = Enums.Size.Large;
                        break;
                    default:
                        image.size = Enums.Size.Medium;
                        break;
                }

                image.maxHeight = this.hostConfig.imageSet.maxImageHeight;

                let renderedImage = image.render();

                if (renderedImage) {
                    renderedImage.style.display = "inline-flex";
                    renderedImage.style.margin = "0px";
                    renderedImage.style.marginRight = "10px";

                    Utils.appendChild(element, renderedImage);
                }
            }
        }

        return element;
    }

    getItemCount(): number {
        return this._images.length;
    }

    getItemAt(index: number): CardElement {
        return this._images[index];
    }

    getFirstVisibleRenderedItem(): CardElement | undefined {
        return this._images && this._images.length > 0 ? this._images[0] : undefined;
    }

    getLastVisibleRenderedItem(): CardElement | undefined {
        return this._images && this._images.length > 0 ? this._images[this._images.length - 1] : undefined;
    }

    removeItem(item: CardElement): boolean {
        if (item instanceof Image) {
            let itemIndex = this._images.indexOf(item);

            if (itemIndex >= 0) {
                this._images.splice(itemIndex, 1);

                item.setParent(undefined);

                this.updateLayout();

                return true;
            }
        }

        return false;
    }

    getJsonTypeName(): string {
        return "ImageSet";
    }

    addImage(image: Image) {
        if (!image.parent) {
            this._images.push(image);

            image.setParent(this);
        }
        else {
            throw new Error("This image already belongs to another ImageSet");
        }
    }

    indexOf(cardElement: CardElement): number {
        return cardElement instanceof Image ? this._images.indexOf(cardElement) : -1;
    }
}

export class MediaSource extends SerializableObject {
    //#region Schema

    static readonly mimeTypeProperty = new StringProperty(Versions.v1_1, "mimeType");
    static readonly urlProperty = new StringProperty(Versions.v1_1, "url");

    @property(MediaSource.mimeTypeProperty)
    mimeType?: string;

    @property(MediaSource.urlProperty)
    url?: string;

    //#endregion

    protected getSchemaKey(): string {
        return "MediaSource";
    }

    constructor(url?: string, mimeType?: string) {
        super();

        this.url = url;
        this.mimeType = mimeType;
    }

    isValid(): boolean {
        return this.mimeType && this.url ? true : false;
    }

    render(): HTMLElement | undefined {
        let result: HTMLSourceElement | undefined = undefined;

        if (this.isValid()) {
            result = document.createElement("source");
            result.src = <string>this.url;
            result.type = <string>this.mimeType;
        }

        return result;
    }
}

export class Media extends CardElement {
    //#region Schema

    static readonly sourcesProperty = new SerializableObjectCollectionProperty(Versions.v1_1, "sources", MediaSource);
    static readonly posterProperty = new StringProperty(Versions.v1_1, "poster");
    static readonly altTextProperty = new StringProperty(Versions.v1_1, "altText");

    @property(Media.sourcesProperty)
    sources: MediaSource[] = [];

    @property(Media.posterProperty)
    poster?: string;

    @property(Media.altTextProperty)
    altText?: string;

    //#endregion

    static readonly supportedMediaTypes = ["audio", "video"];

    private _selectedMediaType?: string;
    private _selectedSources: MediaSource[];

    private getPosterUrl(): string | undefined {
        return this.poster ? this.poster : this.hostConfig.media.defaultPoster;
    }

    private processSources() {
        this._selectedSources = [];
        this._selectedMediaType = undefined;

        for (let source of this.sources) {
            let mimeComponents = source.mimeType ? source.mimeType.split('/') : [];

            if (mimeComponents.length == 2) {
                if (!this._selectedMediaType) {
                    let index = Media.supportedMediaTypes.indexOf(mimeComponents[0]);

                    if (index >= 0) {
                        this._selectedMediaType = Media.supportedMediaTypes[index];
                    }
                }
                if (mimeComponents[0] == this._selectedMediaType) {
                    this._selectedSources.push(source);
                }
            }
        }
    }

    private handlePlayButtonInvoke(event: UIEvent): void {
        if (this.hostConfig.media.allowInlinePlayback) {
            event.preventDefault();
            event.cancelBubble = true;

            if (this.renderedElement) {
                let mediaPlayerElement = this.renderMediaPlayer();

                this.renderedElement.innerHTML = "";
                this.renderedElement.appendChild(mediaPlayerElement);

                mediaPlayerElement.play();
                mediaPlayerElement.focus();
            }
        }
        else {
            if (Media.onPlay) {
                event.preventDefault();
                event.cancelBubble = true;

                Media.onPlay(this);
            }
        }
    }

    private renderPoster(): HTMLElement {
        const playButtonArrowWidth = 12;
        const playButtonArrowHeight = 15;

        let posterRootElement = document.createElement("div");
        posterRootElement.className = this.hostConfig.makeCssClassName("ac-media-poster");
        posterRootElement.setAttribute("role", "contentinfo");
        posterRootElement.setAttribute("aria-label", this.altText ? this.altText : Strings.defaults.mediaPlayerAriaLabel());
        posterRootElement.style.position = "relative";
        posterRootElement.style.display = "flex";

        let posterUrl = this.getPosterUrl();

        if (posterUrl) {
            let posterImageElement = document.createElement("img");
            posterImageElement.style.width = "100%";
            posterImageElement.style.height = "100%";
            posterImageElement.setAttribute("role", "presentation");

            posterImageElement.onerror = (e: Event) => {
                if (posterImageElement.parentNode) {
                    posterImageElement.parentNode.removeChild(posterImageElement);
                }

                posterRootElement.classList.add("empty");
                posterRootElement.style.minHeight = "150px";
            }

            posterImageElement.src = posterUrl;

            posterRootElement.appendChild(posterImageElement);
        }
        else {
            posterRootElement.classList.add("empty");
            posterRootElement.style.minHeight = "150px";
        }

        if (this.hostConfig.supportsInteractivity && this._selectedSources.length > 0) {
            let playButtonOuterElement = document.createElement("div");
            playButtonOuterElement.tabIndex = 0;
            playButtonOuterElement.setAttribute("role", "button");
            playButtonOuterElement.setAttribute("aria-label", Strings.defaults.mediaPlayerPlayMedia());
            playButtonOuterElement.className = this.hostConfig.makeCssClassName("ac-media-playButton");
            playButtonOuterElement.style.display = "flex";
            playButtonOuterElement.style.alignItems = "center";
            playButtonOuterElement.style.justifyContent = "center";
            playButtonOuterElement.onclick = (e) => {
                this.handlePlayButtonInvoke(e);
            }

            playButtonOuterElement.onkeypress = (e: KeyboardEvent) => {
                if (e.code == "Enter" || e.code == "Space") { // space or enter
                    this.handlePlayButtonInvoke(e);
                }
            }

            let playButtonInnerElement = document.createElement("div");
            playButtonInnerElement.className = this.hostConfig.makeCssClassName("ac-media-playButton-arrow");
            playButtonInnerElement.style.width = playButtonArrowWidth + "px";
            playButtonInnerElement.style.height = playButtonArrowHeight + "px";
            playButtonInnerElement.style.borderTopWidth = (playButtonArrowHeight / 2) + "px";
            playButtonInnerElement.style.borderBottomWidth = (playButtonArrowHeight / 2) + "px";
            playButtonInnerElement.style.borderLeftWidth = playButtonArrowWidth + "px";
            playButtonInnerElement.style.borderRightWidth = "0";
            playButtonInnerElement.style.borderStyle = "solid";
            playButtonInnerElement.style.borderTopColor = "transparent";
            playButtonInnerElement.style.borderRightColor = "transparent";
            playButtonInnerElement.style.borderBottomColor = "transparent";
            playButtonInnerElement.style.transform = "translate(" + (playButtonArrowWidth / 10) + "px,0px)";

            playButtonOuterElement.appendChild(playButtonInnerElement);

            let playButtonContainer = document.createElement("div");
            playButtonContainer.style.position = "absolute";
            playButtonContainer.style.left = "0";
            playButtonContainer.style.top = "0";
            playButtonContainer.style.width = "100%";
            playButtonContainer.style.height = "100%";
            playButtonContainer.style.display = "flex";
            playButtonContainer.style.justifyContent = "center";
            playButtonContainer.style.alignItems = "center";

            playButtonContainer.appendChild(playButtonOuterElement);
            posterRootElement.appendChild(playButtonContainer);
        }

        return posterRootElement;
    }

    private renderMediaPlayer(): HTMLMediaElement {
        let mediaElement: HTMLMediaElement;

        if (this._selectedMediaType == "video") {
            let videoPlayer = document.createElement("video");

            let posterUrl = this.getPosterUrl();

            if (posterUrl) {
                videoPlayer.poster = posterUrl;
            }

            mediaElement = videoPlayer;
        }
        else {
            mediaElement = document.createElement("audio");
        }

        mediaElement.setAttribute("aria-label", this.altText ? this.altText : Strings.defaults.mediaPlayerAriaLabel());
        mediaElement.setAttribute("webkit-playsinline", "");
        mediaElement.setAttribute("playsinline", "");
        mediaElement.autoplay = true;
        mediaElement.controls = true;

        if (Utils.isMobileOS()) {
            mediaElement.muted = true;
        }

        mediaElement.preload = "none";
        mediaElement.style.width = "100%";

        for (let source of this.sources) {
            let renderedSource = source.render();

            Utils.appendChild(mediaElement, renderedSource);
        }

        return mediaElement;
    }

    protected internalRender(): HTMLElement | undefined {
        let element = <HTMLElement>document.createElement("div");
        element.className = this.hostConfig.makeCssClassName("ac-media");

        this.processSources();

        element.appendChild(this.renderPoster());

        return element;
    }

    static onPlay?: (sender: Media) => void;

    getJsonTypeName(): string {
        return "Media";
    }

    getResourceInformation(): IResourceInformation[] {
        let result: IResourceInformation[] = [];

        let posterUrl = this.getPosterUrl();

        if (posterUrl) {
            result.push({ url: posterUrl, mimeType: "image" });
        }

        for (let mediaSource of this.sources) {
            if (mediaSource.isValid()) {
                result.push(
                    {
                        url: <string>mediaSource.url,
                        mimeType: <string>mediaSource.mimeType
                    }
                );
            }
        }

        return result;
    }

    get selectedMediaType(): string | undefined {
        return this._selectedMediaType;
    }
}

export abstract class Input extends CardElement implements IInput {
    //#region Schema

    static readonly labelProperty = new StringProperty(Versions.v1_3, "label", true);
    static readonly isRequiredProperty = new BoolProperty(Versions.v1_3, "isRequired", false);
    static readonly errorMessageProperty = new StringProperty(Versions.v1_3, "errorMessage", true);

    @property(Input.labelProperty)
    label?: string;

    @property(Input.isRequiredProperty)
    isRequired: boolean;

    @property(Input.errorMessageProperty)
    errorMessage?: string;

    //#endregion

    private _outerContainerElement: HTMLElement;
    private _inputControlContainerElement: HTMLElement;
    private _renderedErrorMessageElement?: HTMLElement;
    private _renderedLabelElement?: HTMLElement;
    private _renderedInputControlElement?: HTMLElement;

    protected getAllLabelIds(): string[] {
        let labelIds: string[] = [];

        if (this.labelledBy) {
            labelIds.push(this.labelledBy);
        }

        if (this._renderedLabelElement) {
            labelIds.push(this._renderedLabelElement.id);
        }

        if (this._renderedErrorMessageElement) {
            labelIds.push(this._renderedErrorMessageElement.id);
        }

        return labelIds;
    }

    protected updateInputControlAriaLabelledBy() {
        if (this._renderedInputControlElement) {
            let labelIds: string[] = this.getAllLabelIds();

            if (labelIds.length > 0) {
                this._renderedInputControlElement.setAttribute("aria-labelledby", labelIds.join(" "));
            }
            else {
                this._renderedInputControlElement.removeAttribute("aria-labelledby");
            }
        }
    }

    protected get isNullable(): boolean {
        return true;
    }

    protected get renderedInputControlElement(): HTMLElement | undefined {
        return this._renderedInputControlElement;
    }

    protected get inputControlContainerElement(): HTMLElement {
        return this._inputControlContainerElement;
    }

    protected overrideInternalRender(): HTMLElement | undefined {
        let hostConfig = this.hostConfig;

        this._outerContainerElement = document.createElement("div");
        this._outerContainerElement.style.display = "flex";
        this._outerContainerElement.style.flexDirection = "column";

        let renderedInputControlId = Utils.generateUniqueId();

        if (this.label) {
            let labelRichTextBlock = new RichTextBlock();
            labelRichTextBlock.setParent(this);
            labelRichTextBlock.forElementId = renderedInputControlId;

            let labelInline = new TextRun(this.label);
            labelRichTextBlock.addInline(labelInline);

            if (this.isRequired) {
                labelInline.init(hostConfig.inputs.label.requiredInputs);

                let isRequiredCueInline = new TextRun(hostConfig.inputs.label.requiredInputs.suffix);
                isRequiredCueInline.color = hostConfig.inputs.label.requiredInputs.suffixColor;
                isRequiredCueInline.ariaHidden = true;

                labelRichTextBlock.addInline(isRequiredCueInline);
            }
            else {
                labelInline.init(hostConfig.inputs.label.optionalInputs);
            }

            this._renderedLabelElement = labelRichTextBlock.render();

            if (this._renderedLabelElement) {
                this._renderedLabelElement.id = Utils.generateUniqueId();
                this._renderedLabelElement.style.marginBottom = hostConfig.getEffectiveSpacing(hostConfig.inputs.label.inputSpacing) + "px";

                this._outerContainerElement.appendChild(this._renderedLabelElement);
            }
        }

        this._inputControlContainerElement = document.createElement("div");
        this._inputControlContainerElement.className = hostConfig.makeCssClassName("ac-input-container");
        this._inputControlContainerElement.style.display = "flex";

        if (this.height === "stretch") {
            this._inputControlContainerElement.style.alignItems = "stretch";
            this._inputControlContainerElement.style.flex = "1 1 auto";
        }

        this._renderedInputControlElement = this.internalRender();

        if (this._renderedInputControlElement) {
            this._renderedInputControlElement.id = renderedInputControlId;
            this._renderedInputControlElement.style.minWidth = "0px";

            if (this.isNullable && this.isRequired) {
                this._renderedInputControlElement.setAttribute("aria-required", "true");
                this._renderedInputControlElement.classList.add(hostConfig.makeCssClassName("ac-input-required"));
            }

            this._inputControlContainerElement.appendChild(this._renderedInputControlElement);
            this._outerContainerElement.appendChild(this._inputControlContainerElement);

            this.updateInputControlAriaLabelledBy();

            return this._outerContainerElement;
        }

        return undefined;
    }

    protected valueChanged() {
        if (this.isValid()) {
            this.resetValidationFailureCue();
        }

        if (this.onValueChanged) {
            this.onValueChanged(this);
        }

        raiseInputValueChangedEvent(this);
    }

    protected resetValidationFailureCue() {
        if (this.renderedInputControlElement) {
            this.renderedInputControlElement.classList.remove(this.hostConfig.makeCssClassName("ac-input-validation-failed"));

            this.updateInputControlAriaLabelledBy();

            if (this._renderedErrorMessageElement) {
                this._outerContainerElement.removeChild(this._renderedErrorMessageElement);

                this._renderedErrorMessageElement = undefined;
            }
        }
    }

    protected showValidationErrorMessage() {
        if (this.renderedElement && this.errorMessage && GlobalSettings.displayInputValidationErrors) {
            let errorMessageTextBlock = new TextBlock();
            errorMessageTextBlock.setParent(this);
            errorMessageTextBlock.text = this.errorMessage;
            errorMessageTextBlock.wrap = true;
            errorMessageTextBlock.init(this.hostConfig.inputs.errorMessage);

            this._renderedErrorMessageElement = errorMessageTextBlock.render();

            if (this._renderedErrorMessageElement) {
                this._renderedErrorMessageElement.id = Utils.generateUniqueId();
                this._outerContainerElement.appendChild(this._renderedErrorMessageElement);

                this.updateInputControlAriaLabelledBy();
            }
        }
    }

    onValueChanged: (sender: Input) => void;

    labelledBy?: string;

    abstract isSet(): boolean;

    focus() {
        if (this._renderedInputControlElement) {
            this._renderedInputControlElement.focus();
        }
    }

    isValid(): boolean {
        return true;
    }

    internalValidateProperties(context: ValidationResults) {
        super.internalValidateProperties(context);

        if (!this.id) {
            context.addFailure(
                this,
                Enums.ValidationEvent.PropertyCantBeNull,
                Strings.errors.inputsMustHaveUniqueId());
        }

        if (this.isRequired) {
            if (!this.label) {
                context.addFailure(
                    this,
                    Enums.ValidationEvent.RequiredInputsShouldHaveLabel,
                    "Required inputs should have a label");
            }

            if (!this.errorMessage) {
                context.addFailure(
                    this,
                    Enums.ValidationEvent.RequiredInputsShouldHaveErrorMessage,
                    "Required inputs should have an error message");
            }
        }
    }

    validateValue(): boolean {
        this.resetValidationFailureCue();

        let result = this.isRequired ? this.isSet() && this.isValid() : this.isValid();

        if (!result && this.renderedInputControlElement) {
            this.renderedInputControlElement.classList.add(this.hostConfig.makeCssClassName("ac-input-validation-failed"));

            this.showValidationErrorMessage();
        }

        return result;
    }

    getAllInputs(processActions: boolean = true): Input[] {
        return [this];
    }

    abstract get value(): any;

    get isInteractive(): boolean {
        return true;
    }
}

export class TextInput extends Input {
    //#region Schema

    static readonly valueProperty = new StringProperty(Versions.v1_0, "value");
    static readonly maxLengthProperty = new NumProperty(Versions.v1_0, "maxLength");
    static readonly isMultilineProperty = new BoolProperty(Versions.v1_0, "isMultiline", false);
    static readonly placeholderProperty = new StringProperty(Versions.v1_0, "placeholder");
    static readonly styleProperty = new EnumProperty(
        Versions.v1_0,
        "style",
        Enums.InputTextStyle,
        Enums.InputTextStyle.Text,
        [
            { value: Enums.InputTextStyle.Text },
            { value: Enums.InputTextStyle.Tel },
            { value: Enums.InputTextStyle.Url },
            { value: Enums.InputTextStyle.Email },
            { value: Enums.InputTextStyle.Password, targetVersion: Versions.v1_5 }
        ]
    );
    static readonly inlineActionProperty = new ActionProperty(Versions.v1_0, "inlineAction", ["Action.ShowCard"]);
    static readonly regexProperty = new StringProperty(Versions.v1_3, "regex", true);

    @property(TextInput.valueProperty)
    defaultValue?: string;

    @property(TextInput.maxLengthProperty)
    maxLength?: number;

    @property(TextInput.isMultilineProperty)
    isMultiline: boolean = false;

    @property(TextInput.placeholderProperty)
    placeholder?: string;

    @property(TextInput.styleProperty)
    style: Enums.InputTextStyle = Enums.InputTextStyle.Text;

    @property(TextInput.inlineActionProperty)
    inlineAction?: Action;

    @property(TextInput.regexProperty)
    regex?: string;

    //#endregion

    private setupInput(input: HTMLInputElement | HTMLTextAreaElement) {
        input.style.flex = "1 1 auto";
        input.tabIndex = 0;

        if (this.placeholder) {
            input.placeholder = this.placeholder;
            input.setAttribute("aria-label", this.placeholder)
        }

        if (this.defaultValue) {
            input.value = this.defaultValue;
        }

        if (this.maxLength && this.maxLength > 0) {
            input.maxLength = this.maxLength;
        }

        input.oninput = () => { this.valueChanged(); }
        input.onkeypress = (e: KeyboardEvent) => {
            // Ctrl+Enter pressed
            if (e.ctrlKey && e.code === "Enter" && this.inlineAction && this.inlineAction.isEnabled) {
                this.inlineAction.execute();
            }
        }
    }

    protected internalRender(): HTMLElement | undefined {
        let result: HTMLInputElement | HTMLTextAreaElement;

        if (this.isMultiline && this.style !== Enums.InputTextStyle.Password) {
            result = document.createElement("textarea");
            result.className = this.hostConfig.makeCssClassName("ac-input", "ac-textInput", "ac-multiline");

            if (this.height === "stretch") {
                result.style.height = "initial";
            }
        }
        else {
            result = document.createElement("input");
            result.className = this.hostConfig.makeCssClassName("ac-input", "ac-textInput");
            result.type = Enums.InputTextStyle[this.style].toLowerCase();
        }

        this.setupInput(result);

        return result;
    }

    protected overrideInternalRender(): HTMLElement | undefined {
        let renderedInputControl = super.overrideInternalRender();

        if (this.inlineAction) {
            let button = document.createElement("button");
            button.className = this.hostConfig.makeCssClassName(this.inlineAction.isEnabled ? "ac-inlineActionButton" : "ac-inlineActionButton-disabled");

            button.onclick = (e) => {
                if (this.inlineAction && this.inlineAction.isEnabled) {
                    e.preventDefault();
                    e.cancelBubble = true;

                    this.inlineAction.execute();
                }
            };

            if (this.inlineAction.iconUrl) {
                button.classList.add("iconOnly");

                let icon = document.createElement("img");
                icon.style.height = "100%";
                icon.setAttribute("role", "presentation");

                // The below trick is necessary as a workaround in Chrome where the icon is initially displayed
                // at its native size then resized to 100% of the button's height. This cfreates an unpleasant
                // flicker. On top of that, Chrome's flex implementation fails to prperly re-layout the button
                // after the image has loaded and been gicven its final size. The below trick also fixes that.
                icon.style.display = "none";
                icon.onload = () => {
                    icon.style.removeProperty("display");
                };
                icon.onerror = () => {
                    button.removeChild(icon);
                    button.classList.remove("iconOnly");
                    button.classList.add("textOnly");
                    button.textContent = this.inlineAction && this.inlineAction.title ? this.inlineAction.title : Strings.defaults.inlineActionTitle();
                }

                icon.src = this.inlineAction.iconUrl;

                button.appendChild(icon);
                button.title = this.inlineAction.title ? this.inlineAction.title : Strings.defaults.inlineActionTitle();
            }
            else {
                button.classList.add("textOnly");
                button.textContent = this.inlineAction.title ? this.inlineAction.title : Strings.defaults.inlineActionTitle();
            }

            this.inlineAction.setupElementForAccessibility(button, true);

            button.style.marginLeft = "8px";

            this.inputControlContainerElement.appendChild(button);
        }

        return renderedInputControl;
    }

    getJsonTypeName(): string {
        return "Input.Text";
    }

    getActionById(id: string) {
        let result = super.getActionById(id);

        if (!result && this.inlineAction) {
            result = this.inlineAction.getActionById(id);
        }

        return result;
    }

    isSet(): boolean {
        return this.value ? true : false;
    }

    isValid(): boolean {
        if (!this.value) {
            return true;
        }

        if (this.regex) {
            return new RegExp(this.regex, "g").test(this.value);
        }

        return true;
    }

    get value(): string | undefined {
        if (this.renderedInputControlElement) {
            if (this.isMultiline) {
                return (<HTMLTextAreaElement>this.renderedInputControlElement).value;
            }
            else {
                return (<HTMLInputElement>this.renderedInputControlElement).value;
            }
        }
        else {
            return undefined;
        }
    }
}

export class ToggleInput extends Input {
    //#region Schema

    static readonly valueProperty = new StringProperty(Versions.v1_0, "value");
    static readonly titleProperty = new StringProperty(Versions.v1_0, "title");
    static readonly valueOnProperty = new StringProperty(Versions.v1_0, "valueOn", true, undefined, "true", (sender: SerializableObject) => { return "true"; });
    static readonly valueOffProperty = new StringProperty(Versions.v1_0, "valueOff", true, undefined, "false", (sender: SerializableObject) => { return "false"; });
    static readonly wrapProperty = new BoolProperty(Versions.v1_2, "wrap", false);

    @property(ToggleInput.valueProperty)
    defaultValue?: string;

    @property(ToggleInput.titleProperty)
    title?: string;

    @property(ToggleInput.valueOnProperty)
    valueOn: string = "true";

    @property(ToggleInput.valueOffProperty)
    valueOff: string = "false";

    @property(ToggleInput.wrapProperty)
    wrap: boolean = false;

    //#endregion

    private _checkboxInputElement: HTMLInputElement;
    private _checkboxInputLabelElement: HTMLElement | undefined;

    protected updateInputControlAriaLabelledBy() {
        if (this._checkboxInputElement) {
            let joinedLabelIds = this.getAllLabelIds().join(" ");

            if (this._checkboxInputLabelElement && this._checkboxInputLabelElement.id) {
                joinedLabelIds += " " + this._checkboxInputLabelElement.id;
            }

            if (joinedLabelIds) {
                this._checkboxInputElement.setAttribute("aria-labelledby", joinedLabelIds);
            }
            else {
                this._checkboxInputElement.removeAttribute("aria-labelledby");
            }
        }
    }

    protected internalRender(): HTMLElement | undefined {
        let element = document.createElement("div");
        element.className = this.hostConfig.makeCssClassName("ac-input", "ac-toggleInput");
        element.style.width = "100%";
        element.style.display = "flex";
        element.style.alignItems = "center";

        this._checkboxInputElement = document.createElement("input");
        this._checkboxInputElement.id = Utils.generateUniqueId();
        this._checkboxInputElement.type = "checkbox";
        this._checkboxInputElement.style.display = "inline-block";
        this._checkboxInputElement.style.verticalAlign = "middle";
        this._checkboxInputElement.style.margin = "0";
        this._checkboxInputElement.style.flex = "0 0 auto";

        if (this.title) {
            this._checkboxInputElement.setAttribute("aria-label", this.title);
        }

        if (this.isRequired) {
            this._checkboxInputElement.setAttribute("aria-required", "true");
        }

        this._checkboxInputElement.tabIndex = 0;

        if (this.defaultValue == this.valueOn) {
            this._checkboxInputElement.checked = true;
        }

        this._checkboxInputElement.onchange = () => { this.valueChanged(); }

        Utils.appendChild(element, this._checkboxInputElement);

        if (this.title || this.isDesignMode()) {
            let label = new TextBlock();
            label.setParent(this);
            label.forElementId = this._checkboxInputElement.id;
            label.hostConfig = this.hostConfig;
            label.text = !this.title ? this.getJsonTypeName() : this.title;
            label.useMarkdown = GlobalSettings.useMarkdownInRadioButtonAndCheckbox;
            label.wrap = this.wrap;

            this._checkboxInputLabelElement = label.render();

            if (this._checkboxInputLabelElement) {
                this._checkboxInputLabelElement.id = Utils.generateUniqueId();
                this._checkboxInputLabelElement.style.display = "inline-block";
                this._checkboxInputLabelElement.style.flex = "1 1 auto";
                this._checkboxInputLabelElement.style.marginLeft = "6px";
                this._checkboxInputLabelElement.style.verticalAlign = "middle";

                let spacerElement = document.createElement("div");
                spacerElement.style.width = "6px";

                Utils.appendChild(element, spacerElement);
                Utils.appendChild(element, this._checkboxInputLabelElement);
            }
        }

        return element;
    }

    protected get isNullable(): boolean {
        return false;
    }

    getJsonTypeName(): string {
        return "Input.Toggle";
    }

    focus() {
        if (this._checkboxInputElement) {
            this._checkboxInputElement.focus();
        }
    }

    isSet(): boolean {
        if (this.isRequired) {
            return this.value === this.valueOn;
        }

        return this.value ? true : false;
    }

    get value(): string | undefined {
        if (this._checkboxInputElement) {
            return this._checkboxInputElement.checked ? this.valueOn : this.valueOff;
        }
        else {
            return undefined;
        }
    }
}

export class Choice extends SerializableObject {
    //#region Schema

    static readonly titleProperty = new StringProperty(Versions.v1_0, "title");
    static readonly valueProperty = new StringProperty(Versions.v1_0, "value");

    @property(Choice.titleProperty)
    title?: string;

    @property(Choice.valueProperty)
    value?: string;

    //#endregion

    protected getSchemaKey(): string {
        return "Choice";
    }

    constructor(title?: string, value?: string) {
        super();

        this.title = title;
        this.value = value;
    }
}

export class ChoiceSetInput extends Input {
    //#region Schema

    static readonly valueProperty = new StringProperty(Versions.v1_0, "value");
    static readonly choicesProperty = new SerializableObjectCollectionProperty(Versions.v1_0, "choices", Choice);
    static readonly styleProperty = new ValueSetProperty(
        Versions.v1_0,
        "style",
        [
            { value: "compact" },
            { value: "expanded" },
            { value: "filtered", targetVersion: Versions.v1_5 }
        ],
        "compact");
    static readonly isMultiSelectProperty = new BoolProperty(Versions.v1_0, "isMultiSelect", false);
    static readonly placeholderProperty = new StringProperty(Versions.v1_0, "placeholder");
    static readonly wrapProperty = new BoolProperty(Versions.v1_2, "wrap", false);

    @property(ChoiceSetInput.valueProperty)
    defaultValue?: string;

    @property(ChoiceSetInput.styleProperty)
    style?: "compact" | "expanded" | "filtered";

    get isCompact(): boolean {
        return !this.style || this.style === "compact";
    }

    set isCompact(value: boolean) {
        this.style = value ? undefined : "expanded";
    }

    @property(ChoiceSetInput.isMultiSelectProperty)
    isMultiSelect: boolean = false;

    @property(ChoiceSetInput.placeholderProperty)
    placeholder?: string;

    @property(ChoiceSetInput.wrapProperty)
    wrap: boolean = false;

    @property(ChoiceSetInput.choicesProperty)
    choices: Choice[] = [];

    //#endregion

    private static uniqueCategoryCounter = 0;

    private static getUniqueCategoryName(): string {
        let uniqueCategoryName = "__ac-category" + ChoiceSetInput.uniqueCategoryCounter;

        ChoiceSetInput.uniqueCategoryCounter++;

        return uniqueCategoryName;
    }

    private _uniqueCategoryName: string;
    private _selectElement: HTMLSelectElement | undefined;
    private _textInput: HTMLInputElement | undefined;
    private _toggleInputs: HTMLInputElement[] | undefined;
    private _labels: Array<HTMLElement | undefined>;

    // Make sure `aria-current` is applied to the currently-selected item
    private internalApplyAriaCurrent(): void {
        if (this._selectElement) {
            const options = this._selectElement.options;

            if (options) {
                for (let i = 0; i < options.length; i++) {
                    if (options[i].selected) {
                        options[i].setAttribute("aria-current", "true");
                    }
                    else {
                        options[i].removeAttribute("aria-current");
                    }
                }
            }
        }
    }

    private renderCompoundInput(cssClassName: string, type: "checkbox" | "radio", defaultValues: string[] | undefined): HTMLElement {
        let element = document.createElement("div");
        element.className = this.hostConfig.makeCssClassName("ac-input", cssClassName);
        element.style.width = "100%";

        this._toggleInputs = [];
        this._labels = [];

        for (let choice of this.choices) {
            let input = document.createElement("input");
            input.id = Utils.generateUniqueId();
            input.type = type;
            input.style.margin = "0";
            input.style.display = "inline-block";
            input.style.verticalAlign = "middle";
            input.style.flex = "0 0 auto";
            input.name = this.id ? this.id : this._uniqueCategoryName;

            if (this.isRequired) {
                input.setAttribute("aria-required", "true");
            }

            if (choice.value) {
                input.value = choice.value;
            }

            if (choice.title) {
                input.setAttribute("aria-label", choice.title);
            }

            if (defaultValues && choice.value) {
                if (defaultValues.indexOf(choice.value) >= 0) {
                    input.checked = true;
                }
            }

            input.onchange = () => { this.valueChanged(); }

            this._toggleInputs.push(input);

            let compoundInput = document.createElement("div");
            compoundInput.style.display = "flex";
            compoundInput.style.alignItems = "center";

            Utils.appendChild(compoundInput, input);

            let label = new TextBlock();
            label.setParent(this);
            label.forElementId = input.id;
            label.hostConfig = this.hostConfig;
            label.text = choice.title ? choice.title : "Choice " + this._toggleInputs.length;
            label.useMarkdown = GlobalSettings.useMarkdownInRadioButtonAndCheckbox;
            label.wrap = this.wrap;

            let labelElement = label.render();

            this._labels.push(labelElement);

            if (labelElement) {
                labelElement.id = Utils.generateUniqueId();
                labelElement.style.display = "inline-block";
                labelElement.style.flex = "1 1 auto";
                labelElement.style.marginLeft = "6px";
                labelElement.style.verticalAlign = "middle";

                let spacerElement = document.createElement("div");
                spacerElement.style.width = "6px";

                Utils.appendChild(compoundInput, spacerElement);
                Utils.appendChild(compoundInput, labelElement);
            }

            Utils.appendChild(element, compoundInput);
        }

        return element;
    }

    protected updateInputControlAriaLabelledBy() {
        if ((this.isMultiSelect || this.style === "expanded") && this._toggleInputs && this._labels) {
            let labelIds: string[] = this.getAllLabelIds();

            for (let i = 0; i < this._toggleInputs.length; i++) {
                let joinedLabelIds = labelIds.join(" ");
                let label = this._labels[i];

                if (label && label.id) {
                    joinedLabelIds += " " + label.id;
                }

                if (joinedLabelIds) {
                    this._toggleInputs[i].setAttribute("aria-labelledby", joinedLabelIds);
                }
                else {
                    this._toggleInputs[i].removeAttribute("aria-labelledby");
                }
            }
        }
        else {
            super.updateInputControlAriaLabelledBy();
        }
    }

    protected internalRender(): HTMLElement | undefined {
        this._uniqueCategoryName = ChoiceSetInput.getUniqueCategoryName();

        if (this.isMultiSelect) {
            // Render as a list of toggle inputs
            return this.renderCompoundInput(
                "ac-choiceSetInput-multiSelect",
                "checkbox",
                this.defaultValue ? this.defaultValue.split(this.hostConfig.choiceSetInputValueSeparator) : undefined);
        }
        else {
            if (this.style === "expanded") {
                // Render as a series of radio buttons
                return this.renderCompoundInput(
                    "ac-choiceSetInput-expanded",
                    "radio",
                    this.defaultValue ? [this.defaultValue] : undefined);
            }
            else if (this.style === "filtered") {
                // Render as a text input coupled with a datalist
                let inputContainer = document.createElement("div");
                inputContainer.style.width = "100%";

                this._textInput = document.createElement("input");
                this._textInput.className = this.hostConfig.makeCssClassName("ac-input", "ac-multichoiceInput", "ac-choiceSetInput-filtered");
                this._textInput.type = "text";
                this._textInput.style.width = "100%";
                this._textInput.oninput = () => {
                    this.valueChanged();

                    if (this._textInput) {
                        // Remove aria-label when value is not empty so narration software doesn't
                        // read the placeholder
                        if (this.value) {
                            this._textInput.removeAttribute("placeholder");
                            this._textInput.removeAttribute("aria-label");
                        }
                        else if (this.placeholder) {
                            this._textInput.placeholder = this.placeholder;
                            this._textInput.setAttribute("aria-label", this.placeholder);
                        }
                    }
                }

                if (this.defaultValue) {
                    this._textInput.value = this.defaultValue;
                }

                if (this.placeholder && !this._textInput.value) {
                    this._textInput.placeholder = this.placeholder;
                    this._textInput.setAttribute("aria-label", this.placeholder);
                }

                let dataList = document.createElement("datalist");
                dataList.id = Utils.generateUniqueId();

                for (let choice of this.choices) {
                    let option = document.createElement("option");
                    // To fix https://stackoverflow.com/questions/29882361/show-datalist-labels-but-submit-the-actual-value
                    // value is mapped to choice.title other than choice.value
                    option.value = <string>choice.title;
                    option.setAttribute("aria-label", <string>choice.title);

                    dataList.appendChild(option);
                }

                this._textInput.setAttribute("list", dataList.id);

                inputContainer.append(this._textInput, dataList);

                return inputContainer;
            }
            else {
                // Render as a combo box
                this._selectElement = document.createElement("select");
                this._selectElement.className = this.hostConfig.makeCssClassName("ac-input", "ac-multichoiceInput", "ac-choiceSetInput-compact");
                this._selectElement.style.width = "100%";

                let option = document.createElement("option");
                option.selected = true;
                option.disabled = true;
                option.hidden = true;
                option.value = "";

                if (this.placeholder) {
                    option.text = this.placeholder;
                }

                Utils.appendChild(this._selectElement, option);

                for (let choice of this.choices) {
                    let option = document.createElement("option");
                    option.value = <string>choice.value;
                    option.text = <string>choice.title;
                    option.setAttribute("aria-label", <string>choice.title);

                    if (choice.value == this.defaultValue) {
                        option.selected = true;
                    }

                    Utils.appendChild(this._selectElement, option);
                }

                this._selectElement.onchange = () => {
                    this.internalApplyAriaCurrent();
                    this.valueChanged();
                }

                this.internalApplyAriaCurrent();

                return this._selectElement;
            }
        }
    }

    getJsonTypeName(): string {
        return "Input.ChoiceSet";
    }

    focus() {
        if (this._toggleInputs && (this.isMultiSelect || this.style === "expanded")) {
            if (this._toggleInputs.length > 0) {
                this._toggleInputs[0].focus();
            }
        }
        else if (this._textInput) {
            this._textInput.focus();
        }
        else {
            super.focus();
        }
    }

    internalValidateProperties(context: ValidationResults) {
        super.internalValidateProperties(context);

        if (this.choices.length == 0) {
            context.addFailure(
                this,
                Enums.ValidationEvent.CollectionCantBeEmpty,
                Strings.errors.choiceSetMustHaveAtLeastOneChoice());
        }

        for (let choice of this.choices) {
            if (!choice.title || !choice.value) {
                context.addFailure(
                    this,
                    Enums.ValidationEvent.PropertyCantBeNull,
                    Strings.errors.choiceSetChoicesMustHaveTitleAndValue());
            }
        }
    }

    isSet(): boolean {
        return this.value ? true : false;
    }

    isValid(): boolean {
        if (this._textInput) {
            if (this.value === "" || this.value === this.placeholder) {
                return true;
            }
            for (let choice of this.choices) {
                if (this.value === choice.value) {
                    return true;
                }
            }

            return false;
        }

        return super.isValid();
    }

    get value(): string | undefined {
        if (!this.isMultiSelect) {
            if (this._selectElement) {
                return this._selectElement.selectedIndex > 0 ? this._selectElement.value : undefined;
            }
            else if (this._textInput) {
                for (let choice of this.choices) {
                    if (choice.title && this._textInput.value === choice.title) {
                        return choice.value;
                    }
                }
                return this._textInput.value;
            }
            else if (this._toggleInputs && this._toggleInputs.length > 0) {
                for (let toggleInput of this._toggleInputs) {
                    if (toggleInput.checked) {
                        return toggleInput.value;
                    }
                }
            }

            return undefined;
        }
        else {
            if (!this._toggleInputs || this._toggleInputs.length == 0) {
                return undefined;
            }

            let result: string = "";

            for (let toggleInput of this._toggleInputs) {
                if (toggleInput.checked) {
                    if (result != "") {
                        result += this.hostConfig.choiceSetInputValueSeparator;
                    }

                    result += toggleInput.value;
                }
            }

            return result ? result : undefined;
        }
    }
}

export class NumberInput extends Input {
    //#region Schema

    static readonly valueProperty = new NumProperty(Versions.v1_0, "value");
    static readonly placeholderProperty = new StringProperty(Versions.v1_0, "placeholder");
    static readonly minProperty = new NumProperty(Versions.v1_0, "min");
    static readonly maxProperty = new NumProperty(Versions.v1_0, "max");

    @property(NumberInput.valueProperty)
    defaultValue?: number;

    @property(NumberInput.minProperty)
    min?: number;

    @property(NumberInput.maxProperty)
    max?: number;

    @property(NumberInput.placeholderProperty)
    placeholder?: string;

    //#endregion

    private _numberInputElement: HTMLInputElement;

    protected internalRender(): HTMLElement | undefined {
        this._numberInputElement = document.createElement("input");
        this._numberInputElement.setAttribute("type", "number");

        if (this.min !== undefined) {
            this._numberInputElement.setAttribute("min", this.min.toString());
        }

        if (this.max !== undefined) {
            this._numberInputElement.setAttribute("max", this.max.toString());
        }

        this._numberInputElement.className = this.hostConfig.makeCssClassName("ac-input", "ac-numberInput");
        this._numberInputElement.style.width = "100%";
        this._numberInputElement.tabIndex = 0;

        if (this.defaultValue !== undefined) {
            this._numberInputElement.valueAsNumber = this.defaultValue;
        }

        if (this.placeholder) {
            this._numberInputElement.placeholder = this.placeholder;
            this._numberInputElement.setAttribute("aria-label", this.placeholder);
        }

        this._numberInputElement.oninput = () => { this.valueChanged(); }

        return this._numberInputElement;
    }

    getJsonTypeName(): string {
        return "Input.Number";
    }

    isSet(): boolean {
        return this.value !== undefined && !isNaN(this.value);
    }

    isValid(): boolean {
        if (this.value === undefined) {
            return !this.isRequired;
        }

        let result = true;

        if (this.min !== undefined) {
            result = result && (this.value >= this.min);
        }

        if (this.max !== undefined) {
            result = result && (this.value <= this.max);
        }

        return result;
    }

    get value(): number | undefined {
        return this._numberInputElement ? this._numberInputElement.valueAsNumber : undefined;
    }
}

export class DateInput extends Input {
    //#region Schema

    static readonly valueProperty = new StringProperty(Versions.v1_0, "value");
    static readonly placeholderProperty = new StringProperty(Versions.v1_0, "placeholder");
    static readonly minProperty = new StringProperty(Versions.v1_0, "min");
    static readonly maxProperty = new StringProperty(Versions.v1_0, "max");

    @property(DateInput.valueProperty)
    defaultValue?: string;

    @property(DateInput.minProperty)
    min?: string;

    @property(DateInput.maxProperty)
    max?: string;

    @property(DateInput.placeholderProperty)
    placeholder?: string;

    //#endregion

    private _dateInputElement: HTMLInputElement;

    protected internalRender(): HTMLElement | undefined {
        this._dateInputElement = document.createElement("input");
        this._dateInputElement.setAttribute("type", "date");

        if (this.min) {
            this._dateInputElement.setAttribute("min", this.min);
        }

        if (this.max) {
            this._dateInputElement.setAttribute("max", this.max);
        }

        if (this.placeholder) {
            this._dateInputElement.placeholder = this.placeholder;
            this._dateInputElement.setAttribute("aria-label", this.placeholder);
        }

        this._dateInputElement.className = this.hostConfig.makeCssClassName("ac-input", "ac-dateInput");
        this._dateInputElement.style.width = "100%";

        this._dateInputElement.oninput = () => { this.valueChanged(); }

        if (this.defaultValue) {
            this._dateInputElement.value = this.defaultValue;
        }

        return this._dateInputElement;
    }

    getJsonTypeName(): string {
        return "Input.Date";
    }

    isSet(): boolean {
        return this.value ? true : false;
    }

    isValid(): boolean {
        if (!this.value) {
            return !this.isRequired;
        }

        let valueAsDate = new Date(this.value);

        let result = true;

        if (this.min) {
            let minDate = new Date(this.min);

            result = result && (valueAsDate >= minDate);
        }

        if (this.max) {
            let maxDate = new Date(this.max);

            result = result && (valueAsDate <= maxDate);
        }

        return result;
    }

    get value(): string | undefined {
        return this._dateInputElement ? this._dateInputElement.value : undefined;
    }
}

export class TimeProperty extends CustomProperty<string | undefined> {
    constructor(readonly targetVersion: Version, readonly name: string) {
        super(
            targetVersion,
            name,
            (sender: SerializableObject, property: PropertyDefinition, source: PropertyBag, context: BaseSerializationContext) => {
                let value = source[property.name];

                if (typeof value === "string" && value && /^[0-9]{2}:[0-9]{2}$/.test(value)) {
                    return value;
                }

                return undefined;
            },
            (sender: SerializableObject, property: PropertyDefinition, target: PropertyBag, value: string | undefined, context: BaseSerializationContext) => {
                context.serializeValue(target, property.name, value);
            });
    }
}

export class TimeInput extends Input {
    private static convertTimeStringToDate(timeString: string): Date {
        return new Date("1973-09-04T" + timeString + ":00Z");
    }

    //#region Schema

    static readonly valueProperty = new TimeProperty(Versions.v1_0, "value");
    static readonly placeholderProperty = new StringProperty(Versions.v1_0, "placeholder");
    static readonly minProperty = new TimeProperty(Versions.v1_0, "min");
    static readonly maxProperty = new TimeProperty(Versions.v1_0, "max");

    @property(TimeInput.valueProperty)
    defaultValue?: string;

    @property(TimeInput.minProperty)
    min?: string;

    @property(TimeInput.maxProperty)
    max?: string;

    @property(TimeInput.placeholderProperty)
    placeholder?: string;

    //#endregion

    private _timeInputElement: HTMLInputElement;

    protected internalRender(): HTMLElement | undefined {
        this._timeInputElement = document.createElement("input");
        this._timeInputElement.setAttribute("type", "time");
        this._timeInputElement.setAttribute("min", <string>this.min);
        this._timeInputElement.setAttribute("max", <string>this.max);
        this._timeInputElement.className = this.hostConfig.makeCssClassName("ac-input", "ac-timeInput");
        this._timeInputElement.style.width = "100%";
        this._timeInputElement.oninput = () => { this.valueChanged(); }

        if (this.placeholder) {
            this._timeInputElement.placeholder = this.placeholder;
            this._timeInputElement.setAttribute("aria-label", this.placeholder);
        }

        if (this.defaultValue) {
            this._timeInputElement.value = this.defaultValue;
        }

        return this._timeInputElement;
    }

    getJsonTypeName(): string {
        return "Input.Time";
    }

    isSet(): boolean {
        return this.value ? true : false;
    }

    isValid(): boolean {
        if (!this.value) {
            return !this.isRequired;
        }

        let valueAsDate = TimeInput.convertTimeStringToDate(this.value);

        let result = true;

        if (this.min) {
            let minDate = TimeInput.convertTimeStringToDate(this.min);

            result = result && (valueAsDate >= minDate);
        }

        if (this.max) {
            let maxDate = TimeInput.convertTimeStringToDate(this.max);

            result = result && (valueAsDate <= maxDate);
        }

        return result;
    }

    get value(): string | undefined {
        return this._timeInputElement ? this._timeInputElement.value : undefined;
    }
}

export const enum ActionButtonState {
    Normal,
    Expanded,
    Subdued
}

export type ActionType = { new(): Action };

export abstract class Action extends CardObject {
    //#region Schema

    static readonly titleProperty = new StringProperty(Versions.v1_0, "title");
    static readonly iconUrlProperty = new StringProperty(Versions.v1_1, "iconUrl");
    static readonly styleProperty = new ValueSetProperty(
        Versions.v1_2,
        "style",
        [
            { value: Enums.ActionStyle.Default },
            { value: Enums.ActionStyle.Positive },
            { value: Enums.ActionStyle.Destructive }
        ],
        Enums.ActionStyle.Default);
    static readonly modeProperty = new ValueSetProperty(
        Versions.v1_5,
        "mode",
        [
            { value: Enums.ActionMode.Primary },
            { value: Enums.ActionMode.Secondary }
        ],
        Enums.ActionMode.Primary);
    static readonly tooltipProperty = new StringProperty(Versions.v1_5, "tooltip");
    static readonly isEnabledProperty = new BoolProperty(Versions.v1_5, "isEnabled", true);

    @property(Action.titleProperty)
    title?: string;

    @property(Action.iconUrlProperty)
    iconUrl?: string;

    @property(Action.styleProperty)
    style: string = Enums.ActionStyle.Default;

    @property(Action.modeProperty)
    mode: string = Enums.ActionMode.Primary;

    @property(Action.tooltipProperty)
    tooltip?: string;

    @property(Action.isEnabledProperty)
    isEnabled: boolean;

    //#endregion

    private renderButtonContent() {
        if (this.renderedElement) {
            // Cache hostConfig for perf
            let hostConfig = this.hostConfig;

            let titleElement = document.createElement("div");
            titleElement.style.overflow = "hidden";
            titleElement.style.textOverflow = "ellipsis";

            if (!(hostConfig.actions.iconPlacement == Enums.ActionIconPlacement.AboveTitle || hostConfig.actions.allowTitleToWrap)) {
                titleElement.style.whiteSpace = "nowrap";
            }

            if (this.title) {
                titleElement.innerText = this.title;
            }

            if (!this.iconUrl) {
                this.renderedElement.classList.add("noIcon");
                this.renderedElement.appendChild(titleElement);
            }
            else {
                let iconElement = document.createElement("img");
                iconElement.src = this.iconUrl;
                iconElement.style.width = hostConfig.actions.iconSize + "px";
                iconElement.style.height = hostConfig.actions.iconSize + "px";
                iconElement.style.flex = "0 0 auto";

                if (hostConfig.actions.iconPlacement == Enums.ActionIconPlacement.AboveTitle) {
                    this.renderedElement.classList.add("iconAbove");
                    this.renderedElement.style.flexDirection = "column";

                    if (this.title) {
                        iconElement.style.marginBottom = "6px";
                    }
                }
                else {
                    this.renderedElement.classList.add("iconLeft");

                    iconElement.style.maxHeight = "100%";

                    if (this.title) {
                        iconElement.style.marginRight = "6px";
                    }
                }

                this.renderedElement.appendChild(iconElement);
                this.renderedElement.appendChild(titleElement);
            }
        }
    }

    private getParentContainer(): Container | undefined {
        if (this.parent instanceof Container) {
            return this.parent;
        }

        return this.parent ? this.parent.getParentContainer() : undefined;
    }

    private _state: ActionButtonState = ActionButtonState.Normal;
    private _actionCollection?: ActionCollection; // hold the reference to its action collection
    private _isFocusable: boolean = true;

    protected updateCssClasses() {
        if (this.parent && this.renderedElement) {
            let hostConfig = this.parent.hostConfig;

            this.renderedElement.className = hostConfig.makeCssClassName(this.isEnabled ? "ac-pushButton" : "ac-pushButton-disabled");

            let parentContainer = this.getParentContainer();

            if (parentContainer) {
                let parentContainerStyle = parentContainer.getEffectiveStyle();

                if (parentContainerStyle) {
                    this.renderedElement.classList.add("style-" + parentContainerStyle);
                }
            }

            this.renderedElement.tabIndex = this.isFocusable ? 0 : -1;

            switch (this._state) {
                case ActionButtonState.Expanded:
                    this.renderedElement.classList.add(hostConfig.makeCssClassName("expanded"));
                    break;
                case ActionButtonState.Subdued:
                    this.renderedElement.classList.add(hostConfig.makeCssClassName("subdued"));
                    break;
            }

            if (this.style && this.isEnabled) {
                if (this.style === Enums.ActionStyle.Positive) {
                    this.renderedElement.classList.add(...hostConfig.makeCssClassNames("primary", "style-positive"));
                }
                else {
                    this.renderedElement.classList.add(...hostConfig.makeCssClassNames("style-" + this.style.toLowerCase()));
                }
            }
        }
    }

    protected getDefaultSerializationContext(): BaseSerializationContext {
        return new SerializationContext();
    }

    protected internalGetReferencedInputs(): Dictionary<Input> {
        return {};
    }

    protected internalPrepareForExecution(inputs: Dictionary<Input> | undefined) {
        // Do nothing in base implementation
    }

    protected internalValidateInputs(referencedInputs: Dictionary<Input> | undefined): Input[] {
        let result: Input[] = [];

        if (referencedInputs) {
            for (let key of Object.keys(referencedInputs)) {
                let input = referencedInputs[key];

                if (!input.validateValue()) {
                    result.push(input);
                }
            }
        }

        return result;
    }

    protected shouldSerialize(context: SerializationContext): boolean {
        return context.actionRegistry.findByName(this.getJsonTypeName()) !== undefined;
    }

    protected raiseExecuteActionEvent() {
        if (this.onExecute) {
            this.onExecute(this);
        }

        raiseExecuteActionEvent(this);
    }

    onExecute: (sender: Action) => void;

    getHref(): string | undefined {
        return "";
    }

    getAriaRole(): string {
        return "button";
    }

    setupElementForAccessibility(element: HTMLElement, promoteTooltipToLabel: boolean = false) {
        element.tabIndex = this.isEnabled ? 0 : -1;

        element.setAttribute("role", this.getAriaRole());

        if (element instanceof HTMLButtonElement) {
            element.disabled = !this.isEnabled;
        }

        if (!this.isEnabled) {
            element.setAttribute("aria-disabled", "true");
        }
        else {
            element.classList.add(this.hostConfig.makeCssClassName("ac-selectable"));
        }

        if (this.title) {
            element.setAttribute("aria-label", this.title);
            element.title = this.title;
        }

        if (this.tooltip) {
            let targetAriaAttribute = promoteTooltipToLabel ? (this.title ? "aria-description" : "aria-label") : "aria-description";

            element.setAttribute(targetAriaAttribute, this.tooltip);
            element.title = this.tooltip;
        }
    }

    parse(source: any, context?: SerializationContext) {
        return super.parse(source, context ? context : new SerializationContext());
    }

    render() {
        let buttonElement = document.createElement("button");
        buttonElement.type = "button";
        buttonElement.style.display = "flex";
        buttonElement.style.alignItems = "center";
        buttonElement.style.justifyContent = "center";
        buttonElement.onclick = (e) => {
            if (this.isEnabled) {
                e.preventDefault();
                e.cancelBubble = true;

                this.execute();
            }
        };

        this._renderedElement = buttonElement;

        this.renderButtonContent();
        this.updateCssClasses();
        this.setupElementForAccessibility(buttonElement);
    }

    execute() {
        if (this._actionCollection) {
            this._actionCollection.actionExecuted(this);
        }

        this.raiseExecuteActionEvent();
    }

    prepareForExecution(): boolean {
        let referencedInputs = this.getReferencedInputs();
        let invalidInputs = this.internalValidateInputs(referencedInputs);

        if (invalidInputs.length > 0) {
            invalidInputs[0].focus();

            return false;
        }

        this.internalPrepareForExecution(referencedInputs);

        return true;
    };

    remove(): boolean {
        if (this._actionCollection) {
            return this._actionCollection.removeAction(this);
        }

        return false;
    }

    getAllInputs(processActions: boolean = true): Input[] {
        return [];
    }

    getResourceInformation(): IResourceInformation[] {
        return this.iconUrl ? [{ url: this.iconUrl, mimeType: "image" }] : [];
    }

    getActionById(id: string): Action | undefined {
        return this.id === id ? this : undefined;
    }

    getReferencedInputs(): Dictionary<Input> | undefined {
        return this.internalGetReferencedInputs();
    }

    /**
     * Validates the inputs associated with this action.
     *
     * @returns A list of inputs that failed validation, or an empty array if no input failed validation.
     */
    validateInputs(): Input[] {
        return this.internalValidateInputs(this.getReferencedInputs());
    }

    get isPrimary(): boolean {
        return this.style == Enums.ActionStyle.Positive;
    }

    set isPrimary(value: boolean) {
        if (value) {
            this.style = Enums.ActionStyle.Positive;
        }
        else {
            if (this.style == Enums.ActionStyle.Positive) {
                this.style = Enums.ActionStyle.Default;
            }
        }
    }

    get hostConfig(): HostConfig {
        return this.parent ? this.parent.hostConfig : defaultHostConfig;
    }

    get parent(): CardElement | undefined {
        return <CardElement>this._parent;
    }

    get state(): ActionButtonState {
        return this._state;
    }

    set state(value: ActionButtonState) {
        if (this._state !== value) {
            this._state = value;

            this.updateCssClasses();
        }
    }

    get isFocusable(): boolean {
        return this._isFocusable;
    }

    set isFocusable(value: boolean) {
        if (this._isFocusable !== value) {
            this._isFocusable = value;

            this.updateCssClasses();
        }
    }
}

export abstract class SubmitActionBase extends Action {
    //#region Schema

    static readonly dataProperty = new PropertyDefinition(Versions.v1_0, "data");
    static readonly associatedInputsProperty = new CustomProperty(
        Versions.v1_3,
        "associatedInputs",
        (sender: SerializableObject, property: PropertyDefinition, source: PropertyBag, context: BaseSerializationContext) => {
            let value = source[property.name];

            if (value !== undefined && typeof value === "string") {
                return value.toLowerCase() === "none" ? "none" : "auto";
            }

            return undefined;
        },
        (sender: SerializableObject, property: PropertyDefinition, target: PropertyBag, value: string | undefined, context: BaseSerializationContext) => {
            context.serializeValue(target, property.name, value);
        });

    @property(SubmitActionBase.dataProperty)
    private _originalData?: PropertyBag;

    @property(SubmitActionBase.associatedInputsProperty)
    associatedInputs?: "auto" | "none";

    //#endregion

    private _isPrepared: boolean = false;
    private _processedData?: PropertyBag;

    protected internalGetReferencedInputs(): Dictionary<Input> {
        let result: Dictionary<Input> = {};

        if (this.associatedInputs !== "none") {
            let current: CardElement | undefined = this.parent;
            let inputs: Input[] = [];

            while (current) {
                inputs = inputs.concat(current.getAllInputs(false));

                current = current.parent;
            }

            for (let input of inputs) {
                if (input.id) {
                    result[input.id] = input;
                }
            }
        }

        return result;
    }

    protected internalPrepareForExecution(inputs: Dictionary<Input> | undefined) {
        if (this._originalData) {
            this._processedData = JSON.parse(JSON.stringify(this._originalData));
        }
        else {
            this._processedData = {};
        }

        if (this._processedData && inputs) {
            for (let key of Object.keys(inputs)) {
                let input = inputs[key];

                if (input.id && input.isSet()) {
                    this._processedData[input.id] = typeof input.value === "string" ? input.value : input.value.toString();
                }
            }
        }

        this._isPrepared = true;
    }

    get data(): object | undefined {
        return this._isPrepared ? this._processedData : this._originalData;
    }

    set data(value: object | undefined) {
        this._originalData = value;
        this._isPrepared = false;
    }

    get currentCarouselPageId(): string | undefined {
        const root = this.getRootObject() as Container;
        if (root.getItemCount() === 1 && root.getItemAt(0).getJsonTypeName() === "Carousel") {
            const carouselElement = root.getItemAt(0) as Carousel;
            return carouselElement.currentPageId;
        }
        return undefined;
    }
}

export class SubmitAction extends SubmitActionBase {
    // Note the "weird" way this field is declared is to work around a breaking
    // change introduced in TS 3.1 wrt d.ts generation. DO NOT CHANGE
    static readonly JsonTypeName: "Action.Submit" = "Action.Submit";

    getJsonTypeName(): string {
        return SubmitAction.JsonTypeName;
    }
}

export class ExecuteAction extends SubmitActionBase {
    // Note the "weird" way this field is declared is to work around a breaking
    // change introduced in TS 3.1 wrt d.ts generation. DO NOT CHANGE
    static readonly JsonTypeName: "Action.Execute" = "Action.Execute";

    //#region Schema

    static readonly verbProperty = new StringProperty(Versions.v1_4, "verb");

    @property(ExecuteAction.verbProperty)
    verb: string;

    //#endregion

    getJsonTypeName(): string {
        return ExecuteAction.JsonTypeName;
    }
}

export class OpenUrlAction extends Action {
    //#region Schema

    static readonly urlProperty = new StringProperty(Versions.v1_0, "url");

    @property(OpenUrlAction.urlProperty)
    url?: string;

    //#endregion

    // Note the "weird" way this field is declared is to work around a breaking
    // change introduced in TS 3.1 wrt d.ts generation. DO NOT CHANGE
    static readonly JsonTypeName: "Action.OpenUrl" = "Action.OpenUrl";

    getJsonTypeName(): string {
        return OpenUrlAction.JsonTypeName;
    }

    getAriaRole(): string {
        return "link";
    }

    internalValidateProperties(context: ValidationResults) {
        super.internalValidateProperties(context);

        if (!this.url) {
            context.addFailure(
                this,
                Enums.ValidationEvent.PropertyCantBeNull,
                Strings.errors.propertyMustBeSet("url"));
        }
    }

    getHref(): string | undefined {
        return this.url;
    }
}

export class ToggleVisibilityAction extends Action {
    //#region Schema

    static readonly targetElementsProperty = new CustomProperty<PropertyBag>(
        Versions.v1_2,
        "targetElements",
        (sender: SerializableObject, property: PropertyDefinition, source: PropertyBag, context: BaseSerializationContext) => {
            let result: PropertyBag = {}

            if (Array.isArray(source[property.name])) {
                for (let item of source[property.name]) {
                    if (typeof item === "string") {
                        result[item] = undefined;
                    }
                    else if (typeof item === "object") {
                        let elementId = item["elementId"];

                        if (typeof elementId === "string") {
                            result[elementId] = Utils.parseBool(item["isVisible"]);
                        }
                    }
                }
            }

            return result;
        },
        (sender: SerializableObject, property: PropertyDefinition, target: PropertyBag, value: PropertyBag, context: BaseSerializationContext) => {
            let targetElements: any[] = [];

            for (let id of Object.keys(value)) {
                if (typeof value[id] === "boolean") {
                    targetElements.push(
                        {
                            elementId: id,
                            isVisible: value[id]
                        }
                    );
                }
                else {
                    targetElements.push(id);
                }
            }

            context.serializeArray(target, property.name, targetElements);
        },
        {},
        (sender: SerializableObject) => { return {}; });

    @property(ToggleVisibilityAction.targetElementsProperty)
    targetElements: { [key: string]: any } = {};

    //#endregion

    // Note the "weird" way this field is declared is to work around a breaking
    // change introduced in TS 3.1 wrt d.ts generation. DO NOT CHANGE
    static readonly JsonTypeName: "Action.ToggleVisibility" = "Action.ToggleVisibility";

    private updateAriaControlsAttribute() {
        // apply aria labels to make it clear which elements this action will toggle
        if (this.targetElements) {
            const elementIds = Object.keys(this.targetElements);

            if (this._renderedElement) {
                if (elementIds.length > 0) {
                    this._renderedElement.setAttribute("aria-controls", elementIds.join(" "));
                }
                else {
                    this._renderedElement.removeAttribute("aria-controls");
                }
            }
        }
    }

    internalValidateProperties(context: ValidationResults) {
        super.internalValidateProperties(context);

        if (!this.targetElements) {
            context.addFailure(
                this,
                Enums.ValidationEvent.PropertyCantBeNull,
                Strings.errors.propertyMustBeSet("targetElements"));
        }
    }

    getJsonTypeName(): string {
        return ToggleVisibilityAction.JsonTypeName;
    }

    render() {
        super.render();

        this.updateAriaControlsAttribute();
    }

    execute() {
        if (this.parent) {
            for (let elementId of Object.keys(this.targetElements)) {
                let targetElement = this.parent.getRootElement().getElementById(elementId);

                if (targetElement) {
                    if (typeof this.targetElements[elementId] === "boolean") {
                        targetElement.isVisible = this.targetElements[elementId];
                    }
                    else {
                        targetElement.isVisible = !targetElement.isVisible;
                    }
                }
            }
        }
    }

    addTargetElement(elementId: string, isVisible: boolean | undefined = undefined) {
        this.targetElements[elementId] = isVisible;
        this.updateAriaControlsAttribute();
    }

    removeTargetElement(elementId: string) {
        delete this.targetElements[elementId];
        this.updateAriaControlsAttribute();
    }
}

class StringWithSubstitutionProperty extends PropertyDefinition {
    parse(sender: SerializableObject, source: PropertyBag, context: BaseSerializationContext): StringWithSubstitutions {
        let result = new StringWithSubstitutions();
        result.set(Utils.parseString(source[this.name]));

        return result;
    }

    toJSON(sender: SerializableObject, target: PropertyBag, value: StringWithSubstitutions, context: BaseSerializationContext): void {
        context.serializeValue(target, this.name, value.getOriginal());
    }

    constructor(
        readonly targetVersion: Version,
        readonly name: string) {
        super(targetVersion, name, undefined, () => { return new StringWithSubstitutions(); });
    }
}

export class HttpHeader extends SerializableObject {
    //#region Schema

    static readonly nameProperty = new StringProperty(Versions.v1_0, "name");
    static readonly valueProperty = new StringWithSubstitutionProperty(Versions.v1_0, "value");

    protected getSchemaKey(): string {
        return "HttpHeader";
    }

    @property(HttpHeader.nameProperty)
    name: string;

    @property(HttpHeader.valueProperty)
    private _value: StringWithSubstitutions;

    //#endregion

    constructor(name: string = "", value: string = "") {
        super();

        this.name = name;
        this.value = value;
    }

    getReferencedInputs(inputs: Input[], referencedInputs: Dictionary<Input>) {
        this._value.getReferencedInputs(inputs, referencedInputs);
    }

    prepareForExecution(inputs: Dictionary<Input>) {
        this._value.substituteInputValues(inputs, ContentTypes.applicationXWwwFormUrlencoded);
    }

    get value(): string | undefined {
        return this._value.get();
    }

    set value(newValue: string | undefined) {
        this._value.set(newValue);
    }
}

export class HttpAction extends Action {
    //#region Schema

    static readonly urlProperty = new StringWithSubstitutionProperty(Versions.v1_0, "url");
    static readonly bodyProperty = new StringWithSubstitutionProperty(Versions.v1_0, "body");
    static readonly methodProperty = new StringProperty(Versions.v1_0, "method");
    static readonly headersProperty = new SerializableObjectCollectionProperty(Versions.v1_0, "headers", HttpHeader);
    static readonly ignoreInputValidationProperty = new BoolProperty(Versions.v1_3, "ignoreInputValidation", false);

    @property(HttpAction.urlProperty)
    private _url: StringWithSubstitutions;

    @property(HttpAction.bodyProperty)
    private _body: StringWithSubstitutions;

    @property(HttpAction.methodProperty)
    method?: string;

    @property(HttpAction.headersProperty)
    headers: HttpHeader[];

    @property(HttpAction.ignoreInputValidationProperty)
    private _ignoreInputValidation: boolean = false;

    //#endregion

    // Note the "weird" way this field is declared is to work around a breaking
    // change introduced in TS 3.1 wrt d.ts generation. DO NOT CHANGE
    static readonly JsonTypeName: "Action.Http" = "Action.Http";

    protected internalGetReferencedInputs(): Dictionary<Input> {
        let allInputs = this.parent ? this.parent.getRootElement().getAllInputs() : [];
        let result: Dictionary<Input> = {};

        this._url.getReferencedInputs(allInputs, result);

        for (let header of this.headers) {
            header.getReferencedInputs(allInputs, result);
        }

        this._body.getReferencedInputs(allInputs, result);

        return result;
    }

    protected internalPrepareForExecution(inputs: Dictionary<Input> | undefined) {
        if (inputs) {
            this._url.substituteInputValues(inputs, ContentTypes.applicationXWwwFormUrlencoded);

            let contentType = ContentTypes.applicationJson;

            for (let header of this.headers) {
                header.prepareForExecution(inputs);

                if (header.name && header.name.toLowerCase() == "content-type") {
                    contentType = <string>header.value;
                }
            }

            this._body.substituteInputValues(inputs, contentType);
        }
    };

    getJsonTypeName(): string {
        return HttpAction.JsonTypeName;
    }

    internalValidateProperties(context: ValidationResults) {
        super.internalValidateProperties(context);

        if (!this.url) {
            context.addFailure(
                this,
                Enums.ValidationEvent.PropertyCantBeNull,
                Strings.errors.propertyMustBeSet("url"));
        }

        if (this.headers.length > 0) {
            for (let header of this.headers) {
                if (!header.name) {
                    context.addFailure(
                        this,
                        Enums.ValidationEvent.PropertyCantBeNull,
                        Strings.errors.actionHttpHeadersMustHaveNameAndValue());
                }
            }
        }
    }

    get ignoreInputValidation(): boolean {
        return this._ignoreInputValidation;
    }

    set ignoreInputValidation(value: boolean) {
        this._ignoreInputValidation = value;
    }

    get url(): string | undefined {
        return this._url.get();
    }

    set url(value: string | undefined) {
        this._url.set(value);
    }

    get body(): string | undefined {
        return this._body.get();
    }

    set body(value: string | undefined) {
        this._body.set(value);
    }
}

export class ShowCardAction extends Action {
    // Note the "weird" way this field is declared is to work around a breaking
    // change introduced in TS 3.1 wrt d.ts generation. DO NOT CHANGE
    static readonly JsonTypeName: "Action.ShowCard" = "Action.ShowCard";

    protected updateCssClasses() {
        super.updateCssClasses();

        if (this.renderedElement) {
            let effectiveHostConfig = this.parent ? this.parent.hostConfig : defaultHostConfig;

            this.renderedElement.classList.add(effectiveHostConfig.makeCssClassName("expandable"));
            this.renderedElement.setAttribute("aria-expanded", (this.state === ActionButtonState.Expanded).toString());
        }
    }

    protected internalParse(source: any, context: SerializationContext) {
        super.internalParse(source, context);

        let jsonCard = source["card"];

        if (jsonCard) {
            this.card.parse(jsonCard, context);
        }
        else {
            context.logParseEvent(
                this,
                Enums.ValidationEvent.PropertyCantBeNull,
                Strings.errors.showCardMustHaveCard());
        }
    }

    protected internalToJSON(target: PropertyBag, context: SerializationContext) {
        super.internalToJSON(target, context);

        if (this.card) {
            context.serializeValue(target, "card", this.card.toJSON(context));
        }
    }

    protected raiseExecuteActionEvent() {
        if (this.hostConfig.actions.showCard.actionMode === Enums.ShowCardActionMode.Popup) {
            // Only raise the event in Popup mode.
            super.raiseExecuteActionEvent();
        }
    }

    readonly card: AdaptiveCard = new InlineAdaptiveCard();

    getJsonTypeName(): string {
        return ShowCardAction.JsonTypeName;
    }

    internalValidateProperties(context: ValidationResults) {
        super.internalValidateProperties(context);

        this.card.internalValidateProperties(context);
    }

    setParent(value: CardElement) {
        super.setParent(value);

        this.card.setParent(value);
    }

    getAllInputs(processActions: boolean = true): Input[] {
        return this.card.getAllInputs(processActions);
    }

    getResourceInformation(): IResourceInformation[] {
        return super.getResourceInformation().concat(this.card.getResourceInformation());
    }

    getActionById(id: string): Action | undefined {
        let result = super.getActionById(id);

        if (!result) {
            result = this.card.getActionById(id);
        }

        return result;
    }
}

class OverflowAction extends Action {
    static readonly JsonTypeName: "Action.Overflow" = "Action.Overflow";

    constructor(private actions: Action[]) {
        super();

        this.title = Strings.defaults.overflowButtonText();
    }

    getActions(): readonly Action[] {
        return this.actions;
    }

    getJsonTypeName(): string {
        return ShowCardAction.JsonTypeName;
    }

    execute() {
        const shouldDisplayPopupMenu = !raiseDisplayOverflowActionMenuEvent(this, this.renderedElement);

        if (shouldDisplayPopupMenu && this.renderedElement) {
            let contextMenu = new PopupMenu();
            contextMenu.hostConfig = this.hostConfig;

            for (let i = 0; i < this.actions.length; i++) {
                const menuItem = new MenuItem(i.toString(), this.actions[i].title ?? "");
                menuItem.isEnabled = this.actions[i].isEnabled;
                menuItem.onClick = () => {
                    let actionToExecute = this.actions[i];

                    contextMenu.closePopup(false);

                    if (actionToExecute.isEnabled) {
                        actionToExecute.execute();
                    }
                };

                contextMenu.items.add(menuItem);
            };

            contextMenu.popup(this.renderedElement);
        }
    }
}

class ActionCollection {
    private _owner: CardElement;
    private _actionCardContainer: HTMLDivElement;
    private _expandedAction?: ShowCardAction;
    private _actionCard?: HTMLElement;

    private isActionAllowed(action: Action): boolean {
        let forbiddenTypes = this._owner.getForbiddenActionTypes();

        if (forbiddenTypes) {
            for (let forbiddenType of forbiddenTypes) {
                if (action.constructor === forbiddenType) {
                    return false;
                }
            }
        }

        return true;
    }

    private refreshContainer() {
        this._actionCardContainer.innerHTML = "";

        if (!this._actionCard) {
            this._actionCardContainer.style.marginTop = "0px";

            return;
        }

        this._actionCardContainer.style.marginTop = this.renderedActionCount > 0 ? this._owner.hostConfig.actions.showCard.inlineTopMargin + "px" : "0px";

        let padding = this._owner.getEffectivePadding();

        this._owner.getImmediateSurroundingPadding(padding);

        let physicalPadding = this._owner.hostConfig.paddingDefinitionToSpacingDefinition(padding);

        if (this._actionCard) {
            this._actionCard.style.paddingLeft = physicalPadding.left + "px";
            this._actionCard.style.paddingRight = physicalPadding.right + "px";

            this._actionCard.style.marginLeft = "-" + physicalPadding.left + "px";
            this._actionCard.style.marginRight = "-" + physicalPadding.right + "px";

            if (physicalPadding.bottom != 0 && !this._owner.isDesignMode()) {
                this._actionCard.style.paddingBottom = physicalPadding.bottom + "px";
                this._actionCard.style.marginBottom = "-" + physicalPadding.bottom + "px";
            }

            Utils.appendChild(this._actionCardContainer, this._actionCard);
        }
    }

    private layoutChanged() {
        this._owner.getRootElement().updateLayout();
    }

    private showActionCard(action: ShowCardAction, suppressStyle: boolean = false, raiseEvent: boolean = true) {
        (<InlineAdaptiveCard>action.card).suppressStyle = suppressStyle;

        // Always re-render a ShowCard action in design mode; reuse already rendered ShowCard (if available) otherwise
        let renderedCard = action.card.renderedElement && !this._owner.isDesignMode() ? action.card.renderedElement : action.card.render();

        this._actionCard = renderedCard;
        this._expandedAction = action;

        this.refreshContainer();

        if (raiseEvent) {
            this.layoutChanged();

            raiseInlineCardExpandedEvent(action, true);
        }
    }

    private collapseExpandedAction() {
        for (let action of this._renderedActions) {
            action.state = ActionButtonState.Normal;
        }

        let previouslyExpandedAction = this._expandedAction;

        this._expandedAction = undefined;
        this._actionCard = undefined;

        this.refreshContainer();

        if (previouslyExpandedAction) {
            this.layoutChanged();

            raiseInlineCardExpandedEvent(previouslyExpandedAction, false);
        }
    }

    private expandShowCardAction(action: ShowCardAction, raiseEvent: boolean) {
        let afterSelectedAction = false;

        for (let renderedAction of this._renderedActions) {
            // Remove actions after selected action from tabOrder, to skip focus directly to expanded card
            if (afterSelectedAction) {
                renderedAction.isFocusable = false;
            }

            if (renderedAction !== action) {
                renderedAction.state = ActionButtonState.Subdued;
            }
            else {
                renderedAction.state = ActionButtonState.Expanded;

                afterSelectedAction = true;

                if (renderedAction.renderedElement) {
                    renderedAction.renderedElement.onblur = (e) => {
                        for (let ra of this._renderedActions) {
                            ra.isFocusable = true;
                        }
                    }
                }
            }
        }

        this.showActionCard(
            action,
            !(this._owner.isAtTheVeryLeft() && this._owner.isAtTheVeryRight()),
            raiseEvent);
    }

    private _items: Action[] = [];
    private _overflowAction?: OverflowAction;
    private _renderedActions: Action[] = [];

    constructor(owner: CardElement) {
        this._owner = owner;
    }

    actionExecuted(action: Action) {
        if (!(action instanceof ShowCardAction)) {
            this.collapseExpandedAction();
        }
        else {
            if (action === this._expandedAction) {
                this.collapseExpandedAction();
            }
            else if (this._owner.hostConfig.actions.showCard.actionMode === Enums.ShowCardActionMode.Inline) {
                this.expandShowCardAction(action, true);
            }
        }
    }

    parse(source: any, context: SerializationContext) {
        this.clear();

        if (Array.isArray(source)) {
            for (let jsonAction of source) {
                let action = context.parseAction(
                    this._owner,
                    jsonAction,
                    [],
                    !this._owner.isDesignMode());

                if (action) {
                    this.addAction(action);
                }
            }
        }
    }

    toJSON(target: PropertyBag, propertyName: string, context: SerializationContext): any {
        context.serializeArray(target, propertyName, this._items);
    }

    getActionAt(id: number): Action | undefined {
        return this._items[id];
    }

    getActionCount(): number {
        return this._items.length;
    }

    getActionById(id: string): Action | undefined {
        let result: Action | undefined = undefined;

        for (let item of this._items) {
            result = item.getActionById(id);

            if (result) {
                break;
            }
        }

        return result;
    }

    validateProperties(context: ValidationResults) {
        if (this._owner.hostConfig.actions.maxActions && this._items.length > this._owner.hostConfig.actions.maxActions) {
            context.addFailure(
                this._owner,
                Enums.ValidationEvent.TooManyActions,
                Strings.errors.tooManyActions(this._owner.hostConfig.actions.maxActions));
        }

        if (this._items.length > 0 && !this._owner.hostConfig.supportsInteractivity) {
            context.addFailure(
                this._owner,
                Enums.ValidationEvent.InteractivityNotAllowed,
                Strings.errors.interactivityNotAllowed());
        }

        for (let item of this._items) {
            if (!this.isActionAllowed(item)) {
                context.addFailure(
                    this._owner,
                    Enums.ValidationEvent.ActionTypeNotAllowed,
                    Strings.errors.actionTypeNotAllowed(item.getJsonTypeName()));
            }

            item.internalValidateProperties(context);
        }
    }

    render(orientation: Enums.Orientation, isDesignMode: boolean): HTMLElement | undefined {
        // Cache hostConfig for better perf
        let hostConfig = this._owner.hostConfig;

        if (!hostConfig.supportsInteractivity) {
            return undefined;
        }

        let element = document.createElement("div");
        let maxActions = hostConfig.actions.maxActions ? Math.min(hostConfig.actions.maxActions, this._items.length) : this._items.length;

        this._actionCardContainer = document.createElement("div");
        this._renderedActions = [];

        if (hostConfig.actions.preExpandSingleShowCardAction && maxActions == 1 && this._items[0] instanceof ShowCardAction && this.isActionAllowed(this._items[0])) {
            this.showActionCard(<ShowCardAction>this._items[0], true);
            this._renderedActions.push(this._items[0]);
        }
        else {
            let buttonStrip = document.createElement("div");
            buttonStrip.className = hostConfig.makeCssClassName("ac-actionSet");
            buttonStrip.style.display = "flex";
            buttonStrip.setAttribute("role", "menubar");

            if (orientation == Enums.Orientation.Horizontal) {
                buttonStrip.style.flexDirection = "row";

                if (this._owner.horizontalAlignment && hostConfig.actions.actionAlignment != Enums.ActionAlignment.Stretch) {
                    switch (this._owner.horizontalAlignment) {
                        case Enums.HorizontalAlignment.Center:
                            buttonStrip.style.justifyContent = "center";
                            break;
                        case Enums.HorizontalAlignment.Right:
                            buttonStrip.style.justifyContent = "flex-end";
                            break;
                        default:
                            buttonStrip.style.justifyContent = "flex-start";
                            break;
                    }
                }
                else {
                    switch (hostConfig.actions.actionAlignment) {
                        case Enums.ActionAlignment.Center:
                            buttonStrip.style.justifyContent = "center";
                            break;
                        case Enums.ActionAlignment.Right:
                            buttonStrip.style.justifyContent = "flex-end";
                            break;
                        default:
                            buttonStrip.style.justifyContent = "flex-start";
                            break;
                    }
                }
            }
            else {
                buttonStrip.style.flexDirection = "column";

                if (this._owner.horizontalAlignment && hostConfig.actions.actionAlignment != Enums.ActionAlignment.Stretch) {
                    switch (this._owner.horizontalAlignment) {
                        case Enums.HorizontalAlignment.Center:
                            buttonStrip.style.alignItems = "center";
                            break;
                        case Enums.HorizontalAlignment.Right:
                            buttonStrip.style.alignItems = "flex-end";
                            break;
                        default:
                            buttonStrip.style.alignItems = "flex-start";
                            break;
                    }
                }
                else {
                    switch (hostConfig.actions.actionAlignment) {
                        case Enums.ActionAlignment.Center:
                            buttonStrip.style.alignItems = "center";
                            break;
                        case Enums.ActionAlignment.Right:
                            buttonStrip.style.alignItems = "flex-end";
                            break;
                        case Enums.ActionAlignment.Stretch:
                            buttonStrip.style.alignItems = "stretch";
                            break;
                        default:
                            buttonStrip.style.alignItems = "flex-start";
                            break;
                    }
                }
            }

            const allowedActions = this._items.filter(this.isActionAllowed.bind(this));

            let primaryActions: Action[] = [];
            let secondaryActions: Action[] = [];

            if (!this._owner.isDesignMode()) {
                allowedActions.forEach(action => action.mode === Enums.ActionMode.Secondary ? secondaryActions.push(action) : primaryActions.push(action));

                // If primaryActions.length > maxActions, extra actions are moved to overflow
                const overflowPrimaryActions = primaryActions.splice(hostConfig.actions.maxActions);

                if (GlobalSettings.allowMoreThanMaxActionsInOverflowMenu) {
                    secondaryActions.push(...overflowPrimaryActions);
                }

                let shouldRenderOverflowActionButton = true;

                if (secondaryActions.length > 0) {
                    if (!this._overflowAction) {
                        this._overflowAction = new OverflowAction(secondaryActions);
                        this._overflowAction.setParent(this._owner);
                        this._overflowAction["_actionCollection"] = this;
                    }

                    let isRootAction = this._owner instanceof AdaptiveCard && !this._owner.parent;
                    shouldRenderOverflowActionButton = !raiseRenderOverflowActionsEvent(this._overflowAction, isRootAction);
                }

                if (this._overflowAction && shouldRenderOverflowActionButton) {
                    primaryActions.push(this._overflowAction);
                }
            }
            else {
                primaryActions = allowedActions;
            }

            for (let i = 0; i < primaryActions.length; i++) {
                let action = primaryActions[i];
                action.render();

                if (action.renderedElement) {
                    if (primaryActions.length > 1) {
                        action.renderedElement.setAttribute("aria-posinset", (i + 1).toString());
                        action.renderedElement.setAttribute("aria-setsize", primaryActions.length.toString());
                        action.renderedElement.setAttribute("role", "menuitem");
                    }

                    if (hostConfig.actions.actionsOrientation == Enums.Orientation.Horizontal && hostConfig.actions.actionAlignment == Enums.ActionAlignment.Stretch) {
                        action.renderedElement.style.flex = "0 1 100%";
                    }
                    else {
                        action.renderedElement.style.flex = "0 1 auto";
                    }

                    buttonStrip.appendChild(action.renderedElement);

                    this._renderedActions.push(action);

                    if (i < primaryActions.length - 1 && hostConfig.actions.buttonSpacing > 0) {
                        let spacer = document.createElement("div");

                        if (orientation === Enums.Orientation.Horizontal) {
                            spacer.style.flex = "0 0 auto";
                            spacer.style.width = hostConfig.actions.buttonSpacing + "px";
                        }
                        else {
                            spacer.style.height = hostConfig.actions.buttonSpacing + "px";
                        }

                        Utils.appendChild(buttonStrip, spacer);
                    }
                }
            }

            let buttonStripContainer = document.createElement("div");
            buttonStripContainer.style.overflow = "hidden";
            buttonStripContainer.appendChild(buttonStrip);

            Utils.appendChild(element, buttonStripContainer);
        }

        Utils.appendChild(element, this._actionCardContainer);

        for (let renderedAction of this._renderedActions) {
            if (renderedAction.state == ActionButtonState.Expanded) {
                this.expandShowCardAction(<ShowCardAction>renderedAction, false);

                break;
            }
        }

        return this._renderedActions.length > 0 ? element : undefined;
    }

    addAction(action: Action) {
        if (!action) {
            throw new Error("The action parameter cannot be null.");
        }

        if ((!action.parent || action.parent === this._owner) && this._items.indexOf(action) < 0) {
            this._items.push(action);

            if (!action.parent) {
                action.setParent(this._owner);
            }

            action["_actionCollection"] = this;
        }
        else {
            throw new Error(Strings.errors.actionAlreadyParented());
        }
    }

    removeAction(action: Action): boolean {
        if (this.expandedAction && this._expandedAction == action) {
            this.collapseExpandedAction();
        }

        let actionIndex = this._items.indexOf(action);

        if (actionIndex >= 0) {
            this._items.splice(actionIndex, 1);

            action.setParent(undefined);

            action["_actionCollection"] = undefined;

            for (let i = 0; i < this._renderedActions.length; i++) {
                if (this._renderedActions[i] == action) {
                    this._renderedActions.splice(i, 1);

                    break;
                }
            }

            return true;
        }

        return false;
    }

    clear() {
        this._items = [];
        this._renderedActions = [];
        this._expandedAction = undefined;
    }

    getAllInputs(processActions: boolean = true): Input[] {
        let result: Input[] = [];

        if (processActions) {
            for (let action of this._items) {
                result = result.concat(action.getAllInputs());
            }
        }

        return result;
    }

    getResourceInformation(): IResourceInformation[] {
        let result: IResourceInformation[] = [];

        for (let action of this._items) {
            result = result.concat(action.getResourceInformation());
        }

        return result;
    }

    get renderedActionCount(): number {
        return this._renderedActions.length;
    }

    get expandedAction(): ShowCardAction | undefined {
        return this._expandedAction;
    }
}

export class ActionSet extends CardElement {
    //#region Schema

    static readonly orientationProperty = new EnumProperty(Versions.v1_1, "orientation", Enums.Orientation);

    @property(ActionSet.orientationProperty)
    orientation?: Enums.Orientation;

    //#endregion

    private _actionCollection: ActionCollection;

    protected internalParse(source: any, context: SerializationContext) {
        super.internalParse(source, context);

        this._actionCollection.parse(source["actions"], context);
    }

    protected internalToJSON(target: PropertyBag, context: SerializationContext) {
        super.internalToJSON(target, context);

        this._actionCollection.toJSON(target, "actions", context);
    }

    protected internalRender(): HTMLElement | undefined {
        return this._actionCollection.render(this.orientation !== undefined ? this.orientation : this.hostConfig.actions.actionsOrientation, this.isDesignMode());
    }

    constructor() {
        super();

        this._actionCollection = new ActionCollection(this);
    }

    isBleedingAtBottom(): boolean {
        if (this._actionCollection.renderedActionCount == 0) {
            return super.isBleedingAtBottom();
        }
        else {
            if (this._actionCollection.getActionCount() == 1) {
                return this._actionCollection.expandedAction !== undefined && !this.hostConfig.actions.preExpandSingleShowCardAction;
            }
            else {
                return this._actionCollection.expandedAction !== undefined;
            }
        }
    }

    getJsonTypeName(): string {
        return "ActionSet";
    }

    getActionCount(): number {
        return this._actionCollection.getActionCount();
    }

    getActionAt(index: number): Action | undefined {
        if (index >= 0 && index < this.getActionCount()) {
            return this._actionCollection.getActionAt(index);
        }
        else {
            return super.getActionAt(index);
        }
    }

    getActionById(id: string): Action | undefined {
        let result: Action | undefined = this._actionCollection.getActionById(id);

        return result ? result : super.getActionById(id);
    }

    internalValidateProperties(context: ValidationResults) {
        super.internalValidateProperties(context);

        this._actionCollection.validateProperties(context);
    }

    addAction(action: Action) {
        this._actionCollection.addAction(action);
    }

    getAllInputs(processActions: boolean = true): Input[] {
        return processActions ? this._actionCollection.getAllInputs() : [];
    }

    getResourceInformation(): IResourceInformation[] {
        return this._actionCollection.getResourceInformation();
    }

    /**
     * @inheritdoc
     */
    findDOMNodeOwner(node: Node): CardObject | undefined {
        let target: CardObject | undefined = undefined;

        for (let i = 0; i < this.getActionCount(); i++) {
            let action = this.getActionAt(i);

            if (action) {
                // recur through each Action
                target = action.findDOMNodeOwner(node);

                if (target) {
                    return target;
                }
            }
        }

        // if not found in any Action, defer to parent implementation
        return super.findDOMNodeOwner(node);
    }

    get isInteractive(): boolean {
        return true;
    }
}

export class ContainerStyleProperty extends ValueSetProperty {
    constructor(
        readonly targetVersion: Version,
        readonly name: string,
        readonly defaultValue?: string,
        readonly onGetInitialValue?: (sender: SerializableObject) => string) {
        super(
            targetVersion,
            name,
            [
                { value: Enums.ContainerStyle.Default },
                { value: Enums.ContainerStyle.Emphasis },
                { targetVersion: Versions.v1_2, value: Enums.ContainerStyle.Accent },
                { targetVersion: Versions.v1_2, value: Enums.ContainerStyle.Good },
                { targetVersion: Versions.v1_2, value: Enums.ContainerStyle.Attention },
                { targetVersion: Versions.v1_2, value: Enums.ContainerStyle.Warning }
            ],
            defaultValue,
            onGetInitialValue);
    }
}

export abstract class StylableCardElementContainer extends CardElementContainer {
    //#region Schema

    static readonly styleProperty = new ContainerStyleProperty(Versions.v1_0, "style");

    @property(StylableCardElementContainer.styleProperty)
    get style(): string | undefined {
        if (this.allowCustomStyle) {
            let style = this.getValue(StylableCardElementContainer.styleProperty);

            if (style && this.hostConfig.containerStyles.getStyleByName(style)) {
                return style;
            }
        }

        return undefined;
    }

    set style(value: string | undefined) {
        this.setValue(StylableCardElementContainer.styleProperty, value);
    }

    //#endregion

    protected get allowCustomStyle(): boolean {
        return true;
    }

    protected get hasExplicitStyle(): boolean {
        return this.getValue(StylableCardElementContainer.styleProperty) !== undefined;
    }

    protected applyBorder() {
        // No border in base implementation
    }

    protected applyBackground() {
        if (this.renderedElement) {
            let styleDefinition = this.hostConfig.containerStyles.getStyleByName(this.style, this.hostConfig.containerStyles.getStyleByName(this.defaultStyle));

            if (styleDefinition.backgroundColor) {
                const bgColor = <string>Utils.stringToCssColor(styleDefinition.backgroundColor);
                this.renderedElement.style.backgroundColor = bgColor;
            }
        }
    }

    protected applyPadding() {
        super.applyPadding();

        if (!this.renderedElement) {
            return;
        }

        let physicalPadding = new SpacingDefinition();

        if (this.getEffectivePadding()) {
            physicalPadding = this.hostConfig.paddingDefinitionToSpacingDefinition(this.getEffectivePadding());
        }

        this.renderedElement.style.paddingTop = physicalPadding.top + "px";
        this.renderedElement.style.paddingRight = physicalPadding.right + "px";
        this.renderedElement.style.paddingBottom = physicalPadding.bottom + "px";
        this.renderedElement.style.paddingLeft = physicalPadding.left + "px";

        if (this.isBleeding()) {
            // Bleed into the first parent that does have padding
            let padding = new PaddingDefinition();

            this.getImmediateSurroundingPadding(padding);

            let surroundingPadding = this.hostConfig.paddingDefinitionToSpacingDefinition(padding);

            this.renderedElement.style.marginRight = "-" + surroundingPadding.right + "px";
            this.renderedElement.style.marginLeft = "-" + surroundingPadding.left + "px";

            if (!this.isDesignMode()) {
                this.renderedElement.style.marginTop = "-" + surroundingPadding.top + "px";
                this.renderedElement.style.marginBottom = "-" + surroundingPadding.bottom + "px";
            }

            if (this.separatorElement && this.separatorOrientation == Enums.Orientation.Horizontal) {
                this.separatorElement.style.marginLeft = "-" + surroundingPadding.left + "px";
                this.separatorElement.style.marginRight = "-" + surroundingPadding.right + "px";
            }
        }
        else {
            this.renderedElement.style.marginRight = "0";
            this.renderedElement.style.marginLeft = "0";
            this.renderedElement.style.marginTop = "0";
            this.renderedElement.style.marginBottom = "0";

            if (this.separatorElement && this.separatorOrientation === Enums.Orientation.Horizontal) {
                this.separatorElement.style.marginRight = "0";
                this.separatorElement.style.marginLeft = "0";
            }
        }
    }

    protected getHasBackground(): boolean {
        let currentElement: CardElement | undefined = this.parent;

        while (currentElement) {
            let currentElementHasBackgroundImage = currentElement instanceof Container ? currentElement.backgroundImage.isValid() : false;

            if (currentElement instanceof StylableCardElementContainer) {
                if (this.hasExplicitStyle && (currentElement.getEffectiveStyle() != this.getEffectiveStyle() || currentElementHasBackgroundImage)) {
                    return true;
                }
            }

            currentElement = currentElement.parent;
        }

        return false;
    }

    protected getDefaultPadding(): PaddingDefinition {
        return this.getHasBackground() || this.getHasBorder() ?
            new PaddingDefinition(
                Enums.Spacing.Padding,
                Enums.Spacing.Padding,
                Enums.Spacing.Padding,
                Enums.Spacing.Padding) : super.getDefaultPadding();
    }

    internalValidateProperties(context: ValidationResults) {
        super.internalValidateProperties(context);

        let explicitStyle = this.getValue(StylableCardElementContainer.styleProperty);

        if (explicitStyle !== undefined) {
            let styleDefinition = this.hostConfig.containerStyles.getStyleByName(explicitStyle);

            if (!styleDefinition) {
                context.addFailure(
                    this,
                    Enums.ValidationEvent.InvalidPropertyValue,
                    Strings.errors.invalidPropertyValue(explicitStyle, "style"));
            }
        }
    }

    render(): HTMLElement | undefined {
        let renderedElement = super.render();

        if (renderedElement && this.getHasBackground()) {
            this.applyBackground();
        }

        this.applyBorder();

        return renderedElement;
    }

    getEffectiveStyle(): string {
        let effectiveStyle = this.style;

        return effectiveStyle ? effectiveStyle : super.getEffectiveStyle();
    }
}

export abstract class ContainerBase extends StylableCardElementContainer {
    //#region Schema

    static readonly bleedProperty = new BoolProperty(Versions.v1_2, "bleed", false);
    static readonly minHeightProperty = new PixelSizeProperty(Versions.v1_2, "minHeight");

    @property(ContainerBase.bleedProperty)
    private _bleed: boolean = false;

    @property(ContainerBase.minHeightProperty)
    minPixelHeight?: number;

    //#endregion

    protected adjustRenderedElementSize(renderedElement: HTMLElement) {
        super.adjustRenderedElementSize(renderedElement);

        if (this.minPixelHeight) {
            renderedElement.style.minHeight = this.minPixelHeight + "px";
        }
    }

    protected getHasExpandedAction(): boolean {
        return false;
    }

    protected getBleed(): boolean {
        return this._bleed;
    }

    protected setBleed(value: boolean) {
        this._bleed = value;
    }

    protected get renderedActionCount(): number {
        return 0;
    }

    isBleeding(): boolean {
        return (this.getHasBackground() || this.hostConfig.alwaysAllowBleed) && this.getBleed();
    }
}

export class BackgroundImage extends SerializableObject {
    //#region Schema

    static readonly urlProperty = new StringProperty(Versions.v1_0, "url");
    static readonly fillModeProperty = new EnumProperty(Versions.v1_2, "fillMode", Enums.FillMode, Enums.FillMode.Cover);
    static readonly horizontalAlignmentProperty = new EnumProperty(Versions.v1_2, "horizontalAlignment", Enums.HorizontalAlignment, Enums.HorizontalAlignment.Left);
    static readonly verticalAlignmentProperty = new EnumProperty(Versions.v1_2, "verticalAlignment", Enums.VerticalAlignment, Enums.VerticalAlignment.Top);

    @property(BackgroundImage.urlProperty)
    url?: string;

    @property(BackgroundImage.fillModeProperty)
    fillMode: Enums.FillMode;

    @property(BackgroundImage.horizontalAlignmentProperty)
    horizontalAlignment: Enums.HorizontalAlignment;

    @property(BackgroundImage.verticalAlignmentProperty)
    verticalAlignment: Enums.VerticalAlignment;

    //#endregion

    protected getSchemaKey(): string {
        return "BackgroundImage";
    }

    protected internalParse(source: any, context: BaseSerializationContext) {
        if (typeof source === "string") {
            this.resetDefaultValues();
            this.url = source;
        }
        else {
            return super.internalParse(source, context);
        }
    }

    apply(element: CardElement) {
        if (this.url && element.renderedElement) {
            element.renderedElement.style.backgroundImage = "url('" + element.preProcessPropertyValue(BackgroundImage.urlProperty, this.url) + "')";

            switch (this.fillMode) {
                case Enums.FillMode.Repeat:
                    element.renderedElement.style.backgroundRepeat = "repeat";
                    break;
                case Enums.FillMode.RepeatHorizontally:
                    element.renderedElement.style.backgroundRepeat = "repeat-x";
                    break;
                case Enums.FillMode.RepeatVertically:
                    element.renderedElement.style.backgroundRepeat = "repeat-y";
                    break;
                case Enums.FillMode.Cover:
                default:
                    element.renderedElement.style.backgroundRepeat = "no-repeat";
                    element.renderedElement.style.backgroundSize = "cover";
                    break;
            }

            switch (this.horizontalAlignment) {
                case Enums.HorizontalAlignment.Center:
                    element.renderedElement.style.backgroundPositionX = "center";
                    break;
                case Enums.HorizontalAlignment.Right:
                    element.renderedElement.style.backgroundPositionX = "right";
                    break;
            }

            switch (this.verticalAlignment) {
                case Enums.VerticalAlignment.Center:
                    element.renderedElement.style.backgroundPositionY = "center";
                    break;
                case Enums.VerticalAlignment.Bottom:
                    element.renderedElement.style.backgroundPositionY = "bottom";
                    break;
            }
        }
    }

    isValid(): boolean {
        return this.url ? true : false;
    }
}

export class Container extends ContainerBase {
    //#region Schema
    static readonly backgroundImageProperty = new SerializableObjectProperty(
        Versions.v1_0,
        "backgroundImage",
        BackgroundImage);
    static readonly verticalContentAlignmentProperty = new EnumProperty(
        Versions.v1_1,
        "verticalContentAlignment",
        Enums.VerticalAlignment);
    static readonly rtlProperty = new BoolProperty(Versions.v1_0, "rtl");

    @property(Container.backgroundImageProperty)
    get backgroundImage(): BackgroundImage {
        return this.getValue(Container.backgroundImageProperty);
    }

    @property(Container.verticalContentAlignmentProperty)
    verticalContentAlignment?: Enums.VerticalAlignment;

    @property(Container.rtlProperty)
    rtl?: boolean;

    //#endregion

    private _items: CardElement[] = [];
    private _renderedItems: CardElement[] = [];

    protected insertItemAt(
        item: CardElement,
        index: number,
        forceInsert: boolean) {
        if (!item.parent || forceInsert) {
            if (item.isStandalone) {
                if (index < 0 || index >= this._items.length) {
                    this._items.push(item);
                }
                else {
                    this._items.splice(index, 0, item);
                }

                item.setParent(this);
            }
            else {
                throw new Error(Strings.errors.elementTypeNotStandalone(item.getJsonTypeName()));
            }
        }
        else {
            throw new Error(Strings.errors.elementAlreadyParented());
        }
    }

    protected getItemsCollectionPropertyName(): string {
        return "items";
    }

    protected applyBackground() {
        if (this.backgroundImage.isValid() && this.renderedElement) {
            this.backgroundImage.apply(this);
        }

        super.applyBackground();
    }

<<<<<<< HEAD
    protected carouselRender(displayProperties: Display): HTMLElement | undefined {
        let cardLevelContainer: HTMLElement = document.createElement("div");

        let swiperContainer: HTMLElement = document.createElement("div");
        swiperContainer.classList.add(this.hostConfig.makeCssClassName("swiper"));

        let swiperWrapper : HTMLElement = document.createElement("div");
        swiperWrapper.className = this.hostConfig.makeCssClassName("swiper-wrapper");
        swiperWrapper.style.display = "flex";

        if (GlobalSettings.useAdvancedCardBottomTruncation) {
            // Forces the container to be at least as tall as its content.
            //
            // Fixes a quirk in Chrome where, for nested flex elements, the
            // inner element's height would never exceed the outer element's
            // height. This caused overflow truncation to break -- containers
            // would always be measured as not overflowing, since their heights
            // were constrained by their parents as opposed to truly reflecting
            // the height of their content.
            //
            // See the "Browser Rendering Notes" section of this answer:
            // https://stackoverflow.com/questions/36247140/why-doesnt-flex-item-shrink-past-content-size
            swiperWrapper.style.minHeight = '-webkit-min-content';
        }

        //switch (this.getEffectiveVerticalContentAlignment()) {
        //    case Enums.VerticalAlignment.Center:
        //        swiperWrapper.style.justifyContent = "center";
        //        break;
        //    case Enums.VerticalAlignment.Bottom:
        //        swiperWrapper.style.justifyContent = "flex-end";
        //        break;
        //    default:
        //        swiperWrapper.style.justifyContent = "flex-start";
        //        break;
        //}

        let prevElementDiv: HTMLElement = document.createElement("button");
        prevElementDiv.classList.add("swiper-button-prev");
        swiperContainer.appendChild(prevElementDiv);

        let nextElementDiv: HTMLElement = document.createElement("button");
        nextElementDiv.classList.add("swiper-button-next");
        swiperContainer.appendChild(nextElementDiv);

        let pagination: HTMLElement = document.createElement("div");
        pagination.classList.add(this.hostConfig.makeCssClassName("swiper-pagination"));
        swiperContainer.appendChild(pagination);

        const requestedNumberOfPages : number =  Math.min(this._items.length, this.hostConfig.carousel.maxCarouselPages);
        if (this._items.length > this.hostConfig.carousel.maxCarouselPages) {
            console.warn(Strings.errors.tooManyCarouselPages);
        }

        if (this._items.length > 0) {
            for (let i = 0; i < requestedNumberOfPages; i++) {
                let item = this._items[i];
                let renderedItem = this.isElementAllowed(item) ? item.render() : undefined;

                if (renderedItem) {
                    Utils.appendChild(swiperWrapper, renderedItem);
                    this._renderedItems.push(item);
                }
            }
        }

        swiperContainer.appendChild(swiperWrapper as HTMLElement);

        cardLevelContainer.appendChild(swiperContainer);

        this.initializeSwiper(swiperContainer, nextElementDiv, prevElementDiv, pagination, displayProperties);

        cardLevelContainer.onfocus = () => {
            if (!this._isSwiperInitialized) {
                this._isSwiperInitialized = true;
                this._swiper?.destroy();
                this.initializeSwiper(swiperContainer, nextElementDiv, prevElementDiv, pagination, displayProperties);
            }
        }

        return cardLevelContainer;
    }

    private initializeSwiper(swiperContainer: HTMLElement, nextElement: HTMLElement, prevElement: HTMLElement, paginationElement: HTMLElement, displayProperties: Display) : void {
        const swiperOptions: SwiperOptions = {
            loop: true,
            modules: [
                Navigation,
                Pagination,
                Scrollbar,
                A11y,
                History,
                Keyboard
            ],
            pagination: {
                el: paginationElement,
                clickable : true
             },
            navigation: {
                prevEl: prevElement,
                nextEl: nextElement
             },
            a11y: {
                enabled: true
            },
            keyboard: {
                enabled: true,
                onlyInViewport: true
            }
        };

        if (displayProperties.timerProperty !== undefined) {
            swiperOptions.modules?.push(Autoplay);

            swiperOptions.autoplay = {
                delay: displayProperties.timerProperty,
                pauseOnMouseEnter: true
            };
        }

        let swiper: Swiper = new Swiper(swiperContainer, swiperOptions);

        // While the 'pauseOnMouseEnter' option should resume autoplay on
        // mouse exit it doesn't do it, so adding custom events to handle it
        swiperContainer.onmouseenter = function(){
            swiper.autoplay?.stop();
        };

        swiperContainer.onmouseleave = function(){
            swiper.autoplay?.start();
        };

        this._swiper = swiper;
    }

=======
>>>>>>> 754ab4ee
    protected internalRender(): HTMLElement | undefined {
        this._renderedItems = [];

        // Cache hostConfig to avoid walking the parent hierarchy several times
        let hostConfig = this.hostConfig;

        let element = document.createElement("div");

        if (this.rtl !== undefined) {
            element.dir = this.rtl ? "rtl" : "ltr";
        }

        element.classList.add(hostConfig.makeCssClassName("ac-container"));
        element.style.display = "flex";
        element.style.flexDirection = "column";

        if (GlobalSettings.useAdvancedCardBottomTruncation) {
            // Forces the container to be at least as tall as its content.
            //
            // Fixes a quirk in Chrome where, for nested flex elements, the
            // inner element's height would never exceed the outer element's
            // height. This caused overflow truncation to break -- containers
            // would always be measured as not overflowing, since their heights
            // were constrained by their parents as opposed to truly reflecting
            // the height of their content.
            //
            // See the "Browser Rendering Notes" section of this answer:
            // https://stackoverflow.com/questions/36247140/why-doesnt-flex-item-shrink-past-content-size
            element.style.minHeight = '-webkit-min-content';
        }

        switch (this.getEffectiveVerticalContentAlignment()) {
            case Enums.VerticalAlignment.Center:
                element.style.justifyContent = "center";
                break;
            case Enums.VerticalAlignment.Bottom:
                element.style.justifyContent = "flex-end";
                break;
            default:
                element.style.justifyContent = "flex-start";
                break;
        }

        if (this._items.length > 0) {
            for (let item of this._items) {
                let renderedItem = this.isElementAllowed(item) ? item.render() : undefined;

                if (renderedItem) {
                    if (this._renderedItems.length > 0 && item.separatorElement) {
                        item.separatorElement.style.flex = "0 0 auto";

                        Utils.appendChild(element, item.separatorElement);
                    }

                    Utils.appendChild(element, renderedItem);

                    this._renderedItems.push(item);
                }
            }
        }
        else {
            if (this.isDesignMode()) {
                let placeholderElement = this.createPlaceholderElement();
                placeholderElement.style.width = "100%";
                placeholderElement.style.height = "100%";

                element.appendChild(placeholderElement);
            }
        }

        return element;
    }

    protected truncateOverflow(maxHeight: number): boolean {
        if (this.renderedElement) {
            // Add 1 to account for rounding differences between browsers
            let boundary = this.renderedElement.offsetTop + maxHeight + 1;

            let handleElement = (cardElement: CardElement) => {
                let elt = cardElement.renderedElement;

                if (elt) {
                    switch (Utils.getFitStatus(elt, boundary)) {
                        case Enums.ContainerFitStatus.FullyInContainer:
                            let sizeChanged = cardElement['resetOverflow']();
                            // If the element's size changed after resetting content,
                            // we have to check if it still fits fully in the card
                            if (sizeChanged) {
                                handleElement(cardElement);
                            }
                            break;
                        case Enums.ContainerFitStatus.Overflowing:
                            let maxHeight = boundary - elt.offsetTop;
                            cardElement['handleOverflow'](maxHeight);
                            break;
                        case Enums.ContainerFitStatus.FullyOutOfContainer:
                            cardElement['handleOverflow'](0);
                            break;
                    }
                }
            };

            for (let item of this._items) {
                handleElement(item);
            }

            return true;
        }

        return false;
    }

    protected undoOverflowTruncation() {
        for (let item of this._items) {
            item['resetOverflow']();
        }
    }

    protected getHasBackground(): boolean {
        return this.backgroundImage.isValid() || super.getHasBackground();
    }

    protected canHostSingletons() {
        return false;
    }

    protected internalParse(source: any, context: SerializationContext) {
        super.internalParse(source, context);

        this.clear();
        this.setShouldFallback(false);

        let jsonItems = source[this.getItemsCollectionPropertyName()];

        let parsingSingletonObject = false;
        if (!Array.isArray(jsonItems) && typeof jsonItems === "object" && this.canHostSingletons()) {
            const typeName = Utils.parseString(jsonItems["type"]);
            if (typeName) {
                const registration = context.elementRegistry.findByName(typeName);
                if (registration?.singletonBehavior !== ElementSingletonBehavior.NotAllowed) {
                    jsonItems = [jsonItems];
                    parsingSingletonObject = true;
                }
            }
        }

        if (Array.isArray(jsonItems)) {
            for (let item of jsonItems) {
                let element = context.parseElement(this, item, this.forbiddenChildElements(), !this.isDesignMode(), parsingSingletonObject);

                if (element) {
                    this.insertItemAt(element, -1, true);
                }
            }
        }
    }

    protected internalToJSON(target: PropertyBag, context: SerializationContext) {
        super.internalToJSON(target, context);

        context.serializeArray(target, this.getItemsCollectionPropertyName(), this._items);
    }

    protected get isSelectable(): boolean {
        return true;
    }

    getEffectiveVerticalContentAlignment(): Enums.VerticalAlignment {
        if (this.verticalContentAlignment !== undefined) {
            return this.verticalContentAlignment;
        }

        let parentContainer = this.getParentContainer();

        return parentContainer ? parentContainer.getEffectiveVerticalContentAlignment() : Enums.VerticalAlignment.Top;
    }

    getItemCount(): number {
        return this._items.length;
    }

    getItemAt(index: number): CardElement {
        return this._items[index];
    }

    getFirstVisibleRenderedItem(): CardElement | undefined {
        if (this.renderedElement && this._renderedItems && this._renderedItems.length > 0) {
            for (let item of this._renderedItems) {
                if (item.isVisible) {
                    return item;
                }
            };
        }

        return undefined;
    }

    getLastVisibleRenderedItem(): CardElement | undefined {
        if (this.renderedElement && this._renderedItems && this._renderedItems.length > 0) {
            for (let i = this._renderedItems.length - 1; i >= 0; i--) {
                if (this._renderedItems[i].isVisible) {
                    return this._renderedItems[i];
                }
            }
        }

        return undefined;
    }

    getJsonTypeName(): string {
        return "Container";
    }

    isFirstElement(element: CardElement): boolean {
        let designMode = this.isDesignMode();

        for (let item of this._items) {
            if (item.isVisible || designMode) {
                return item == element;
            }
        }

        return false;
    }

    isLastElement(element: CardElement): boolean {
        let designMode = this.isDesignMode();

        for (let i = this._items.length - 1; i >= 0; i--) {
            if (this._items[i].isVisible || designMode) {
                return this._items[i] == element;
            }
        }

        return false;
    }

    isRtl(): boolean {
        if (this.rtl !== undefined) {
            return this.rtl;
        }
        else {
            let parentContainer = this.getParentContainer();

            return parentContainer ? parentContainer.isRtl() : false;
        }
    }

    isBleedingAtTop(): boolean {
        let firstRenderedItem = this.getFirstVisibleRenderedItem();

        return this.isBleeding() || (firstRenderedItem ? firstRenderedItem.isBleedingAtTop() : false);
    }

    isBleedingAtBottom(): boolean {
        let lastRenderedItem = this.getLastVisibleRenderedItem();

        return this.isBleeding() || (lastRenderedItem ? lastRenderedItem.isBleedingAtBottom() && lastRenderedItem.getEffectiveStyle() == this.getEffectiveStyle() : false);
    }

    indexOf(cardElement: CardElement): number {
        return this._items.indexOf(cardElement);
    }

    addItem(item: CardElement) {
        this.insertItemAt(item, -1, false);
    }

    insertItemBefore(item: CardElement, insertBefore: CardElement) {
        this.insertItemAt(item, this._items.indexOf(insertBefore), false);
    }

    insertItemAfter(item: CardElement, insertAfter: CardElement) {
        this.insertItemAt(item, this._items.indexOf(insertAfter) + 1, false);
    }

    removeItem(item: CardElement): boolean {
        let itemIndex = this._items.indexOf(item);

        if (itemIndex >= 0) {
            this._items.splice(itemIndex, 1);

            item.setParent(undefined);

            this.updateLayout();

            return true;
        }

        return false;
    }

    clear() {
        this._items = [];
        this._renderedItems = [];
    }

    getResourceInformation(): IResourceInformation[] {
        let result = super.getResourceInformation();

        if (this.backgroundImage.isValid()) {
            result.push(
                {
                    url: <string>this.backgroundImage.url,
                    mimeType: "image"
                }
            );
        }

        return result;
    }

    getActionById(id: string): Action | undefined {
        let result: Action | undefined = super.getActionById(id);

        if (!result) {
            if (this.selectAction) {
                result = this.selectAction.getActionById(id);
            }

            if (!result) {
                for (let item of this._items) {
                    result = item.getActionById(id);

                    if (result) {
                        break;
                    }
                }
            }
        }

        return result;
    }

    get padding(): PaddingDefinition | undefined {
        return this.getPadding();
    }

    set padding(value: PaddingDefinition | undefined) {
        this.setPadding(value);
    }

    get selectAction(): Action | undefined {
        return this._selectAction;
    }

    set selectAction(value: Action | undefined) {
        this._selectAction = value;
    }

    get bleed(): boolean {
        return this.getBleed();
    }

    set bleed(value: boolean) {
        this.setBleed(value);
    }
}

export type ColumnWidth = SizeAndUnit | "auto" | "stretch";

export class Column extends Container {
    //#region Schema

    static readonly widthProperty = new CustomProperty<ColumnWidth>(
        Versions.v1_0,
        "width",
        (sender: SerializableObject, property: PropertyDefinition, source: PropertyBag, context: BaseSerializationContext) => {
            let result: ColumnWidth = property.defaultValue;
            let value = source[property.name];
            let invalidWidth = false;

            if (typeof value === "number" && !isNaN(value)) {
                result = new SizeAndUnit(value, Enums.SizeUnit.Weight);
            }
            else if (value === "auto" || value === "stretch") {
                result = value;
            }
            else if (typeof value === "string") {
                try {
                    result = SizeAndUnit.parse(value);

                    if (result.unit === Enums.SizeUnit.Pixel && property.targetVersion.compareTo(context.targetVersion) > 0) {
                        invalidWidth = true;
                    }
                }
                catch (e) {
                    invalidWidth = true;
                }
            }
            else {
                invalidWidth = true;
            }

            if (invalidWidth) {
                context.logParseEvent(
                    sender,
                    Enums.ValidationEvent.InvalidPropertyValue,
                    Strings.errors.invalidColumnWidth(value));

                result = "auto";
            }

            return result;
        },
        (sender: SerializableObject, property: PropertyDefinition, target: PropertyBag, value: ColumnWidth, context: BaseSerializationContext) => {
            if (value instanceof SizeAndUnit) {
                if (value.unit === Enums.SizeUnit.Pixel) {
                    context.serializeValue(target, "width", value.physicalSize + "px");
                }
                else {
                    context.serializeNumber(target, "width", value.physicalSize);
                }
            }
            else {
                context.serializeValue(target, "width", value);
            }
        },
        "stretch");

    @property(Column.widthProperty)
    width: ColumnWidth = "stretch";

    //#endregion

    private _computedWeight: number = 0;

    protected adjustRenderedElementSize(renderedElement: HTMLElement) {
        const minDesignTimeColumnHeight = 20;

        if (this.isDesignMode()) {
            renderedElement.style.minWidth = "20px";
            renderedElement.style.minHeight = (!this.minPixelHeight ? minDesignTimeColumnHeight : Math.max(this.minPixelHeight, minDesignTimeColumnHeight)) + "px";
        }
        else {
            renderedElement.style.minWidth = "0";

            if (this.minPixelHeight) {
                renderedElement.style.minHeight = this.minPixelHeight + "px";
            }
        }

        if (this.width === "auto") {
            renderedElement.style.flex = "0 1 auto";
        }
        else if (this.width === "stretch") {
            renderedElement.style.flex = "1 1 50px";
        }
        else if (this.width instanceof SizeAndUnit) {
            if (this.width.unit == Enums.SizeUnit.Pixel) {
                renderedElement.style.flex = "0 0 auto";
                renderedElement.style.width = this.width.physicalSize + "px";
            }
            else {
                renderedElement.style.flex = "1 1 " + (this._computedWeight > 0 ? this._computedWeight : this.width.physicalSize) + "%";
            }
        }
    }

    protected shouldSerialize(context: SerializationContext): boolean {
        return true;
    }

    protected get separatorOrientation(): Enums.Orientation {
        return Enums.Orientation.Vertical;
    }

    constructor(width: ColumnWidth = "stretch") {
        super();

        this.width = width;
    }

    getJsonTypeName(): string {
        return "Column";
    }

    get hasVisibleSeparator(): boolean {
        if (this.parent && this.parent instanceof ColumnSet) {
            return this.separatorElement !== undefined && !this.parent.isLeftMostElement(this);
        }
        else {
            return false;
        }
    }

    get isStandalone(): boolean {
        return false;
    }
}

export class ColumnSet extends ContainerBase {
    private _columns: Column[] = [];
    private _renderedColumns: Column[];

    private createColumnInstance(source: any, context: SerializationContext): Column | undefined {
        return context.parseCardObject<Column>(
            this,
            source,
            [],
            !this.isDesignMode(),
            (typeName: string) => {
                return !typeName || typeName === "Column" ? new Column() : undefined;
            },
            (typeName: string, errorType: Enums.TypeErrorType) => {
                context.logParseEvent(
                    undefined,
                    Enums.ValidationEvent.ElementTypeNotAllowed,
                    Strings.errors.elementTypeNotAllowed(typeName));
            });
    }

    protected internalRender(): HTMLElement | undefined {
        this._renderedColumns = [];

        if (this._columns.length > 0) {
            // Cache hostConfig to avoid walking the parent hierarchy several times
            let hostConfig = this.hostConfig;

            let element = document.createElement("div");
            element.className = hostConfig.makeCssClassName("ac-columnSet");
            element.style.display = "flex";

            if (GlobalSettings.useAdvancedCardBottomTruncation) {
                // See comment in Container.internalRender()
                element.style.minHeight = '-webkit-min-content';
            }

            switch (this.getEffectiveHorizontalAlignment()) {
                case Enums.HorizontalAlignment.Center:
                    element.style.justifyContent = "center";
                    break;
                case Enums.HorizontalAlignment.Right:
                    element.style.justifyContent = "flex-end";
                    break;
                default:
                    element.style.justifyContent = "flex-start";
                    break;
            }

            let totalWeight: number = 0;

            for (let column of this._columns) {
                if (column.width instanceof SizeAndUnit && (column.width.unit == Enums.SizeUnit.Weight)) {
                    totalWeight += column.width.physicalSize;
                }
            }

            for (let column of this._columns) {
                if (column.width instanceof SizeAndUnit && column.width.unit == Enums.SizeUnit.Weight && totalWeight > 0) {
                    let computedWeight = 100 / totalWeight * column.width.physicalSize;

                    // Best way to emulate "internal" access I know of
                    column["_computedWeight"] = computedWeight;
                }

                let renderedColumn = column.render();

                if (renderedColumn) {
                    if (this._renderedColumns.length > 0 && column.separatorElement) {
                        column.separatorElement.style.flex = "0 0 auto";

                        Utils.appendChild(element, column.separatorElement);
                    }

                    Utils.appendChild(element, renderedColumn);

                    this._renderedColumns.push(column);
                }
            }

            return this._renderedColumns.length > 0 ? element : undefined;
        }
        else {
            return undefined;
        }
    }

    protected truncateOverflow(maxHeight: number): boolean {
        for (let column of this._columns) {
            column['handleOverflow'](maxHeight);
        }

        return true;
    }

    protected undoOverflowTruncation() {
        for (let column of this._columns) {
            column['resetOverflow']();
        }
    }

    protected get isSelectable(): boolean {
        return true;
    }

    protected internalParse(source: any, context: SerializationContext) {
        super.internalParse(source, context);

        this._columns = [];
        this._renderedColumns = [];

        let jsonColumns = source["columns"];

        if (Array.isArray(jsonColumns)) {
            for (let item of jsonColumns) {
                let column = this.createColumnInstance(item, context);

                if (column) {
                    this._columns.push(column);
                }
            }
        }
    }

    protected internalToJSON(target: PropertyBag, context: SerializationContext) {
        super.internalToJSON(target, context);

        context.serializeArray(target, "columns", this._columns);
    }

    isFirstElement(element: CardElement): boolean {
        for (let column of this._columns) {
            if (column.isVisible) {
                return column == element;
            }
        }

        return false;
    }

    isBleedingAtTop(): boolean {
        if (this.isBleeding()) {
            return true;
        }

        if (this._renderedColumns && this._renderedColumns.length > 0) {
            for (let column of this._columns) {
                if (column.isBleedingAtTop()) {
                    return true;
                }
            }
        }

        return false;
    }

    isBleedingAtBottom(): boolean {
        if (this.isBleeding()) {
            return true;
        }

        if (this._renderedColumns && this._renderedColumns.length > 0) {
            for (let column of this._columns) {
                if (column.isBleedingAtBottom()) {
                    return true;
                }
            }
        }

        return false;
    }

    getItemCount(): number {
        return this._columns.length;
    }

    getFirstVisibleRenderedItem(): CardElement | undefined {
        if (this.renderedElement && this._renderedColumns && this._renderedColumns.length > 0) {
            return this._renderedColumns[0];
        }
        else {
            return undefined;
        }
    }

    getLastVisibleRenderedItem(): CardElement | undefined {
        if (this.renderedElement && this._renderedColumns && this._renderedColumns.length > 0) {
            return this._renderedColumns[this._renderedColumns.length - 1];
        }
        else {
            return undefined;
        }
    }

    getColumnAt(index: number): Column {
        return this._columns[index];
    }

    getItemAt(index: number): CardElement {
        return this.getColumnAt(index);
    }

    getJsonTypeName(): string {
        return "ColumnSet";
    }

    internalValidateProperties(context: ValidationResults) {
        super.internalValidateProperties(context);

        let weightedColumns: number = 0;
        let stretchedColumns: number = 0;

        for (let column of this._columns) {
            if (typeof column.width === "number") {
                weightedColumns++;
            }
            else if (column.width === "stretch") {
                stretchedColumns++;
            }
        }

        if (weightedColumns > 0 && stretchedColumns > 0) {
            context.addFailure(
                this,
                Enums.ValidationEvent.Hint,
                Strings.hints.dontUseWeightedAndStrecthedColumnsInSameSet());
        }
    }

    addColumn(column: Column) {
        if (!column.parent) {
            this._columns.push(column);

            column.setParent(this);
        }
        else {
            throw new Error(Strings.errors.columnAlreadyBelongsToAnotherSet());
        }
    }

    removeItem(item: CardElement): boolean {
        if (item instanceof Column) {
            let itemIndex = this._columns.indexOf(item);

            if (itemIndex >= 0) {
                this._columns.splice(itemIndex, 1);

                item.setParent(undefined);

                this.updateLayout();

                return true;
            }
        }

        return false;
    }

    indexOf(cardElement: CardElement): number {
        return cardElement instanceof Column ? this._columns.indexOf(cardElement) : -1;
    }

    isLeftMostElement(element: CardElement): boolean {
        return this._columns.indexOf(<Column>element) == 0;
    }

    isRightMostElement(element: CardElement): boolean {
        return this._columns.indexOf(<Column>element) == this._columns.length - 1;
    }

    isTopElement(element: CardElement): boolean {
        return this._columns.indexOf(<Column>element) >= 0;
    }

    isBottomElement(element: CardElement): boolean {
        return this._columns.indexOf(<Column>element) >= 0;
    }

    getActionById(id: string): Action | undefined {
        let result: Action | undefined = undefined;

        for (let column of this._columns) {
            result = column.getActionById(id);

            if (result) {
                break;
            }
        }

        return result;
    }

    get bleed(): boolean {
        return this.getBleed();
    }

    set bleed(value: boolean) {
        this.setBleed(value);
    }

    get padding(): PaddingDefinition | undefined {
        return this.getPadding();
    }

    set padding(value: PaddingDefinition | undefined) {
        this.setPadding(value);
    }

    get selectAction(): Action | undefined {
        return this._selectAction;
    }

    set selectAction(value: Action | undefined) {
        this._selectAction = value;
    }
}

function raiseImageLoadedEvent(image: Image) {
    let card = image.getRootElement() as AdaptiveCard;
    let onImageLoadedHandler = (card && card.onImageLoaded) ? card.onImageLoaded : AdaptiveCard.onImageLoaded;

    if (onImageLoadedHandler) {
        onImageLoadedHandler(image);
    }
}

function raiseAnchorClickedEvent(element: CardElement, anchor: HTMLAnchorElement, ev?: MouseEvent): boolean {
    let card = element.getRootElement() as AdaptiveCard;
    let onAnchorClickedHandler = (card && card.onAnchorClicked) ? card.onAnchorClicked : AdaptiveCard.onAnchorClicked;

    return onAnchorClickedHandler !== undefined ? onAnchorClickedHandler(element, anchor, ev) : false;
}

function raiseExecuteActionEvent(action: Action) {
    let card = action.parent ? action.parent.getRootElement() as AdaptiveCard : undefined;
    let onExecuteActionHandler = (card && card.onExecuteAction) ? card.onExecuteAction : AdaptiveCard.onExecuteAction;

    if (action.prepareForExecution() && onExecuteActionHandler) {
        onExecuteActionHandler(action);
    }
}

function raiseInlineCardExpandedEvent(action: ShowCardAction, isExpanded: boolean) {
    let card = action.parent ? action.parent.getRootElement() as AdaptiveCard : undefined;
    let onInlineCardExpandedHandler = (card && card.onInlineCardExpanded) ? card.onInlineCardExpanded : AdaptiveCard.onInlineCardExpanded;

    if (onInlineCardExpandedHandler) {
        onInlineCardExpandedHandler(action, isExpanded);
    }
}

function raiseInputValueChangedEvent(input: Input) {
    let card = input.getRootElement() as AdaptiveCard;
    let onInputValueChangedHandler = (card && card.onInputValueChanged) ? card.onInputValueChanged : AdaptiveCard.onInputValueChanged;

    if (onInputValueChangedHandler) {
        onInputValueChangedHandler(input);
    }
}

function raiseElementVisibilityChangedEvent(element: CardElement, shouldUpdateLayout: boolean = true) {
    let rootElement = element.getRootElement();

    if (shouldUpdateLayout) {
        rootElement.updateLayout();
    }

    let card = rootElement as AdaptiveCard;
    let onElementVisibilityChangedHandler = (card && card.onElementVisibilityChanged) ? card.onElementVisibilityChanged : AdaptiveCard.onElementVisibilityChanged;

    if (onElementVisibilityChangedHandler !== undefined) {
        onElementVisibilityChangedHandler(element);
    }
}

/**
 * @returns return false to continue with default context menu; return true to skip SDK default context menu
 */
function raiseDisplayOverflowActionMenuEvent(action: OverflowAction, target?: HTMLElement): boolean {
    let card = action.parent ? action.parent.getRootElement() as AdaptiveCard : undefined;
    let onDisplayOverflowActionMenuHandler = (card && card.onDisplayOverflowActionMenu) ? card.onDisplayOverflowActionMenu : AdaptiveCard.onDisplayOverflowActionMenu;

    return onDisplayOverflowActionMenuHandler !== undefined ? onDisplayOverflowActionMenuHandler(action.getActions(), target) : false;
}

/**
 * @returns return false to continue with default action button; return true to skip SDK default action button
 */
function raiseRenderOverflowActionsEvent(action: OverflowAction, isAtRootLevelActions: boolean): boolean {
    let card = action.parent ? action.parent.getRootElement() as AdaptiveCard : undefined;
    let onRenderOverflowActionsHandler = (card && card.onRenderOverflowActions) ? card.onRenderOverflowActions : AdaptiveCard.onRenderOverflowActions;

    return onRenderOverflowActionsHandler !== undefined ? onRenderOverflowActionsHandler(action.getActions(), isAtRootLevelActions) : false;
}

export abstract class ContainerWithActions extends Container {
    private _actionCollection: ActionCollection;

    protected internalParse(source: any, context: SerializationContext) {
        super.internalParse(source, context);

        this.parseActions(source, context);
    }

    protected parseActions(source: any, context: SerializationContext) {
        this._actionCollection.parse(source["actions"], context);
    }

    protected internalToJSON(target: PropertyBag, context: SerializationContext) {
        super.internalToJSON(target, context);

        this._actionCollection.toJSON(target, "actions", context);
    }

    protected internalRender(): HTMLElement | undefined {
        let element = super.internalRender();

        if (element) {
            let renderedActions = this._actionCollection.render(this.hostConfig.actions.actionsOrientation, false);

            if (renderedActions) {
                Utils.appendChild(
                    element,
                    renderSeparation(
                        this.hostConfig,
                        {
                            spacing: this.hostConfig.getEffectiveSpacing(this.hostConfig.actions.spacing)
                        },
                        Enums.Orientation.Horizontal));
                Utils.appendChild(element, renderedActions);
            }

            if (this.renderIfEmpty) {
                return element;
            }
            else {
                return element.children.length > 0 ? element : undefined;
            }
        }
        else {
            return undefined;
        }
    }

    protected getHasExpandedAction(): boolean {
        if (this.renderedActionCount == 0) {
            return false;
        }
        else if (this.renderedActionCount == 1) {
            return this._actionCollection.expandedAction !== undefined && !this.hostConfig.actions.preExpandSingleShowCardAction;
        }
        else {
            return this._actionCollection.expandedAction !== undefined;
        }
    }

    protected get renderedActionCount(): number {
        return this._actionCollection.renderedActionCount;
    }

    protected get renderIfEmpty(): boolean {
        return false;
    }

    constructor() {
        super();

        this._actionCollection = new ActionCollection(this);
    }

    getActionCount(): number {
        return this._actionCollection.getActionCount();
    }

    getActionAt(index: number): Action | undefined {
        if (index >= 0 && index < this.getActionCount()) {
            return this._actionCollection.getActionAt(index);
        }
        else {
            return super.getActionAt(index);
        }
    }

    getActionById(id: string): Action | undefined {
        let result: Action | undefined = this._actionCollection.getActionById(id);

        return result ? result : super.getActionById(id);
    }

    internalValidateProperties(context: ValidationResults) {
        super.internalValidateProperties(context);

        if (this._actionCollection) {
            this._actionCollection.validateProperties(context);
        }
    }

    isLastElement(element: CardElement): boolean {
        return super.isLastElement(element) && this._actionCollection.getActionCount() == 0;
    }

    addAction(action: Action) {
        this._actionCollection.addAction(action);
    }

    clear() {
        super.clear();

        this._actionCollection.clear();
    }

    getAllInputs(processActions: boolean = true): Input[] {
        let result = super.getAllInputs(processActions);

        if (processActions) {
            result = result.concat(this._actionCollection.getAllInputs(processActions));
        }

        return result;
    }

    getResourceInformation(): IResourceInformation[] {
        return super.getResourceInformation().concat(this._actionCollection.getResourceInformation());
    }

    isBleedingAtBottom(): boolean {
        if (this._actionCollection.renderedActionCount == 0) {
            return super.isBleedingAtBottom();
        }
        else {
            if (this._actionCollection.getActionCount() == 1) {
                return this._actionCollection.expandedAction !== undefined && !this.hostConfig.actions.preExpandSingleShowCardAction;
            }
            else {
                return this._actionCollection.expandedAction !== undefined;
            }
        }
    }

    get isStandalone(): boolean {
        return false;
    }
}

export interface IMarkdownProcessingResult {
    didProcess: boolean;
    outputHtml?: any;
}

export class RefreshActionProperty extends PropertyDefinition {
    parse(sender: RefreshDefinition, source: PropertyBag, context: SerializationContext): ExecuteAction | undefined {
        let action = context.parseAction(
            sender.parent,
            source[this.name],
            [],
            false);

        if (action !== undefined) {
            if (action instanceof ExecuteAction) {
                return action;
            }

            context.logParseEvent(
                sender,
                Enums.ValidationEvent.ActionTypeNotAllowed,
                Strings.errors.actionTypeNotAllowed(action.getJsonTypeName()));
        }

        context.logParseEvent(
            sender,
            Enums.ValidationEvent.PropertyCantBeNull,
            Strings.errors.propertyMustBeSet("action"));

        return undefined;
    }

    toJSON(sender: SerializableObject, target: PropertyBag, value: ExecuteAction | undefined, context: SerializationContext) {
        context.serializeValue(target, this.name, value ? value.toJSON(context) : undefined, undefined, true);
    }

    constructor(readonly targetVersion: Version, readonly name: string) {
        super(targetVersion, name, undefined);
    }
}

export class RefreshDefinition extends SerializableObject {
    //#region Schema

    static readonly actionProperty = new RefreshActionProperty(Versions.v1_4, "action");
    static readonly userIdsProperty = new StringArrayProperty(Versions.v1_4, "userIds");

    @property(RefreshDefinition.actionProperty)
    get action(): ExecuteAction {
        return this.getValue(RefreshDefinition.actionProperty);
    }

    set action(value: ExecuteAction) {
        this.setValue(RefreshDefinition.actionProperty, value);

        if (value) {
            value.setParent(this.parent);
        }
    }

    @property(RefreshDefinition.userIdsProperty)
    userIds?: string[];

    protected getSchemaKey(): string {
        return "RefreshDefinition";
    }

    //#endregion

    parent: CardElement;
}

export class AuthCardButton extends SerializableObject {
    //#region Schema

    static readonly typeProperty = new StringProperty(Versions.v1_4, "type");
    static readonly titleProperty = new StringProperty(Versions.v1_4, "title");
    static readonly imageProperty = new StringProperty(Versions.v1_4, "image");
    static readonly valueProperty = new StringProperty(Versions.v1_4, "value");

    protected getSchemaKey(): string {
        return "AuthCardButton";
    }

    //#endregion

    @property(AuthCardButton.typeProperty)
    type: string;

    @property(AuthCardButton.titleProperty)
    title?: string;

    @property(AuthCardButton.imageProperty)
    image?: string;

    @property(AuthCardButton.valueProperty)
    value: string;
}

export class TokenExchangeResource extends SerializableObject {
    //#region Schema

    static readonly idProperty = new StringProperty(Versions.v1_4, "id");
    static readonly uriProperty = new StringProperty(Versions.v1_4, "uri");
    static readonly providerIdProperty = new StringProperty(Versions.v1_4, "providerId");

    protected getSchemaKey(): string {
        return "TokenExchangeResource";
    }

    //#endregion

    @property(TokenExchangeResource.idProperty)
    id?: string;

    @property(TokenExchangeResource.uriProperty)
    uri?: string;

    @property(TokenExchangeResource.providerIdProperty)
    providerId?: string;
}

export class Authentication extends SerializableObject {
    //#region Schema

    static readonly textProperty = new StringProperty(Versions.v1_4, "text");
    static readonly connectionNameProperty = new StringProperty(Versions.v1_4, "connectionName");
    static readonly buttonsProperty = new SerializableObjectCollectionProperty(Versions.v1_4, "buttons", AuthCardButton);
    static readonly tokenExchangeResourceProperty = new SerializableObjectProperty(Versions.v1_4, "tokenExchangeResource", TokenExchangeResource, true);

    protected getSchemaKey(): string {
        return "Authentication";
    }

    //#endregion

    @property(Authentication.textProperty)
    text?: string;

    @property(Authentication.connectionNameProperty)
    connectionName?: string;

    @property(Authentication.buttonsProperty)
    buttons: AuthCardButton[];

    @property(Authentication.tokenExchangeResourceProperty)
    tokenExchangeResource?: TokenExchangeResource;
}

// @dynamic
export class AdaptiveCard extends ContainerWithActions {
    static readonly schemaUrl = "http://adaptivecards.io/schemas/adaptive-card.json";

    //#region Schema

    protected static readonly $schemaProperty = new CustomProperty<string>(
        Versions.v1_0,
        "$schema",
        (sender: SerializableObject, property: PropertyDefinition, source: PropertyBag, context: BaseSerializationContext) => {
            return AdaptiveCard.schemaUrl;
        },
        (sender: SerializableObject, property: PropertyDefinition, target: PropertyBag, value: Versions | undefined, context: BaseSerializationContext) => {
            context.serializeValue(target, property.name, AdaptiveCard.schemaUrl);
        });

    static readonly versionProperty = new CustomProperty<Version | undefined>(
        Versions.v1_0,
        "version",
        (sender: SerializableObject, property: PropertyDefinition, source: PropertyBag, context: BaseSerializationContext) => {
            let version = Version.parse(source[property.name], context);

            if (version === undefined) {
                version = Versions.latest;

                context.logParseEvent(
                    sender,
                    Enums.ValidationEvent.InvalidPropertyValue,
                    Strings.errors.invalidCardVersion(version.toString()));
            }

            return version;
        },
        (sender: SerializableObject, property: PropertyDefinition, target: PropertyBag, value: Versions | undefined, context: BaseSerializationContext) => {
            if (value !== undefined) {
                context.serializeValue(target, property.name, value.toString());
            }
        },
        Versions.v1_0);

    static readonly fallbackTextProperty = new StringProperty(Versions.v1_0, "fallbackText");
    static readonly speakProperty = new StringProperty(Versions.v1_0, "speak");
    static readonly refreshProperty = new SerializableObjectProperty(Versions.v1_4, "refresh", RefreshDefinition, true);
    static readonly authenticationProperty = new SerializableObjectProperty(Versions.v1_4, "authentication", Authentication, true);

    @property(AdaptiveCard.versionProperty)
    version: Version;

    @property(AdaptiveCard.fallbackTextProperty)
    fallbackText?: string;

    @property(AdaptiveCard.speakProperty)
    speak?: string;

    @property(AdaptiveCard.refreshProperty)
    get refresh(): RefreshDefinition | undefined {
        return this.getValue(AdaptiveCard.refreshProperty);
    }

    set refresh(value: RefreshDefinition | undefined) {
        this.setValue(AdaptiveCard.refreshProperty, value);

        if (value) {
            value.parent = this;
        }
    }

    @property(AdaptiveCard.authenticationProperty)
    authentication?: Authentication;

    //#endregion

    static onAnchorClicked?: (element: CardElement, anchor: HTMLAnchorElement, ev?: MouseEvent) => boolean;
    static onExecuteAction?: (action: Action) => void;
    static onElementVisibilityChanged?: (element: CardElement) => void;
    static onImageLoaded?: (image: Image) => void;
    static onInlineCardExpanded?: (action: ShowCardAction, isExpanded: boolean) => void;
    static onInputValueChanged?: (input: Input) => void;
    static onProcessMarkdown?: (text: string, result: IMarkdownProcessingResult) => void;
    static onDisplayOverflowActionMenu?: (actions: readonly Action[], target?: HTMLElement) => boolean;
    static onRenderOverflowActions?: (actions: readonly Action[], isRootLevelActions: boolean) => boolean;

    static get processMarkdown(): (text: string) => string {
        throw new Error(Strings.errors.processMarkdownEventRemoved());
    }

    static set processMarkdown(value: (text: string) => string) {
        throw new Error(Strings.errors.processMarkdownEventRemoved());
    }

    static applyMarkdown(text: string): IMarkdownProcessingResult {
        let result: IMarkdownProcessingResult = {
            didProcess: false
        };

        if (AdaptiveCard.onProcessMarkdown) {
            AdaptiveCard.onProcessMarkdown(text, result);
        }
        else if ((<any>window).markdownit) {
            // Check for markdownit
            let markdownIt: any = (<any>window).markdownit;
            result.outputHtml = markdownIt().render(text);
            result.didProcess = true;
        }
        else {
            console.warn(Strings.errors.markdownProcessingNotEnabled)
        }

        return result;
    }

    private _fallbackCard?: AdaptiveCard;

    private isVersionSupported(): boolean {
        if (this.bypassVersionCheck) {
            return true;
        }
        else {
            let unsupportedVersion: boolean =
                !this.version ||
                !this.version.isValid ||
                (this.maxVersion.major < this.version.major) ||
                (this.maxVersion.major == this.version.major && this.maxVersion.minor < this.version.minor);

            return !unsupportedVersion;
        }
    }

    protected getDefaultSerializationContext(): BaseSerializationContext {
        return new SerializationContext(this.version);
    }

    protected getItemsCollectionPropertyName(): string {
        return "body";
    }

    protected canHostSingletons() {
        return true;
    }

    protected internalParse(source: any, context: SerializationContext) {
        this._fallbackCard = undefined;

        let fallbackElement = context.parseElement(undefined, source["fallback"], this.forbiddenChildElements(), !this.isDesignMode());

        if (fallbackElement) {
            this._fallbackCard = new AdaptiveCard();
            this._fallbackCard.addItem(fallbackElement);
        }

        super.internalParse(source, context);
    }

    protected internalToJSON(target: PropertyBag, context: SerializationContext) {
        this.setValue(AdaptiveCard.versionProperty, context.targetVersion);

        super.internalToJSON(target, context);
    }

    protected internalRender(): HTMLElement | undefined {
        var renderedElement = super.internalRender();

        if (GlobalSettings.useAdvancedCardBottomTruncation && renderedElement) {
            // Unlike containers, the root card element should be allowed to
            // be shorter than its content (otherwise the overflow truncation
            // logic would never get triggered)
            renderedElement.style.removeProperty("minHeight");
        }

        return renderedElement;
    }

    protected getHasBackground(): boolean {
        return true;
    }

    protected getDefaultPadding(): PaddingDefinition {
        return new PaddingDefinition(
            Enums.Spacing.Padding,
            Enums.Spacing.Padding,
            Enums.Spacing.Padding,
            Enums.Spacing.Padding);
    }

    protected shouldSerialize(context: SerializationContext): boolean {
        return true;
    }

    protected get renderIfEmpty(): boolean {
        return true;
    }

    protected get bypassVersionCheck(): boolean {
        return false;
    }

    protected get allowCustomStyle() {
        return this.hostConfig.adaptiveCard && this.hostConfig.adaptiveCard.allowCustomStyle;
    }

    protected get hasBackground(): boolean {
        return true;
    }

    onAnchorClicked?: (element: CardElement, anchor: HTMLAnchorElement, ev?: MouseEvent) => boolean;
    onExecuteAction?: (action: Action) => void;
    onElementVisibilityChanged?: (element: CardElement) => void;
    onImageLoaded?: (image: Image) => void;
    onInlineCardExpanded?: (action: ShowCardAction, isExpanded: boolean) => void;
    onInputValueChanged?: (input: Input) => void;
    onDisplayOverflowActionMenu?: (actions: readonly Action[], target?: HTMLElement) => boolean;
    onRenderOverflowActions?: (actions: readonly Action[], isRootLevelActions: boolean) => boolean;

    designMode: boolean = false;

    getJsonTypeName(): string {
        return "AdaptiveCard";
    }

    internalValidateProperties(context: ValidationResults) {
        super.internalValidateProperties(context);

        if (this.getValue(CardElement.typeNameProperty) !== "AdaptiveCard") {
            context.addFailure(
                this,
                Enums.ValidationEvent.MissingCardType,
                Strings.errors.invalidCardType());
        }

        if (!this.bypassVersionCheck && !this.version) {
            context.addFailure(
                this,
                Enums.ValidationEvent.PropertyCantBeNull,
                Strings.errors.propertyMustBeSet("version"));
        }
        else if (!this.isVersionSupported()) {
            context.addFailure(
                this,
                Enums.ValidationEvent.UnsupportedCardVersion,
                Strings.errors.unsupportedCardVersion(this.version.toString(), this.maxVersion.toString()));
        }
    }

    render(target?: HTMLElement): HTMLElement | undefined {
        let renderedCard: HTMLElement | undefined;

        if (this.shouldFallback() && this._fallbackCard) {
            this._fallbackCard.hostConfig = this.hostConfig;

            renderedCard = this._fallbackCard.render();
        }
        else {
            renderedCard = super.render();

            if (renderedCard) {
                renderedCard.classList.add(this.hostConfig.makeCssClassName("ac-adaptiveCard"));

                // Having a tabIndex on the root container for a card can mess up accessibility in some scenarios.
                // However, we've shipped this behavior before, and so can't just turn it off in a point release. For
                // now, to unblock accessibility scenarios for our customers, we've got an option to turn it off. In a
                // future release, we should strongly consider flipping the default such that we *don't* emit a tabIndex
                // by default.
                if (GlobalSettings.setTabIndexAtCardRoot) {
                    renderedCard.tabIndex = 0;
                }

                if (this.speak) {
                    renderedCard.setAttribute("aria-label", this.speak);
                }
            }
        }

        if (target) {
            Utils.appendChild(target, renderedCard);

            this.updateLayout();
        }

        return renderedCard;
    }

    updateLayout(processChildren: boolean = true) {
        super.updateLayout(processChildren);

        if (GlobalSettings.useAdvancedCardBottomTruncation && this.isDisplayed()) {
            let padding = this.hostConfig.getEffectiveSpacing(Enums.Spacing.Default);

            this['handleOverflow']((<HTMLElement>this.renderedElement).offsetHeight - padding);
        }
    }

    shouldFallback(): boolean {
        return super.shouldFallback() || !this.isVersionSupported();
    }

    get hasVisibleSeparator(): boolean {
        return false;
    }

}

class InlineAdaptiveCard extends AdaptiveCard {
    //#region Schema

    protected getSchemaKey(): string {
        return "InlineAdaptiveCard";
    }

    protected populateSchema(schema: SerializableObjectSchema) {
        super.populateSchema(schema);

        schema.remove(
            AdaptiveCard.$schemaProperty,
            AdaptiveCard.versionProperty);
    }

    //#endregion

    protected getDefaultPadding(): PaddingDefinition {
        return new PaddingDefinition(
            this.suppressStyle ? Enums.Spacing.None : Enums.Spacing.Padding,
            Enums.Spacing.Padding,
            this.suppressStyle ? Enums.Spacing.None : Enums.Spacing.Padding,
            Enums.Spacing.Padding);
    }

    protected get bypassVersionCheck(): boolean {
        return true;
    }

    protected get defaultStyle(): string {
        if (this.suppressStyle) {
            return Enums.ContainerStyle.Default;
        }
        else {
            return this.hostConfig.actions.showCard.style ? this.hostConfig.actions.showCard.style : Enums.ContainerStyle.Emphasis;
        }
    }

    suppressStyle: boolean = false;

    render(target?: HTMLElement): HTMLElement | undefined {
        let renderedCard = super.render(target);

        if (renderedCard) {
            renderedCard.setAttribute("aria-live", "polite");
            renderedCard.removeAttribute("tabindex");
        }

        return renderedCard;
    }
}

export class SerializationContext extends BaseSerializationContext {
    private _elementRegistry?: CardObjectRegistry<CardElement>;
    private _actionRegistry?: CardObjectRegistry<Action>;

    private _forbiddenTypes: Set<string> = new Set<string>();
    private internalParseCardObject<T extends CardObject>(
        parent: CardElement | undefined,
        source: any,
        forbiddenTypes: Set<string>,
        allowFallback: boolean,
        createInstanceCallback: (typeName: string | undefined) => T | undefined,
        logParseEvent: (typeName: string | undefined, errorType: Enums.TypeErrorType) => void): T | undefined {
        let result: T | undefined = undefined;

        if (source && typeof source === "object") {
            const oldForbiddenTypes = this._forbiddenTypes;
            forbiddenTypes.forEach((type) => { this._forbiddenTypes.add(type); });

            const typeName = Utils.parseString(source["type"]);

            if (typeName && this._forbiddenTypes.has(typeName)) {
                logParseEvent(typeName, Enums.TypeErrorType.ForbiddenType);
            }
            else {
                let tryToFallback = false;

                result = createInstanceCallback(typeName);

                if (!result) {
                    tryToFallback = GlobalSettings.enableFallback && allowFallback;

                    logParseEvent(typeName, Enums.TypeErrorType.UnknownType);
                }
                else {
                    result.setParent(parent);
                    result.parse(source, this);

                    tryToFallback = GlobalSettings.enableFallback && allowFallback && result.shouldFallback();
                }

                if (tryToFallback) {
                    let fallback = source["fallback"];

                    if (!fallback && parent) {
                        parent.setShouldFallback(true);
                    }
                    if (typeof fallback === "string" && fallback.toLowerCase() === "drop") {
                        result = undefined;
                    }
                    else if (typeof fallback === "object") {
                        result = this.internalParseCardObject<T>(
                            parent,
                            fallback,
                            forbiddenTypes,
                            true,
                            createInstanceCallback,
                            logParseEvent);
                    }
                }
            }

            this._forbiddenTypes = oldForbiddenTypes;
        }

        return result;
    }

    protected cardObjectParsed(o: SerializableObject, source: any) {
        if (o instanceof Action && this.onParseAction) {
            this.onParseAction(o, source, this);
        }
        else if (o instanceof CardElement && this.onParseElement) {
            this.onParseElement(o, source, this);
        }
    }

    onParseAction?: (action: Action, source: any, context: SerializationContext) => void;
    onParseElement?: (element: CardElement, source: any, context: SerializationContext) => void;

    shouldSerialize(o: SerializableObject): boolean {
        if (o instanceof Action) {
            return this.actionRegistry.findByName(o.getJsonTypeName()) !== undefined;
        }
        else if (o instanceof CardElement) {
            return this.elementRegistry.findByName(o.getJsonTypeName()) !== undefined;
        }
        else {
            return true;
        }
    }

    parseCardObject<T extends CardObject>(
        parent: CardElement | undefined,
        source: any,
        forbiddenTypeNames: string[],
        allowFallback: boolean,
        createInstanceCallback: (typeName: string) => T | undefined,
        logParseEvent: (typeName: string, errorType: Enums.TypeErrorType) => void): T | undefined {
        const forbiddenTypes = new Set<string>(forbiddenTypeNames);
        let result = this.internalParseCardObject(
            parent,
            source,
            forbiddenTypes,
            allowFallback,
            createInstanceCallback,
            logParseEvent);

        if (result !== undefined) {
            this.cardObjectParsed(result, source);
        }

        return result;
    }

    parseElement(
        parent: CardElement | undefined,
        source: any,
        forbiddenTypes: string[],
        allowFallback: boolean,
        parsingSingletonObject: boolean = false): CardElement | undefined {

        return this.parseCardObject<CardElement>(
            parent,
            source,
            forbiddenTypes,
            allowFallback,
            (typeName: string) => {
                return this.elementRegistry.createInstance(typeName, this.targetVersion);
            },
            (typeName: string, errorType: Enums.TypeErrorType) => {
                if (errorType === Enums.TypeErrorType.UnknownType) {
                    this.logParseEvent(
                        undefined,
                        Enums.ValidationEvent.UnknownElementType,
                        Strings.errors.unknownElementType(typeName));
                }
                else {
                    this.logParseEvent(
                        undefined,
                        Enums.ValidationEvent.ElementTypeNotAllowed,
                        Strings.errors.elementTypeNotAllowed(typeName));
                }
            });
    }

    parseAction(
        parent: CardElement,
        source: any,
        forbiddenActionTypes: string[],
        allowFallback: boolean): Action | undefined {

        return this.parseCardObject<Action>(
            parent,
            source,
            forbiddenActionTypes,
            allowFallback,
            (typeName: string) => {
                return this.actionRegistry.createInstance(typeName, this.targetVersion);
            },
            (typeName: string, errorType: Enums.TypeErrorType) => {
                if (errorType == Enums.TypeErrorType.UnknownType) {
                    this.logParseEvent(
                        undefined,
                        Enums.ValidationEvent.UnknownActionType,
                        Strings.errors.unknownActionType(typeName));
                }
                else {
                    this.logParseEvent(
                        undefined,
                        Enums.ValidationEvent.ActionTypeNotAllowed,
                        Strings.errors.actionTypeNotAllowed(typeName));
                }
            });
    }

    get elementRegistry(): CardObjectRegistry<CardElement> {
        return this._elementRegistry ?? GlobalRegistry.elements;
    }

    // Not using a property setter here because the setter should accept "undefined"
    // whereas the getter should never return undefined.
    setElementRegistry(value: CardObjectRegistry<CardElement> | undefined) {
        this._elementRegistry = value;
    }

    get actionRegistry(): CardObjectRegistry<Action> {
        return this._actionRegistry ?? GlobalRegistry.actions;
    }

    // Not using a property setter here because the setter should accept "undefined"
    // whereas the getter should never return undefined.
    setActionRegistry(value: CardObjectRegistry<Action> | undefined) {
        this._actionRegistry = value;
    }
}

GlobalRegistry.defaultElements.register("Container", Container);
GlobalRegistry.defaultElements.register("TextBlock", TextBlock);
GlobalRegistry.defaultElements.register("RichTextBlock", RichTextBlock, Versions.v1_2);
GlobalRegistry.defaultElements.register("TextRun", TextRun, Versions.v1_2);
GlobalRegistry.defaultElements.register("Image", Image);
GlobalRegistry.defaultElements.register("ImageSet", ImageSet);
GlobalRegistry.defaultElements.register("Media", Media, Versions.v1_1);
GlobalRegistry.defaultElements.register("FactSet", FactSet);
GlobalRegistry.defaultElements.register("ColumnSet", ColumnSet);
GlobalRegistry.defaultElements.register("ActionSet", ActionSet, Versions.v1_2);
GlobalRegistry.defaultElements.register("Input.Text", TextInput);
GlobalRegistry.defaultElements.register("Input.Date", DateInput);
GlobalRegistry.defaultElements.register("Input.Time", TimeInput);
GlobalRegistry.defaultElements.register("Input.Number", NumberInput);
GlobalRegistry.defaultElements.register("Input.ChoiceSet", ChoiceSetInput);
GlobalRegistry.defaultElements.register("Input.Toggle", ToggleInput);

GlobalRegistry.defaultActions.register(OpenUrlAction.JsonTypeName, OpenUrlAction);
GlobalRegistry.defaultActions.register(SubmitAction.JsonTypeName, SubmitAction);
GlobalRegistry.defaultActions.register(ShowCardAction.JsonTypeName, ShowCardAction);
GlobalRegistry.defaultActions.register(ToggleVisibilityAction.JsonTypeName, ToggleVisibilityAction, Versions.v1_2);
GlobalRegistry.defaultActions.register(ExecuteAction.JsonTypeName, ExecuteAction, Versions.v1_4);<|MERGE_RESOLUTION|>--- conflicted
+++ resolved
@@ -5750,144 +5750,6 @@
         super.applyBackground();
     }
 
-<<<<<<< HEAD
-    protected carouselRender(displayProperties: Display): HTMLElement | undefined {
-        let cardLevelContainer: HTMLElement = document.createElement("div");
-
-        let swiperContainer: HTMLElement = document.createElement("div");
-        swiperContainer.classList.add(this.hostConfig.makeCssClassName("swiper"));
-
-        let swiperWrapper : HTMLElement = document.createElement("div");
-        swiperWrapper.className = this.hostConfig.makeCssClassName("swiper-wrapper");
-        swiperWrapper.style.display = "flex";
-
-        if (GlobalSettings.useAdvancedCardBottomTruncation) {
-            // Forces the container to be at least as tall as its content.
-            //
-            // Fixes a quirk in Chrome where, for nested flex elements, the
-            // inner element's height would never exceed the outer element's
-            // height. This caused overflow truncation to break -- containers
-            // would always be measured as not overflowing, since their heights
-            // were constrained by their parents as opposed to truly reflecting
-            // the height of their content.
-            //
-            // See the "Browser Rendering Notes" section of this answer:
-            // https://stackoverflow.com/questions/36247140/why-doesnt-flex-item-shrink-past-content-size
-            swiperWrapper.style.minHeight = '-webkit-min-content';
-        }
-
-        //switch (this.getEffectiveVerticalContentAlignment()) {
-        //    case Enums.VerticalAlignment.Center:
-        //        swiperWrapper.style.justifyContent = "center";
-        //        break;
-        //    case Enums.VerticalAlignment.Bottom:
-        //        swiperWrapper.style.justifyContent = "flex-end";
-        //        break;
-        //    default:
-        //        swiperWrapper.style.justifyContent = "flex-start";
-        //        break;
-        //}
-
-        let prevElementDiv: HTMLElement = document.createElement("button");
-        prevElementDiv.classList.add("swiper-button-prev");
-        swiperContainer.appendChild(prevElementDiv);
-
-        let nextElementDiv: HTMLElement = document.createElement("button");
-        nextElementDiv.classList.add("swiper-button-next");
-        swiperContainer.appendChild(nextElementDiv);
-
-        let pagination: HTMLElement = document.createElement("div");
-        pagination.classList.add(this.hostConfig.makeCssClassName("swiper-pagination"));
-        swiperContainer.appendChild(pagination);
-
-        const requestedNumberOfPages : number =  Math.min(this._items.length, this.hostConfig.carousel.maxCarouselPages);
-        if (this._items.length > this.hostConfig.carousel.maxCarouselPages) {
-            console.warn(Strings.errors.tooManyCarouselPages);
-        }
-
-        if (this._items.length > 0) {
-            for (let i = 0; i < requestedNumberOfPages; i++) {
-                let item = this._items[i];
-                let renderedItem = this.isElementAllowed(item) ? item.render() : undefined;
-
-                if (renderedItem) {
-                    Utils.appendChild(swiperWrapper, renderedItem);
-                    this._renderedItems.push(item);
-                }
-            }
-        }
-
-        swiperContainer.appendChild(swiperWrapper as HTMLElement);
-
-        cardLevelContainer.appendChild(swiperContainer);
-
-        this.initializeSwiper(swiperContainer, nextElementDiv, prevElementDiv, pagination, displayProperties);
-
-        cardLevelContainer.onfocus = () => {
-            if (!this._isSwiperInitialized) {
-                this._isSwiperInitialized = true;
-                this._swiper?.destroy();
-                this.initializeSwiper(swiperContainer, nextElementDiv, prevElementDiv, pagination, displayProperties);
-            }
-        }
-
-        return cardLevelContainer;
-    }
-
-    private initializeSwiper(swiperContainer: HTMLElement, nextElement: HTMLElement, prevElement: HTMLElement, paginationElement: HTMLElement, displayProperties: Display) : void {
-        const swiperOptions: SwiperOptions = {
-            loop: true,
-            modules: [
-                Navigation,
-                Pagination,
-                Scrollbar,
-                A11y,
-                History,
-                Keyboard
-            ],
-            pagination: {
-                el: paginationElement,
-                clickable : true
-             },
-            navigation: {
-                prevEl: prevElement,
-                nextEl: nextElement
-             },
-            a11y: {
-                enabled: true
-            },
-            keyboard: {
-                enabled: true,
-                onlyInViewport: true
-            }
-        };
-
-        if (displayProperties.timerProperty !== undefined) {
-            swiperOptions.modules?.push(Autoplay);
-
-            swiperOptions.autoplay = {
-                delay: displayProperties.timerProperty,
-                pauseOnMouseEnter: true
-            };
-        }
-
-        let swiper: Swiper = new Swiper(swiperContainer, swiperOptions);
-
-        // While the 'pauseOnMouseEnter' option should resume autoplay on
-        // mouse exit it doesn't do it, so adding custom events to handle it
-        swiperContainer.onmouseenter = function(){
-            swiper.autoplay?.stop();
-        };
-
-        swiperContainer.onmouseleave = function(){
-            swiper.autoplay?.start();
-        };
-
-        this._swiper = swiper;
-    }
-
-=======
->>>>>>> 754ab4ee
     protected internalRender(): HTMLElement | undefined {
         this._renderedItems = [];
 
