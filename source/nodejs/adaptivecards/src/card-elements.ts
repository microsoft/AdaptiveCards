// Copyright (c) Microsoft Corporation. All rights reserved.
// Licensed under the MIT License.
import * as Enums from "./enums";
import { CarouselEvent } from "./carousel";
import {
    PaddingDefinition,
    GlobalSettings,
    SizeAndUnit,
    SpacingDefinition,
    ISeparationDefinition,
    Dictionary,
    StringWithSubstitutions,
    ContentTypes,
    IInput,
    IResourceInformation
} from "./shared";
import * as Utils from "./utils";
import {
    HostConfig,
    defaultHostConfig,
    BaseTextDefinition,
    FontTypeDefinition,
    ColorSetDefinition,
    TextColorDefinition,
    ContainerStyleDefinition,
    TextStyleDefinition
} from "./host-config";
import * as TextFormatters from "./text-formatters";
import { CardObject, ValidationResults } from "./card-object";
import {
    Versions,
    Version,
    property,
    BaseSerializationContext,
    SerializableObject,
    SerializableObjectSchema,
    StringProperty,
    BoolProperty,
    ValueSetProperty,
    EnumProperty,
    SerializableObjectCollectionProperty,
    SerializableObjectProperty,
    PixelSizeProperty,
    NumProperty,
    PropertyBag,
    CustomProperty,
    PropertyDefinition,
    StringArrayProperty
} from "./serialization";
import { CardObjectRegistry, GlobalRegistry } from "./registry";
import { Strings } from "./strings";
import { MenuItem, PopupMenu } from "./controls";

function clearElement(element: HTMLElement) : void {
    const trustedHtml = window.trustedTypes?.emptyHTML ?? "";
    element.innerHTML = trustedHtml as string;
}

export function renderSeparation(
    hostConfig: HostConfig,
    separationDefinition: ISeparationDefinition,
    orientation: Enums.Orientation
): HTMLElement | undefined {
    if (
        separationDefinition.spacing > 0 ||
        (separationDefinition.lineThickness && separationDefinition.lineThickness > 0)
    ) {
        const separator = document.createElement("div");
        separator.className = hostConfig.makeCssClassName(
            "ac-" +
                (orientation === Enums.Orientation.Horizontal ? "horizontal" : "vertical") +
                "-separator"
        );
        separator.setAttribute("aria-hidden", "true");

        const color = separationDefinition.lineColor
            ? Utils.stringToCssColor(separationDefinition.lineColor)
            : "";

        if (orientation === Enums.Orientation.Horizontal) {
            if (separationDefinition.lineThickness) {
                separator.style.paddingTop = separationDefinition.spacing / 2 + "px";
                separator.style.marginBottom = separationDefinition.spacing / 2 + "px";
                separator.style.borderBottom =
                    separationDefinition.lineThickness + "px solid " + color;
            } else {
                separator.style.height = separationDefinition.spacing + "px";
            }
        } else {
            if (separationDefinition.lineThickness) {
                separator.style.paddingLeft = separationDefinition.spacing / 2 + "px";
                separator.style.marginRight = separationDefinition.spacing / 2 + "px";
                separator.style.borderRight =
                    separationDefinition.lineThickness + "px solid " + color;
            } else {
                separator.style.width = separationDefinition.spacing + "px";
            }
        }

        separator.style.overflow = "hidden";
        separator.style.flex = "0 0 auto";

        return separator;
    } else {
        return undefined;
    }
}

export type CardElementHeight = "auto" | "stretch";

export abstract class CardElement extends CardObject {
    //#region Schema

    static readonly langProperty = new StringProperty(
        Versions.v1_1,
        "lang",
        true,
        /^[a-z]{2,3}$/gi
    );
    static readonly isVisibleProperty = new BoolProperty(Versions.v1_2, "isVisible", true);
    static readonly separatorProperty = new BoolProperty(Versions.v1_0, "separator", false);
    static readonly heightProperty = new ValueSetProperty(
        Versions.v1_1,
        "height",
        [{ value: "auto" }, { value: "stretch" }],
        "auto"
    );
    static readonly horizontalAlignmentProperty = new EnumProperty(
        Versions.v1_0,
        "horizontalAlignment",
        Enums.HorizontalAlignment
    );
    static readonly spacingProperty = new EnumProperty(
        Versions.v1_0,
        "spacing",
        Enums.Spacing,
        Enums.Spacing.Default
    );

    @property(CardElement.horizontalAlignmentProperty)
    horizontalAlignment?: Enums.HorizontalAlignment;

    @property(CardElement.spacingProperty)
    spacing: Enums.Spacing;

    @property(CardElement.separatorProperty)
    separator: boolean;

    @property(CardElement.heightProperty)
    height: CardElementHeight;

    @property(CardElement.langProperty)
    get lang(): string | undefined {
        const lang = this.getValue(CardElement.langProperty);

        if (lang) {
            return lang;
        } else {
            if (this.parent) {
                return this.parent.lang;
            } else {
                return undefined;
            }
        }
    }

    set lang(value: string | undefined) {
        this.setValue(CardElement.langProperty, value);
    }

    @property(CardElement.isVisibleProperty)
    get isVisible(): boolean {
        return this.getValue(CardElement.isVisibleProperty);
    }

    set isVisible(value: boolean) {
        // If the element is going to be hidden, reset any changes that were due
        // to overflow truncation (this ensures that if the element is later
        // un-hidden it has the right content)
        if (GlobalSettings.useAdvancedCardBottomTruncation && !value) {
            this.undoOverflowTruncation();
        }

        if (this.isVisible !== value) {
            this.setValue(CardElement.isVisibleProperty, value);

            this.updateRenderedElementVisibility();

            if (this._renderedElement) {
                raiseElementVisibilityChangedEvent(this);
            }
        }

        if (this._renderedElement) {
            this._renderedElement.setAttribute("aria-expanded", value.toString());
        }
    }

    //#endregion

    private _hostConfig?: HostConfig;
    private _separatorElement?: HTMLElement;
    private _truncatedDueToOverflow: boolean = false;
    private _defaultRenderedElementDisplayMode?: string;
    private _padding?: PaddingDefinition;

    private internalRenderSeparator(): HTMLElement | undefined {
        const renderedSeparator = renderSeparation(
            this.hostConfig,
            {
                spacing: this.hostConfig.getEffectiveSpacing(this.spacing),
                lineThickness: this.separator ? this.hostConfig.separator.lineThickness : undefined,
                lineColor: this.separator ? this.hostConfig.separator.lineColor : undefined
            },
            this.separatorOrientation
        );

        if (
            GlobalSettings.alwaysBleedSeparators &&
            renderedSeparator &&
            this.separatorOrientation === Enums.Orientation.Horizontal
        ) {
            // Adjust separator's margins if the option to always bleed separators is turned on
            const parentContainer = this.getParentContainer();

            if (parentContainer && parentContainer.getEffectivePadding()) {
                const parentPhysicalPadding = this.hostConfig.paddingDefinitionToSpacingDefinition(
                    parentContainer.getEffectivePadding()
                );

                renderedSeparator.style.marginLeft = "-" + parentPhysicalPadding.left + "px";
                renderedSeparator.style.marginRight = "-" + parentPhysicalPadding.right + "px";
            }
        }

        return renderedSeparator;
    }

    private updateRenderedElementVisibility() {
        const displayMode =
            this.isDesignMode() || this.isVisible
                ? this._defaultRenderedElementDisplayMode
                : "none";

        if (this._renderedElement) {
            if (displayMode) {
                this._renderedElement.style.display = displayMode;
            } else {
                this._renderedElement.style.removeProperty("display");
            }
        }

        if (this._separatorElement) {
            if (this.parent && this.parent.isFirstElement(this)) {
                this._separatorElement.style.display = "none";
            } else {
                if (displayMode) {
                    this._separatorElement.style.display = displayMode;
                } else {
                    this._separatorElement.style.removeProperty("display");
                }
            }
        }
    }

    private hideElementDueToOverflow() {
        if (this._renderedElement && this.isVisible) {
            this._renderedElement.style.visibility = "hidden";

            this.isVisible = false;
            raiseElementVisibilityChangedEvent(this, false);
        }
    }

    private showElementHiddenDueToOverflow() {
        if (this._renderedElement && !this.isVisible) {
            this._renderedElement.style.removeProperty("visibility");

            this.isVisible = true;
            raiseElementVisibilityChangedEvent(this, false);
        }
    }

    // Marked private to emulate internal access
    private handleOverflow(maxHeight: number) {
        if (this.isVisible || this.isHiddenDueToOverflow()) {
            const handled = this.truncateOverflow(maxHeight);

            // Even if we were unable to truncate the element to fit this time,
            // it still could have been previously truncated
            this._truncatedDueToOverflow = handled || this._truncatedDueToOverflow;

            if (!handled) {
                this.hideElementDueToOverflow();
            } else if (handled && !this.isVisible) {
                this.showElementHiddenDueToOverflow();
            }
        }
    }

    // Marked private to emulate internal access
    private resetOverflow(): boolean {
        let sizeChanged = false;

        if (this._truncatedDueToOverflow) {
            this.undoOverflowTruncation();
            this._truncatedDueToOverflow = false;
            sizeChanged = true;
        }

        if (this.isHiddenDueToOverflow()) {
            this.showElementHiddenDueToOverflow();
        }

        return sizeChanged;
    }

    protected getDefaultSerializationContext(): BaseSerializationContext {
        return new SerializationContext();
    }

    protected createPlaceholderElement(): HTMLElement {
        const styleDefinition = this.getEffectiveStyleDefinition();
        const foregroundCssColor = Utils.stringToCssColor(
            styleDefinition.foregroundColors.default.subtle
        );

        const element = document.createElement("div");
        element.style.border = "1px dashed " + foregroundCssColor;
        element.style.padding = "4px";
        element.style.minHeight = "32px";
        element.style.fontSize = "10px";

        if (foregroundCssColor) {
            element.style.color = foregroundCssColor;
        }

        element.innerText = "Empty " + this.getJsonTypeName();

        return element;
    }

    protected adjustRenderedElementSize(renderedElement: HTMLElement) {
        if (this.height === "auto") {
            renderedElement.style.flex = "0 0 auto";
        } else {
            renderedElement.style.flex = "1 1 auto";
        }
    }

    protected isDisplayed(): boolean {
        return (
            this._renderedElement !== undefined &&
            this.isVisible &&
            this._renderedElement.offsetHeight > 0
        );
    }

    protected abstract internalRender(): HTMLElement | undefined;

    protected overrideInternalRender(): HTMLElement | undefined {
        return this.internalRender();
    }

    protected applyPadding() {
        if (this.separatorElement && this.separatorOrientation === Enums.Orientation.Horizontal) {
            if (GlobalSettings.alwaysBleedSeparators && !this.isBleeding()) {
                const padding = new PaddingDefinition();

                this.getImmediateSurroundingPadding(padding);

                const physicalPadding =
                    this.hostConfig.paddingDefinitionToSpacingDefinition(padding);

                this.separatorElement.style.marginLeft = "-" + physicalPadding.left + "px";
                this.separatorElement.style.marginRight = "-" + physicalPadding.right + "px";
            } else {
                this.separatorElement.style.marginRight = "0";
                this.separatorElement.style.marginLeft = "0";
            }
        }
    }

    /*
     * Called when this element overflows the bottom of the card.
     * maxHeight will be the amount of space still available on the card (0 if
     * the element is fully off the card).
     */
    protected truncateOverflow(_maxHeight: number): boolean {
        // Child implementations should return true if the element handled
        // the truncation request such that its content fits within maxHeight,
        // false if the element should fall back to being hidden
        return false;
    }

    /*
     * This should reverse any changes performed in truncateOverflow().
     */
    protected undoOverflowTruncation() {
        return;
    }

    protected getDefaultPadding(): PaddingDefinition {
        return new PaddingDefinition();
    }

    protected getHasBackground(ignoreBackgroundImages: boolean = false): boolean {
        return false;
    }

    protected getHasBorder(): boolean {
        return false;
    }

    protected getPadding(): PaddingDefinition | undefined {
        return this._padding;
    }

    protected setPadding(value: PaddingDefinition | undefined) {
        this._padding = value;
    }

    protected shouldSerialize(context: SerializationContext): boolean {
        return context.elementRegistry.findByName(this.getJsonTypeName()) !== undefined;
    }

    protected get useDefaultSizing(): boolean {
        return true;
    }

    protected get separatorOrientation(): Enums.Orientation {
        return Enums.Orientation.Horizontal;
    }

    protected get defaultStyle(): string {
        return Enums.ContainerStyle.Default;
    }

    customCssSelector?: string;

    parse(source: any, context?: SerializationContext) {
        super.parse(source, context ? context : new SerializationContext());
    }

    asString(): string | undefined {
        return "";
    }

    isBleeding(): boolean {
        return false;
    }

    getEffectiveStyle(): string {
        if (this.parent) {
            return this.parent.getEffectiveStyle();
        }

        return this.defaultStyle;
    }

    getEffectiveStyleDefinition(): ContainerStyleDefinition {
        return this.hostConfig.containerStyles.getStyleByName(this.getEffectiveStyle());
    }

    getEffectiveTextStyleDefinition(): TextStyleDefinition {
        if (this.parent) {
            return this.parent.getEffectiveTextStyleDefinition();
        }

        return this.hostConfig.textStyles.default;
    }

    getForbiddenActionTypes(): ActionType[] {
        return [];
    }

    getImmediateSurroundingPadding(
        result: PaddingDefinition,
        processTop: boolean = true,
        processRight: boolean = true,
        processBottom: boolean = true,
        processLeft: boolean = true
    ) {
        if (this.parent) {
            let doProcessTop = processTop && this.parent.isTopElement(this);
            let doProcessRight = processRight && this.parent.isRightMostElement(this);
            let doProcessBottom = processBottom && this.parent.isBottomElement(this);
            let doProcessLeft = processLeft && this.parent.isLeftMostElement(this);

            const effectivePadding = this.parent.getEffectivePadding();

            if (effectivePadding) {
                if (doProcessTop && effectivePadding.top !== Enums.Spacing.None) {
                    result.top = effectivePadding.top;

                    doProcessTop = false;
                }

                if (doProcessRight && effectivePadding.right !== Enums.Spacing.None) {
                    result.right = effectivePadding.right;

                    doProcessRight = false;
                }

                if (doProcessBottom && effectivePadding.bottom !== Enums.Spacing.None) {
                    result.bottom = effectivePadding.bottom;

                    doProcessBottom = false;
                }

                if (doProcessLeft && effectivePadding.left !== Enums.Spacing.None) {
                    result.left = effectivePadding.left;

                    doProcessLeft = false;
                }
            }

            if (doProcessTop || doProcessRight || doProcessBottom || doProcessLeft) {
                this.parent.getImmediateSurroundingPadding(
                    result,
                    doProcessTop,
                    doProcessRight,
                    doProcessBottom,
                    doProcessLeft
                );
            }
        }
    }

    getActionCount(): number {
        return 0;
    }

    getActionAt(index: number): Action | undefined {
        throw new Error(Strings.errors.indexOutOfRange(index));
    }

    indexOfAction(action: Action): number {
        for (let i = 0; i < this.getActionCount(); i++) {
            if (this.getActionAt(i) === action) {
                return i;
            }
        }

        return -1;
    }

    remove(): boolean {
        if (this.parent && this.parent instanceof CardElementContainer) {
            return this.parent.removeItem(this);
        }

        return false;
    }

    render(): HTMLElement | undefined {
        this._renderedElement = this.overrideInternalRender();
        this._separatorElement = this.internalRenderSeparator();

        if (this._renderedElement) {
            if (this.id) {
                this._renderedElement.id = this.id;
            }

            if (this.customCssSelector) {
                this._renderedElement.classList.add(this.customCssSelector);
            }

            this._renderedElement.style.boxSizing = "border-box";
            this._defaultRenderedElementDisplayMode = this._renderedElement.style.display
                ? this._renderedElement.style.display
                : undefined;

            this.adjustRenderedElementSize(this._renderedElement);
            this.updateLayout(false);
        } else if (this.isDesignMode()) {
            this._renderedElement = this.createPlaceholderElement();
        }

        this.getRootElement().updateActionsEnabledState();

        return this._renderedElement;
    }

    updateLayout(_processChildren: boolean = true) {
        this.updateRenderedElementVisibility();
        this.applyPadding();
    }

    updateActionsEnabledState() {
        const allActions = this.getRootElement().getAllActions();

        for (let action of allActions) {
            action.updateEnabledState();
        }
    }

    indexOf(_cardElement: CardElement): number {
        return -1;
    }

    isDesignMode(): boolean {
        const rootElement = this.getRootElement();

        return rootElement instanceof AdaptiveCard && rootElement.designMode;
    }

    isFirstElement(_element: CardElement): boolean {
        return true;
    }

    isLastElement(_element: CardElement): boolean {
        return true;
    }

    isAtTheVeryLeft(): boolean {
        return this.parent
            ? this.parent.isLeftMostElement(this) && this.parent.isAtTheVeryLeft()
            : true;
    }

    isAtTheVeryRight(): boolean {
        return this.parent
            ? this.parent.isRightMostElement(this) && this.parent.isAtTheVeryRight()
            : true;
    }

    isAtTheVeryTop(): boolean {
        return this.parent
            ? this.parent.isFirstElement(this) && this.parent.isAtTheVeryTop()
            : true;
    }

    isAtTheVeryBottom(): boolean {
        return this.parent
            ? this.parent.isLastElement(this) && this.parent.isAtTheVeryBottom()
            : true;
    }

    isBleedingAtTop(): boolean {
        return false;
    }

    isBleedingAtBottom(): boolean {
        return false;
    }

    isLeftMostElement(_element: CardElement): boolean {
        return true;
    }

    isRightMostElement(_element: CardElement): boolean {
        return true;
    }

    isTopElement(element: CardElement): boolean {
        return this.isFirstElement(element);
    }

    isBottomElement(element: CardElement): boolean {
        return this.isLastElement(element);
    }

    isHiddenDueToOverflow(): boolean {
        return (
            this._renderedElement !== undefined &&
            this._renderedElement.style.visibility === "hidden"
        );
    }

    getRootElement(): CardElement {
        return this.getRootObject() as CardElement;
    }

    getParentContainer(): Container | undefined {
        let currentElement = this.parent;

        while (currentElement) {
            if (currentElement instanceof Container) {
                return currentElement;
            }

            currentElement = currentElement.parent;
        }

        return undefined;
    }

    getAllInputs(processActions: boolean = true): Input[] {
        return [];
    }

    getAllActions(): Action[] {
        const result: Action[] = [];

        for (let i = 0; i < this.getActionCount(); i++) {
            let action = this.getActionAt(i);

            if (action) {
                result.push(action);
            }
        }

        return result;
    }

    getResourceInformation(): IResourceInformation[] {
        return [];
    }

    getElementById(id: string): CardElement | undefined {
        return this.id === id ? this : undefined;
    }

    getActionById(_id: string): Action | undefined {
        return undefined;
    }

    getEffectivePadding(): PaddingDefinition {
        const padding = this.getPadding();

        return padding ? padding : this.getDefaultPadding();
    }

    getEffectiveHorizontalAlignment(): Enums.HorizontalAlignment {
        if (this.horizontalAlignment !== undefined) {
            return this.horizontalAlignment;
        }

        if (this.parent) {
            return this.parent.getEffectiveHorizontalAlignment();
        }

        return Enums.HorizontalAlignment.Left;
    }

    get hostConfig(): HostConfig {
        if (this._hostConfig) {
            return this._hostConfig;
        } else {
            if (this.parent) {
                return this.parent.hostConfig;
            } else {
                return defaultHostConfig;
            }
        }
    }

    set hostConfig(value: HostConfig) {
        this._hostConfig = value;
    }

    get index(): number {
        if (this.parent) {
            return this.parent.indexOf(this);
        } else {
            return 0;
        }
    }

    get isInteractive(): boolean {
        return false;
    }

    get isStandalone(): boolean {
        return true;
    }

    get isInline(): boolean {
        return false;
    }

    get hasVisibleSeparator(): boolean {
        if (this.parent && this.separatorElement) {
            return !this.parent.isFirstElement(this) && (this.isVisible || this.isDesignMode());
        } else {
            return false;
        }
    }

    get separatorElement(): HTMLElement | undefined {
        return this._separatorElement;
    }

    get parent(): CardElement | undefined {
        return <CardElement>this._parent;
    }
}

export class ActionProperty extends PropertyDefinition {
    parse(
        sender: SerializableObject,
        source: PropertyBag,
        context: SerializationContext
    ): Action | undefined {
        const parent = <CardElement>sender;

        return context.parseAction(
            parent,
            source[this.name],
            this.forbiddenActionTypes,
            parent.isDesignMode()
        );
    }

    toJSON(
        sender: SerializableObject,
        target: PropertyBag,
        value: Action | undefined,
        context: SerializationContext
    ) {
        context.serializeValue(
            target,
            this.name,
            value ? value.toJSON(context) : undefined,
            undefined,
            true
        );
    }

    constructor(
        readonly targetVersion: Version,
        readonly name: string,
        readonly forbiddenActionTypes: string[] = []
    ) {
        super(targetVersion, name, undefined);
    }
}

export abstract class BaseTextBlock extends CardElement {
    //#region Schema

    static readonly textProperty = new StringProperty(Versions.v1_0, "text", true);
    static readonly sizeProperty = new EnumProperty(Versions.v1_0, "size", Enums.TextSize);
    static readonly weightProperty = new EnumProperty(Versions.v1_0, "weight", Enums.TextWeight);
    static readonly colorProperty = new EnumProperty(Versions.v1_0, "color", Enums.TextColor);
    static readonly isSubtleProperty = new BoolProperty(Versions.v1_0, "isSubtle");
    static readonly fontTypeProperty = new EnumProperty(Versions.v1_2, "fontType", Enums.FontType);
    static readonly selectActionProperty = new ActionProperty(Versions.v1_1, "selectAction", [
        "Action.ShowCard"
    ]);

    protected populateSchema(schema: SerializableObjectSchema) {
        super.populateSchema(schema);

        // selectAction is declared on BaseTextBlock but is only exposed on TextRun,
        // so the property is removed from the BaseTextBlock schema.
        schema.remove(BaseTextBlock.selectActionProperty);
    }

    @property(BaseTextBlock.sizeProperty)
    size?: Enums.TextSize;

    @property(BaseTextBlock.weightProperty)
    weight?: Enums.TextWeight;

    @property(BaseTextBlock.colorProperty)
    color?: Enums.TextColor;

    @property(BaseTextBlock.fontTypeProperty)
    fontType?: Enums.FontType;

    @property(BaseTextBlock.isSubtleProperty)
    isSubtle?: boolean;

    @property(BaseTextBlock.textProperty)
    get text(): string | undefined {
        return this.getValue(BaseTextBlock.textProperty);
    }

    set text(value: string | undefined) {
        this.setText(value);
    }

    @property(BaseTextBlock.selectActionProperty)
    selectAction?: Action;

    //#endregion

    protected getFontSize(fontType: FontTypeDefinition): number {
        switch (this.effectiveSize) {
            case Enums.TextSize.Small:
                return fontType.fontSizes.small;
            case Enums.TextSize.Medium:
                return fontType.fontSizes.medium;
            case Enums.TextSize.Large:
                return fontType.fontSizes.large;
            case Enums.TextSize.ExtraLarge:
                return fontType.fontSizes.extraLarge;
            default:
                return fontType.fontSizes.default;
        }
    }

    protected getColorDefinition(
        colorSet: ColorSetDefinition,
        color: Enums.TextColor
    ): TextColorDefinition {
        switch (color) {
            case Enums.TextColor.Accent:
                return colorSet.accent;
            case Enums.TextColor.Dark:
                return colorSet.dark;
            case Enums.TextColor.Light:
                return colorSet.light;
            case Enums.TextColor.Good:
                return colorSet.good;
            case Enums.TextColor.Warning:
                return colorSet.warning;
            case Enums.TextColor.Attention:
                return colorSet.attention;
            default:
                return colorSet.default;
        }
    }

    protected setText(value: string | undefined) {
        this.setValue(BaseTextBlock.textProperty, value);
    }

    ariaHidden: boolean = false;

    constructor(text?: string) {
        super();

        if (text) {
            this.text = text;
        }
    }

    init(textDefinition: BaseTextDefinition) {
        this.size = textDefinition.size;
        this.weight = textDefinition.weight;
        this.color = textDefinition.color;
        this.isSubtle = textDefinition.isSubtle;
    }

    asString(): string | undefined {
        return this.text;
    }

    applyStylesTo(targetElement: HTMLElement) {
        const fontType = this.hostConfig.getFontTypeDefinition(this.effectiveFontType);

        if (fontType.fontFamily) {
            targetElement.style.fontFamily = fontType.fontFamily;
        }

        let fontSize: number;

        switch (this.effectiveSize) {
            case Enums.TextSize.Small:
                fontSize = fontType.fontSizes.small;
                break;
            case Enums.TextSize.Medium:
                fontSize = fontType.fontSizes.medium;
                break;
            case Enums.TextSize.Large:
                fontSize = fontType.fontSizes.large;
                break;
            case Enums.TextSize.ExtraLarge:
                fontSize = fontType.fontSizes.extraLarge;
                break;
            default:
                fontSize = fontType.fontSizes.default;
                break;
        }

        targetElement.style.fontSize = fontSize + "px";

        const colorDefinition = this.getColorDefinition(
            this.getEffectiveStyleDefinition().foregroundColors,
            this.effectiveColor
        );

        const targetColor = Utils.stringToCssColor(
            this.effectiveIsSubtle ? colorDefinition.subtle : colorDefinition.default
        );
        if (targetColor) {
            targetElement.style.color = targetColor;
        }

        let fontWeight: number;

        switch (this.effectiveWeight) {
            case Enums.TextWeight.Lighter:
                fontWeight = fontType.fontWeights.lighter;
                break;
            case Enums.TextWeight.Bolder:
                fontWeight = fontType.fontWeights.bolder;
                break;
            default:
                fontWeight = fontType.fontWeights.default;
                break;
        }

        targetElement.style.fontWeight = fontWeight.toString();

        if (this.ariaHidden) {
            targetElement.setAttribute("aria-hidden", "true");
        }
    }

    getAllActions(): Action[] {
        const result = super.getAllActions();

        if (this.selectAction) {
            result.push(this.selectAction);
        }

        return result;
    }

    get effectiveColor(): Enums.TextColor {
        return this.color !== undefined ? this.color : this.getEffectiveTextStyleDefinition().color;
    }

    get effectiveFontType(): Enums.FontType {
        return this.fontType !== undefined
            ? this.fontType
            : this.getEffectiveTextStyleDefinition().fontType;
    }

    get effectiveIsSubtle(): boolean {
        return this.isSubtle !== undefined
            ? this.isSubtle
            : this.getEffectiveTextStyleDefinition().isSubtle;
    }

    get effectiveSize(): Enums.TextSize {
        return this.size !== undefined ? this.size : this.getEffectiveTextStyleDefinition().size;
    }

    get effectiveWeight(): Enums.TextWeight {
        return this.weight !== undefined
            ? this.weight
            : this.getEffectiveTextStyleDefinition().weight;
    }
}

export type TextBlockStyle = "default" | "heading" | "columnHeader";

export class TextBlock extends BaseTextBlock {
    //#region Schema

    static readonly wrapProperty = new BoolProperty(Versions.v1_0, "wrap", false);
    static readonly maxLinesProperty = new NumProperty(Versions.v1_0, "maxLines");
    static readonly styleProperty = new ValueSetProperty(Versions.v1_5, "style", [
        { value: "default" },
        { value: "columnHeader" },
        { value: "heading" }
    ]);

    @property(TextBlock.wrapProperty)
    wrap: boolean = false;

    @property(TextBlock.maxLinesProperty)
    maxLines?: number;

    @property(TextBlock.styleProperty)
    style?: TextBlockStyle;

    //#endregion

    private _computedLineHeight: number;
    private _originalInnerHtml: string;
    private _processedText?: string;
    private _treatAsPlainText: boolean = true;

    private restoreOriginalContent() {
        if (this.renderedElement !== undefined) {
            if (this.maxLines && this.maxLines > 0) {
                this.renderedElement.style.maxHeight =
                    this._computedLineHeight * this.maxLines + "px";
            }

            const originalHtml = TextBlock._ttRoundtripPolicy?.createHTML(this._originalInnerHtml) ?? this._originalInnerHtml;
            this.renderedElement.innerHTML = originalHtml as string;
        }
    }

    private truncateIfSupported(maxHeight: number): boolean {
        if (this.renderedElement !== undefined) {
            // For now, only truncate TextBlocks that contain just a single
            // paragraph -- since the maxLines calculation doesn't take into
            // account Markdown lists
            const children = this.renderedElement.children;
            const isTextOnly = !children.length;
            const truncationSupported =
                isTextOnly ||
                (children.length === 1 && (<HTMLElement>children[0]).tagName.toLowerCase() === "p" && !(<HTMLElement>children[0]).children.length);

            if (truncationSupported) {
                const element = isTextOnly ? this.renderedElement : <HTMLElement>children[0];

                Utils.truncateText(element, maxHeight, this._computedLineHeight);

                return true;
            }
        }

        return false;
    }

    // Markdown processing is handled outside of Adaptive Cards. It's up to the host to ensure that markdown is safely
    // processed.
    private static readonly _ttMarkdownPolicy = window.trustedTypes?.createPolicy(
        "markdownPassthroughPolicy",
        { createHTML: (value) => value }
    );

    // When "advanced" truncation is enabled (see GlobalSettings.useAdvancedCardBottomTruncation and
    // GlobalSettings.useAdvancedTextBlockTruncation), we store the original pre-truncation content in
    // _originalInnerHtml so that we can restore/recalculate truncation later if space availability has changed (see
    // TextBlock.restoreOriginalContent())
    private static readonly _ttRoundtripPolicy = window.trustedTypes?.createPolicy(
        "restoreContentsPolicy",
        { createHTML: (value) => value }
    );

    protected setText(value: string) {
        super.setText(value);

        this._processedText = undefined;
    }

    protected internalRender(): HTMLElement | undefined {
        this._processedText = undefined;

        if (this.text) {
            const preProcessedText = this.preProcessPropertyValue(BaseTextBlock.textProperty);
            const hostConfig = this.hostConfig;

            let element: HTMLElement;

            if (this.forElementId) {
                const labelElement = document.createElement("label");
                labelElement.htmlFor = this.forElementId;

                element = labelElement;
            } else {
                element = document.createElement("div");
            }

            element.classList.add(hostConfig.makeCssClassName("ac-textBlock"));
            element.style.overflow = "hidden";

            this.applyStylesTo(element);

            if (this.style === "heading") {
                element.setAttribute("role", "heading");

                const headingLevel = this.hostConfig.textBlock.headingLevel;

                if (headingLevel !== undefined && headingLevel > 0) {
                    element.setAttribute("aria-level", headingLevel.toString());
                }
            }

            if (this.selectAction && hostConfig.supportsInteractivity) {
                element.onclick = (e) => {
                    if (this.selectAction && this.selectAction.isEffectivelyEnabled()) {
                        e.preventDefault();
                        e.cancelBubble = true;

                        this.selectAction.execute();
                    }
                };

                this.selectAction.setupElementForAccessibility(element);

                if (this.selectAction.isEffectivelyEnabled()) {
                    element.classList.add(hostConfig.makeCssClassName("ac-selectable"));
                }
            }

            if (!this._processedText) {
                this._treatAsPlainText = true;

                let formattedText = TextFormatters.formatText(this.lang, preProcessedText);

                if (this.useMarkdown && formattedText) {
                    if (GlobalSettings.allowMarkForTextHighlighting) {
                        formattedText = formattedText
                            .replace(/<mark>/g, "===")
                            .replace(/<\/mark>/g, "/==/");
                    }

                    const markdownProcessingResult = AdaptiveCard.applyMarkdown(formattedText);

                    if (
                        markdownProcessingResult.didProcess &&
                        markdownProcessingResult.outputHtml
                    ) {
                        this._processedText = markdownProcessingResult.outputHtml;
                        this._treatAsPlainText = false;

                        // Only process <mark> tag if markdown processing was applied because
                        // markdown processing is also responsible for sanitizing the input string
                        if (GlobalSettings.allowMarkForTextHighlighting && this._processedText) {
                            let markStyle: string = "";
                            const effectiveStyle = this.getEffectiveStyleDefinition();

                            if (effectiveStyle.highlightBackgroundColor) {
                                markStyle +=
                                    "background-color: " +
                                    effectiveStyle.highlightBackgroundColor +
                                    ";";
                            }

                            if (effectiveStyle.highlightForegroundColor) {
                                markStyle +=
                                    "color: " + effectiveStyle.highlightForegroundColor + ";";
                            }

                            if (markStyle) {
                                markStyle = 'style="' + markStyle + '"';
                            }

                            this._processedText = this._processedText
                                .replace(/===/g, "<mark " + markStyle + ">")
                                .replace(/\/==\//g, "</mark>");
                        }
                    } else {
                        this._processedText = formattedText;
                        this._treatAsPlainText = true;
                    }
                } else {
                    this._processedText = formattedText;
                    this._treatAsPlainText = true;
                }
            }

            if (!this._processedText) {
                this._processedText = "";
            }

            if (this._treatAsPlainText) {
                element.innerText = this._processedText;
            } else {
                const processedHtml =
                    TextBlock._ttMarkdownPolicy?.createHTML(this._processedText) ??
                    this._processedText;
                element.innerHTML = processedHtml as string;
            }

            if (element.firstElementChild instanceof HTMLElement) {
                const firstElementChild = element.firstElementChild;
                firstElementChild.style.marginTop = "0px";
                firstElementChild.style.width = "100%";

                if (!this.wrap) {
                    firstElementChild.style.overflow = "hidden";
                    firstElementChild.style.textOverflow = "ellipsis";
                }
            }

            if (element.lastElementChild instanceof HTMLElement) {
                element.lastElementChild.style.marginBottom = "0px";
            }

            const anchors = element.getElementsByTagName("a");

            for (const anchor of Array.from(anchors)) {
                anchor.classList.add(hostConfig.makeCssClassName("ac-anchor"));
                anchor.target = "_blank";
                anchor.onclick = (e: MouseEvent) => {
                    if (raiseAnchorClickedEvent(this, anchor, e)) {
                        e.preventDefault();
                        e.cancelBubble = true;
                    }
                };
                anchor.oncontextmenu = (e: MouseEvent) => {
                    if (raiseAnchorClickedEvent(this, anchor, e)) {
                        e.preventDefault();
                        e.cancelBubble = true;

                        return false;
                    }

                    return true;
                };
            }

            if (this.wrap) {
                element.style.wordWrap = "break-word";

                if (this.maxLines && this.maxLines > 0) {
                    element.style.overflow = "hidden";

                    if (Utils.isInternetExplorer() || !GlobalSettings.useWebkitLineClamp) {
                        element.style.maxHeight = this._computedLineHeight * this.maxLines + "px";
                    } else {
                        // While non standard, --webkit-line-clamp works in every browser (except IE)
                        // and is a great solution to support the maxLines feature with ellipsis
                        // truncation. With --webkit-line-clamp there is need to use explicit line heights
                        element.style.removeProperty("line-height");
                        element.style.display = "-webkit-box";
                        element.style.webkitBoxOrient = "vertical";
                        element.style.webkitLineClamp = this.maxLines.toString();
                    }
                }
            } else {
                element.style.whiteSpace = "nowrap";
                element.style.textOverflow = "ellipsis";
            }

            if (
                GlobalSettings.useAdvancedTextBlockTruncation ||
                GlobalSettings.useAdvancedCardBottomTruncation
            ) {
                this._originalInnerHtml = element.innerHTML;
            }

            return element;
        } else {
            return undefined;
        }
    }

    protected truncateOverflow(maxHeight: number): boolean {
        if (maxHeight >= this._computedLineHeight) {
            return this.truncateIfSupported(maxHeight);
        }

        return false;
    }

    protected undoOverflowTruncation() {
        this.restoreOriginalContent();

        if (GlobalSettings.useAdvancedTextBlockTruncation && this.maxLines) {
            const maxHeight = this._computedLineHeight * this.maxLines;

            this.truncateIfSupported(maxHeight);
        }
    }

    useMarkdown: boolean = true;
    forElementId?: string;

    applyStylesTo(targetElement: HTMLElement) {
        super.applyStylesTo(targetElement);

        switch (this.getEffectiveHorizontalAlignment()) {
            case Enums.HorizontalAlignment.Center:
                targetElement.style.textAlign = "center";
                break;
            case Enums.HorizontalAlignment.Right:
                targetElement.style.textAlign = "end";
                break;
            default:
                targetElement.style.textAlign = "start";
                break;
        }

        const lineHeights = this.hostConfig.lineHeights;

        if (lineHeights) {
            switch (this.effectiveSize) {
                case Enums.TextSize.Small:
                    this._computedLineHeight = lineHeights.small;
                    break;
                case Enums.TextSize.Medium:
                    this._computedLineHeight = lineHeights.medium;
                    break;
                case Enums.TextSize.Large:
                    this._computedLineHeight = lineHeights.large;
                    break;
                case Enums.TextSize.ExtraLarge:
                    this._computedLineHeight = lineHeights.extraLarge;
                    break;
                default:
                    this._computedLineHeight = lineHeights.default;
                    break;
            }
        } else {
            // Looks like 1.33 is the magic number to compute line-height
            // from font size.
            this._computedLineHeight =
                this.getFontSize(this.hostConfig.getFontTypeDefinition(this.effectiveFontType)) *
                1.33;
        }

        targetElement.style.lineHeight = this._computedLineHeight + "px";
    }

    getJsonTypeName(): string {
        return "TextBlock";
    }

    getEffectiveTextStyleDefinition(): TextStyleDefinition {
        if (this.style) {
            return this.hostConfig.textStyles.getStyleByName(this.style);
        }

        return super.getEffectiveTextStyleDefinition();
    }

    updateLayout(processChildren: boolean = false) {
        super.updateLayout(processChildren);

        if (GlobalSettings.useAdvancedTextBlockTruncation && this.maxLines && this.isDisplayed()) {
            // Reset the element's innerHTML in case the available room for
            // content has increased
            this.restoreOriginalContent();
            this.truncateIfSupported(this._computedLineHeight * this.maxLines);
        }
    }
}

export class TextRun extends BaseTextBlock {
    //#region Schema

    static readonly italicProperty = new BoolProperty(Versions.v1_2, "italic", false);
    static readonly strikethroughProperty = new BoolProperty(Versions.v1_2, "strikethrough", false);
    static readonly highlightProperty = new BoolProperty(Versions.v1_2, "highlight", false);
    static readonly underlineProperty = new BoolProperty(Versions.v1_3, "underline", false);

    protected populateSchema(schema: SerializableObjectSchema) {
        super.populateSchema(schema);

        schema.add(BaseTextBlock.selectActionProperty);
    }

    @property(TextRun.italicProperty)
    italic: boolean = false;

    @property(TextRun.strikethroughProperty)
    strikethrough: boolean = false;

    @property(TextRun.highlightProperty)
    highlight: boolean = false;

    @property(TextRun.underlineProperty)
    underline: boolean = false;

    //#endregion

    protected internalRender(): HTMLElement | undefined {
        if (this.text) {
            const preProcessedText = this.preProcessPropertyValue(BaseTextBlock.textProperty);
            const hostConfig = this.hostConfig;

            let formattedText = TextFormatters.formatText(this.lang, preProcessedText);

            if (!formattedText) {
                formattedText = "";
            }

            const element = document.createElement("span");
            element.classList.add(hostConfig.makeCssClassName("ac-textRun"));

            this.applyStylesTo(element);

            if (this.selectAction && hostConfig.supportsInteractivity) {
                const anchor = document.createElement("a");
                anchor.classList.add(hostConfig.makeCssClassName("ac-anchor"));

                const href = this.selectAction.getHref();

                anchor.href = href ? href : "";
                anchor.target = "_blank";
                anchor.onclick = (e) => {
                    if (this.selectAction && this.selectAction.isEffectivelyEnabled()) {
                        e.preventDefault();
                        e.cancelBubble = true;

                        this.selectAction.execute();
                    }
                };

                this.selectAction.setupElementForAccessibility(anchor);

                anchor.innerText = formattedText;

                element.appendChild(anchor);
            } else {
                element.innerText = formattedText;
            }

            return element;
        } else {
            return undefined;
        }
    }

    applyStylesTo(targetElement: HTMLElement) {
        super.applyStylesTo(targetElement);

        if (this.italic) {
            targetElement.style.fontStyle = "italic";
        }

        if (this.strikethrough) {
            targetElement.style.textDecoration = "line-through";
        }

        if (this.highlight) {
            const colorDefinition = this.getColorDefinition(
                this.getEffectiveStyleDefinition().foregroundColors,
                this.effectiveColor
            );

            const backgroundColor = Utils.stringToCssColor(
                this.effectiveIsSubtle
                    ? colorDefinition.highlightColors.subtle
                    : colorDefinition.highlightColors.default
            );
            if (backgroundColor) {
                targetElement.style.backgroundColor = backgroundColor;
            }
        }

        if (this.underline) {
            targetElement.style.textDecoration = "underline";
        }
    }

    getJsonTypeName(): string {
        return "TextRun";
    }

    get isStandalone(): boolean {
        return false;
    }

    get isInline(): boolean {
        return true;
    }
}

export class RichTextBlock extends CardElement {
    private _inlines: CardElement[] = [];

    private internalAddInline(inline: CardElement, forceAdd: boolean = false) {
        if (!inline.isInline) {
            throw new Error(Strings.errors.elementCannotBeUsedAsInline());
        }

        const doAdd: boolean = inline.parent === undefined || forceAdd;

        if (!doAdd && inline.parent !== this) {
            throw new Error(Strings.errors.inlineAlreadyParented());
        } else {
            inline.setParent(this);

            this._inlines.push(inline);
        }
    }

    protected internalParse(source: any, context: SerializationContext) {
        super.internalParse(source, context);

        this._inlines = [];

        if (Array.isArray(source["inlines"])) {
            for (const jsonInline of source["inlines"]) {
                let inline: CardElement | undefined;

                if (typeof jsonInline === "string") {
                    const textRun = new TextRun();
                    textRun.text = jsonInline;

                    inline = textRun;
                } else {
                    // No fallback for inlines in 1.2
                    inline = context.parseElement(this, jsonInline, [], false);
                }

                if (inline) {
                    this.internalAddInline(inline, true);
                }
            }
        }
    }

    protected internalToJSON(target: PropertyBag, context: SerializationContext) {
        super.internalToJSON(target, context);

        if (this._inlines.length > 0) {
            const jsonInlines: any[] = [];

            for (const inline of this._inlines) {
                jsonInlines.push(inline.toJSON(context));
            }

            context.serializeValue(target, "inlines", jsonInlines);
        }
    }

    protected internalRender(): HTMLElement | undefined {
        if (this._inlines.length > 0) {
            let element: HTMLElement;

            if (this.forElementId) {
                const labelElement = document.createElement("label");
                labelElement.htmlFor = this.forElementId;

                element = labelElement;
            } else {
                element = document.createElement("div");
            }

            element.className = this.hostConfig.makeCssClassName("ac-richTextBlock");

            switch (this.getEffectiveHorizontalAlignment()) {
                case Enums.HorizontalAlignment.Center:
                    element.style.textAlign = "center";
                    break;
                case Enums.HorizontalAlignment.Right:
                    element.style.textAlign = "end";
                    break;
                default:
                    element.style.textAlign = "start";
                    break;
            }

            let renderedInlines: number = 0;

            for (const inline of this._inlines) {
                const renderedInline = inline.render();

                if (renderedInline) {
                    element.appendChild(renderedInline);

                    renderedInlines++;
                }
            }

            if (renderedInlines > 0) {
                return element;
            }
        }

        return undefined;
    }

    forElementId?: string;

    asString(): string | undefined {
        let result = "";

        for (const inline of this._inlines) {
            result += inline.asString();
        }

        return result;
    }

    getJsonTypeName(): string {
        return "RichTextBlock";
    }

    getInlineCount(): number {
        return this._inlines.length;
    }

    getInlineAt(index: number): CardElement {
        if (index >= 0 && index < this._inlines.length) {
            return this._inlines[index];
        } else {
            throw new Error(Strings.errors.indexOutOfRange(index));
        }
    }

    addInline(inline: CardElement | string) {
        if (typeof inline === "string") {
            this.internalAddInline(new TextRun(inline));
        } else {
            this.internalAddInline(inline);
        }
    }

    removeInline(inline: CardElement): boolean {
        const index = this._inlines.indexOf(inline);

        if (index >= 0) {
            this._inlines[index].setParent(undefined);
            this._inlines.splice(index, 1);

            return true;
        }

        return false;
    }
}

export class Fact extends SerializableObject {
    //#region Schema

    static readonly titleProperty = new StringProperty(Versions.v1_0, "title");
    static readonly valueProperty = new StringProperty(Versions.v1_0, "value");

    // For historic reasons, the "title" schema property is exposed as "name" in the OM.
    @property(Fact.titleProperty)
    name?: string;

    @property(Fact.valueProperty)
    value?: string;

    //#endregion

    protected getSchemaKey(): string {
        return "Fact";
    }

    constructor(name?: string, value?: string) {
        super();

        this.name = name;
        this.value = value;
    }
}

export class FactSet extends CardElement {
    //#region Schema

    static readonly factsProperty = new SerializableObjectCollectionProperty(
        Versions.v1_0,
        "facts",
        Fact
    );

    @property(FactSet.factsProperty)
    facts: Fact[];

    //#endregion

    protected get useDefaultSizing(): boolean {
        return false;
    }

    protected internalRender(): HTMLElement | undefined {
        let element: HTMLElement | undefined = undefined;
        const hostConfig = this.hostConfig;

        if (this.facts.length > 0) {
            element = document.createElement("table");
            element.style.borderWidth = "0px";
            element.style.borderSpacing = "0px";
            element.style.borderStyle = "none";
            element.style.borderCollapse = "collapse";
            element.style.display = "block";
            element.style.overflow = "hidden";
            element.classList.add(hostConfig.makeCssClassName("ac-factset"));
            element.setAttribute("role", "presentation");

            for (let i = 0; i < this.facts.length; i++) {
                const trElement = document.createElement("tr");

                if (i > 0) {
                    trElement.style.marginTop = hostConfig.factSet.spacing + "px";
                }

                // Title column
                let tdElement = document.createElement("td");
                tdElement.style.padding = "0";
                tdElement.classList.add(hostConfig.makeCssClassName("ac-fact-title"));

                if (hostConfig.factSet.title.maxWidth) {
                    tdElement.style.maxWidth = hostConfig.factSet.title.maxWidth + "px";
                }

                tdElement.style.verticalAlign = "top";

                let textBlock = new TextBlock();
                textBlock.setParent(this);
                textBlock.text =
                    !this.facts[i].name && this.isDesignMode() ? "Title" : this.facts[i].name;
                textBlock.size = hostConfig.factSet.title.size;
                textBlock.color = hostConfig.factSet.title.color;
                textBlock.isSubtle = hostConfig.factSet.title.isSubtle;
                textBlock.weight = hostConfig.factSet.title.weight;
                textBlock.wrap = hostConfig.factSet.title.wrap;
                textBlock.spacing = Enums.Spacing.None;

                Utils.appendChild(tdElement, textBlock.render());
                Utils.appendChild(trElement, tdElement);

                // Spacer column
                tdElement = document.createElement("td");
                tdElement.style.width = "10px";

                Utils.appendChild(trElement, tdElement);

                // Value column
                tdElement = document.createElement("td");
                tdElement.style.padding = "0";
                tdElement.style.verticalAlign = "top";
                tdElement.classList.add(hostConfig.makeCssClassName("ac-fact-value"));

                textBlock = new TextBlock();
                textBlock.setParent(this);
                textBlock.text = this.facts[i].value;
                textBlock.size = hostConfig.factSet.value.size;
                textBlock.color = hostConfig.factSet.value.color;
                textBlock.isSubtle = hostConfig.factSet.value.isSubtle;
                textBlock.weight = hostConfig.factSet.value.weight;
                textBlock.wrap = hostConfig.factSet.value.wrap;
                textBlock.spacing = Enums.Spacing.None;

                Utils.appendChild(tdElement, textBlock.render());
                Utils.appendChild(trElement, tdElement);
                Utils.appendChild(element, trElement);
            }
        }

        return element;
    }

    getJsonTypeName(): string {
        return "FactSet";
    }
}

class ImageDimensionProperty extends PropertyDefinition {
    getInternalName(): string {
        return this.internalName;
    }

    parse(
        sender: SerializableObject,
        source: PropertyBag,
        context: BaseSerializationContext
    ): number | undefined {
        let result: number | undefined = undefined;
        const sourceValue = source[this.name];

        if (sourceValue === undefined) {
            return this.defaultValue;
        }

        let isValid = false;

        if (typeof sourceValue === "string") {
            try {
                const size = SizeAndUnit.parse(sourceValue, true);

                if (size.unit === Enums.SizeUnit.Pixel) {
                    result = size.physicalSize;

                    isValid = true;
                }
            } catch {
                // Swallow the exception
            }

            // If the source value isn't valid per this property definition,
            // check its validity per the fallback property, if specified
            if (!isValid && this.fallbackProperty) {
                isValid = this.fallbackProperty.isValidValue(sourceValue, context);
            }
        }

        if (!isValid) {
            context.logParseEvent(
                sender,
                Enums.ValidationEvent.InvalidPropertyValue,
                Strings.errors.invalidPropertyValue(sourceValue, this.name)
            );
        }

        return result;
    }

    toJSON(
        sender: SerializableObject,
        target: PropertyBag,
        value: number | undefined,
        context: BaseSerializationContext
    ) {
        context.serializeValue(
            target,
            this.name,
            typeof value === "number" && !isNaN(value) ? value + "px" : undefined
        );
    }

    constructor(
        readonly targetVersion: Version,
        readonly name: string,
        readonly internalName: string,
        readonly fallbackProperty?: ValueSetProperty
    ) {
        super(targetVersion, name);
    }
}

export class Image extends CardElement {
    //#region Schema

    static readonly urlProperty = new StringProperty(Versions.v1_0, "url");
    static readonly altTextProperty = new StringProperty(Versions.v1_0, "altText");
    static readonly backgroundColorProperty = new StringProperty(Versions.v1_1, "backgroundColor");
    static readonly styleProperty = new EnumProperty(
        Versions.v1_0,
        "style",
        Enums.ImageStyle,
        Enums.ImageStyle.Default
    );
    static readonly sizeProperty = new EnumProperty(
        Versions.v1_0,
        "size",
        Enums.Size,
        Enums.Size.Auto
    );
    static readonly pixelWidthProperty = new ImageDimensionProperty(
        Versions.v1_1,
        "width",
        "pixelWidth"
    );
    static readonly pixelHeightProperty = new ImageDimensionProperty(
        Versions.v1_1,
        "height",
        "pixelHeight",
        CardElement.heightProperty
    );
    static readonly selectActionProperty = new ActionProperty(Versions.v1_1, "selectAction", [
        "Action.ShowCard"
    ]);

    protected populateSchema(schema: SerializableObjectSchema) {
        super.populateSchema(schema);

        schema.remove(CardElement.heightProperty);
    }

    @property(Image.urlProperty)
    url?: string;

    @property(Image.altTextProperty)
    altText?: string;

    @property(Image.backgroundColorProperty)
    backgroundColor?: string;

    @property(Image.sizeProperty)
    size: Enums.Size = Enums.Size.Auto;

    @property(Image.styleProperty)
    style: Enums.ImageStyle = Enums.ImageStyle.Default;

    @property(Image.pixelWidthProperty)
    pixelWidth?: number;

    @property(Image.pixelHeightProperty)
    pixelHeight?: number;

    @property(Image.selectActionProperty)
    selectAction?: Action;

    //#endregion

    private applySize(element: HTMLElement) {
        if (this.pixelWidth || this.pixelHeight) {
            if (this.pixelWidth) {
                element.style.width = this.pixelWidth + "px";
            }

            if (this.pixelHeight) {
                element.style.height = this.pixelHeight + "px";
            }
        } else {
            if (this.maxHeight) {
                // If the image is constrained in height, we set its height property and
                // auto and stretch are ignored (default to medium). THis is necessary for
                // ImageSet which uses a maximum image height as opposed to the cards width
                // as a constraining dimension
                switch (this.size) {
                    case Enums.Size.Small:
                        element.style.height = this.hostConfig.imageSizes.small + "px";
                        break;
                    case Enums.Size.Large:
                        element.style.height = this.hostConfig.imageSizes.large + "px";
                        break;
                    default:
                        element.style.height = this.hostConfig.imageSizes.medium + "px";
                        break;
                }

                element.style.maxHeight = this.maxHeight + "px";
            } else {
                switch (this.size) {
                    case Enums.Size.Stretch:
                        element.style.width = "100%";
                        break;
                    case Enums.Size.Auto:
                        element.style.maxWidth = "100%";
                        break;
                    case Enums.Size.Small:
                        element.style.width = this.hostConfig.imageSizes.small + "px";
                        break;
                    case Enums.Size.Large:
                        element.style.width = this.hostConfig.imageSizes.large + "px";
                        break;
                    case Enums.Size.Medium:
                        element.style.width = this.hostConfig.imageSizes.medium + "px";
                        break;
                }

                element.style.maxHeight = "100%";
            }
        }
    }

    protected get useDefaultSizing() {
        return false;
    }

    protected internalRender(): HTMLElement | undefined {
        let element: HTMLElement | undefined = undefined;

        if (this.url) {
            element = document.createElement("div");
            element.style.display = "flex";
            element.style.alignItems = "flex-start";

            // Cache hostConfig to avoid walking the parent hierarchy multiple times
            const hostConfig = this.hostConfig;

            switch (this.getEffectiveHorizontalAlignment()) {
                case Enums.HorizontalAlignment.Center:
                    element.style.justifyContent = "center";
                    break;
                case Enums.HorizontalAlignment.Right:
                    element.style.justifyContent = "flex-end";
                    break;
                default:
                    element.style.justifyContent = "flex-start";
                    break;
            }

            const imageElement = document.createElement("img");
            imageElement.onload = (_e: Event) => {
                raiseImageLoadedEvent(this);
            };
            imageElement.onerror = (_e: Event) => {
                if (this.renderedElement) {
                    const card = this.getRootElement() as AdaptiveCard;

                    this.renderedElement;

                    if (card && card.designMode) {
                        const errorElement = document.createElement("div");
                        errorElement.style.display = "flex";
                        errorElement.style.alignItems = "center";
                        errorElement.style.justifyContent = "center";
                        errorElement.style.backgroundColor = "#EEEEEE";
                        errorElement.style.color = "black";
                        errorElement.innerText = ":-(";
                        errorElement.style.padding = "10px";

                        this.applySize(errorElement);

                        this.renderedElement.appendChild(errorElement);
                    }
                }

                raiseImageLoadedEvent(this);
            };
            imageElement.style.minWidth = "0";
            imageElement.classList.add(hostConfig.makeCssClassName("ac-image"));

            if (this.selectAction && hostConfig.supportsInteractivity) {
                imageElement.onkeypress = (e) => {
                    if (
                        this.selectAction &&
                        this.selectAction.isEffectivelyEnabled() &&
                        (e.code === "Enter" || e.code === "Space")
                    ) {
                        // enter or space pressed
                        e.preventDefault();
                        e.cancelBubble = true;

                        this.selectAction.execute();
                    }
                };

                imageElement.onclick = (e) => {
                    if (this.selectAction && this.selectAction.isEffectivelyEnabled()) {
                        e.preventDefault();
                        e.cancelBubble = true;

                        this.selectAction.execute();
                    }
                };

                this.selectAction.setupElementForAccessibility(imageElement);

                if (this.selectAction.isEffectivelyEnabled()) {
                    imageElement.classList.add(hostConfig.makeCssClassName("ac-selectable"));
                }
            }

            this.applySize(imageElement);

            if (this.style === Enums.ImageStyle.Person) {
                imageElement.style.borderRadius = "50%";
                imageElement.style.backgroundPosition = "50% 50%";
                imageElement.style.backgroundRepeat = "no-repeat";
            }

            const backgroundColor = Utils.stringToCssColor(this.backgroundColor);
            if (backgroundColor) {
                imageElement.style.backgroundColor = backgroundColor;
            }

            imageElement.src = <string>this.preProcessPropertyValue(Image.urlProperty);

            const altTextProperty = this.preProcessPropertyValue(Image.altTextProperty);
            if (altTextProperty) {
                imageElement.alt = <string>altTextProperty;
            }

            element.appendChild(imageElement);
        }

        return element;
    }

    maxHeight?: number;

    getJsonTypeName(): string {
        return "Image";
    }

    getAllActions(): Action[] {
        const result = super.getAllActions();

        if (this.selectAction) {
            result.push(this.selectAction);
        }

        return result;
    }

    getActionById(id: string) {
        let result = super.getActionById(id);

        if (!result && this.selectAction) {
            result = this.selectAction.getActionById(id);
        }

        return result;
    }

    getResourceInformation(): IResourceInformation[] {
        return this.url ? [{ url: this.url, mimeType: "image" }] : [];
    }
}

export abstract class CardElementContainer extends CardElement {
    //#region Schema

    static readonly selectActionProperty = new ActionProperty(Versions.v1_1, "selectAction", [
        "Action.ShowCard"
    ]);

    protected populateSchema(schema: SerializableObjectSchema) {
        super.populateSchema(schema);

        if (!this.isSelectable) {
            schema.remove(CardElementContainer.selectActionProperty);
        }
    }

    @property(CardElementContainer.selectActionProperty)
    protected _selectAction?: Action;

    //#endregion

    protected isElementAllowed(element: CardElement) {
        return this.hostConfig.supportsInteractivity || !element.isInteractive;
    }

    protected applyPadding() {
        super.applyPadding();

        if (!this.renderedElement) {
            return;
        }

        let physicalPadding = new SpacingDefinition();

        if (this.getEffectivePadding()) {
            physicalPadding = this.hostConfig.paddingDefinitionToSpacingDefinition(
                this.getEffectivePadding()
            );
        }

        this.renderedElement.style.paddingTop = physicalPadding.top + "px";
        this.renderedElement.style.paddingRight = physicalPadding.right + "px";
        this.renderedElement.style.paddingBottom = physicalPadding.bottom + "px";
        this.renderedElement.style.paddingLeft = physicalPadding.left + "px";

        this.renderedElement.style.marginRight = "0";
        this.renderedElement.style.marginLeft = "0";
    }

    protected get isSelectable(): boolean {
        return false;
    }

    protected forbiddenChildElements(): string[] {
        return [];
    }

    abstract getItemCount(): number;
    abstract getItemAt(index: number): CardElement;
    abstract getFirstVisibleRenderedItem(): CardElement | undefined;
    abstract getLastVisibleRenderedItem(): CardElement | undefined;
    abstract removeItem(item: CardElement): boolean;

    allowVerticalOverflow: boolean = false;

    releaseDOMResources() {
        super.releaseDOMResources();

        for (let i = 0; i < this.getItemCount(); i++) {
            this.getItemAt(i).releaseDOMResources();
        }
    }

    internalValidateProperties(context: ValidationResults) {
        super.internalValidateProperties(context);

        for (let i = 0; i < this.getItemCount(); i++) {
            const item = this.getItemAt(i);

            if (!this.hostConfig.supportsInteractivity && item.isInteractive) {
                context.addFailure(
                    this,
                    Enums.ValidationEvent.InteractivityNotAllowed,
                    Strings.errors.interactivityNotAllowed()
                );
            }

            if (!this.isElementAllowed(item)) {
                context.addFailure(
                    this,
                    Enums.ValidationEvent.InteractivityNotAllowed,
                    Strings.errors.elementTypeNotAllowed(item.getJsonTypeName())
                );
            }

            item.internalValidateProperties(context);
        }

        if (this._selectAction) {
            this._selectAction.internalValidateProperties(context);
        }
    }

    render(): HTMLElement | undefined {
        const element = super.render();

        if (element) {
            const hostConfig = this.hostConfig;

            if (this.allowVerticalOverflow) {
                element.style.overflowX = "hidden";
                element.style.overflowY = "auto";
            }

            if (
                element &&
                this.isSelectable &&
                this._selectAction &&
                hostConfig.supportsInteractivity
            ) {
                element.onclick = (e) => {
                    if (this._selectAction && this._selectAction.isEffectivelyEnabled()) {
                        e.preventDefault();
                        e.cancelBubble = true;

                        this._selectAction.execute();
                    }
                };

                element.onkeypress = (e) => {
                    if (
                        this._selectAction &&
                        this._selectAction.isEffectivelyEnabled() &&
                        (e.code === "Enter" || e.code === "Space")
                    ) {
                        // Enter or space pressed
                        e.preventDefault();
                        e.cancelBubble = true;

                        this._selectAction.execute();
                    }
                };

                this._selectAction.setupElementForAccessibility(element);

                if (this._selectAction.isEffectivelyEnabled()) {
                    element.classList.add(hostConfig.makeCssClassName("ac-selectable"));
                }
            }
        }

        return element;
    }

    updateLayout(processChildren: boolean = true) {
        super.updateLayout(processChildren);

        if (processChildren) {
            for (let i = 0; i < this.getItemCount(); i++) {
                this.getItemAt(i).updateLayout();
            }
        }
    }

    getAllInputs(processActions: boolean = true): Input[] {
        let result: Input[] = [];

        for (let i = 0; i < this.getItemCount(); i++) {
            result.push(...this.getItemAt(i).getAllInputs(processActions));
        }

        return result;
    }

    getAllActions(): Action[] {
        const result = super.getAllActions();

        for (let i = 0; i < this.getItemCount(); i++) {
            result.push(...this.getItemAt(i).getAllActions());
        }

        if (this._selectAction) {
            result.push(this._selectAction);
        }

        return result;
    }

    getResourceInformation(): IResourceInformation[] {
        let result: IResourceInformation[] = [];

        for (let i = 0; i < this.getItemCount(); i++) {
            result.push(...this.getItemAt(i).getResourceInformation());
        }

        return result;
    }

    getElementById(id: string): CardElement | undefined {
        let result = super.getElementById(id);

        if (!result) {
            for (let i = 0; i < this.getItemCount(); i++) {
                result = this.getItemAt(i).getElementById(id);

                if (result) {
                    break;
                }
            }
        }

        return result;
    }

    /**
     * @inheritdoc
     */
    findDOMNodeOwner(node: Node): CardObject | undefined {
        let target: CardObject | undefined = undefined;

        for (let i = 0; i < this.getItemCount(); i++) {
            // recur through child elements
            target = this.getItemAt(i).findDOMNodeOwner(node);

            if (target) {
                return target;
            }
        }

        // If not found in children, check the actions
        for (let i = 0; i < this.getActionCount(); i++) {
            target = this.getActionAt(i)?.findDOMNodeOwner(node);

            if (target) {
                return target;
            }
        }

        // if not found in children or actions, defer to parent implementation
        return super.findDOMNodeOwner(node);
    }
}

export class ImageSet extends CardElementContainer {
    //#region Schema

    static readonly imagesProperty = new SerializableObjectCollectionProperty(
        Versions.v1_0,
        "images",
        Image,
        (sender: SerializableObject, item: Image) => {
            item.setParent(<CardElement>sender);
        }
    );
    static readonly imageSizeProperty = new EnumProperty(
        Versions.v1_0,
        "imageSize",
        Enums.ImageSize,
        Enums.ImageSize.Medium
    );

    @property(ImageSet.imagesProperty)
    private _images: Image[] = [];

    @property(ImageSet.imageSizeProperty)
    imageSize: Enums.ImageSize = Enums.ImageSize.Medium;

    //#endregion

    protected internalRender(): HTMLElement | undefined {
        let element: HTMLElement | undefined = undefined;

        if (this._images.length > 0) {
            element = document.createElement("div");
            element.style.display = "flex";
            element.style.flexWrap = "wrap";

            for (const image of this._images) {
                switch (this.imageSize) {
                    case Enums.ImageSize.Small:
                        image.size = Enums.Size.Small;
                        break;
                    case Enums.ImageSize.Large:
                        image.size = Enums.Size.Large;
                        break;
                    default:
                        image.size = Enums.Size.Medium;
                        break;
                }

                image.maxHeight = this.hostConfig.imageSet.maxImageHeight;

                const renderedImage = image.render();

                if (renderedImage) {
                    renderedImage.style.display = "inline-flex";
                    renderedImage.style.margin = "0px";
                    renderedImage.style.marginRight = "10px";

                    Utils.appendChild(element, renderedImage);
                }
            }
        }

        return element;
    }

    getItemCount(): number {
        return this._images.length;
    }

    getItemAt(index: number): CardElement {
        return this._images[index];
    }

    getFirstVisibleRenderedItem(): CardElement | undefined {
        return this._images && this._images.length > 0 ? this._images[0] : undefined;
    }

    getLastVisibleRenderedItem(): CardElement | undefined {
        return this._images && this._images.length > 0
            ? this._images[this._images.length - 1]
            : undefined;
    }

    removeItem(item: CardElement): boolean {
        if (item instanceof Image) {
            const itemIndex = this._images.indexOf(item);

            if (itemIndex >= 0) {
                this._images.splice(itemIndex, 1);

                item.setParent(undefined);

                this.updateLayout();

                return true;
            }
        }

        return false;
    }

    getJsonTypeName(): string {
        return "ImageSet";
    }

    addImage(image: Image) {
        if (!image.parent) {
            this._images.push(image);

            image.setParent(this);
        } else {
            throw new Error("This image already belongs to another ImageSet");
        }
    }

    indexOf(cardElement: CardElement): number {
        return cardElement instanceof Image ? this._images.indexOf(cardElement) : -1;
    }
}

export abstract class ContentSource extends SerializableObject {
    //#region Schema

    static readonly mimeTypeProperty = new StringProperty(Versions.v1_1, "mimeType");
    static readonly urlProperty = new StringProperty(Versions.v1_1, "url");

    @property(ContentSource.mimeTypeProperty)
    mimeType?: string;

    @property(ContentSource.urlProperty)
    url?: string;

    //#endregion

    constructor(url?: string, mimeType?: string) {
        super();

        this.url = url;
        this.mimeType = mimeType;
    }

    isValid(): boolean {
        return this.mimeType && this.url ? true : false;
    }
}

export class CaptionSource extends ContentSource {
    //#region Schema

    static readonly labelProperty = new StringProperty(Versions.v1_6, "label");

    @property(CaptionSource.labelProperty)
    label?: string;

    //#endregion

    constructor(url?: string, mimeType?: string, label?: string) {
        super(url, mimeType);

        this.label = label;
    }

    protected getSchemaKey(): string {
        return "CaptionSource";
    }

    render(): HTMLElement | undefined {
        let result: HTMLTrackElement | undefined = undefined;

        if (this.isValid()) {
            result = document.createElement("track");
            result.src = this.url!;
            result.kind = "captions";
            result.label = this.label!;
        }

        return result;
    }
}

export class MediaSource extends ContentSource {
    protected getSchemaKey(): string {
        return "MediaSource";
    }

    render(): HTMLElement | undefined {
        let result: HTMLSourceElement | undefined = undefined;

        if (this.isValid()) {
            result = document.createElement("source");
            result.src = this.url!;
            result.type = this.mimeType!;
        }

        return result;
    }
}

export abstract class MediaPlayer {
    private _posterUrl?: string;

    abstract canPlay(): boolean;
    abstract render(): HTMLElement;
    abstract fetchVideoDetails(): Promise<void>;

    play() {
        // Do nothing in base implementation
    }

    get posterUrl(): string | undefined {
        return this._posterUrl;
    }

    protected set posterUrl(value: string | undefined) {
        this._posterUrl = value;
    }

    get selectedMediaType(): string | undefined {
        return undefined;
    }
}

export class HTML5MediaPlayer extends MediaPlayer {
    private _selectedMediaType?: string;
    private _selectedSources: MediaSource[] = [];
    private _captionSources: CaptionSource[] = [];
    private _mediaElement?: HTMLMediaElement;

    private processSources() {
        this._selectedSources = [];
        this._captionSources = [];
        this._selectedMediaType = undefined;

        for (const source of this.owner.sources) {
            const mimeComponents = source.mimeType ? source.mimeType.split("/") : [];

            if (mimeComponents.length === 2) {
                if (!this._selectedMediaType) {
                    const index = HTML5MediaPlayer.supportedMediaTypes.indexOf(mimeComponents[0]);

                    if (index >= 0) {
                        this._selectedMediaType = HTML5MediaPlayer.supportedMediaTypes[index];
                    }
                }
                if (mimeComponents[0] === this._selectedMediaType) {
                    this._selectedSources.push(source);
                }
            }
        }

        this._captionSources.push(...this.owner.captionSources);
    }

    static readonly supportedMediaTypes = ["audio", "video"];

    constructor(readonly owner: Media) {
        super();

        this.processSources();
    }

    canPlay(): boolean {
        return this._selectedSources.length > 0;
    }

    async fetchVideoDetails() {
        // Nothing to fetch for the HTML5 media player
    }

    render(): HTMLElement {
        if (this._selectedMediaType === "video") {
            this._mediaElement = document.createElement("video");
        } else {
            this._mediaElement = document.createElement("audio");
        }

        this._mediaElement.setAttribute(
            "aria-label",
            this.owner.altText ? this.owner.altText : Strings.defaults.mediaPlayerAriaLabel()
        );
        this._mediaElement.setAttribute("webkit-playsinline", "");
        this._mediaElement.setAttribute("playsinline", "");
        // We enable crossorigin for cases where the caption file has a different domain than
        // the video file. If the caption file lives in a different domain than the video file
        // and crossorigin is not set, then the caption file will fail to load.
        this._mediaElement.setAttribute("crossorigin", "");
        this._mediaElement.autoplay = true;
        this._mediaElement.controls = true;

        if (Utils.isMobileOS()) {
            this._mediaElement.muted = true;
        }

        this._mediaElement.preload = "none";
        this._mediaElement.style.width = "100%";

        for (const source of this.owner.sources) {
            const renderedSource = source.render();

            Utils.appendChild(this._mediaElement, renderedSource);
        }

        for (const captionSource of this.owner.captionSources) {
            if (captionSource.mimeType == "vtt") {
                const renderedCaptionSource = captionSource.render();

                Utils.appendChild(this._mediaElement, renderedCaptionSource);
            }
        }

        return this._mediaElement;
    }

    play() {
        if (this._mediaElement) {
            this._mediaElement.play();
        }
    }

    get selectedMediaType(): string | undefined {
        return this._selectedMediaType;
    }
}

export abstract class CustomMediaPlayer extends MediaPlayer {
    constructor(matches: RegExpExecArray) {
        super();
    }
}

export abstract class IFrameMediaMediaPlayer extends CustomMediaPlayer {
    private _videoId?: string;

    constructor(matches: RegExpExecArray, readonly iFrameTitle?: string) {
        super(matches);

        if (matches.length >= 2) {
            this._videoId = matches[1];
        }
    }

    abstract getEmbedVideoUrl(): string;

    canPlay(): boolean {
        return this._videoId !== undefined;
    }

    render(): HTMLElement {
        let container = document.createElement("div");
        container.style.position = "relative";
        container.style.width = "100%";
        container.style.height = "0";
        container.style.paddingBottom = "56.25%";

        let iFrame = document.createElement("iframe");
        iFrame.style.position = "absolute";
        iFrame.style.top = "0";
        iFrame.style.left = "0";
        iFrame.style.width = "100%";
        iFrame.style.height = "100%";
        iFrame.src = this.getEmbedVideoUrl();
        iFrame.frameBorder = "0";

        if (this.iFrameTitle) {
            iFrame.title = this.iFrameTitle;
        }

        iFrame.allow =
            "accelerometer; autoplay; clipboard-write; encrypted-media; gyroscope; picture-in-picture";
        iFrame.allowFullscreen = true;

        container.appendChild(iFrame);

        return container;
    }

    get videoId(): string | undefined {
        return this._videoId;
    }
}

export class VimeoPlayer extends IFrameMediaMediaPlayer {
    async fetchVideoDetails(): Promise<void> {
        const oEmbedUrl = `https://vimeo.com/api/oembed.json?url=${this.getEmbedVideoUrl()}`;

        let response = await fetch(oEmbedUrl);

        if (response.ok) {
            let json = await response.json();

            this.posterUrl = json["thumbnail_url"];
        }
    }

    getEmbedVideoUrl(): string {
        return `https://player.vimeo.com/video/${this.videoId}?autoplay=1`;
    }
}

export class DailymotionPlayer extends IFrameMediaMediaPlayer {
    async fetchVideoDetails(): Promise<void> {
        const apiUrl = `https://api.dailymotion.com/video/${this.videoId}?fields=thumbnail_720_url`;

        let response = await fetch(apiUrl);

        if (response.ok) {
            let json = await response.json();

            this.posterUrl = json["thumbnail_720_url"];
        }
    }

    getEmbedVideoUrl(): string {
        return `https://www.dailymotion.com/embed/video/${this.videoId}?autoplay=1`;
    }
}

export class YouTubePlayer extends IFrameMediaMediaPlayer {
    private _startTimeIndex?: number;

    constructor(matches: RegExpExecArray, readonly iFrameTitle?: string) {
        super(matches, iFrameTitle);

        if (matches.length >= 3 && matches[2] !== undefined) {
            this._startTimeIndex = parseInt(matches[2]);
        }
    }

    async fetchVideoDetails(): Promise<void> {
        this.posterUrl = this.videoId
            ? `https://img.youtube.com/vi/${this.videoId}/maxresdefault.jpg`
            : undefined;
    }

    getEmbedVideoUrl(): string {
        let url = `https://www.youtube.com/embed/${this.videoId}?autoplay=1`;

        if (this._startTimeIndex !== undefined) {
            url += `&start=${this._startTimeIndex}`;
        }

        return url;
    }
}

export interface ICustomMediaPlayer {
    urlPatterns: RegExp[];
    createMediaPlayer: (matches: RegExpExecArray) => CustomMediaPlayer;
}

export class Media extends CardElement {
    static customMediaPlayers: ICustomMediaPlayer[] = [
        {
            urlPatterns: [
                /^(?:https?:\/\/)?(?:www.)?youtube.com\/watch\?(?=.*v=([\w\d-_]+))(?=(?:.*t=(\d+))?).*/gi,
                /^(?:https?:\/\/)?youtu.be\/([\w\d-_]+)(?:\?t=(\d+))?/gi
            ],
            createMediaPlayer: (matches) =>
                new YouTubePlayer(matches, Strings.defaults.youTubeVideoPlayer())
        },
        {
            urlPatterns: [/^(?:https?:\/\/)?vimeo.com\/([\w\d-_]+).*/gi],
            createMediaPlayer: (matches) =>
                new VimeoPlayer(matches, Strings.defaults.vimeoVideoPlayer())
        },
        {
            urlPatterns: [/^(?:https?:\/\/)?(?:www.)?dailymotion.com\/video\/([\w\d-_]+).*/gi],
            createMediaPlayer: (matches) =>
                new DailymotionPlayer(matches, Strings.defaults.dailymotionVideoPlayer())
        }
    ];

    //#region Schema

    static readonly sourcesProperty = new SerializableObjectCollectionProperty(
        Versions.v1_1,
        "sources",
        MediaSource
    );
    static readonly captionSourcesProperty = new SerializableObjectCollectionProperty(
        Versions.v1_6,
        "captionSources",
        CaptionSource
    );
    static readonly posterProperty = new StringProperty(Versions.v1_1, "poster");
    static readonly altTextProperty = new StringProperty(Versions.v1_1, "altText");

    @property(Media.sourcesProperty)
    sources: MediaSource[] = [];

    @property(Media.captionSourcesProperty)
    captionSources: CaptionSource[] = [];

    @property(Media.posterProperty)
    poster?: string;

    @property(Media.altTextProperty)
    altText?: string;

    //#endregion

    private _mediaPlayer: MediaPlayer;

    private createMediaPlayer(): MediaPlayer {
        for (let provider of Media.customMediaPlayers) {
            for (let source of this.sources) {
                if (source.url) {
                    for (let pattern of provider.urlPatterns) {
                        let matches = pattern.exec(source.url);

                        if (matches !== null) {
                            return provider.createMediaPlayer(matches);
                        }
                    }
                }
            }
        }

        return new HTML5MediaPlayer(this);
    }

    private handlePlayButtonInvoke(event: UIEvent): void {
        if (this.hostConfig.media.allowInlinePlayback) {
            event.preventDefault();
            event.cancelBubble = true;

            if (this.renderedElement) {
                const mediaPlayerElement = this._mediaPlayer.render();
                clearElement(this.renderedElement);
                this.renderedElement.appendChild(mediaPlayerElement);

                this._mediaPlayer.play();

                mediaPlayerElement.focus();
            }
        } else {
            if (Media.onPlay) {
                event.preventDefault();
                event.cancelBubble = true;

                Media.onPlay(this);
            }
        }
    }

    private async displayPoster() {
        if (this.renderedElement) {
            const playButtonArrowWidth = 12;
            const playButtonArrowHeight = 15;

            const posterRootElement = document.createElement("div");
            posterRootElement.className = this.hostConfig.makeCssClassName("ac-media-poster");
            posterRootElement.setAttribute("role", "contentinfo");
            posterRootElement.setAttribute(
                "aria-label",
                this.altText ? this.altText : Strings.defaults.mediaPlayerAriaLabel()
            );
            posterRootElement.style.position = "relative";
            posterRootElement.style.display = "flex";

            let posterUrl = this.poster ? this.poster : this._mediaPlayer.posterUrl;

            if (!posterUrl) {
                posterUrl = this.hostConfig.media.defaultPoster;
            }

            if (posterUrl) {
                const posterImageElement = document.createElement("img");
                posterImageElement.style.width = "100%";
                posterImageElement.style.height = "100%";
                posterImageElement.setAttribute("role", "presentation");

                posterImageElement.onerror = (_e: Event) => {
                    if (posterImageElement.parentNode) {
                        posterImageElement.parentNode.removeChild(posterImageElement);
                    }

                    posterRootElement.classList.add("empty");
                    posterRootElement.style.minHeight = "150px";
                };

                posterImageElement.src = posterUrl;

                posterRootElement.appendChild(posterImageElement);
            } else {
                posterRootElement.classList.add("empty");
                posterRootElement.style.minHeight = "150px";
            }

            if (this.hostConfig.supportsInteractivity && this._mediaPlayer.canPlay()) {
                const playButtonOuterElement = document.createElement("div");
                playButtonOuterElement.tabIndex = 0;
                playButtonOuterElement.setAttribute("role", "button");
                playButtonOuterElement.setAttribute(
                    "aria-label",
                    Strings.defaults.mediaPlayerPlayMedia()
                );
                playButtonOuterElement.className =
                    this.hostConfig.makeCssClassName("ac-media-playButton");
                playButtonOuterElement.style.display = "flex";
                playButtonOuterElement.style.alignItems = "center";
                playButtonOuterElement.style.justifyContent = "center";
                playButtonOuterElement.onclick = (e) => {
                    this.handlePlayButtonInvoke(e);
                };

                playButtonOuterElement.onkeypress = (e: KeyboardEvent) => {
                    if (e.code === "Enter" || e.code === "Space") {
                        // space or enter
                        this.handlePlayButtonInvoke(e);
                    }
                };

                const playButtonInnerElement = document.createElement("div");
                playButtonInnerElement.className = this.hostConfig.makeCssClassName(
                    "ac-media-playButton-arrow"
                );
                playButtonInnerElement.style.width = playButtonArrowWidth + "px";
                playButtonInnerElement.style.height = playButtonArrowHeight + "px";
                playButtonInnerElement.style.borderTopWidth = playButtonArrowHeight / 2 + "px";
                playButtonInnerElement.style.borderBottomWidth = playButtonArrowHeight / 2 + "px";
                playButtonInnerElement.style.borderLeftWidth = playButtonArrowWidth + "px";
                playButtonInnerElement.style.borderRightWidth = "0";
                playButtonInnerElement.style.borderStyle = "solid";
                playButtonInnerElement.style.borderTopColor = "transparent";
                playButtonInnerElement.style.borderRightColor = "transparent";
                playButtonInnerElement.style.borderBottomColor = "transparent";
                playButtonInnerElement.style.transform =
                    "translate(" + playButtonArrowWidth / 10 + "px,0px)";

                playButtonOuterElement.appendChild(playButtonInnerElement);

                const playButtonContainer = document.createElement("div");
                playButtonContainer.style.position = "absolute";
                playButtonContainer.style.left = "0";
                playButtonContainer.style.top = "0";
                playButtonContainer.style.width = "100%";
                playButtonContainer.style.height = "100%";
                playButtonContainer.style.display = "flex";
                playButtonContainer.style.justifyContent = "center";
                playButtonContainer.style.alignItems = "center";

                playButtonContainer.appendChild(playButtonOuterElement);
                posterRootElement.appendChild(playButtonContainer);
            }

            clearElement(this.renderedElement);
            this.renderedElement.appendChild(posterRootElement);
        }
    }

    protected internalRender(): HTMLElement | undefined {
        const element = <HTMLElement>document.createElement("div");
        element.className = this.hostConfig.makeCssClassName("ac-media");

        return element;
    }

    static onPlay?: (sender: Media) => void;

    render(): HTMLElement | undefined {
        let result = super.render();

        if (result) {
            this._mediaPlayer = this.createMediaPlayer();

            this._mediaPlayer.fetchVideoDetails().then(() => this.displayPoster());
        }

        return result;
    }

    releaseDOMResources() {
        super.releaseDOMResources();

        this.displayPoster();
    }

    getJsonTypeName(): string {
        return "Media";
    }

    getResourceInformation(): IResourceInformation[] {
        const result: IResourceInformation[] = [];

        if (this._mediaPlayer) {
            const posterUrl = this.poster ? this.poster : this.hostConfig.media.defaultPoster;

            if (posterUrl) {
                result.push({ url: posterUrl, mimeType: "image" });
            }
        }

        for (const mediaSource of this.sources) {
            if (mediaSource.isValid()) {
                result.push({
                    /* eslint-disable @typescript-eslint/no-unnecessary-type-assertion -- `mediaSource.url` is of type `string | undefined`, but is validated by `isValid()` call */
                    url: mediaSource.url!,
                    mimeType: mediaSource.mimeType!
                    /* eslint-enable @typescript-eslint/no-unnecessary-type-assertion */
                });
            }
        }

        for (const captionSource of this.captionSources) {
            if (captionSource.isValid()) {
                result.push({
                    /* eslint-disable @typescript-eslint/no-unnecessary-type-assertion -- `captionSource.url` is of type `string | undefined`, but is validated by `isValid()` call */
                    url: captionSource.url!,
                    mimeType: captionSource.mimeType!
                    /* eslint-enable @typescript-eslint/no-unnecessary-type-assertion */
                });
            }
        }

        return result;
    }

    get selectedMediaType(): string | undefined {
        return this._mediaPlayer.selectedMediaType;
    }
}

export abstract class Input extends CardElement implements IInput {
    //#region Schema

    static readonly labelProperty = new StringProperty(Versions.v1_3, "label", true);
    static readonly isRequiredProperty = new BoolProperty(Versions.v1_3, "isRequired", false);
    static readonly errorMessageProperty = new StringProperty(Versions.v1_3, "errorMessage", true);

    @property(Input.labelProperty)
    label?: string;

    @property(Input.isRequiredProperty)
    isRequired: boolean;

    @property(Input.errorMessageProperty)
    errorMessage?: string;

    //#endregion

    private _outerContainerElement: HTMLElement;
    private _inputControlContainerElement: HTMLElement;
    private _renderedErrorMessageElement?: HTMLElement;
    private _renderedLabelElement?: HTMLElement;
    private _renderedInputControlElement?: HTMLElement;
    private _oldValue: any;

    protected getAllLabelIds(): string[] {
        const labelIds: string[] = [];

        if (this.labelledBy) {
            labelIds.push(this.labelledBy);
        }

        if (this._renderedLabelElement) {
            labelIds.push(this._renderedLabelElement.id);
        }

        if (this._renderedErrorMessageElement) {
            labelIds.push(this._renderedErrorMessageElement.id);
        }

        return labelIds;
    }

    protected updateInputControlAriaLabelledBy() {
        if (this._renderedInputControlElement) {
            const labelIds: string[] = this.getAllLabelIds();

            if (labelIds.length > 0) {
                this._renderedInputControlElement.setAttribute(
                    "aria-labelledby",
                    labelIds.join(" ")
                );
            } else {
                this._renderedInputControlElement.removeAttribute("aria-labelledby");
            }
        }
    }

    protected get isNullable(): boolean {
        return true;
    }

    protected get renderedInputControlElement(): HTMLElement | undefined {
        return this._renderedInputControlElement;
    }

    protected get inputControlContainerElement(): HTMLElement {
        return this._inputControlContainerElement;
    }

    protected overrideInternalRender(): HTMLElement | undefined {
        const hostConfig = this.hostConfig;

        this._outerContainerElement = document.createElement("div");
        this._outerContainerElement.style.display = "flex";
        this._outerContainerElement.style.flexDirection = "column";

        const renderedInputControlId = Utils.generateUniqueId();

        if (this.label) {
            const labelRichTextBlock = new RichTextBlock();
            labelRichTextBlock.setParent(this);
            labelRichTextBlock.forElementId = renderedInputControlId;

            const labelInline = new TextRun(this.label);
            labelRichTextBlock.addInline(labelInline);

            if (this.isRequired) {
                labelInline.init(hostConfig.inputs.label.requiredInputs);

                const isRequiredCueInline = new TextRun(
                    hostConfig.inputs.label.requiredInputs.suffix
                );
                isRequiredCueInline.color = hostConfig.inputs.label.requiredInputs.suffixColor;
                isRequiredCueInline.ariaHidden = true;

                labelRichTextBlock.addInline(isRequiredCueInline);
            } else {
                labelInline.init(hostConfig.inputs.label.optionalInputs);
            }

            this._renderedLabelElement = labelRichTextBlock.render();

            if (this._renderedLabelElement) {
                this._renderedLabelElement.id = Utils.generateUniqueId();
                this._renderedLabelElement.style.marginBottom =
                    hostConfig.getEffectiveSpacing(hostConfig.inputs.label.inputSpacing) + "px";

                this._outerContainerElement.appendChild(this._renderedLabelElement);
            }
        }

        this._inputControlContainerElement = document.createElement("div");
        this._inputControlContainerElement.className =
            hostConfig.makeCssClassName("ac-input-container");
        this._inputControlContainerElement.style.display = "flex";

        if (this.height === "stretch") {
            this._inputControlContainerElement.style.alignItems = "stretch";
            this._inputControlContainerElement.style.flex = "1 1 auto";
        }

        this._renderedInputControlElement = this.internalRender();

        if (this._renderedInputControlElement) {
            this._renderedInputControlElement.id = renderedInputControlId;
            this._renderedInputControlElement.style.minWidth = "0px";

            if (this.isNullable && this.isRequired) {
                this._renderedInputControlElement.setAttribute("aria-required", "true");
                this._renderedInputControlElement.classList.add(
                    hostConfig.makeCssClassName("ac-input-required")
                );
            }

            this._inputControlContainerElement.appendChild(this._renderedInputControlElement);
            this._outerContainerElement.appendChild(this._inputControlContainerElement);

            this.updateInputControlAriaLabelledBy();

            return this._outerContainerElement;
        }

        this.resetDirtyState();

        return undefined;
    }

    protected valueChanged() {
        this.getRootElement().updateActionsEnabledState();

        if (this.isValid()) {
            this.resetValidationFailureCue();
        }

        if (this.onValueChanged) {
            this.onValueChanged(this);
        }

        raiseInputValueChangedEvent(this);
    }

    protected resetValidationFailureCue() {
        if (this.renderedInputControlElement) {
            this.renderedInputControlElement.classList.remove(
                this.hostConfig.makeCssClassName("ac-input-validation-failed")
            );

            this.updateInputControlAriaLabelledBy();

            if (this._renderedErrorMessageElement) {
                this._outerContainerElement.removeChild(this._renderedErrorMessageElement);

                this._renderedErrorMessageElement = undefined;
            }
        }
    }

    protected showValidationErrorMessage() {
        if (
            this.renderedElement &&
            this.errorMessage &&
            GlobalSettings.displayInputValidationErrors
        ) {
            const errorMessageTextBlock = new TextBlock();
            errorMessageTextBlock.setParent(this);
            errorMessageTextBlock.text = this.errorMessage;
            errorMessageTextBlock.wrap = true;
            errorMessageTextBlock.init(this.hostConfig.inputs.errorMessage);

            this._renderedErrorMessageElement = errorMessageTextBlock.render();

            if (this._renderedErrorMessageElement) {
                this._renderedErrorMessageElement.id = Utils.generateUniqueId();
                this._outerContainerElement.appendChild(this._renderedErrorMessageElement);

                this.updateInputControlAriaLabelledBy();
            }
        }
    }

    onValueChanged: (sender: Input) => void;

    labelledBy?: string;

    abstract isSet(): boolean;

    focus() {
        if (this._renderedInputControlElement) {
            this._renderedInputControlElement.focus();
        }
    }

    isValid(): boolean {
        return true;
    }

    isDirty(): boolean {
        return this.value !== this._oldValue;
    }

    resetDirtyState() {
        this._oldValue = this.value;
    }

    internalValidateProperties(context: ValidationResults) {
        super.internalValidateProperties(context);

        if (!this.id) {
            context.addFailure(
                this,
                Enums.ValidationEvent.PropertyCantBeNull,
                Strings.errors.inputsMustHaveUniqueId()
            );
        }

        if (this.isRequired) {
            if (!this.label) {
                context.addFailure(
                    this,
                    Enums.ValidationEvent.RequiredInputsShouldHaveLabel,
                    "Required inputs should have a label"
                );
            }

            if (!this.errorMessage) {
                context.addFailure(
                    this,
                    Enums.ValidationEvent.RequiredInputsShouldHaveErrorMessage,
                    "Required inputs should have an error message"
                );
            }
        }
    }

    validateValue(): boolean {
        this.resetValidationFailureCue();

        const result = this.isRequired ? this.isSet() && this.isValid() : this.isValid();

        if (!result && this.renderedInputControlElement) {
            this.renderedInputControlElement.classList.add(
                this.hostConfig.makeCssClassName("ac-input-validation-failed")
            );

            this.showValidationErrorMessage();
        }

        return result;
    }

    getAllInputs(processActions: boolean = true): Input[] {
        return [this];
    }

    render(): HTMLElement | undefined {
        let result = super.render();

        this.resetDirtyState();

        return result;
    }

    abstract get value(): any;

    get isInteractive(): boolean {
        return true;
    }
}

export class TextInput extends Input {
    //#region Schema

    static readonly valueProperty = new StringProperty(Versions.v1_0, "value");
    static readonly maxLengthProperty = new NumProperty(Versions.v1_0, "maxLength");
    static readonly isMultilineProperty = new BoolProperty(Versions.v1_0, "isMultiline", false);
    static readonly placeholderProperty = new StringProperty(Versions.v1_0, "placeholder");
    static readonly styleProperty = new EnumProperty(
        Versions.v1_0,
        "style",
        Enums.InputTextStyle,
        Enums.InputTextStyle.Text,
        [
            { value: Enums.InputTextStyle.Text },
            { value: Enums.InputTextStyle.Tel },
            { value: Enums.InputTextStyle.Url },
            { value: Enums.InputTextStyle.Email },
            { value: Enums.InputTextStyle.Password, targetVersion: Versions.v1_5 }
        ]
    );
    static readonly inlineActionProperty = new ActionProperty(Versions.v1_0, "inlineAction", [
        "Action.ShowCard"
    ]);
    static readonly regexProperty = new StringProperty(Versions.v1_3, "regex", true);

    @property(TextInput.valueProperty)
    defaultValue?: string;

    @property(TextInput.maxLengthProperty)
    maxLength?: number;

    @property(TextInput.isMultilineProperty)
    isMultiline: boolean = false;

    @property(TextInput.placeholderProperty)
    placeholder?: string;

    @property(TextInput.styleProperty)
    style: Enums.InputTextStyle = Enums.InputTextStyle.Text;

    @property(TextInput.inlineActionProperty)
    inlineAction?: Action;

    @property(TextInput.regexProperty)
    regex?: string;

    //#endregion

    private setupInput(input: HTMLInputElement | HTMLTextAreaElement) {
        input.style.flex = "1 1 auto";

        input.tabIndex = this.isDesignMode() ? -1 : 0;

        if (this.placeholder) {
            input.placeholder = this.placeholder;
            input.setAttribute("aria-label", this.placeholder);
        }

        if (this.defaultValue) {
            input.value = this.defaultValue;
        }

        if (this.maxLength && this.maxLength > 0) {
            input.maxLength = this.maxLength;
        }

        input.oninput = () => {
            this.valueChanged();
        };
        input.onkeypress = (e: KeyboardEvent) => {
            // Ctrl+Enter pressed
            if (
                e.ctrlKey &&
                e.code === "Enter" &&
                this.inlineAction &&
                this.inlineAction.isEffectivelyEnabled()
            ) {
                this.inlineAction.execute();
            }
        };
    }

    protected internalRender(): HTMLElement | undefined {
        let result: HTMLInputElement | HTMLTextAreaElement;

        if (this.isMultiline && this.style !== Enums.InputTextStyle.Password) {
            result = document.createElement("textarea");
            result.className = this.hostConfig.makeCssClassName(
                "ac-input",
                "ac-textInput",
                "ac-multiline"
            );

            if (this.height === "stretch") {
                result.style.height = "initial";
            }
        } else {
            result = document.createElement("input");
            result.className = this.hostConfig.makeCssClassName("ac-input", "ac-textInput");
            result.type = Enums.InputTextStyle[this.style].toLowerCase();
        }

        this.setupInput(result);

        return result;
    }

    protected overrideInternalRender(): HTMLElement | undefined {
        const renderedInputControl = super.overrideInternalRender();

        if (this.inlineAction) {
            const button = document.createElement("button");
            button.className = this.hostConfig.makeCssClassName(
                this.inlineAction.isEffectivelyEnabled()
                    ? "ac-inlineActionButton"
                    : "ac-inlineActionButton-disabled"
            );

            button.onclick = (e) => {
                if (this.inlineAction && this.inlineAction.isEffectivelyEnabled()) {
                    e.preventDefault();
                    e.cancelBubble = true;

                    this.inlineAction.execute();
                }
            };

            if (this.inlineAction.iconUrl) {
                button.classList.add("iconOnly");

                const icon = document.createElement("img");
                icon.style.height = "100%";
                icon.setAttribute("role", "presentation");

                // The below trick is necessary as a workaround in Chrome where the icon is initially displayed
                // at its native size then resized to 100% of the button's height. This cfreates an unpleasant
                // flicker. On top of that, Chrome's flex implementation fails to prperly re-layout the button
                // after the image has loaded and been gicven its final size. The below trick also fixes that.
                icon.style.display = "none";
                icon.onload = () => {
                    icon.style.removeProperty("display");
                };
                icon.onerror = () => {
                    button.removeChild(icon);
                    button.classList.remove("iconOnly");
                    button.classList.add("textOnly");
                    button.textContent =
                        this.inlineAction && this.inlineAction.title
                            ? this.inlineAction.title
                            : Strings.defaults.inlineActionTitle();
                };

                icon.src = this.inlineAction.iconUrl;

                button.appendChild(icon);
                button.title = this.inlineAction.title
                    ? this.inlineAction.title
                    : Strings.defaults.inlineActionTitle();
            } else {
                button.classList.add("textOnly");
                button.textContent = this.inlineAction.title
                    ? this.inlineAction.title
                    : Strings.defaults.inlineActionTitle();
            }

            this.inlineAction.setupElementForAccessibility(button, true);

            button.style.marginLeft = "8px";

            this.inputControlContainerElement.appendChild(button);
        }

        return renderedInputControl;
    }

    getJsonTypeName(): string {
        return "Input.Text";
    }

    getAllActions(): Action[] {
        const result = super.getAllActions();

        if (this.inlineAction) {
            result.push(this.inlineAction);
        }

        return result;
    }

    getActionById(id: string) {
        let result = super.getActionById(id);

        if (!result && this.inlineAction) {
            result = this.inlineAction.getActionById(id);
        }

        return result;
    }

    isSet(): boolean {
        return this.value ? true : false;
    }

    isValid(): boolean {
        if (!this.value) {
            return true;
        }

        if (this.regex) {
            return new RegExp(this.regex, "g").test(this.value);
        }

        return true;
    }

    get value(): string | undefined {
        if (this.renderedInputControlElement) {
            if (this.isMultiline) {
                return (<HTMLTextAreaElement>this.renderedInputControlElement).value;
            } else {
                return (<HTMLInputElement>this.renderedInputControlElement).value;
            }
        } else {
            return undefined;
        }
    }
}

export class ToggleInput extends Input {
    //#region Schema

    static readonly valueProperty = new StringProperty(Versions.v1_0, "value");
    static readonly titleProperty = new StringProperty(Versions.v1_0, "title");
    static readonly valueOnProperty = new StringProperty(
        Versions.v1_0,
        "valueOn",
        true,
        undefined,
        "true",
        (sender: SerializableObject) => {
            return "true";
        }
    );
    static readonly valueOffProperty = new StringProperty(
        Versions.v1_0,
        "valueOff",
        true,
        undefined,
        "false",
        (sender: SerializableObject) => {
            return "false";
        }
    );
    static readonly wrapProperty = new BoolProperty(Versions.v1_2, "wrap", false);

    @property(ToggleInput.valueProperty)
    defaultValue?: string;

    @property(ToggleInput.titleProperty)
    title?: string;

    @property(ToggleInput.valueOnProperty)
    valueOn: string = "true";

    @property(ToggleInput.valueOffProperty)
    valueOff: string = "false";

    @property(ToggleInput.wrapProperty)
    wrap: boolean = false;

    //#endregion

    private _checkboxInputElement: HTMLInputElement;
    private _checkboxInputLabelElement: HTMLElement | undefined;
    private _oldCheckboxValue: boolean;

    protected updateInputControlAriaLabelledBy() {
        if (this._checkboxInputElement) {
            let joinedLabelIds = this.getAllLabelIds().join(" ");

            if (this._checkboxInputLabelElement && this._checkboxInputLabelElement.id) {
                joinedLabelIds += " " + this._checkboxInputLabelElement.id;
            }

            if (joinedLabelIds) {
                this._checkboxInputElement.setAttribute("aria-labelledby", joinedLabelIds);
            } else {
                this._checkboxInputElement.removeAttribute("aria-labelledby");
            }
        }
    }

    protected internalRender(): HTMLElement | undefined {
        const element = document.createElement("div");
        element.className = this.hostConfig.makeCssClassName("ac-input", "ac-toggleInput");
        element.style.width = "100%";
        element.style.display = "flex";
        element.style.alignItems = "center";

        this._checkboxInputElement = document.createElement("input");
        this._checkboxInputElement.id = Utils.generateUniqueId();
        this._checkboxInputElement.type = "checkbox";
        this._checkboxInputElement.style.display = "inline-block";
        this._checkboxInputElement.style.verticalAlign = "middle";
        this._checkboxInputElement.style.margin = "0";
        this._checkboxInputElement.style.flex = "0 0 auto";

        if (this.title) {
            this._checkboxInputElement.setAttribute("aria-label", this.title);
        }

        if (this.isRequired) {
            this._checkboxInputElement.setAttribute("aria-required", "true");
        }

        this._checkboxInputElement.tabIndex = this.isDesignMode() ? -1 : 0;

        if (this.defaultValue === this.valueOn) {
            this._checkboxInputElement.checked = true;
        }

        this._oldCheckboxValue = this._checkboxInputElement.checked;

        this._checkboxInputElement.onchange = () => {
            this.valueChanged();
        };

        Utils.appendChild(element, this._checkboxInputElement);

        if (this.title || this.isDesignMode()) {
            const label = new TextBlock();
            label.setParent(this);
            label.forElementId = this._checkboxInputElement.id;
            label.hostConfig = this.hostConfig;
            label.text = !this.title ? this.getJsonTypeName() : this.title;
            label.useMarkdown = GlobalSettings.useMarkdownInRadioButtonAndCheckbox;
            label.wrap = this.wrap;

            this._checkboxInputLabelElement = label.render();

            if (this._checkboxInputLabelElement) {
                this._checkboxInputLabelElement.id = Utils.generateUniqueId();
                this._checkboxInputLabelElement.style.display = "inline-block";
                this._checkboxInputLabelElement.style.flex = "1 1 auto";
                this._checkboxInputLabelElement.style.marginLeft = "6px";
                this._checkboxInputLabelElement.style.verticalAlign = "middle";

                const spacerElement = document.createElement("div");
                spacerElement.style.width = "6px";

                Utils.appendChild(element, spacerElement);
                Utils.appendChild(element, this._checkboxInputLabelElement);
            }
        }

        return element;
    }

    protected get isNullable(): boolean {
        return false;
    }

    getJsonTypeName(): string {
        return "Input.Toggle";
    }

    focus() {
        if (this._checkboxInputElement) {
            this._checkboxInputElement.focus();
        }
    }

    isSet(): boolean {
        if (this.isRequired) {
            return this.value === this.valueOn;
        }

        return this.value ? true : false;
    }

    isDirty(): boolean {
        return this._checkboxInputElement
            ? this._checkboxInputElement.checked !== this._oldCheckboxValue
            : false;
    }

    get value(): string | undefined {
        if (this._checkboxInputElement) {
            return this._checkboxInputElement.checked ? this.valueOn : this.valueOff;
        } else {
            return undefined;
        }
    }
}

export class Choice extends SerializableObject {
    //#region Schema

    static readonly titleProperty = new StringProperty(Versions.v1_0, "title");
    static readonly valueProperty = new StringProperty(Versions.v1_0, "value");

    @property(Choice.titleProperty)
    title?: string;

    @property(Choice.valueProperty)
    value?: string;

    //#endregion

    protected getSchemaKey(): string {
        return "Choice";
    }

    constructor(title?: string, value?: string) {
        super();

        this.title = title;
        this.value = value;
    }
}

export class ChoiceSetInput extends Input {
    //#region Schema

    static readonly valueProperty = new StringProperty(Versions.v1_0, "value");
    static readonly choicesProperty = new SerializableObjectCollectionProperty(
        Versions.v1_0,
        "choices",
        Choice
    );
    static readonly styleProperty = new ValueSetProperty(
        Versions.v1_0,
        "style",
        [
            { value: "compact" },
            { value: "expanded" },
            { value: "filtered", targetVersion: Versions.v1_5 }
        ],
        "compact"
    );
    static readonly isMultiSelectProperty = new BoolProperty(Versions.v1_0, "isMultiSelect", false);
    static readonly placeholderProperty = new StringProperty(Versions.v1_0, "placeholder");
    static readonly wrapProperty = new BoolProperty(Versions.v1_2, "wrap", false);

    @property(ChoiceSetInput.valueProperty)
    defaultValue?: string;

    @property(ChoiceSetInput.styleProperty)
    style?: "compact" | "expanded" | "filtered";

    get isCompact(): boolean {
        return !this.style || this.style === "compact";
    }

    set isCompact(value: boolean) {
        this.style = value ? undefined : "expanded";
    }

    @property(ChoiceSetInput.isMultiSelectProperty)
    isMultiSelect: boolean = false;

    @property(ChoiceSetInput.placeholderProperty)
    placeholder?: string;

    @property(ChoiceSetInput.wrapProperty)
    wrap: boolean = false;

    @property(ChoiceSetInput.choicesProperty)
    choices: Choice[] = [];

    //#endregion

    private static _uniqueCategoryCounter = 0;

    private static getUniqueCategoryName(): string {
        const uniqueCategoryName = "__ac-category" + ChoiceSetInput._uniqueCategoryCounter;

        ChoiceSetInput._uniqueCategoryCounter++;

        return uniqueCategoryName;
    }

    private _uniqueCategoryName: string;
    private _selectElement: HTMLSelectElement | undefined;
    private _textInput: HTMLInputElement | undefined;
    private _toggleInputs: HTMLInputElement[] | undefined;
    private _labels: Array<HTMLElement | undefined>;

    // Make sure `aria-current` is applied to the currently-selected item
    private internalApplyAriaCurrent(): void {
        if (this._selectElement) {
            const options = this._selectElement.options;

            if (options) {
                for (const option of Array.from(options)) {
                    if (option.selected) {
                        option.setAttribute("aria-current", "true");
                    } else {
                        option.removeAttribute("aria-current");
                    }
                }
            }
        }
    }

    private renderCompoundInput(
        cssClassName: string,
        type: "checkbox" | "radio",
        defaultValues: string[] | undefined
    ): HTMLElement {
        const element = document.createElement("div");
        element.className = this.hostConfig.makeCssClassName("ac-input", cssClassName);
        element.style.width = "100%";

        element.tabIndex = this.isDesignMode() ? -1 : 0;

        this._toggleInputs = [];
        this._labels = [];

        for (const choice of this.choices) {
            const input = document.createElement("input");
            input.id = Utils.generateUniqueId();
            input.type = type;
            input.style.margin = "0";
            input.style.display = "inline-block";
            input.style.verticalAlign = "middle";
            input.style.flex = "0 0 auto";
            input.name = this.id ? this.id : this._uniqueCategoryName;

            if (this.isRequired) {
                input.setAttribute("aria-required", "true");
            }

            input.tabIndex = this.isDesignMode() ? -1 : 0;

            if (choice.value) {
                input.value = choice.value;
            }

            if (choice.title) {
                input.setAttribute("aria-label", choice.title);
            }

            if (defaultValues && choice.value) {
                if (defaultValues.indexOf(choice.value) >= 0) {
                    input.checked = true;
                }
            }

            input.onchange = () => {
                this.valueChanged();
            };

            this._toggleInputs.push(input);

            const compoundInput = document.createElement("div");
            compoundInput.style.display = "flex";
            compoundInput.style.alignItems = "center";

            Utils.appendChild(compoundInput, input);

            const label = new TextBlock();
            label.setParent(this);
            label.forElementId = input.id;
            label.hostConfig = this.hostConfig;
            label.text = choice.title ? choice.title : "Choice " + this._toggleInputs.length;
            label.useMarkdown = GlobalSettings.useMarkdownInRadioButtonAndCheckbox;
            label.wrap = this.wrap;

            const labelElement = label.render();

            this._labels.push(labelElement);

            if (labelElement) {
                labelElement.id = Utils.generateUniqueId();
                labelElement.style.display = "inline-block";
                labelElement.style.flex = "1 1 auto";
                labelElement.style.marginLeft = "6px";
                labelElement.style.verticalAlign = "middle";

                const spacerElement = document.createElement("div");
                spacerElement.style.width = "6px";

                Utils.appendChild(compoundInput, spacerElement);
                Utils.appendChild(compoundInput, labelElement);
            }

            Utils.appendChild(element, compoundInput);
        }

        return element;
    }

    protected updateInputControlAriaLabelledBy() {
        if (
            (this.isMultiSelect || this.style === "expanded") &&
            this._toggleInputs &&
            this._labels
        ) {
            const labelIds: string[] = this.getAllLabelIds();

            for (let i = 0; i < this._toggleInputs.length; i++) {
                let joinedLabelIds = labelIds.join(" ");
                const label = this._labels[i];

                if (label && label.id) {
                    joinedLabelIds += " " + label.id;
                }

                if (joinedLabelIds) {
                    this._toggleInputs[i].setAttribute("aria-labelledby", joinedLabelIds);
                } else {
                    this._toggleInputs[i].removeAttribute("aria-labelledby");
                }
            }
        } else {
            super.updateInputControlAriaLabelledBy();
        }
    }

    protected internalRender(): HTMLElement | undefined {
        this._uniqueCategoryName = ChoiceSetInput.getUniqueCategoryName();

        if (this.isMultiSelect) {
            // Render as a list of toggle inputs
            return this.renderCompoundInput(
                "ac-choiceSetInput-multiSelect",
                "checkbox",
                this.defaultValue
                    ? this.defaultValue.split(this.hostConfig.choiceSetInputValueSeparator)
                    : undefined
            );
        } else {
            if (this.style === "expanded") {
                // Render as a series of radio buttons
                return this.renderCompoundInput(
                    "ac-choiceSetInput-expanded",
                    "radio",
                    this.defaultValue ? [this.defaultValue] : undefined
                );
            } else if (this.style === "filtered") {
                // Render as a text input coupled with a datalist
                const inputContainer = document.createElement("div");
                inputContainer.style.width = "100%";

                this._textInput = document.createElement("input");
                this._textInput.className = this.hostConfig.makeCssClassName(
                    "ac-input",
                    "ac-multichoiceInput",
                    "ac-choiceSetInput-filtered"
                );
                this._textInput.type = "text";
                this._textInput.style.width = "100%";
                this._textInput.oninput = () => {
                    this.valueChanged();

                    if (this._textInput) {
                        // Remove aria-label when value is not empty so narration software doesn't
                        // read the placeholder
                        if (this.value) {
                            this._textInput.removeAttribute("placeholder");
                            this._textInput.removeAttribute("aria-label");
                        } else if (this.placeholder) {
                            this._textInput.placeholder = this.placeholder;
                            this._textInput.setAttribute("aria-label", this.placeholder);
                        }
                    }
                };

                if (this.defaultValue) {
                    this._textInput.value = this.defaultValue;
                }

                if (this.placeholder && !this._textInput.value) {
                    this._textInput.placeholder = this.placeholder;
                    this._textInput.setAttribute("aria-label", this.placeholder);
                }

                this._textInput.tabIndex = this.isDesignMode() ? -1 : 0;

                const dataList = document.createElement("datalist");
                dataList.id = Utils.generateUniqueId();

                for (const choice of this.choices) {
                    const option = document.createElement("option");
                    // To fix https://stackoverflow.com/questions/29882361/show-datalist-labels-but-submit-the-actual-value
                    // value is mapped to choice.title other than choice.value
                    if (choice.title) {
                        option.value = choice.title;
                        option.setAttribute("aria-label", choice.title);
                    }

                    option.tabIndex = this.isDesignMode() ? -1 : 0;

                    dataList.appendChild(option);
                }

                this._textInput.setAttribute("list", dataList.id);

                inputContainer.append(this._textInput, dataList);

                return inputContainer;
            } else {
                // Render as a combo box
                this._selectElement = document.createElement("select");
                this._selectElement.className = this.hostConfig.makeCssClassName(
                    "ac-input",
                    "ac-multichoiceInput",
                    "ac-choiceSetInput-compact"
                );
                this._selectElement.style.width = "100%";

                this._selectElement.tabIndex = this.isDesignMode() ? -1 : 0;

                const placeholderOption = document.createElement("option");
                placeholderOption.selected = true;
                placeholderOption.disabled = true;
                placeholderOption.hidden = true;
                placeholderOption.value = "";

                if (this.placeholder) {
                    placeholderOption.text = this.placeholder;
                }

                Utils.appendChild(this._selectElement, placeholderOption);

                for (const choice of this.choices) {
                    const option = document.createElement("option");
                    option.value = choice.value!;

                    if (choice.title) {
                        option.text = choice.title;
                        option.setAttribute("aria-label", choice.title);
                    }

                    option.tabIndex = this.isDesignMode() ? -1 : 0;

                    if (choice.value === this.defaultValue) {
                        option.selected = true;
                    }

                    Utils.appendChild(this._selectElement, option);
                }

                this._selectElement.onchange = () => {
                    this.internalApplyAriaCurrent();
                    this.valueChanged();
                };

                this.internalApplyAriaCurrent();

                return this._selectElement;
            }
        }
    }

    getJsonTypeName(): string {
        return "Input.ChoiceSet";
    }

    focus() {
        if (this._toggleInputs && (this.isMultiSelect || this.style === "expanded")) {
            if (this._toggleInputs.length > 0) {
                this._toggleInputs[0].focus();
            }
        } else if (this._textInput) {
            this._textInput.focus();
        } else {
            super.focus();
        }
    }

    internalValidateProperties(context: ValidationResults) {
        super.internalValidateProperties(context);

        if (this.choices.length === 0) {
            context.addFailure(
                this,
                Enums.ValidationEvent.CollectionCantBeEmpty,
                Strings.errors.choiceSetMustHaveAtLeastOneChoice()
            );
        }

        for (const choice of this.choices) {
            if (!choice.title || !choice.value) {
                context.addFailure(
                    this,
                    Enums.ValidationEvent.PropertyCantBeNull,
                    Strings.errors.choiceSetChoicesMustHaveTitleAndValue()
                );
            }
        }
    }

    isSet(): boolean {
        return this.value ? true : false;
    }

    isValid(): boolean {
        if (this._textInput) {
            if (this.value === "" || this.value === this.placeholder) {
                return true;
            }
            for (const choice of this.choices) {
                if (this.value === choice.value) {
                    return true;
                }
            }

            return false;
        }

        return super.isValid();
    }

    get value(): string | undefined {
        if (!this.isMultiSelect) {
            if (this._selectElement) {
                return this._selectElement.selectedIndex > 0
                    ? this._selectElement.value
                    : undefined;
            } else if (this._textInput) {
                for (const choice of this.choices) {
                    if (choice.title && this._textInput.value === choice.title) {
                        return choice.value;
                    }
                }
                return this._textInput.value;
            } else if (this._toggleInputs && this._toggleInputs.length > 0) {
                for (const toggleInput of this._toggleInputs) {
                    if (toggleInput.checked) {
                        return toggleInput.value;
                    }
                }
            }

            return undefined;
        } else {
            if (!this._toggleInputs || this._toggleInputs.length === 0) {
                return undefined;
            }

            let result: string = "";

            for (const toggleInput of this._toggleInputs) {
                if (toggleInput.checked) {
                    if (result !== "") {
                        result += this.hostConfig.choiceSetInputValueSeparator;
                    }

                    result += toggleInput.value;
                }
            }

            return result ? result : undefined;
        }
    }
}

export class NumberInput extends Input {
    //#region Schema

    static readonly valueProperty = new NumProperty(Versions.v1_0, "value");
    static readonly placeholderProperty = new StringProperty(Versions.v1_0, "placeholder");
    static readonly minProperty = new NumProperty(Versions.v1_0, "min");
    static readonly maxProperty = new NumProperty(Versions.v1_0, "max");

    @property(NumberInput.valueProperty)
    defaultValue?: number;

    @property(NumberInput.minProperty)
    min?: number;

    @property(NumberInput.maxProperty)
    max?: number;

    @property(NumberInput.placeholderProperty)
    placeholder?: string;

    //#endregion

    private _numberInputElement: HTMLInputElement;

    protected internalRender(): HTMLElement | undefined {
        this._numberInputElement = document.createElement("input");
        this._numberInputElement.setAttribute("type", "number");

        if (this.min !== undefined) {
            this._numberInputElement.setAttribute("min", this.min.toString());
        }

        if (this.max !== undefined) {
            this._numberInputElement.setAttribute("max", this.max.toString());
        }

        this._numberInputElement.className = this.hostConfig.makeCssClassName(
            "ac-input",
            "ac-numberInput"
        );
        this._numberInputElement.style.width = "100%";

        this._numberInputElement.tabIndex = this.isDesignMode() ? -1 : 0;

        if (this.defaultValue !== undefined) {
            this._numberInputElement.valueAsNumber = this.defaultValue;
        }

        if (this.placeholder) {
            this._numberInputElement.placeholder = this.placeholder;
            this._numberInputElement.setAttribute("aria-label", this.placeholder);
        }

        this._numberInputElement.oninput = () => {
            this.valueChanged();
        };

        return this._numberInputElement;
    }

    getJsonTypeName(): string {
        return "Input.Number";
    }

    isSet(): boolean {
        return this.value !== undefined && !isNaN(this.value);
    }

    isValid(): boolean {
        if (this.value === undefined) {
            return !this.isRequired;
        }

        let result = true;

        if (this.min !== undefined) {
            result = result && this.value >= this.min;
        }

        if (this.max !== undefined) {
            result = result && this.value <= this.max;
        }

        return result;
    }

    get value(): number | undefined {
        return this._numberInputElement ? this._numberInputElement.valueAsNumber : undefined;
    }

    set value(value: number | undefined) {
        if (value && this._numberInputElement) {
            this._numberInputElement.value = value.toString();
        }
    }
}

export class DateInput extends Input {
    //#region Schema

    static readonly valueProperty = new StringProperty(Versions.v1_0, "value");
    static readonly placeholderProperty = new StringProperty(Versions.v1_0, "placeholder");
    static readonly minProperty = new StringProperty(Versions.v1_0, "min");
    static readonly maxProperty = new StringProperty(Versions.v1_0, "max");

    @property(DateInput.valueProperty)
    defaultValue?: string;

    @property(DateInput.minProperty)
    min?: string;

    @property(DateInput.maxProperty)
    max?: string;

    @property(DateInput.placeholderProperty)
    placeholder?: string;

    //#endregion

    private _dateInputElement: HTMLInputElement;

    protected internalRender(): HTMLElement | undefined {
        this._dateInputElement = document.createElement("input");
        this._dateInputElement.setAttribute("type", "date");

        if (this.min) {
            this._dateInputElement.setAttribute("min", this.min);
        }

        if (this.max) {
            this._dateInputElement.setAttribute("max", this.max);
        }

        if (this.placeholder) {
            this._dateInputElement.placeholder = this.placeholder;
            this._dateInputElement.setAttribute("aria-label", this.placeholder);
        }

        this._dateInputElement.tabIndex = this.isDesignMode() ? -1 : 0;

        this._dateInputElement.className = this.hostConfig.makeCssClassName(
            "ac-input",
            "ac-dateInput"
        );
        this._dateInputElement.style.width = "100%";

        this._dateInputElement.oninput = () => {
            this.valueChanged();
        };

        if (this.defaultValue) {
            this._dateInputElement.value = this.defaultValue;
        }

        return this._dateInputElement;
    }

    getJsonTypeName(): string {
        return "Input.Date";
    }

    isSet(): boolean {
        return this.value ? true : false;
    }

    isValid(): boolean {
        if (!this.value) {
            return !this.isRequired;
        }

        const valueAsDate = new Date(this.value);

        let result = true;

        if (this.min) {
            const minDate = new Date(this.min);

            result = result && valueAsDate >= minDate;
        }

        if (this.max) {
            const maxDate = new Date(this.max);

            result = result && valueAsDate <= maxDate;
        }

        return result;
    }

    get value(): string | undefined {
        return this._dateInputElement ? this._dateInputElement.value : undefined;
    }
}

export class TimeProperty extends CustomProperty<string | undefined> {
    constructor(readonly targetVersion: Version, readonly name: string) {
        super(
            targetVersion,
            name,
            (
                sender: SerializableObject,
                prop: PropertyDefinition,
                source: PropertyBag,
                context: BaseSerializationContext
            ) => {
                const value = source[prop.name];

                if (typeof value === "string" && value && /^[0-9]{2}:[0-9]{2}$/.test(value)) {
                    return value;
                }

                return undefined;
            },
            (
                sender: SerializableObject,
                prop: PropertyDefinition,
                target: PropertyBag,
                value: string | undefined,
                context: BaseSerializationContext
            ) => {
                context.serializeValue(target, prop.name, value);
            }
        );
    }
}

export class TimeInput extends Input {
    private static convertTimeStringToDate(timeString: string): Date {
        return new Date("1973-09-04T" + timeString + ":00Z");
    }

    //#region Schema

    static readonly valueProperty = new TimeProperty(Versions.v1_0, "value");
    static readonly placeholderProperty = new StringProperty(Versions.v1_0, "placeholder");
    static readonly minProperty = new TimeProperty(Versions.v1_0, "min");
    static readonly maxProperty = new TimeProperty(Versions.v1_0, "max");

    @property(TimeInput.valueProperty)
    defaultValue?: string;

    @property(TimeInput.minProperty)
    min?: string;

    @property(TimeInput.maxProperty)
    max?: string;

    @property(TimeInput.placeholderProperty)
    placeholder?: string;

    //#endregion

    private _timeInputElement: HTMLInputElement;

    protected internalRender(): HTMLElement | undefined {
        this._timeInputElement = document.createElement("input");
        this._timeInputElement.setAttribute("type", "time");

        if (this.min) {
            this._timeInputElement.setAttribute("min", this.min);
        }

        if (this.max) {
            this._timeInputElement.setAttribute("max", this.max);
        }

        this._timeInputElement.className = this.hostConfig.makeCssClassName(
            "ac-input",
            "ac-timeInput"
        );
        this._timeInputElement.style.width = "100%";
        this._timeInputElement.oninput = () => {
            this.valueChanged();
        };

        if (this.placeholder) {
            this._timeInputElement.placeholder = this.placeholder;
            this._timeInputElement.setAttribute("aria-label", this.placeholder);
        }

        this._timeInputElement.tabIndex = this.isDesignMode() ? -1 : 0;

        if (this.defaultValue) {
            this._timeInputElement.value = this.defaultValue;
        }

        return this._timeInputElement;
    }

    getJsonTypeName(): string {
        return "Input.Time";
    }

    isSet(): boolean {
        return this.value ? true : false;
    }

    isValid(): boolean {
        if (!this.value) {
            return !this.isRequired;
        }

        const valueAsDate = TimeInput.convertTimeStringToDate(this.value);

        let result = true;

        if (this.min) {
            const minDate = TimeInput.convertTimeStringToDate(this.min);

            result = result && valueAsDate >= minDate;
        }

        if (this.max) {
            const maxDate = TimeInput.convertTimeStringToDate(this.max);

            result = result && valueAsDate <= maxDate;
        }

        return result;
    }

    get value(): string | undefined {
        return this._timeInputElement ? this._timeInputElement.value : undefined;
    }
}

export const enum ActionButtonState {
    Normal,
    Expanded,
    Subdued
}

export type ActionType = { new (): Action };

export abstract class Action extends CardObject {
    //#region Schema

    static readonly titleProperty = new StringProperty(Versions.v1_0, "title");
    static readonly iconUrlProperty = new StringProperty(Versions.v1_1, "iconUrl");
    static readonly styleProperty = new ValueSetProperty(
        Versions.v1_2,
        "style",
        [
            { value: Enums.ActionStyle.Default },
            { value: Enums.ActionStyle.Positive },
            { value: Enums.ActionStyle.Destructive }
        ],
        Enums.ActionStyle.Default
    );
    static readonly modeProperty = new ValueSetProperty(
        Versions.v1_5,
        "mode",
        [{ value: Enums.ActionMode.Primary }, { value: Enums.ActionMode.Secondary }],
        Enums.ActionMode.Primary
    );
    static readonly tooltipProperty = new StringProperty(Versions.v1_5, "tooltip");
    static readonly isEnabledProperty = new BoolProperty(Versions.v1_5, "isEnabled", true);

    @property(Action.titleProperty)
    title?: string;

    @property(Action.iconUrlProperty)
    iconUrl?: string;

    @property(Action.styleProperty)
    style: string = Enums.ActionStyle.Default;

    @property(Action.modeProperty)
    mode: string = Enums.ActionMode.Primary;

    @property(Action.tooltipProperty)
    tooltip?: string;

    @property(Action.isEnabledProperty)
    isEnabled: boolean;

    //#endregion

    private renderButtonContent() {
        if (this.renderedElement) {
            // Cache hostConfig for perf
            const hostConfig = this.hostConfig;

            const titleElement = document.createElement("div");
            titleElement.style.overflow = "hidden";
            titleElement.style.textOverflow = "ellipsis";

            if (
                !(
                    hostConfig.actions.iconPlacement === Enums.ActionIconPlacement.AboveTitle ||
                    hostConfig.actions.allowTitleToWrap
                )
            ) {
                titleElement.style.whiteSpace = "nowrap";
            }

            if (this.title) {
                titleElement.innerText = this.title;
            }

            if (!this.iconUrl) {
                this.renderedElement.classList.add("noIcon");
                this.renderedElement.appendChild(titleElement);
            } else {
                const iconElement = document.createElement("img");
                iconElement.src = this.iconUrl;
                iconElement.style.width = hostConfig.actions.iconSize + "px";
                iconElement.style.height = hostConfig.actions.iconSize + "px";
                iconElement.style.flex = "0 0 auto";

                if (hostConfig.actions.iconPlacement === Enums.ActionIconPlacement.AboveTitle) {
                    this.renderedElement.classList.add("iconAbove");
                    this.renderedElement.style.flexDirection = "column";

                    if (this.title) {
                        iconElement.style.marginBottom = "6px";
                    }
                } else {
                    this.renderedElement.classList.add("iconLeft");

                    iconElement.style.maxHeight = "100%";

                    if (this.title) {
                        iconElement.style.marginRight = "6px";
                    }
                }

                this.renderedElement.appendChild(iconElement);
                this.renderedElement.appendChild(titleElement);
            }
        }
    }

    private getParentContainer(): Container | undefined {
        if (this.parent instanceof Container) {
            return this.parent;
        }

        return this.parent ? this.parent.getParentContainer() : undefined;
    }

    private _state: ActionButtonState = ActionButtonState.Normal;
    private _actionCollection?: ActionCollection; // hold the reference to its action collection
    private _isFocusable: boolean = true;

    isDesignMode(): boolean {
        const rootElement = this.getRootObject();

        return rootElement instanceof CardElement && rootElement.isDesignMode();
    }

    protected updateCssClasses() {
        if (this.parent && this.renderedElement) {
            const hostConfig = this.parent.hostConfig;

            this.renderedElement.className = hostConfig.makeCssClassName(
                this.isEffectivelyEnabled() ? "ac-pushButton" : "ac-pushButton-disabled"
            );

            const parentContainer = this.getParentContainer();

            if (parentContainer) {
                const parentContainerStyle = parentContainer.getEffectiveStyle();

                if (parentContainerStyle) {
                    this.renderedElement.classList.add("style-" + parentContainerStyle);
                }
            }

            this.renderedElement.tabIndex = !this.isDesignMode() && this.isFocusable ? 0 : -1;

            switch (this._state) {
                case ActionButtonState.Normal:
                    // No additional classes needed
                    break;

                case ActionButtonState.Expanded:
                    this.renderedElement.classList.add(hostConfig.makeCssClassName("expanded"));
                    break;
                case ActionButtonState.Subdued:
                    this.renderedElement.classList.add(hostConfig.makeCssClassName("subdued"));
                    break;
            }

            if (this.style && this.isEffectivelyEnabled()) {
                if (this.style === Enums.ActionStyle.Positive) {
                    this.renderedElement.classList.add(
                        ...hostConfig.makeCssClassNames("primary", "style-positive")
                    );
                } else {
                    this.renderedElement.classList.add(
                        ...hostConfig.makeCssClassNames("style-" + this.style.toLowerCase())
                    );
                }
            }
        }
    }

    protected getDefaultSerializationContext(): BaseSerializationContext {
        return new SerializationContext();
    }

    protected internalGetReferencedInputs(): Dictionary<Input> {
        return {};
    }

    protected internalPrepareForExecution(_inputs: Dictionary<Input> | undefined) {
        // Do nothing in base implementation
    }

    protected internalValidateInputs(referencedInputs: Dictionary<Input> | undefined): Input[] {
        const result: Input[] = [];

        if (referencedInputs) {
            for (const key of Object.keys(referencedInputs)) {
                const input = referencedInputs[key];

                if (!input.validateValue()) {
                    result.push(input);
                }
            }
        }

        return result;
    }

    protected shouldSerialize(context: SerializationContext): boolean {
        return context.actionRegistry.findByName(this.getJsonTypeName()) !== undefined;
    }

    protected raiseExecuteActionEvent() {
        if (this.onExecute) {
            this.onExecute(this);
        }

        raiseExecuteActionEvent(this);
    }

    protected internalAfterExecute() {
        let rootObject = this.getRootObject();

        if (rootObject instanceof CardElement) {
            rootObject.updateActionsEnabledState();
        }
    }

    onExecute: (sender: Action) => void;

    getHref(): string | undefined {
        return "";
    }

    getAriaRole(): string {
        return "button";
    }

    setupElementForAccessibility(element: HTMLElement, promoteTooltipToLabel: boolean = false) {
        element.tabIndex = this.isEffectivelyEnabled() && !this.isDesignMode() ? 0 : -1;

        element.setAttribute("role", this.getAriaRole());

        if (element instanceof HTMLButtonElement) {
            element.disabled = !this.isEffectivelyEnabled();
        }

        if (!this.isEffectivelyEnabled()) {
            element.setAttribute("aria-disabled", "true");
        } else {
            element.removeAttribute("aria-disabled");
            element.classList.add(this.hostConfig.makeCssClassName("ac-selectable"));
        }

        if (this.title) {
            element.setAttribute("aria-label", this.title);
            element.title = this.title;
        } else {
            element.removeAttribute("aria-label");
            element.removeAttribute("title");
        }

        if (this.tooltip) {
            const targetAriaAttribute = promoteTooltipToLabel
                ? this.title
                    ? "aria-description"
                    : "aria-label"
                : "aria-description";

            element.setAttribute(targetAriaAttribute, this.tooltip);
            element.title = this.tooltip;
        }
    }

    parse(source: any, context?: SerializationContext) {
        return super.parse(source, context ? context : new SerializationContext());
    }

    render() {
        const buttonElement = document.createElement("button");
        buttonElement.type = "button";
        buttonElement.style.display = "flex";
        buttonElement.style.alignItems = "center";
        buttonElement.style.justifyContent = "center";
        buttonElement.onclick = (e) => {
            if (this.isEffectivelyEnabled()) {
                e.preventDefault();
                e.cancelBubble = true;

                this.execute();
            }
        };

        this._renderedElement = buttonElement;

        this.renderButtonContent();
        this.updateCssClasses();
        this.setupElementForAccessibility(buttonElement);
    }

    execute() {
        if (this._actionCollection) {
            this._actionCollection.actionExecuted(this);
        }

        this.raiseExecuteActionEvent();
        this.internalAfterExecute();
    }

    prepareForExecution(): boolean {
        const referencedInputs = this.getReferencedInputs();
        const invalidInputs = this.internalValidateInputs(referencedInputs);

        if (invalidInputs.length > 0) {
            invalidInputs[0].focus();

            return false;
        }

        this.internalPrepareForExecution(referencedInputs);

        return true;
    }

    remove(): boolean {
        if (this._actionCollection) {
            return this._actionCollection.removeAction(this);
        }

        return false;
    }

    getAllInputs(processActions: boolean = true): Input[] {
        return [];
    }

    getAllActions(): Action[] {
        return [this];
    }

    getResourceInformation(): IResourceInformation[] {
        return this.iconUrl ? [{ url: this.iconUrl, mimeType: "image" }] : [];
    }

    getActionById(id: string): Action | undefined {
        return this.id === id ? this : undefined;
    }

    getReferencedInputs(): Dictionary<Input> | undefined {
        return this.internalGetReferencedInputs();
    }

    /**
     * Validates the inputs associated with this action.
     *
     * @returns A list of inputs that failed validation, or an empty array if no input failed validation.
     */
    validateInputs(): Input[] {
        return this.internalValidateInputs(this.getReferencedInputs());
    }

    updateEnabledState() {
        // Do nothing in base implementation
    }

    isEffectivelyEnabled(): boolean {
        return this.isEnabled;
    }

    get isPrimary(): boolean {
        return this.style === Enums.ActionStyle.Positive;
    }

    set isPrimary(value: boolean) {
        if (value) {
            this.style = Enums.ActionStyle.Positive;
        } else {
            if (this.style === Enums.ActionStyle.Positive) {
                this.style = Enums.ActionStyle.Default;
            }
        }
    }

    get hostConfig(): HostConfig {
        return this.parent ? this.parent.hostConfig : defaultHostConfig;
    }

    get parent(): CardElement | undefined {
        return <CardElement>this._parent;
    }

    get state(): ActionButtonState {
        return this._state;
    }

    set state(value: ActionButtonState) {
        if (this._state !== value) {
            this._state = value;

            this.updateCssClasses();
        }
    }

    get isFocusable(): boolean {
        return this._isFocusable;
    }

    set isFocusable(value: boolean) {
        if (this._isFocusable !== value) {
            this._isFocusable = value;

            this.updateCssClasses();
        }
    }
}

export abstract class SubmitActionBase extends Action {
    //#region Schema

    static readonly dataProperty = new PropertyDefinition(Versions.v1_0, "data");
    static readonly associatedInputsProperty = new CustomProperty(
        Versions.v1_3,
        "associatedInputs",
        (
            sender: SerializableObject,
            prop: PropertyDefinition,
            source: PropertyBag,
            context: BaseSerializationContext
        ) => {
            const value = source[prop.name];

            if (value !== undefined && typeof value === "string") {
                return value.toLowerCase() === "none" ? "none" : "auto";
            }

            return undefined;
        },
        (
            sender: SerializableObject,
            prop: PropertyDefinition,
            target: PropertyBag,
            value: string | undefined,
            context: BaseSerializationContext
        ) => {
            context.serializeValue(target, prop.name, value);
        }
    );
    static readonly disabledUnlessAssociatedInputsChangeProperty = new BoolProperty(
        Versions.v1_6,
        "disabledUnlessAssociatedInputsChange",
        false
    );

    @property(SubmitActionBase.dataProperty)
    private _originalData?: PropertyBag;

    @property(SubmitActionBase.associatedInputsProperty)
    associatedInputs?: "auto" | "none";

    @property(SubmitActionBase.disabledUnlessAssociatedInputsChangeProperty)
    disabledUnlessAssociatedInputsChange: boolean = false;

    //#endregion

    private _isPrepared: boolean = false;
    private _processedData?: PropertyBag;
    private _areReferencedInputsDirty: boolean = false;

    protected internalGetReferencedInputs(): Dictionary<Input> {
        const result: Dictionary<Input> = {};

        if (this.associatedInputs !== "none") {
            let current: CardElement | undefined = this.parent;
            let inputs: Input[] = [];

            while (current) {
                inputs.push(...current.getAllInputs(false));

                current = current.parent;
            }

            for (const input of inputs) {
                if (input.id) {
                    result[input.id] = input;
                }
            }
        }

        return result;
    }

    protected internalPrepareForExecution(inputs: Dictionary<Input> | undefined) {
        if (this._originalData) {
            this._processedData = JSON.parse(JSON.stringify(this._originalData));
        } else {
            this._processedData = {};
        }

        if (this._processedData && inputs) {
            for (const key of Object.keys(inputs)) {
                const input = inputs[key];

                if (input.id && input.isSet()) {
                    this._processedData[input.id] =
                        typeof input.value === "string" ? input.value : input.value.toString();
                }
            }
        }

        this._isPrepared = true;
    }

    protected internalAfterExecute() {
        if (GlobalSettings.resetInputsDirtyStateAfterActionExecution) {
            this.resetReferencedInputsDirtyState();
        }
    }

    resetReferencedInputsDirtyState() {
        let referencedInputs = this.getReferencedInputs();

        this._areReferencedInputsDirty = false;

        if (referencedInputs) {
            for (const key of Object.keys(referencedInputs)) {
                const input = referencedInputs[key];

                input.resetDirtyState();
            }
        }
    }

    updateEnabledState() {
        this._areReferencedInputsDirty = false;

        let referencedInputs = this.getReferencedInputs();

        if (referencedInputs) {
            for (const key of Object.keys(referencedInputs)) {
                const input = referencedInputs[key];

                if (input.isDirty()) {
                    this._areReferencedInputsDirty = true;

                    break;
                }
            }
        }

        this.updateCssClasses();

        if (this._renderedElement) {
            this.setupElementForAccessibility(this._renderedElement);
        }
    }

    isEffectivelyEnabled(): boolean {
        let result = super.isEffectivelyEnabled();

        return this.disabledUnlessAssociatedInputsChange
            ? result && this._areReferencedInputsDirty
            : result;
    }

    get data(): object | undefined {
        return this._isPrepared ? this._processedData : this._originalData;
    }

    set data(value: object | undefined) {
        this._originalData = value;
        this._isPrepared = false;
    }
}

export class SubmitAction extends SubmitActionBase {
    // Note the "weird" way this field is declared is to work around a breaking
    // change introduced in TS 3.1 wrt d.ts generation. DO NOT CHANGE
    static readonly JsonTypeName: "Action.Submit" = "Action.Submit";

    getJsonTypeName(): string {
        return SubmitAction.JsonTypeName;
    }
}

export class ExecuteAction extends SubmitActionBase {
    // Note the "weird" way this field is declared is to work around a breaking
    // change introduced in TS 3.1 wrt d.ts generation. DO NOT CHANGE
    static readonly JsonTypeName: "Action.Execute" = "Action.Execute";

    //#region Schema

    static readonly verbProperty = new StringProperty(Versions.v1_4, "verb");

    @property(ExecuteAction.verbProperty)
    verb: string;

    //#endregion

    getJsonTypeName(): string {
        return ExecuteAction.JsonTypeName;
    }
}

export class OpenUrlAction extends Action {
    //#region Schema

    static readonly urlProperty = new StringProperty(Versions.v1_0, "url");

    @property(OpenUrlAction.urlProperty)
    url?: string;

    //#endregion

    // Note the "weird" way this field is declared is to work around a breaking
    // change introduced in TS 3.1 wrt d.ts generation. DO NOT CHANGE
    static readonly JsonTypeName: "Action.OpenUrl" = "Action.OpenUrl";

    getJsonTypeName(): string {
        return OpenUrlAction.JsonTypeName;
    }

    getAriaRole(): string {
        return "link";
    }

    internalValidateProperties(context: ValidationResults) {
        super.internalValidateProperties(context);

        if (!this.url) {
            context.addFailure(
                this,
                Enums.ValidationEvent.PropertyCantBeNull,
                Strings.errors.propertyMustBeSet("url")
            );
        }
    }

    getHref(): string | undefined {
        return this.url;
    }
}

export class ToggleVisibilityAction extends Action {
    //#region Schema

    static readonly targetElementsProperty = new CustomProperty<PropertyBag>(
        Versions.v1_2,
        "targetElements",
        (
            sender: SerializableObject,
            prop: PropertyDefinition,
            source: PropertyBag,
            context: BaseSerializationContext
        ) => {
            const result: PropertyBag = {};

            if (Array.isArray(source[prop.name])) {
                for (const item of source[prop.name]) {
                    if (typeof item === "string") {
                        result[item] = undefined;
                    } else if (typeof item === "object") {
                        const elementId = item["elementId"];

                        if (typeof elementId === "string") {
                            result[elementId] = Utils.parseBool(item["isVisible"]);
                        }
                    }
                }
            }

            return result;
        },
        (
            sender: SerializableObject,
            prop: PropertyDefinition,
            target: PropertyBag,
            value: PropertyBag,
            context: BaseSerializationContext
        ) => {
            const targetElements: any[] = [];

            for (const id of Object.keys(value)) {
                if (typeof value[id] === "boolean") {
                    targetElements.push({
                        elementId: id,
                        isVisible: value[id]
                    });
                } else {
                    targetElements.push(id);
                }
            }

            context.serializeArray(target, prop.name, targetElements);
        },
        {},
        (sender: SerializableObject) => {
            return {};
        }
    );

    @property(ToggleVisibilityAction.targetElementsProperty)
    targetElements: { [key: string]: any } = {};

    //#endregion

    // Note the "weird" way this field is declared is to work around a breaking
    // change introduced in TS 3.1 wrt d.ts generation. DO NOT CHANGE
    static readonly JsonTypeName: "Action.ToggleVisibility" = "Action.ToggleVisibility";

    private updateAriaControlsAttribute() {
        // apply aria labels to make it clear which elements this action will toggle
        if (this.targetElements) {
            const elementIds = Object.keys(this.targetElements);

            if (this._renderedElement) {
                if (elementIds.length > 0) {
                    this._renderedElement.setAttribute("aria-controls", elementIds.join(" "));
                } else {
                    this._renderedElement.removeAttribute("aria-controls");
                }
            }
        }
    }

    internalValidateProperties(context: ValidationResults) {
        super.internalValidateProperties(context);

        if (!this.targetElements) {
            context.addFailure(
                this,
                Enums.ValidationEvent.PropertyCantBeNull,
                Strings.errors.propertyMustBeSet("targetElements")
            );
        }
    }

    getJsonTypeName(): string {
        return ToggleVisibilityAction.JsonTypeName;
    }

    render() {
        super.render();

        this.updateAriaControlsAttribute();
    }

    execute() {
        super.execute();
        if (this.parent) {
            for (const elementId of Object.keys(this.targetElements)) {
                const targetElement = this.parent.getRootElement().getElementById(elementId);

                if (targetElement) {
                    if (typeof this.targetElements[elementId] === "boolean") {
                        targetElement.isVisible = this.targetElements[elementId];
                    } else {
                        targetElement.isVisible = !targetElement.isVisible;
                    }
                }
            }
        }
    }

    addTargetElement(elementId: string, isVisible: boolean | undefined = undefined) {
        this.targetElements[elementId] = isVisible;
        this.updateAriaControlsAttribute();
    }

    removeTargetElement(elementId: string) {
        delete this.targetElements[elementId];
        this.updateAriaControlsAttribute();
    }
}

class StringWithSubstitutionProperty extends PropertyDefinition {
    parse(
        sender: SerializableObject,
        source: PropertyBag,
        context: BaseSerializationContext
    ): StringWithSubstitutions {
        const result = new StringWithSubstitutions();
        result.set(Utils.parseString(source[this.name]));

        return result;
    }

    toJSON(
        sender: SerializableObject,
        target: PropertyBag,
        value: StringWithSubstitutions,
        context: BaseSerializationContext
    ): void {
        context.serializeValue(target, this.name, value.getOriginal());
    }

    constructor(readonly targetVersion: Version, readonly name: string) {
        super(targetVersion, name, undefined, () => {
            return new StringWithSubstitutions();
        });
    }
}

export class HttpHeader extends SerializableObject {
    //#region Schema

    static readonly nameProperty = new StringProperty(Versions.v1_0, "name");
    static readonly valueProperty = new StringWithSubstitutionProperty(Versions.v1_0, "value");

    protected getSchemaKey(): string {
        return "HttpHeader";
    }

    @property(HttpHeader.nameProperty)
    name: string;

    @property(HttpHeader.valueProperty)
    private _value: StringWithSubstitutions;

    //#endregion

    constructor(name: string = "", value: string = "") {
        super();

        this.name = name;
        this.value = value;
    }

    getReferencedInputs(inputs: Input[], referencedInputs: Dictionary<Input>) {
        this._value.getReferencedInputs(inputs, referencedInputs);
    }

    prepareForExecution(inputs: Dictionary<Input>) {
        this._value.substituteInputValues(inputs, ContentTypes.applicationXWwwFormUrlencoded);
    }

    get value(): string | undefined {
        return this._value.get();
    }

    set value(newValue: string | undefined) {
        this._value.set(newValue);
    }
}

export class HttpAction extends Action {
    //#region Schema

    static readonly urlProperty = new StringWithSubstitutionProperty(Versions.v1_0, "url");
    static readonly bodyProperty = new StringWithSubstitutionProperty(Versions.v1_0, "body");
    static readonly methodProperty = new StringProperty(Versions.v1_0, "method");
    static readonly headersProperty = new SerializableObjectCollectionProperty(
        Versions.v1_0,
        "headers",
        HttpHeader
    );
    static readonly ignoreInputValidationProperty = new BoolProperty(
        Versions.v1_3,
        "ignoreInputValidation",
        false
    );

    @property(HttpAction.urlProperty)
    private _url: StringWithSubstitutions;

    @property(HttpAction.bodyProperty)
    private _body: StringWithSubstitutions;

    @property(HttpAction.methodProperty)
    method?: string;

    @property(HttpAction.headersProperty)
    headers: HttpHeader[];

    @property(HttpAction.ignoreInputValidationProperty)
    private _ignoreInputValidation: boolean = false;

    //#endregion

    // Note the "weird" way this field is declared is to work around a breaking
    // change introduced in TS 3.1 wrt d.ts generation. DO NOT CHANGE
    static readonly JsonTypeName: "Action.Http" = "Action.Http";

    protected internalGetReferencedInputs(): Dictionary<Input> {
        const allInputs = this.parent ? this.parent.getRootElement().getAllInputs() : [];
        const result: Dictionary<Input> = {};

        this._url.getReferencedInputs(allInputs, result);

        for (const header of this.headers) {
            header.getReferencedInputs(allInputs, result);
        }

        this._body.getReferencedInputs(allInputs, result);

        return result;
    }

    protected internalPrepareForExecution(inputs: Dictionary<Input> | undefined) {
        if (inputs) {
            this._url.substituteInputValues(inputs, ContentTypes.applicationXWwwFormUrlencoded);

            let contentType = ContentTypes.applicationJson;

            for (const header of this.headers) {
                header.prepareForExecution(inputs);

                if (header.name && header.name.toLowerCase() === "content-type") {
                    contentType = header.value!;
                }
            }

            this._body.substituteInputValues(inputs, contentType);
        }
    }

    getJsonTypeName(): string {
        return HttpAction.JsonTypeName;
    }

    internalValidateProperties(context: ValidationResults) {
        super.internalValidateProperties(context);

        if (!this.url) {
            context.addFailure(
                this,
                Enums.ValidationEvent.PropertyCantBeNull,
                Strings.errors.propertyMustBeSet("url")
            );
        }

        if (this.headers.length > 0) {
            for (const header of this.headers) {
                if (!header.name) {
                    context.addFailure(
                        this,
                        Enums.ValidationEvent.PropertyCantBeNull,
                        Strings.errors.actionHttpHeadersMustHaveNameAndValue()
                    );
                }
            }
        }
    }

    get ignoreInputValidation(): boolean {
        return this._ignoreInputValidation;
    }

    set ignoreInputValidation(value: boolean) {
        this._ignoreInputValidation = value;
    }

    get url(): string | undefined {
        return this._url.get();
    }

    set url(value: string | undefined) {
        this._url.set(value);
    }

    get body(): string | undefined {
        return this._body.get();
    }

    set body(value: string | undefined) {
        this._body.set(value);
    }
}

export class ShowCardAction extends Action {
    // Note the "weird" way this field is declared is to work around a breaking
    // change introduced in TS 3.1 wrt d.ts generation. DO NOT CHANGE
    static readonly JsonTypeName: "Action.ShowCard" = "Action.ShowCard";

    protected updateCssClasses() {
        super.updateCssClasses();

        if (this.renderedElement) {
            const effectiveHostConfig = this.parent ? this.parent.hostConfig : defaultHostConfig;

            this.renderedElement.classList.add(effectiveHostConfig.makeCssClassName("expandable"));
            this.renderedElement.setAttribute(
                "aria-expanded",
                (this.state === ActionButtonState.Expanded).toString()
            );
        }
    }

    protected internalParse(source: any, context: SerializationContext) {
        super.internalParse(source, context);

        const jsonCard = source["card"];

        if (jsonCard) {
            this.card.parse(jsonCard, context);
        } else {
            context.logParseEvent(
                this,
                Enums.ValidationEvent.PropertyCantBeNull,
                Strings.errors.showCardMustHaveCard()
            );
        }
    }

    protected internalToJSON(target: PropertyBag, context: SerializationContext) {
        super.internalToJSON(target, context);

        if (this.card) {
            context.serializeValue(target, "card", this.card.toJSON(context));
        }
    }

    protected raiseExecuteActionEvent() {
        if (this.hostConfig.actions.showCard.actionMode === Enums.ShowCardActionMode.Popup) {
            // Only raise the event in Popup mode.
            super.raiseExecuteActionEvent();
        }
    }

    readonly card: AdaptiveCard = new InlineAdaptiveCard();

    releaseDOMResources() {
        super.releaseDOMResources();

        this.card.releaseDOMResources();
    }

    getJsonTypeName(): string {
        return ShowCardAction.JsonTypeName;
    }

    internalValidateProperties(context: ValidationResults) {
        super.internalValidateProperties(context);

        this.card.internalValidateProperties(context);
    }

    setParent(value: CardElement) {
        super.setParent(value);

        this.card.setParent(value);
    }

    getAllInputs(processActions: boolean = true): Input[] {
        return this.card.getAllInputs(processActions);
    }

    getAllActions(): Action[] {
        const result = super.getAllActions();

        result.push(...this.card.getAllActions());

        return result;
    }

    getResourceInformation(): IResourceInformation[] {
        let result = super.getResourceInformation();

        result.push(...this.card.getResourceInformation());

        return result;
    }

    getActionById(id: string): Action | undefined {
        let result = super.getActionById(id);

        if (!result) {
            result = this.card.getActionById(id);
        }

        return result;
    }
}

class OverflowAction extends Action {
    static readonly JsonTypeName: "Action.Overflow" = "Action.Overflow";
    private _actions: Action[];

    constructor(actions: Action[]) {
        super();
        this._actions = actions;

        this.title = Strings.defaults.overflowButtonText();
    }

    getActions(): readonly Action[] {
        return this._actions;
    }

    getAllActions(): Action[] {
        const result = super.getAllActions();

        result.push(...this._actions);

        return result;
    }

    getJsonTypeName(): string {
        return ShowCardAction.JsonTypeName;
    }

    execute() {
        const shouldDisplayPopupMenu = !raiseDisplayOverflowActionMenuEvent(
            this,
            this.renderedElement
        );

        if (shouldDisplayPopupMenu && this.renderedElement) {
            const contextMenu = new PopupMenu();
            contextMenu.hostConfig = this.hostConfig;

            for (let i = 0; i < this._actions.length; i++) {
                const menuItem = new MenuItem(i.toString(), this._actions[i].title ?? "");
                menuItem.isEnabled = this._actions[i].isEnabled;
                menuItem.onClick = () => {
                    const actionToExecute = this._actions[i];

                    contextMenu.closePopup(false);

                    if (actionToExecute.isEnabled) {
                        actionToExecute.execute();
                    }
                };

                contextMenu.items.add(menuItem);
            }

            contextMenu.popup(this.renderedElement);
        }
    }
}

class ActionCollection {
    private _owner: CardElement;
    private _actionCardContainer: HTMLDivElement;
    private _expandedAction?: ShowCardAction;
    private _actionCard?: HTMLElement;

    private isActionAllowed(action: Action): boolean {
        const forbiddenTypes = this._owner.getForbiddenActionTypes();

        if (forbiddenTypes) {
            for (const forbiddenType of forbiddenTypes) {
                if (action.constructor === forbiddenType) {
                    return false;
                }
            }
        }

        return true;
    }

    private refreshContainer() {
        clearElement(this._actionCardContainer);

        if (!this._actionCard) {
            this._actionCardContainer.style.marginTop = "0px";

            return;
        }

        this._actionCardContainer.style.marginTop =
            this.renderedActionCount > 0
                ? this._owner.hostConfig.actions.showCard.inlineTopMargin + "px"
                : "0px";

        const padding = this._owner.getEffectivePadding();

        this._owner.getImmediateSurroundingPadding(padding);

        const physicalPadding =
            this._owner.hostConfig.paddingDefinitionToSpacingDefinition(padding);

        if (this._actionCard) {
            this._actionCard.style.paddingLeft = physicalPadding.left + "px";
            this._actionCard.style.paddingRight = physicalPadding.right + "px";

            this._actionCard.style.marginLeft = "-" + physicalPadding.left + "px";
            this._actionCard.style.marginRight = "-" + physicalPadding.right + "px";

            if (physicalPadding.bottom !== 0 && !this._owner.isDesignMode()) {
                this._actionCard.style.paddingBottom = physicalPadding.bottom + "px";
                this._actionCard.style.marginBottom = "-" + physicalPadding.bottom + "px";
            }

            Utils.appendChild(this._actionCardContainer, this._actionCard);
        }
    }

    private layoutChanged() {
        this._owner.getRootElement().updateLayout();
    }

    private showActionCard(
        action: ShowCardAction,
        suppressStyle: boolean = false,
        raiseEvent: boolean = true
    ) {
        (<InlineAdaptiveCard>action.card).suppressStyle = suppressStyle;

        // Always re-render a ShowCard action in design mode; reuse already rendered ShowCard (if available) otherwise
        const renderedCard =
            action.card.renderedElement && !this._owner.isDesignMode()
                ? action.card.renderedElement
                : action.card.render();

        this._actionCard = renderedCard;
        this._expandedAction = action;

        this.refreshContainer();

        if (raiseEvent) {
            this.layoutChanged();

            raiseInlineCardExpandedEvent(action, true);
        }
    }

    private collapseExpandedAction() {
        for (const action of this._renderedActions) {
            action.state = ActionButtonState.Normal;
        }

        const previouslyExpandedAction = this._expandedAction;

        this._expandedAction = undefined;
        this._actionCard = undefined;

        this.refreshContainer();

        if (previouslyExpandedAction) {
            this.layoutChanged();

            raiseInlineCardExpandedEvent(previouslyExpandedAction, false);
        }
    }

    private expandShowCardAction(action: ShowCardAction, raiseEvent: boolean) {
        let afterSelectedAction = false;

        for (const renderedAction of this._renderedActions) {
            // Remove actions after selected action from tabOrder if the actions are oriented horizontally, to skip focus directly to expanded card
            if (
                this._owner.hostConfig.actions.actionsOrientation == Enums.Orientation.Horizontal &&
                afterSelectedAction
            ) {
                renderedAction.isFocusable = false;
            }

            if (renderedAction !== action) {
                renderedAction.state = ActionButtonState.Subdued;
            } else {
                renderedAction.state = ActionButtonState.Expanded;

                afterSelectedAction = true;

                if (renderedAction.renderedElement) {
                    renderedAction.renderedElement.onblur = (_e) => {
                        for (const ra of this._renderedActions) {
                            ra.isFocusable = true;
                        }
                    };
                }
            }
        }

        this.showActionCard(
            action,
            !(this._owner.isAtTheVeryLeft() && this._owner.isAtTheVeryRight()),
            raiseEvent
        );
    }

    private _items: Action[] = [];
    private _overflowAction?: OverflowAction;
    private _renderedActions: Action[] = [];

    constructor(owner: CardElement) {
        this._owner = owner;
    }

    releaseDOMResources() {
        for (let action of this._renderedActions) {
            action.releaseDOMResources();
        }
    }

    actionExecuted(action: Action) {
        if (!(action instanceof ShowCardAction)) {
            this.collapseExpandedAction();
        } else {
            if (action === this._expandedAction) {
                this.collapseExpandedAction();
            } else if (
                this._owner.hostConfig.actions.showCard.actionMode ===
                Enums.ShowCardActionMode.Inline
            ) {
                this.expandShowCardAction(action, true);
            }
        }
    }

    parse(source: any, context: SerializationContext) {
        this.clear();

        if (Array.isArray(source)) {
            for (const jsonAction of source) {
                let forbiddenActions: string[] = [];

                // If the action owner is a ContainerWithActions, we should check for forbidden actions
                if (this._owner instanceof ContainerWithActions) {
                    forbiddenActions = this._owner.getForbiddenActionNames();
                }

                const action = context.parseAction(
                    this._owner,
                    jsonAction,
                    forbiddenActions,
                    !this._owner.isDesignMode()
                );

                if (action) {
                    this.addAction(action);
                }
            }
        }
    }

    toJSON(target: PropertyBag, propertyName: string, context: SerializationContext): any {
        context.serializeArray(target, propertyName, this._items);
    }

    getActionAt(id: number): Action | undefined {
        return this._items[id];
    }

    getActionCount(): number {
        return this._items.length;
    }

    getActionById(id: string): Action | undefined {
        let result: Action | undefined = undefined;

        for (const item of this._items) {
            result = item.getActionById(id);

            if (result) {
                break;
            }
        }

        return result;
    }

    validateProperties(context: ValidationResults) {
        if (
            this._owner.hostConfig.actions.maxActions &&
            this._items.length > this._owner.hostConfig.actions.maxActions
        ) {
            context.addFailure(
                this._owner,
                Enums.ValidationEvent.TooManyActions,
                Strings.errors.tooManyActions(this._owner.hostConfig.actions.maxActions)
            );
        }

        if (this._items.length > 0 && !this._owner.hostConfig.supportsInteractivity) {
            context.addFailure(
                this._owner,
                Enums.ValidationEvent.InteractivityNotAllowed,
                Strings.errors.interactivityNotAllowed()
            );
        }

        for (const item of this._items) {
            if (!this.isActionAllowed(item)) {
                context.addFailure(
                    this._owner,
                    Enums.ValidationEvent.ActionTypeNotAllowed,
                    Strings.errors.actionTypeNotAllowed(item.getJsonTypeName())
                );
            }

            item.internalValidateProperties(context);
        }
    }

    render(orientation: Enums.Orientation): HTMLElement | undefined {
        // Cache hostConfig for better perf
        const hostConfig = this._owner.hostConfig;

        if (!hostConfig.supportsInteractivity) {
            return undefined;
        }

        const element = document.createElement("div");
        const maxActions = hostConfig.actions.maxActions
            ? Math.min(hostConfig.actions.maxActions, this._items.length)
            : this._items.length;

        this._actionCardContainer = document.createElement("div");
        this._renderedActions = [];

        if (
            hostConfig.actions.preExpandSingleShowCardAction &&
            maxActions === 1 &&
            this._items[0] instanceof ShowCardAction &&
            this.isActionAllowed(this._items[0])
        ) {
            this.showActionCard(this._items[0], true);
            this._renderedActions.push(this._items[0]);
        } else {
            const buttonStrip = document.createElement("div");
            buttonStrip.className = hostConfig.makeCssClassName("ac-actionSet");
            buttonStrip.style.display = "flex";

            if (orientation === Enums.Orientation.Horizontal) {
                buttonStrip.style.flexDirection = "row";

                if (
                    this._owner.horizontalAlignment &&
                    hostConfig.actions.actionAlignment !== Enums.ActionAlignment.Stretch
                ) {
                    switch (this._owner.horizontalAlignment) {
                        case Enums.HorizontalAlignment.Center:
                            buttonStrip.style.justifyContent = "center";
                            break;
                        case Enums.HorizontalAlignment.Right:
                            buttonStrip.style.justifyContent = "flex-end";
                            break;
                        default:
                            buttonStrip.style.justifyContent = "flex-start";
                            break;
                    }
                } else {
                    switch (hostConfig.actions.actionAlignment) {
                        case Enums.ActionAlignment.Center:
                            buttonStrip.style.justifyContent = "center";
                            break;
                        case Enums.ActionAlignment.Right:
                            buttonStrip.style.justifyContent = "flex-end";
                            break;
                        default:
                            buttonStrip.style.justifyContent = "flex-start";
                            break;
                    }
                }
            } else {
                buttonStrip.style.flexDirection = "column";

                if (
                    this._owner.horizontalAlignment &&
                    hostConfig.actions.actionAlignment !== Enums.ActionAlignment.Stretch
                ) {
                    switch (this._owner.horizontalAlignment) {
                        case Enums.HorizontalAlignment.Center:
                            buttonStrip.style.alignItems = "center";
                            break;
                        case Enums.HorizontalAlignment.Right:
                            buttonStrip.style.alignItems = "flex-end";
                            break;
                        default:
                            buttonStrip.style.alignItems = "flex-start";
                            break;
                    }
                } else {
                    switch (hostConfig.actions.actionAlignment) {
                        case Enums.ActionAlignment.Center:
                            buttonStrip.style.alignItems = "center";
                            break;
                        case Enums.ActionAlignment.Right:
                            buttonStrip.style.alignItems = "flex-end";
                            break;
                        case Enums.ActionAlignment.Stretch:
                            buttonStrip.style.alignItems = "stretch";
                            break;
                        default:
                            buttonStrip.style.alignItems = "flex-start";
                            break;
                    }
                }
            }

            const allowedActions = this._items.filter(this.isActionAllowed.bind(this));

            let primaryActions: Action[] = [];
            const secondaryActions: Action[] = [];

            if (!this._owner.isDesignMode()) {
                allowedActions.forEach((action) =>
                    action.mode === Enums.ActionMode.Secondary
                        ? secondaryActions.push(action)
                        : primaryActions.push(action)
                );

                // If primaryActions.length > maxActions, extra actions are moved to overflow
                const overflowPrimaryActions = primaryActions.splice(hostConfig.actions.maxActions);

                if (GlobalSettings.allowMoreThanMaxActionsInOverflowMenu) {
                    secondaryActions.push(...overflowPrimaryActions);
                }

                let shouldRenderOverflowActionButton = true;

                if (secondaryActions.length > 0) {
                    if (!this._overflowAction) {
                        this._overflowAction = new OverflowAction(secondaryActions);
                        this._overflowAction.setParent(this._owner);
                        this._overflowAction["_actionCollection"] = this;
                    }

                    const isRootAction = this._owner instanceof AdaptiveCard && !this._owner.parent;
                    shouldRenderOverflowActionButton = !raiseRenderOverflowActionsEvent(
                        this._overflowAction,
                        isRootAction
                    );
                }

                if (this._overflowAction && shouldRenderOverflowActionButton) {
                    primaryActions.push(this._overflowAction);
                }
            } else {
                primaryActions = allowedActions;
            }

            for (let i = 0; i < primaryActions.length; i++) {
                const action = primaryActions[i];
                action.render();

                if (action.renderedElement) {
                    if (
                        hostConfig.actions.actionsOrientation === Enums.Orientation.Horizontal &&
                        hostConfig.actions.actionAlignment === Enums.ActionAlignment.Stretch
                    ) {
                        action.renderedElement.style.flex = "0 1 100%";
                    } else {
                        action.renderedElement.style.flex = "0 1 auto";
                    }

                    buttonStrip.appendChild(action.renderedElement);

                    this._renderedActions.push(action);

                    if (i < primaryActions.length - 1 && hostConfig.actions.buttonSpacing > 0) {
                        const spacer = document.createElement("div");

                        if (orientation === Enums.Orientation.Horizontal) {
                            spacer.style.flex = "0 0 auto";
                            spacer.style.width = hostConfig.actions.buttonSpacing + "px";
                        } else {
                            spacer.style.height = hostConfig.actions.buttonSpacing + "px";
                        }

                        Utils.appendChild(buttonStrip, spacer);
                    }
                }
            }

            const buttonStripContainer = document.createElement("div");
            buttonStripContainer.style.overflow = "hidden";
            buttonStripContainer.appendChild(buttonStrip);

            Utils.appendChild(element, buttonStripContainer);
        }

        Utils.appendChild(element, this._actionCardContainer);

        for (const renderedAction of this._renderedActions) {
            if (renderedAction.state === ActionButtonState.Expanded) {
                this.expandShowCardAction(<ShowCardAction>renderedAction, false);

                break;
            }
        }

        return this._renderedActions.length > 0 ? element : undefined;
    }

    addAction(action: Action) {
        if (!action) {
            throw new Error("The action parameter cannot be null.");
        }

        if ((!action.parent || action.parent === this._owner) && this._items.indexOf(action) < 0) {
            this._items.push(action);

            if (!action.parent) {
                action.setParent(this._owner);
            }

            action["_actionCollection"] = this;
        } else {
            throw new Error(Strings.errors.actionAlreadyParented());
        }
    }

    removeAction(action: Action): boolean {
        if (this.expandedAction && this._expandedAction === action) {
            this.collapseExpandedAction();
        }

        const actionIndex = this._items.indexOf(action);

        if (actionIndex >= 0) {
            this._items.splice(actionIndex, 1);

            action.setParent(undefined);

            action["_actionCollection"] = undefined;

            for (let i = 0; i < this._renderedActions.length; i++) {
                if (this._renderedActions[i] === action) {
                    this._renderedActions.splice(i, 1);

                    break;
                }
            }

            return true;
        }

        return false;
    }

    clear() {
        this._items = [];
        this._renderedActions = [];
        this._expandedAction = undefined;
    }

    getAllInputs(processActions: boolean = true): Input[] {
        let result: Input[] = [];

        if (processActions) {
            for (const action of this._items) {
                result.push(...action.getAllInputs());
            }
        }

        return result;
    }

    getResourceInformation(): IResourceInformation[] {
        let result: IResourceInformation[] = [];

        for (const action of this._items) {
            result.push(...action.getResourceInformation());
        }

        return result;
    }

    get renderedActionCount(): number {
        return this._renderedActions.length;
    }

    get expandedAction(): ShowCardAction | undefined {
        return this._expandedAction;
    }
}

export class ActionSet extends CardElement {
    //#region Schema

    static readonly orientationProperty = new EnumProperty(
        Versions.v1_1,
        "orientation",
        Enums.Orientation
    );

    @property(ActionSet.orientationProperty)
    orientation?: Enums.Orientation;

    //#endregion

    private _actionCollection: ActionCollection;

    protected internalParse(source: any, context: SerializationContext) {
        super.internalParse(source, context);

        this._actionCollection.parse(source["actions"], context);
    }

    protected internalToJSON(target: PropertyBag, context: SerializationContext) {
        super.internalToJSON(target, context);

        this._actionCollection.toJSON(target, "actions", context);
    }

    protected internalRender(): HTMLElement | undefined {
        return this._actionCollection.render(
            this.orientation !== undefined
                ? this.orientation
                : this.hostConfig.actions.actionsOrientation
        );
    }

    constructor() {
        super();

        this._actionCollection = new ActionCollection(this);
    }

    releaseDOMResources() {
        super.releaseDOMResources();

        this._actionCollection.releaseDOMResources();
    }

    isBleedingAtBottom(): boolean {
        if (this._actionCollection.renderedActionCount === 0) {
            return super.isBleedingAtBottom();
        } else {
            if (this._actionCollection.getActionCount() === 1) {
                return (
                    this._actionCollection.expandedAction !== undefined &&
                    !this.hostConfig.actions.preExpandSingleShowCardAction
                );
            } else {
                return this._actionCollection.expandedAction !== undefined;
            }
        }
    }

    getJsonTypeName(): string {
        return "ActionSet";
    }

    getActionCount(): number {
        return this._actionCollection.getActionCount();
    }

    getActionAt(index: number): Action | undefined {
        if (index >= 0 && index < this.getActionCount()) {
            return this._actionCollection.getActionAt(index);
        } else {
            return super.getActionAt(index);
        }
    }

    getActionById(id: string): Action | undefined {
        const result: Action | undefined = this._actionCollection.getActionById(id);

        return result ? result : super.getActionById(id);
    }

    getAllActions(): Action[] {
        const result = super.getAllActions();

        for (let i = 0; i < this.getActionCount(); i++) {
            let action = this.getActionAt(i);

            if (action) {
                result.push(action);
            }
        }

        return result;
    }

    internalValidateProperties(context: ValidationResults) {
        super.internalValidateProperties(context);

        this._actionCollection.validateProperties(context);
    }

    addAction(action: Action) {
        this._actionCollection.addAction(action);
    }

    getAllInputs(processActions: boolean = true): Input[] {
        return processActions ? this._actionCollection.getAllInputs() : [];
    }

    getResourceInformation(): IResourceInformation[] {
        return this._actionCollection.getResourceInformation();
    }

    /**
     * @inheritdoc
     */
    findDOMNodeOwner(node: Node): CardObject | undefined {
        let target: CardObject | undefined = undefined;

        for (let i = 0; i < this.getActionCount(); i++) {
            const action = this.getActionAt(i);

            if (action) {
                // recur through each Action
                target = action.findDOMNodeOwner(node);

                if (target) {
                    return target;
                }
            }
        }

        // if not found in any Action, defer to parent implementation
        return super.findDOMNodeOwner(node);
    }

    get isInteractive(): boolean {
        return true;
    }
}

export class ContainerStyleProperty extends ValueSetProperty {
    constructor(
        readonly targetVersion: Version,
        readonly name: string,
        readonly defaultValue?: string,
        readonly onGetInitialValue?: (sender: SerializableObject) => string
    ) {
        super(
            targetVersion,
            name,
            [
                { value: Enums.ContainerStyle.Default },
                { value: Enums.ContainerStyle.Emphasis },
                { targetVersion: Versions.v1_2, value: Enums.ContainerStyle.Accent },
                { targetVersion: Versions.v1_2, value: Enums.ContainerStyle.Good },
                { targetVersion: Versions.v1_2, value: Enums.ContainerStyle.Attention },
                { targetVersion: Versions.v1_2, value: Enums.ContainerStyle.Warning }
            ],
            defaultValue,
            onGetInitialValue
        );
    }
}

export abstract class StylableCardElementContainer extends CardElementContainer {
    //#region Schema

    static readonly styleProperty = new ContainerStyleProperty(Versions.v1_0, "style");

    @property(StylableCardElementContainer.styleProperty)
    get style(): string | undefined {
        if (this.allowCustomStyle) {
            const style = this.getValue(StylableCardElementContainer.styleProperty);

            if (style && this.hostConfig.containerStyles.getStyleByName(style)) {
                return style;
            }
        }

        return undefined;
    }

    set style(value: string | undefined) {
        this.setValue(StylableCardElementContainer.styleProperty, value);
    }

    //#endregion

    protected get allowCustomStyle(): boolean {
        return true;
    }

    protected get hasExplicitStyle(): boolean {
        return this.getValue(StylableCardElementContainer.styleProperty) !== undefined;
    }

    protected applyBorder() {
        // No border in base implementation
    }

    protected applyBackground() {
        if (this.renderedElement) {
            const styleDefinition = this.hostConfig.containerStyles.getStyleByName(
                this.style,
                this.hostConfig.containerStyles.getStyleByName(this.defaultStyle)
            );

            if (styleDefinition.backgroundColor) {
                const bgColor = Utils.stringToCssColor(styleDefinition.backgroundColor);
                if (bgColor) {
                    this.renderedElement.style.backgroundColor = bgColor;
                }
            }
        }
    }

    protected applyPadding() {
        super.applyPadding();

        if (!this.renderedElement) {
            return;
        }

        let physicalPadding = new SpacingDefinition();

        if (this.getEffectivePadding()) {
            physicalPadding = this.hostConfig.paddingDefinitionToSpacingDefinition(
                this.getEffectivePadding()
            );
        }

        this.renderedElement.style.paddingTop = physicalPadding.top + "px";
        this.renderedElement.style.paddingRight = physicalPadding.right + "px";
        this.renderedElement.style.paddingBottom = physicalPadding.bottom + "px";
        this.renderedElement.style.paddingLeft = physicalPadding.left + "px";

        if (this.isBleeding()) {
            // Bleed into the first parent that does have padding
            const padding = new PaddingDefinition();

            this.getImmediateSurroundingPadding(padding);

            const surroundingPadding =
                this.hostConfig.paddingDefinitionToSpacingDefinition(padding);

            this.renderedElement.style.marginRight = "-" + surroundingPadding.right + "px";
            this.renderedElement.style.marginLeft = "-" + surroundingPadding.left + "px";

            if (!this.isDesignMode()) {
                this.renderedElement.style.marginTop = "-" + surroundingPadding.top + "px";
                this.renderedElement.style.marginBottom = "-" + surroundingPadding.bottom + "px";
            }

            if (
                this.separatorElement &&
                this.separatorOrientation === Enums.Orientation.Horizontal
            ) {
                this.separatorElement.style.marginLeft = "-" + surroundingPadding.left + "px";
                this.separatorElement.style.marginRight = "-" + surroundingPadding.right + "px";
            }
        } else {
            this.renderedElement.style.marginRight = "0";
            this.renderedElement.style.marginLeft = "0";
            this.renderedElement.style.marginTop = "0";
            this.renderedElement.style.marginBottom = "0";

            if (
                this.separatorElement &&
                this.separatorOrientation === Enums.Orientation.Horizontal
            ) {
                this.separatorElement.style.marginRight = "0";
                this.separatorElement.style.marginLeft = "0";
            }
        }
    }

    protected getHasBackground(ignoreBackgroundImages: boolean = false): boolean {
        let currentElement: CardElement | undefined = this.parent;

        while (currentElement) {
            let currentElementHasBackgroundImage: boolean = false;

            if (ignoreBackgroundImages) {
                currentElementHasBackgroundImage = false;
            } else {
                currentElementHasBackgroundImage =
                    currentElement instanceof Container
                        ? currentElement.backgroundImage.isValid()
                        : false;
            }

            if (currentElement instanceof StylableCardElementContainer) {
                if (
                    this.hasExplicitStyle &&
                    (currentElement.getEffectiveStyle() !== this.getEffectiveStyle() ||
                        currentElementHasBackgroundImage)
                ) {
                    return true;
                }
            }

            currentElement = currentElement.parent;
        }

        return false;
    }

    protected getDefaultPadding(): PaddingDefinition {
        return this.getHasBackground() || this.getHasBorder()
            ? new PaddingDefinition(
                  Enums.Spacing.Padding,
                  Enums.Spacing.Padding,
                  Enums.Spacing.Padding,
                  Enums.Spacing.Padding
              )
            : super.getDefaultPadding();
    }

    internalValidateProperties(context: ValidationResults) {
        super.internalValidateProperties(context);

        const explicitStyle = this.getValue(StylableCardElementContainer.styleProperty);

        if (explicitStyle !== undefined) {
            const styleDefinition = this.hostConfig.containerStyles.getStyleByName(explicitStyle);

            if (!styleDefinition) {
                context.addFailure(
                    this,
                    Enums.ValidationEvent.InvalidPropertyValue,
                    Strings.errors.invalidPropertyValue(explicitStyle, "style")
                );
            }
        }
    }

    render(): HTMLElement | undefined {
        const renderedElement = super.render();

        if (renderedElement && this.getHasBackground()) {
            this.applyBackground();
        }

        this.applyBorder();

        return renderedElement;
    }

    getEffectiveStyle(): string {
        const effectiveStyle = this.style;

        return effectiveStyle ? effectiveStyle : super.getEffectiveStyle();
    }
}

export abstract class ContainerBase extends StylableCardElementContainer {
    //#region Schema

    static readonly bleedProperty = new BoolProperty(Versions.v1_2, "bleed", false);
    static readonly minHeightProperty = new PixelSizeProperty(Versions.v1_2, "minHeight");

    @property(ContainerBase.bleedProperty)
    private _bleed: boolean = false;

    @property(ContainerBase.minHeightProperty)
    minPixelHeight?: number;

    //#endregion

    protected adjustRenderedElementSize(renderedElement: HTMLElement) {
        super.adjustRenderedElementSize(renderedElement);

        if (this.minPixelHeight) {
            renderedElement.style.minHeight = this.minPixelHeight + "px";
        }
    }

    protected getHasExpandedAction(): boolean {
        return false;
    }

    protected getBleed(): boolean {
        return this._bleed;
    }

    protected setBleed(value: boolean) {
        this._bleed = value;
    }

    protected get renderedActionCount(): number {
        return 0;
    }

    isBleeding(): boolean {
        return (this.getHasBackground() || this.hostConfig.alwaysAllowBleed) && this.getBleed();
    }
}

export class BackgroundImage extends SerializableObject {
    //#region Schema

    static readonly urlProperty = new StringProperty(Versions.v1_0, "url");
    static readonly fillModeProperty = new EnumProperty(
        Versions.v1_2,
        "fillMode",
        Enums.FillMode,
        Enums.FillMode.Cover
    );
    static readonly horizontalAlignmentProperty = new EnumProperty(
        Versions.v1_2,
        "horizontalAlignment",
        Enums.HorizontalAlignment,
        Enums.HorizontalAlignment.Left
    );
    static readonly verticalAlignmentProperty = new EnumProperty(
        Versions.v1_2,
        "verticalAlignment",
        Enums.VerticalAlignment,
        Enums.VerticalAlignment.Top
    );

    @property(BackgroundImage.urlProperty)
    url?: string;

    @property(BackgroundImage.fillModeProperty)
    fillMode: Enums.FillMode;

    @property(BackgroundImage.horizontalAlignmentProperty)
    horizontalAlignment: Enums.HorizontalAlignment;

    @property(BackgroundImage.verticalAlignmentProperty)
    verticalAlignment: Enums.VerticalAlignment;

    //#endregion

    protected getSchemaKey(): string {
        return "BackgroundImage";
    }

    protected internalParse(source: any, context: BaseSerializationContext) {
        if (typeof source === "string") {
            this.resetDefaultValues();
            this.url = source;
        } else {
            return super.internalParse(source, context);
        }
    }

    apply(element: CardElement) {
        if (this.url && element.renderedElement) {
            element.renderedElement.style.backgroundImage =
                "url('" +
                element.preProcessPropertyValue(BackgroundImage.urlProperty, this.url) +
                "')";

            switch (this.fillMode) {
                case Enums.FillMode.Repeat:
                    element.renderedElement.style.backgroundRepeat = "repeat";
                    break;
                case Enums.FillMode.RepeatHorizontally:
                    element.renderedElement.style.backgroundRepeat = "repeat-x";
                    break;
                case Enums.FillMode.RepeatVertically:
                    element.renderedElement.style.backgroundRepeat = "repeat-y";
                    break;
                case Enums.FillMode.Cover:
                default:
                    element.renderedElement.style.backgroundRepeat = "no-repeat";
                    element.renderedElement.style.backgroundSize = "cover";
                    break;
            }

            switch (this.horizontalAlignment) {
                case Enums.HorizontalAlignment.Left:
                    break;
                case Enums.HorizontalAlignment.Center:
                    element.renderedElement.style.backgroundPositionX = "center";
                    break;
                case Enums.HorizontalAlignment.Right:
                    element.renderedElement.style.backgroundPositionX = "right";
                    break;
            }

            switch (this.verticalAlignment) {
                case Enums.VerticalAlignment.Top:
                    break;
                case Enums.VerticalAlignment.Center:
                    element.renderedElement.style.backgroundPositionY = "center";
                    break;
                case Enums.VerticalAlignment.Bottom:
                    element.renderedElement.style.backgroundPositionY = "bottom";
                    break;
            }
        }
    }

    isValid(): boolean {
        return this.url ? true : false;
    }
}

export class Container extends ContainerBase {
    //#region Schema
    static readonly backgroundImageProperty = new SerializableObjectProperty(
        Versions.v1_0,
        "backgroundImage",
        BackgroundImage
    );
    static readonly verticalContentAlignmentProperty = new EnumProperty(
        Versions.v1_1,
        "verticalContentAlignment",
        Enums.VerticalAlignment
    );
    static readonly rtlProperty = new BoolProperty(Versions.v1_0, "rtl");

    @property(Container.backgroundImageProperty)
    get backgroundImage(): BackgroundImage {
        return this.getValue(Container.backgroundImageProperty);
    }

    @property(Container.verticalContentAlignmentProperty)
    verticalContentAlignment?: Enums.VerticalAlignment;

    @property(Container.rtlProperty)
    rtl?: boolean;

    //#endregion

    private _items: CardElement[] = [];
    private _renderedItems: CardElement[] = [];

    protected insertItemAt(item: CardElement, index: number, forceInsert: boolean) {
        if (!item.parent || forceInsert) {
            if (item.isStandalone) {
                if (index < 0 || index >= this._items.length) {
                    this._items.push(item);
                } else {
                    this._items.splice(index, 0, item);
                }

                item.setParent(this);
            } else {
                throw new Error(Strings.errors.elementTypeNotStandalone(item.getJsonTypeName()));
            }
        } else {
            throw new Error(Strings.errors.elementAlreadyParented());
        }
    }

    protected getItemsCollectionPropertyName(): string {
        return "items";
    }

    protected applyBackground() {
        if (this.backgroundImage.isValid() && this.renderedElement) {
            this.backgroundImage.apply(this);
        }

        super.applyBackground();
    }

    protected applyRTL(element: HTMLElement) {
        if (this.rtl !== undefined) {
            element.dir = this.rtl ? "rtl" : "ltr";
        }
    }

    protected internalRender(): HTMLElement | undefined {
        this._renderedItems = [];

        // Cache hostConfig to avoid walking the parent hierarchy several times
        const hostConfig = this.hostConfig;

        const element = document.createElement("div");

        this.applyRTL(element);

        element.classList.add(hostConfig.makeCssClassName("ac-container"));
        element.style.display = "flex";
        element.style.flexDirection = "column";

        if (GlobalSettings.useAdvancedCardBottomTruncation) {
            // Forces the container to be at least as tall as its content.
            //
            // Fixes a quirk in Chrome where, for nested flex elements, the
            // inner element's height would never exceed the outer element's
            // height. This caused overflow truncation to break -- containers
            // would always be measured as not overflowing, since their heights
            // were constrained by their parents as opposed to truly reflecting
            // the height of their content.
            //
            // See the "Browser Rendering Notes" section of this answer:
            // https://stackoverflow.com/questions/36247140/why-doesnt-flex-item-shrink-past-content-size
            element.style.minHeight = "-webkit-min-content";
        }

        switch (this.getEffectiveVerticalContentAlignment()) {
            case Enums.VerticalAlignment.Center:
                element.style.justifyContent = "center";
                break;
            case Enums.VerticalAlignment.Bottom:
                element.style.justifyContent = "flex-end";
                break;
            default:
                element.style.justifyContent = "flex-start";
                break;
        }

        if (this._items.length > 0) {
            for (const item of this._items) {
                const renderedItem = this.isElementAllowed(item) ? item.render() : undefined;

                if (renderedItem) {
                    if (this._renderedItems.length > 0 && item.separatorElement) {
                        item.separatorElement.style.flex = "0 0 auto";

                        Utils.appendChild(element, item.separatorElement);
                    }

                    Utils.appendChild(element, renderedItem);

                    this._renderedItems.push(item);
                }
            }
        } else {
            if (this.isDesignMode()) {
                const placeholderElement = this.createPlaceholderElement();
                placeholderElement.style.width = "100%";
                placeholderElement.style.height = "100%";

                element.appendChild(placeholderElement);
            }
        }

        return element;
    }

    protected truncateOverflow(maxHeight: number): boolean {
        if (this.renderedElement) {
            // Add 1 to account for rounding differences between browsers
            const boundary = this.renderedElement.offsetTop + maxHeight + 1;

            const handleElement = (cardElement: CardElement) => {
                const elt = cardElement.renderedElement;

                if (elt) {
                    switch (Utils.getFitStatus(elt, boundary)) {
                        case Enums.ContainerFitStatus.FullyInContainer:
                            const sizeChanged = cardElement["resetOverflow"]();
                            // If the element's size changed after resetting content,
                            // we have to check if it still fits fully in the card
                            if (sizeChanged) {
                                handleElement(cardElement);
                            }
                            break;
                        case Enums.ContainerFitStatus.Overflowing:
                            const containerMaxHeight = boundary - elt.offsetTop;
                            cardElement["handleOverflow"](containerMaxHeight);
                            break;
                        case Enums.ContainerFitStatus.FullyOutOfContainer:
                            cardElement["handleOverflow"](0);
                            break;
                    }
                }
            };

            for (const item of this._items) {
                handleElement(item);
            }

            return true;
        }

        return false;
    }

    protected undoOverflowTruncation() {
        for (const item of this._items) {
            item["resetOverflow"]();
        }
    }

    protected getHasBackground(ignoreBackgroundImages: boolean = false): boolean {
        let result = ignoreBackgroundImages ? false : this.backgroundImage.isValid();

        return result || super.getHasBackground(ignoreBackgroundImages);
    }

    protected internalParse(source: any, context: SerializationContext) {
        super.internalParse(source, context);

        this.clear();
        this.setShouldFallback(false);

        let jsonItems = source[this.getItemsCollectionPropertyName()];

<<<<<<< HEAD
        if (Array.isArray(jsonItems)) {
=======
        if (
            !Array.isArray(jsonItems) &&
            typeof jsonItems === "object" &&
            this.canHostSingletons()
        ) {
            const typeName = Utils.parseString(jsonItems["type"]);
            if (typeName) {
                const registration = context.elementRegistry.findByName(typeName);
                if (registration?.singletonBehavior !== ElementSingletonBehavior.NotAllowed) {
                    const element = context.parseElement(
                        this,
                        jsonItems,
                        [],
                        !this.isDesignMode(),
                        true
                    );

                    if (element) {
                        this.insertItemAt(element, -1, true);
                    }
                }
            }
        } else if (Array.isArray(jsonItems)) {
>>>>>>> 937259ed
            for (const item of jsonItems) {
                const element = context.parseElement(
                    this,
                    item,
                    this.forbiddenChildElements(),
                    !this.isDesignMode()
                );

                if (element) {
                    this.insertItemAt(element, -1, true);
                }
            }
        }
    }

    protected internalToJSON(target: PropertyBag, context: SerializationContext) {
        super.internalToJSON(target, context);

        const collectionPropertyName = this.getItemsCollectionPropertyName();

<<<<<<< HEAD
        context.serializeArray(target, collectionPropertyName, this._items);
=======
        if (
            this._items.length === 1 &&
            this._items[0].getElementSingletonBehavior() === ElementSingletonBehavior.Only
        ) {
            // If the element is only allowed in a singleton context, parse it to an object instead of an array
            context.serializeValue(target, collectionPropertyName, this._items[0].toJSON(context));
        } else {
            context.serializeArray(target, collectionPropertyName, this._items);
        }
>>>>>>> 937259ed
    }

    protected get isSelectable(): boolean {
        return true;
    }

    getEffectivePadding(): PaddingDefinition {
        if (
            GlobalSettings.removePaddingFromContainersWithBackgroundImage &&
            !this.getHasBackground(true)
        ) {
            return new PaddingDefinition();
        }

        return super.getEffectivePadding();
    }

    getEffectiveVerticalContentAlignment(): Enums.VerticalAlignment {
        if (this.verticalContentAlignment !== undefined) {
            return this.verticalContentAlignment;
        }

        const parentContainer = this.getParentContainer();

        return parentContainer
            ? parentContainer.getEffectiveVerticalContentAlignment()
            : Enums.VerticalAlignment.Top;
    }

    getItemCount(): number {
        return this._items.length;
    }

    getItemAt(index: number): CardElement {
        return this._items[index];
    }

    getFirstVisibleRenderedItem(): CardElement | undefined {
        if (this.renderedElement && this._renderedItems && this._renderedItems.length > 0) {
            for (const item of this._renderedItems) {
                if (item.isVisible) {
                    return item;
                }
            }
        }

        return undefined;
    }

    getLastVisibleRenderedItem(): CardElement | undefined {
        if (this.renderedElement && this._renderedItems && this._renderedItems.length > 0) {
            for (let i = this._renderedItems.length - 1; i >= 0; i--) {
                if (this._renderedItems[i].isVisible) {
                    return this._renderedItems[i];
                }
            }
        }

        return undefined;
    }

    getJsonTypeName(): string {
        return "Container";
    }

    isFirstElement(element: CardElement): boolean {
        const designMode = this.isDesignMode();

        for (const item of this._items) {
            if (item.isVisible || designMode) {
                return item === element;
            }
        }

        return false;
    }

    isLastElement(element: CardElement): boolean {
        const designMode = this.isDesignMode();

        for (let i = this._items.length - 1; i >= 0; i--) {
            if (this._items[i].isVisible || designMode) {
                return this._items[i] === element;
            }
        }

        return false;
    }

    isRtl(): boolean {
        if (this.rtl !== undefined) {
            return this.rtl;
        } else {
            const parentContainer = this.getParentContainer();

            return parentContainer ? parentContainer.isRtl() : false;
        }
    }

    isBleedingAtTop(): boolean {
        const firstRenderedItem = this.getFirstVisibleRenderedItem();

        return (
            this.isBleeding() || (firstRenderedItem ? firstRenderedItem.isBleedingAtTop() : false)
        );
    }

    isBleedingAtBottom(): boolean {
        const lastRenderedItem = this.getLastVisibleRenderedItem();

        return (
            this.isBleeding() ||
            (lastRenderedItem
                ? lastRenderedItem.isBleedingAtBottom() &&
                  lastRenderedItem.getEffectiveStyle() === this.getEffectiveStyle()
                : false)
        );
    }

    indexOf(cardElement: CardElement): number {
        return this._items.indexOf(cardElement);
    }

    addItem(item: CardElement) {
        this.insertItemAt(item, -1, false);
    }

    insertItemBefore(item: CardElement, insertBefore: CardElement) {
        this.insertItemAt(item, this._items.indexOf(insertBefore), false);
    }

    insertItemAfter(item: CardElement, insertAfter: CardElement) {
        this.insertItemAt(item, this._items.indexOf(insertAfter) + 1, false);
    }

    removeItem(item: CardElement): boolean {
        const itemIndex = this._items.indexOf(item);

        if (itemIndex >= 0) {
            this._items.splice(itemIndex, 1);

            item.setParent(undefined);

            this.updateLayout();

            return true;
        }

        return false;
    }

    clear() {
        this._items = [];
        this._renderedItems = [];
    }

    getResourceInformation(): IResourceInformation[] {
        const result = super.getResourceInformation();

        if (this.backgroundImage.isValid()) {
            result.push({
                // eslint-disable-next-line @typescript-eslint/no-unnecessary-type-assertion -- validated by `isValid()`
                url: this.backgroundImage.url!,
                mimeType: "image"
            });
        }

        return result;
    }

    getActionById(id: string): Action | undefined {
        let result: Action | undefined = super.getActionById(id);

        if (!result) {
            if (this.selectAction) {
                result = this.selectAction.getActionById(id);
            }

            if (!result) {
                for (const item of this._items) {
                    result = item.getActionById(id);

                    if (result) {
                        break;
                    }
                }
            }
        }

        return result;
    }

    get padding(): PaddingDefinition | undefined {
        return this.getPadding();
    }

    set padding(value: PaddingDefinition | undefined) {
        this.setPadding(value);
    }

    get selectAction(): Action | undefined {
        return this._selectAction;
    }

    set selectAction(value: Action | undefined) {
        this._selectAction = value;
    }

    get bleed(): boolean {
        return this.getBleed();
    }

    set bleed(value: boolean) {
        this.setBleed(value);
    }
}

export type ColumnWidth = SizeAndUnit | "auto" | "stretch";

export class Column extends Container {
    //#region Schema

    static readonly widthProperty = new CustomProperty<ColumnWidth>(
        Versions.v1_0,
        "width",
        (
            sender: SerializableObject,
            prop: PropertyDefinition,
            source: PropertyBag,
            context: BaseSerializationContext
        ) => {
            let result: ColumnWidth = prop.defaultValue;
            const value = source[prop.name];
            let invalidWidth = false;

            if (typeof value === "number" && !isNaN(value)) {
                result = new SizeAndUnit(value, Enums.SizeUnit.Weight);
            } else if (value === "auto" || value === "stretch") {
                result = value;
            } else if (typeof value === "string") {
                try {
                    result = SizeAndUnit.parse(value);

                    if (
                        result.unit === Enums.SizeUnit.Pixel &&
                        prop.targetVersion.compareTo(context.targetVersion) > 0
                    ) {
                        invalidWidth = true;
                    }
                } catch (e) {
                    invalidWidth = true;
                }
            } else {
                invalidWidth = true;
            }

            if (invalidWidth) {
                context.logParseEvent(
                    sender,
                    Enums.ValidationEvent.InvalidPropertyValue,
                    Strings.errors.invalidColumnWidth(value)
                );

                result = "auto";
            }

            return result;
        },
        (
            sender: SerializableObject,
            property: PropertyDefinition,
            target: PropertyBag,
            value: ColumnWidth,
            context: BaseSerializationContext
        ) => {
            if (value instanceof SizeAndUnit) {
                if (value.unit === Enums.SizeUnit.Pixel) {
                    context.serializeValue(target, "width", value.physicalSize + "px");
                } else {
                    context.serializeNumber(target, "width", value.physicalSize);
                }
            } else {
                context.serializeValue(target, "width", value);
            }
        },
        "stretch"
    );

    @property(Column.widthProperty)
    width: ColumnWidth = "stretch";

    //#endregion

    private _computedWeight: number = 0;

    protected adjustRenderedElementSize(renderedElement: HTMLElement) {
        const minDesignTimeColumnHeight = 20;

        if (this.isDesignMode()) {
            renderedElement.style.minWidth = "20px";
            renderedElement.style.minHeight =
                (!this.minPixelHeight
                    ? minDesignTimeColumnHeight
                    : Math.max(this.minPixelHeight, minDesignTimeColumnHeight)) + "px";
        } else {
            renderedElement.style.minWidth = "0";

            if (this.minPixelHeight) {
                renderedElement.style.minHeight = this.minPixelHeight + "px";
            }
        }

        if (this.width === "auto") {
            renderedElement.style.flex = "0 1 auto";
        } else if (this.width === "stretch") {
            renderedElement.style.flex = "1 1 50px";
        } else if (this.width instanceof SizeAndUnit) {
            if (this.width.unit === Enums.SizeUnit.Pixel) {
                renderedElement.style.flex = "0 0 auto";
                renderedElement.style.width = this.width.physicalSize + "px";
            } else {
                renderedElement.style.flex =
                    "1 1 " +
                    (this._computedWeight > 0 ? this._computedWeight : this.width.physicalSize) +
                    "%";
            }
        }
    }

    protected shouldSerialize(_context: SerializationContext): boolean {
        return true;
    }

    protected get separatorOrientation(): Enums.Orientation {
        return Enums.Orientation.Vertical;
    }

    constructor(width: ColumnWidth = "stretch") {
        super();

        this.width = width;
    }

    getJsonTypeName(): string {
        return "Column";
    }

    get hasVisibleSeparator(): boolean {
        if (this.parent && this.parent instanceof ColumnSet) {
            return this.separatorElement !== undefined && !this.parent.isLeftMostElement(this);
        } else {
            return false;
        }
    }

    get isStandalone(): boolean {
        return false;
    }
}

export class ColumnSet extends ContainerBase {
    private _columns: Column[] = [];
    private _renderedColumns: Column[];

    private createColumnInstance(source: any, context: SerializationContext): Column | undefined {
        return context.parseCardObject<Column>(
            this,
            source,
            [],
            !this.isDesignMode(),
            (typeName: string) => {
                return !typeName || typeName === "Column" ? new Column() : undefined;
            },
            (typeName: string, _errorType: Enums.TypeErrorType) => {
                context.logParseEvent(
                    undefined,
                    Enums.ValidationEvent.ElementTypeNotAllowed,
                    Strings.errors.elementTypeNotAllowed(typeName)
                );
            }
        );
    }

    protected internalRender(): HTMLElement | undefined {
        this._renderedColumns = [];

        if (this._columns.length > 0) {
            // Cache hostConfig to avoid walking the parent hierarchy several times
            const hostConfig = this.hostConfig;

            const element = document.createElement("div");
            element.className = hostConfig.makeCssClassName("ac-columnSet");
            element.style.display = "flex";

            if (GlobalSettings.useAdvancedCardBottomTruncation) {
                // See comment in Container.internalRender()
                element.style.minHeight = "-webkit-min-content";
            }

            switch (this.getEffectiveHorizontalAlignment()) {
                case Enums.HorizontalAlignment.Center:
                    element.style.justifyContent = "center";
                    break;
                case Enums.HorizontalAlignment.Right:
                    element.style.justifyContent = "flex-end";
                    break;
                default:
                    element.style.justifyContent = "flex-start";
                    break;
            }

            let totalWeight: number = 0;

            for (const column of this._columns) {
                if (
                    column.width instanceof SizeAndUnit &&
                    column.width.unit === Enums.SizeUnit.Weight
                ) {
                    totalWeight += column.width.physicalSize;
                }
            }

            for (const column of this._columns) {
                if (
                    column.width instanceof SizeAndUnit &&
                    column.width.unit === Enums.SizeUnit.Weight &&
                    totalWeight > 0
                ) {
                    const computedWeight = (100 / totalWeight) * column.width.physicalSize;

                    // Best way to emulate "internal" access I know of
                    column["_computedWeight"] = computedWeight;
                }

                const renderedColumn = column.render();

                if (renderedColumn) {
                    if (this._renderedColumns.length > 0 && column.separatorElement) {
                        column.separatorElement.style.flex = "0 0 auto";

                        Utils.appendChild(element, column.separatorElement);
                    }

                    Utils.appendChild(element, renderedColumn);

                    this._renderedColumns.push(column);
                }
            }

            return this._renderedColumns.length > 0 ? element : undefined;
        } else {
            return undefined;
        }
    }

    protected truncateOverflow(maxHeight: number): boolean {
        for (const column of this._columns) {
            column["handleOverflow"](maxHeight);
        }

        return true;
    }

    protected undoOverflowTruncation() {
        for (const column of this._columns) {
            column["resetOverflow"]();
        }
    }

    protected get isSelectable(): boolean {
        return true;
    }

    protected internalParse(source: any, context: SerializationContext) {
        super.internalParse(source, context);

        this._columns = [];
        this._renderedColumns = [];

        const jsonColumns = source["columns"];

        if (Array.isArray(jsonColumns)) {
            for (const item of jsonColumns) {
                const column = this.createColumnInstance(item, context);

                if (column) {
                    this._columns.push(column);
                }
            }
        }
    }

    protected internalToJSON(target: PropertyBag, context: SerializationContext) {
        super.internalToJSON(target, context);

        context.serializeArray(target, "columns", this._columns);
    }

    isFirstElement(element: CardElement): boolean {
        for (const column of this._columns) {
            if (column.isVisible) {
                return column === element;
            }
        }

        return false;
    }

    isBleedingAtTop(): boolean {
        if (this.isBleeding()) {
            return true;
        }

        if (this._renderedColumns && this._renderedColumns.length > 0) {
            for (const column of this._columns) {
                if (column.isBleedingAtTop()) {
                    return true;
                }
            }
        }

        return false;
    }

    isBleedingAtBottom(): boolean {
        if (this.isBleeding()) {
            return true;
        }

        if (this._renderedColumns && this._renderedColumns.length > 0) {
            for (const column of this._columns) {
                if (column.isBleedingAtBottom()) {
                    return true;
                }
            }
        }

        return false;
    }

    getItemCount(): number {
        return this._columns.length;
    }

    getFirstVisibleRenderedItem(): CardElement | undefined {
        if (this.renderedElement && this._renderedColumns && this._renderedColumns.length > 0) {
            return this._renderedColumns[0];
        } else {
            return undefined;
        }
    }

    getLastVisibleRenderedItem(): CardElement | undefined {
        if (this.renderedElement && this._renderedColumns && this._renderedColumns.length > 0) {
            return this._renderedColumns[this._renderedColumns.length - 1];
        } else {
            return undefined;
        }
    }

    getColumnAt(index: number): Column {
        return this._columns[index];
    }

    getItemAt(index: number): CardElement {
        return this.getColumnAt(index);
    }

    getJsonTypeName(): string {
        return "ColumnSet";
    }

    internalValidateProperties(context: ValidationResults) {
        super.internalValidateProperties(context);

        let weightedColumns: number = 0;
        let stretchedColumns: number = 0;

        for (const column of this._columns) {
            if (typeof column.width === "number") {
                weightedColumns++;
            } else if (column.width === "stretch") {
                stretchedColumns++;
            }
        }

        if (weightedColumns > 0 && stretchedColumns > 0) {
            context.addFailure(
                this,
                Enums.ValidationEvent.Hint,
                Strings.hints.dontUseWeightedAndStrecthedColumnsInSameSet()
            );
        }
    }

    addColumn(column: Column) {
        if (!column.parent) {
            this._columns.push(column);

            column.setParent(this);
        } else {
            throw new Error(Strings.errors.columnAlreadyBelongsToAnotherSet());
        }
    }

    removeItem(item: CardElement): boolean {
        if (item instanceof Column) {
            const itemIndex = this._columns.indexOf(item);

            if (itemIndex >= 0) {
                this._columns.splice(itemIndex, 1);

                item.setParent(undefined);

                this.updateLayout();

                return true;
            }
        }

        return false;
    }

    indexOf(cardElement: CardElement): number {
        return cardElement instanceof Column ? this._columns.indexOf(cardElement) : -1;
    }

    isLeftMostElement(element: CardElement): boolean {
        return this._columns.indexOf(<Column>element) === 0;
    }

    isRightMostElement(element: CardElement): boolean {
        return this._columns.indexOf(<Column>element) === this._columns.length - 1;
    }

    isTopElement(element: CardElement): boolean {
        return this._columns.indexOf(<Column>element) >= 0;
    }

    isBottomElement(element: CardElement): boolean {
        return this._columns.indexOf(<Column>element) >= 0;
    }

    getActionById(id: string): Action | undefined {
        let result: Action | undefined = undefined;

        for (const column of this._columns) {
            result = column.getActionById(id);

            if (result) {
                break;
            }
        }

        return result;
    }

    get bleed(): boolean {
        return this.getBleed();
    }

    set bleed(value: boolean) {
        this.setBleed(value);
    }

    get padding(): PaddingDefinition | undefined {
        return this.getPadding();
    }

    set padding(value: PaddingDefinition | undefined) {
        this.setPadding(value);
    }

    get selectAction(): Action | undefined {
        return this._selectAction;
    }

    set selectAction(value: Action | undefined) {
        this._selectAction = value;
    }
}

function raiseImageLoadedEvent(image: Image) {
    const card = image.getRootElement() as AdaptiveCard;
    const onImageLoadedHandler =
        card && card.onImageLoaded ? card.onImageLoaded : AdaptiveCard.onImageLoaded;

    if (onImageLoadedHandler) {
        onImageLoadedHandler(image);
    }
}

function raiseAnchorClickedEvent(
    element: CardElement,
    anchor: HTMLAnchorElement,
    ev?: MouseEvent
): boolean {
    const card = element.getRootElement() as AdaptiveCard;
    const onAnchorClickedHandler =
        card && card.onAnchorClicked ? card.onAnchorClicked : AdaptiveCard.onAnchorClicked;

    return onAnchorClickedHandler !== undefined
        ? onAnchorClickedHandler(element, anchor, ev)
        : false;
}

function raiseExecuteActionEvent(action: Action) {
    const card = action.parent ? (action.parent.getRootElement() as AdaptiveCard) : undefined;
    const onExecuteActionHandler =
        card && card.onExecuteAction ? card.onExecuteAction : AdaptiveCard.onExecuteAction;

    if (action.prepareForExecution() && onExecuteActionHandler) {
        onExecuteActionHandler(action);
    }
}

function raiseInlineCardExpandedEvent(action: ShowCardAction, isExpanded: boolean) {
    const card = action.parent ? (action.parent.getRootElement() as AdaptiveCard) : undefined;
    const onInlineCardExpandedHandler =
        card && card.onInlineCardExpanded
            ? card.onInlineCardExpanded
            : AdaptiveCard.onInlineCardExpanded;

    if (onInlineCardExpandedHandler) {
        onInlineCardExpandedHandler(action, isExpanded);
    }
}

function raiseInputValueChangedEvent(input: Input) {
    const card = input.getRootElement() as AdaptiveCard;
    const onInputValueChangedHandler =
        card && card.onInputValueChanged
            ? card.onInputValueChanged
            : AdaptiveCard.onInputValueChanged;

    if (onInputValueChangedHandler) {
        onInputValueChangedHandler(input);
    }
}

function raiseElementVisibilityChangedEvent(
    element: CardElement,
    shouldUpdateLayout: boolean = true
) {
    const rootElement = element.getRootElement();

    if (shouldUpdateLayout) {
        rootElement.updateLayout();
    }

    const card = rootElement as AdaptiveCard;
    const onElementVisibilityChangedHandler =
        card && card.onElementVisibilityChanged
            ? card.onElementVisibilityChanged
            : AdaptiveCard.onElementVisibilityChanged;

    if (onElementVisibilityChangedHandler !== undefined) {
        onElementVisibilityChangedHandler(element);
    }
}

/**
 * @returns return false to continue with default context menu; return true to skip SDK default context menu
 */
function raiseDisplayOverflowActionMenuEvent(
    action: OverflowAction,
    target?: HTMLElement
): boolean {
    const card = action.parent ? (action.parent.getRootElement() as AdaptiveCard) : undefined;
    const onDisplayOverflowActionMenuHandler =
        card && card.onDisplayOverflowActionMenu
            ? card.onDisplayOverflowActionMenu
            : AdaptiveCard.onDisplayOverflowActionMenu;

    return onDisplayOverflowActionMenuHandler !== undefined
        ? onDisplayOverflowActionMenuHandler(action.getActions(), target)
        : false;
}

/**
 * @returns return false to continue with default action button; return true to skip SDK default action button
 */
function raiseRenderOverflowActionsEvent(
    action: OverflowAction,
    isAtRootLevelActions: boolean
): boolean {
    const card = action.parent ? (action.parent.getRootElement() as AdaptiveCard) : undefined;
    const onRenderOverflowActionsHandler =
        card && card.onRenderOverflowActions
            ? card.onRenderOverflowActions
            : AdaptiveCard.onRenderOverflowActions;

    return onRenderOverflowActionsHandler !== undefined
        ? onRenderOverflowActionsHandler(action.getActions(), isAtRootLevelActions)
        : false;
}

export abstract class ContainerWithActions extends Container {
    private _actionCollection: ActionCollection;

    protected internalParse(source: any, context: SerializationContext) {
        super.internalParse(source, context);

        this.parseActions(source, context);
    }

    protected parseActions(source: any, context: SerializationContext) {
        this._actionCollection.parse(source["actions"], context);
    }

    protected internalToJSON(target: PropertyBag, context: SerializationContext) {
        super.internalToJSON(target, context);

        this._actionCollection.toJSON(target, "actions", context);
    }

    protected internalRender(): HTMLElement | undefined {
        const element = super.internalRender();

        if (element) {
            const renderedActions = this._actionCollection.render(
                this.hostConfig.actions.actionsOrientation
            );

            if (renderedActions) {
                Utils.appendChild(
                    element,
                    renderSeparation(
                        this.hostConfig,
                        {
                            spacing: this.hostConfig.getEffectiveSpacing(
                                this.hostConfig.actions.spacing
                            )
                        },
                        Enums.Orientation.Horizontal
                    )
                );
                Utils.appendChild(element, renderedActions);
            }

            if (this.renderIfEmpty) {
                return element;
            } else {
                return element.children.length > 0 ? element : undefined;
            }
        } else {
            return undefined;
        }
    }

    protected getHasExpandedAction(): boolean {
        if (this.renderedActionCount === 0) {
            return false;
        } else if (this.renderedActionCount === 1) {
            return (
                this._actionCollection.expandedAction !== undefined &&
                !this.hostConfig.actions.preExpandSingleShowCardAction
            );
        } else {
            return this._actionCollection.expandedAction !== undefined;
        }
    }

    protected get renderedActionCount(): number {
        return this._actionCollection.renderedActionCount;
    }

    protected get renderIfEmpty(): boolean {
        return false;
    }

    constructor() {
        super();

        this._actionCollection = new ActionCollection(this);
    }

    releaseDOMResources() {
        super.releaseDOMResources();

        this._actionCollection.releaseDOMResources();
    }

    getActionCount(): number {
        return this._actionCollection.getActionCount();
    }

    getActionAt(index: number): Action | undefined {
        if (index >= 0 && index < this.getActionCount()) {
            return this._actionCollection.getActionAt(index);
        } else {
            return super.getActionAt(index);
        }
    }

    getActionById(id: string): Action | undefined {
        const result: Action | undefined = this._actionCollection.getActionById(id);

        return result ? result : super.getActionById(id);
    }

    internalValidateProperties(context: ValidationResults) {
        super.internalValidateProperties(context);

        if (this._actionCollection) {
            this._actionCollection.validateProperties(context);
        }
    }

    isLastElement(element: CardElement): boolean {
        return super.isLastElement(element) && this._actionCollection.getActionCount() === 0;
    }

    addAction(action: Action) {
        this._actionCollection.addAction(action);
    }

    clear() {
        super.clear();

        this._actionCollection.clear();
    }

    getAllInputs(processActions: boolean = true): Input[] {
        let result = super.getAllInputs(processActions);

        if (processActions) {
            result.push(...this._actionCollection.getAllInputs(processActions));
        }

        return result;
    }

    getResourceInformation(): IResourceInformation[] {
        let result = super.getResourceInformation();

        result.push(...this._actionCollection.getResourceInformation());

        return result;
    }

    isBleedingAtBottom(): boolean {
        if (this._actionCollection.renderedActionCount === 0) {
            return super.isBleedingAtBottom();
        } else {
            if (this._actionCollection.getActionCount() === 1) {
                return (
                    this._actionCollection.expandedAction !== undefined &&
                    !this.hostConfig.actions.preExpandSingleShowCardAction
                );
            } else {
                return this._actionCollection.expandedAction !== undefined;
            }
        }
    }

    getForbiddenActionNames(): string[] {
<<<<<<< HEAD
=======
        // If the container can host singletons, and the only child element is a carousel, we should restrict the actions.
        if (
            this.canHostSingletons() &&
            this.getItemCount() === 1 &&
            this.getItemAt(0).getJsonTypeName() === "Carousel"
        ) {
            return ["Action.ToggleVisibility", "Action.ShowCard"];
        }
>>>>>>> 937259ed
        return [];
    }

    get isStandalone(): boolean {
        return false;
    }
}

export interface IMarkdownProcessingResult {
    didProcess: boolean;
    outputHtml?: any;
}

export class RefreshActionProperty extends PropertyDefinition {
    parse(
        sender: RefreshDefinition,
        source: PropertyBag,
        context: SerializationContext
    ): ExecuteAction | undefined {
        const action = context.parseAction(sender.parent, source[this.name], [], false);

        if (action !== undefined) {
            if (action instanceof ExecuteAction) {
                return action;
            }

            context.logParseEvent(
                sender,
                Enums.ValidationEvent.ActionTypeNotAllowed,
                Strings.errors.actionTypeNotAllowed(action.getJsonTypeName())
            );
        }

        context.logParseEvent(
            sender,
            Enums.ValidationEvent.PropertyCantBeNull,
            Strings.errors.propertyMustBeSet("action")
        );

        return undefined;
    }

    toJSON(
        sender: SerializableObject,
        target: PropertyBag,
        value: ExecuteAction | undefined,
        context: SerializationContext
    ) {
        context.serializeValue(
            target,
            this.name,
            value ? value.toJSON(context) : undefined,
            undefined,
            true
        );
    }

    constructor(readonly targetVersion: Version, readonly name: string) {
        super(targetVersion, name, undefined);
    }
}

export class RefreshDefinition extends SerializableObject {
    //#region Schema

    static readonly actionProperty = new RefreshActionProperty(Versions.v1_4, "action");
    static readonly userIdsProperty = new StringArrayProperty(Versions.v1_4, "userIds");

    @property(RefreshDefinition.actionProperty)
    get action(): ExecuteAction {
        return this.getValue(RefreshDefinition.actionProperty);
    }

    set action(value: ExecuteAction) {
        this.setValue(RefreshDefinition.actionProperty, value);

        if (value) {
            value.setParent(this.parent);
        }
    }

    @property(RefreshDefinition.userIdsProperty)
    userIds?: string[];

    protected getSchemaKey(): string {
        return "RefreshDefinition";
    }

    //#endregion

    parent: CardElement;
}

export class AuthCardButton extends SerializableObject {
    //#region Schema

    static readonly typeProperty = new StringProperty(Versions.v1_4, "type");
    static readonly titleProperty = new StringProperty(Versions.v1_4, "title");
    static readonly imageProperty = new StringProperty(Versions.v1_4, "image");
    static readonly valueProperty = new StringProperty(Versions.v1_4, "value");

    protected getSchemaKey(): string {
        return "AuthCardButton";
    }

    //#endregion

    @property(AuthCardButton.typeProperty)
    type: string;

    @property(AuthCardButton.titleProperty)
    title?: string;

    @property(AuthCardButton.imageProperty)
    image?: string;

    @property(AuthCardButton.valueProperty)
    value: string;
}

export class TokenExchangeResource extends SerializableObject {
    //#region Schema

    static readonly idProperty = new StringProperty(Versions.v1_4, "id");
    static readonly uriProperty = new StringProperty(Versions.v1_4, "uri");
    static readonly providerIdProperty = new StringProperty(Versions.v1_4, "providerId");

    protected getSchemaKey(): string {
        return "TokenExchangeResource";
    }

    //#endregion

    @property(TokenExchangeResource.idProperty)
    id?: string;

    @property(TokenExchangeResource.uriProperty)
    uri?: string;

    @property(TokenExchangeResource.providerIdProperty)
    providerId?: string;
}

export class Authentication extends SerializableObject {
    //#region Schema

    static readonly textProperty = new StringProperty(Versions.v1_4, "text");
    static readonly connectionNameProperty = new StringProperty(Versions.v1_4, "connectionName");
    static readonly buttonsProperty = new SerializableObjectCollectionProperty(
        Versions.v1_4,
        "buttons",
        AuthCardButton
    );
    static readonly tokenExchangeResourceProperty = new SerializableObjectProperty(
        Versions.v1_4,
        "tokenExchangeResource",
        TokenExchangeResource,
        true
    );

    protected getSchemaKey(): string {
        return "Authentication";
    }

    //#endregion

    @property(Authentication.textProperty)
    text?: string;

    @property(Authentication.connectionNameProperty)
    connectionName?: string;

    @property(Authentication.buttonsProperty)
    buttons: AuthCardButton[];

    @property(Authentication.tokenExchangeResourceProperty)
    tokenExchangeResource?: TokenExchangeResource;
}

// @dynamic
export class AdaptiveCard extends ContainerWithActions {
    static readonly schemaUrl = "http://adaptivecards.io/schemas/adaptive-card.json";

    //#region Schema

    // eslint-disable-next-line @typescript-eslint/naming-convention
    protected static readonly $schemaProperty = new CustomProperty<string>(
        Versions.v1_0,
        "$schema",
        (
            sender: SerializableObject,
            property: PropertyDefinition,
            source: PropertyBag,
            context: BaseSerializationContext
        ) => {
            return AdaptiveCard.schemaUrl;
        },
        (
            sender: SerializableObject,
            prop: PropertyDefinition,
            target: PropertyBag,
            value: Versions | undefined,
            context: BaseSerializationContext
        ) => {
            context.serializeValue(target, prop.name, AdaptiveCard.schemaUrl);
        }
    );

    static readonly versionProperty = new CustomProperty<Version | undefined>(
        Versions.v1_0,
        "version",
        (
            sender: SerializableObject,
            prop: PropertyDefinition,
            source: PropertyBag,
            context: BaseSerializationContext
        ) => {
            let version = Version.parse(source[prop.name], context);

            if (version === undefined) {
                version = Versions.latest;

                context.logParseEvent(
                    sender,
                    Enums.ValidationEvent.InvalidPropertyValue,
                    Strings.errors.invalidCardVersion(version.toString())
                );
            }

            return version;
        },
        (
            sender: SerializableObject,
            prop: PropertyDefinition,
            target: PropertyBag,
            value: Version | undefined,
            context: BaseSerializationContext
        ) => {
            if (value !== undefined) {
                context.serializeValue(target, prop.name, value.toString());
            }
        },
        Versions.v1_0
    );

    static readonly fallbackTextProperty = new StringProperty(Versions.v1_0, "fallbackText");
    static readonly speakProperty = new StringProperty(Versions.v1_0, "speak");
    static readonly refreshProperty = new SerializableObjectProperty(
        Versions.v1_4,
        "refresh",
        RefreshDefinition,
        true
    );
    static readonly authenticationProperty = new SerializableObjectProperty(
        Versions.v1_4,
        "authentication",
        Authentication,
        true
    );

    @property(AdaptiveCard.versionProperty)
    version: Version;

    @property(AdaptiveCard.fallbackTextProperty)
    fallbackText?: string;

    @property(AdaptiveCard.speakProperty)
    speak?: string;

    @property(AdaptiveCard.refreshProperty)
    get refresh(): RefreshDefinition | undefined {
        return this.getValue(AdaptiveCard.refreshProperty);
    }

    set refresh(value: RefreshDefinition | undefined) {
        this.setValue(AdaptiveCard.refreshProperty, value);

        if (value) {
            value.parent = this;
        }
    }

    @property(AdaptiveCard.authenticationProperty)
    authentication?: Authentication;

    //#endregion

    private static _haveWarnedAboutNoMarkdownProcessing = false;

    static onAnchorClicked?: (
        element: CardElement,
        anchor: HTMLAnchorElement,
        ev?: MouseEvent
    ) => boolean;
    static onExecuteAction?: (action: Action) => void;
    static onElementVisibilityChanged?: (element: CardElement) => void;
    static onImageLoaded?: (image: Image) => void;
    static onInlineCardExpanded?: (action: ShowCardAction, isExpanded: boolean) => void;
    static onInputValueChanged?: (input: Input) => void;
    static onCarouselEvent?: (carouselEvent: CarouselEvent) => void;
    static onProcessMarkdown?: (text: string, result: IMarkdownProcessingResult) => void;
    static onDisplayOverflowActionMenu?: (
        actions: readonly Action[],
        target?: HTMLElement
    ) => boolean;
    static onRenderOverflowActions?: (
        actions: readonly Action[],
        isRootLevelActions: boolean
    ) => boolean;

    static get processMarkdown(): (text: string) => string {
        throw new Error(Strings.errors.processMarkdownEventRemoved());
    }

    // eslint-disable-next-line @typescript-eslint/naming-convention
    static set processMarkdown(_value: (text: string) => string) {
        throw new Error(Strings.errors.processMarkdownEventRemoved());
    }

    static applyMarkdown(text: string): IMarkdownProcessingResult {
        const result: IMarkdownProcessingResult = {
            didProcess: false
        };

        if (AdaptiveCard.onProcessMarkdown) {
            AdaptiveCard.onProcessMarkdown(text, result);
        } else if ((<any>window).markdownit) {
            // Check for markdownit
            const markdownIt: any = (<any>window).markdownit;
            result.outputHtml = markdownIt().render(text);
            result.didProcess = true;
        } else if (!AdaptiveCard._haveWarnedAboutNoMarkdownProcessing) {
            // eslint-disable-next-line no-console
            console.warn(Strings.errors.markdownProcessingNotEnabled);
            AdaptiveCard._haveWarnedAboutNoMarkdownProcessing = true;
        }

        return result;
    }

    private _fallbackCard?: AdaptiveCard;

    private isVersionSupported(): boolean {
        if (this.bypassVersionCheck) {
            return true;
        } else {
            const unsupportedVersion: boolean =
                !this.version ||
                !this.version.isValid ||
                this.maxVersion.major < this.version.major ||
                (this.maxVersion.major === this.version.major &&
                    this.maxVersion.minor < this.version.minor);

            return !unsupportedVersion;
        }
    }

    protected getDefaultSerializationContext(): BaseSerializationContext {
        return new SerializationContext(this.version);
    }

    protected getItemsCollectionPropertyName(): string {
        return "body";
    }

    protected internalParse(source: any, context: SerializationContext) {
        this._fallbackCard = undefined;

        const fallbackElement = context.parseElement(
            undefined,
            source["fallback"],
            this.forbiddenChildElements(),
            !this.isDesignMode()
        );

        if (fallbackElement) {
            this._fallbackCard = new AdaptiveCard();
            this._fallbackCard.addItem(fallbackElement);
        }

        super.internalParse(source, context);
    }

    protected internalToJSON(target: PropertyBag, context: SerializationContext) {
        this.setValue(AdaptiveCard.versionProperty, context.targetVersion);

        super.internalToJSON(target, context);
    }

    protected internalRender(): HTMLElement | undefined {
        const renderedElement = super.internalRender();

        if (GlobalSettings.useAdvancedCardBottomTruncation && renderedElement) {
            // Unlike containers, the root card element should be allowed to
            // be shorter than its content (otherwise the overflow truncation
            // logic would never get triggered)
            renderedElement.style.removeProperty("minHeight");
        }

        return renderedElement;
    }

    protected getHasBackground(ignoreBackgroundImages: boolean = false): boolean {
        return true;
    }

    protected getDefaultPadding(): PaddingDefinition {
        return new PaddingDefinition(
            Enums.Spacing.Padding,
            Enums.Spacing.Padding,
            Enums.Spacing.Padding,
            Enums.Spacing.Padding
        );
    }

    protected shouldSerialize(_context: SerializationContext): boolean {
        return true;
    }

    protected get renderIfEmpty(): boolean {
        return true;
    }

    protected get bypassVersionCheck(): boolean {
        return false;
    }

    protected get allowCustomStyle() {
        return this.hostConfig.adaptiveCard && this.hostConfig.adaptiveCard.allowCustomStyle;
    }

    protected get hasBackground(): boolean {
        return true;
    }

    onAnchorClicked?: (element: CardElement, anchor: HTMLAnchorElement, ev?: MouseEvent) => boolean;
    onExecuteAction?: (action: Action) => void;
    onElementVisibilityChanged?: (element: CardElement) => void;
    onImageLoaded?: (image: Image) => void;
    onInlineCardExpanded?: (action: ShowCardAction, isExpanded: boolean) => void;
    onInputValueChanged?: (input: Input) => void;
    onCarouselEvent?: (carouselEvent: CarouselEvent) => void;
    onDisplayOverflowActionMenu?: (actions: readonly Action[], target?: HTMLElement) => boolean;
    onRenderOverflowActions?: (actions: readonly Action[], isRootLevelActions: boolean) => boolean;

    designMode: boolean = false;

    getJsonTypeName(): string {
        return "AdaptiveCard";
    }

    internalValidateProperties(context: ValidationResults) {
        super.internalValidateProperties(context);

        if (this.getValue(CardElement.typeNameProperty) !== "AdaptiveCard") {
            context.addFailure(
                this,
                Enums.ValidationEvent.MissingCardType,
                Strings.errors.invalidCardType()
            );
        }

        if (!this.bypassVersionCheck && !this.version) {
            context.addFailure(
                this,
                Enums.ValidationEvent.PropertyCantBeNull,
                Strings.errors.propertyMustBeSet("version")
            );
        } else if (!this.isVersionSupported()) {
            context.addFailure(
                this,
                Enums.ValidationEvent.UnsupportedCardVersion,
                Strings.errors.unsupportedCardVersion(
                    this.version.toString(),
                    this.maxVersion.toString()
                )
            );
        }
    }

    render(target?: HTMLElement): HTMLElement | undefined {
        let renderedCard: HTMLElement | undefined;

        if (this.shouldFallback() && this._fallbackCard) {
            this._fallbackCard.hostConfig = this.hostConfig;

            renderedCard = this._fallbackCard.render();
        } else {
            renderedCard = super.render();

            if (renderedCard) {
                renderedCard.classList.add(this.hostConfig.makeCssClassName("ac-adaptiveCard"));

                // Having a tabIndex on the root container for a card can mess up accessibility in some scenarios.
                // However, we've shipped this behavior before, and so can't just turn it off in a point release. For
                // now, to unblock accessibility scenarios for our customers, we've got an option to turn it off. In a
                // future release, we should strongly consider flipping the default such that we *don't* emit a tabIndex
                // by default.
                if (GlobalSettings.setTabIndexAtCardRoot) {
                    renderedCard.tabIndex = 0;
                }

                if (this.speak) {
                    renderedCard.setAttribute("aria-label", this.speak);
                }
            }
        }

        if (target) {
            Utils.appendChild(target, renderedCard);

            this.updateLayout();
        }

        return renderedCard;
    }

    updateLayout(processChildren: boolean = true) {
        super.updateLayout(processChildren);

        if (GlobalSettings.useAdvancedCardBottomTruncation && this.isDisplayed()) {
            const padding = this.hostConfig.getEffectiveSpacing(Enums.Spacing.Default);

            // eslint-disable-next-line @typescript-eslint/no-unnecessary-type-assertion
            this["handleOverflow"](this.renderedElement!.offsetHeight - padding);
        }
    }

    shouldFallback(): boolean {
        return super.shouldFallback() || !this.isVersionSupported();
    }

    get hasVisibleSeparator(): boolean {
        return false;
    }
}

class InlineAdaptiveCard extends AdaptiveCard {
    //#region Schema

    protected getSchemaKey(): string {
        return "InlineAdaptiveCard";
    }

    protected populateSchema(schema: SerializableObjectSchema) {
        super.populateSchema(schema);

        schema.remove(AdaptiveCard.$schemaProperty, AdaptiveCard.versionProperty);
    }

    //#endregion

    protected getDefaultPadding(): PaddingDefinition {
        return new PaddingDefinition(
            this.suppressStyle ? Enums.Spacing.None : Enums.Spacing.Padding,
            Enums.Spacing.Padding,
            this.suppressStyle ? Enums.Spacing.None : Enums.Spacing.Padding,
            Enums.Spacing.Padding
        );
    }

    protected get bypassVersionCheck(): boolean {
        return true;
    }

    protected get defaultStyle(): string {
        if (this.suppressStyle) {
            return Enums.ContainerStyle.Default;
        } else {
            return this.hostConfig.actions.showCard.style
                ? this.hostConfig.actions.showCard.style
                : Enums.ContainerStyle.Emphasis;
        }
    }

    suppressStyle: boolean = false;

    render(target?: HTMLElement): HTMLElement | undefined {
        const renderedCard = super.render(target);

        if (renderedCard) {
            renderedCard.setAttribute("aria-live", "polite");
            renderedCard.removeAttribute("tabindex");
        }

        return renderedCard;
    }
}

export class SerializationContext extends BaseSerializationContext {
    private _elementRegistry?: CardObjectRegistry<CardElement>;
    private _actionRegistry?: CardObjectRegistry<Action>;

    private _forbiddenTypes: Set<string> = new Set<string>();
    private internalParseCardObject<T extends CardObject>(
        parent: CardElement | undefined,
        source: any,
        forbiddenTypes: Set<string>,
        allowFallback: boolean,
        createInstanceCallback: (typeName: string | undefined) => T | undefined,
        logParseEvent: (typeName: string | undefined, errorType: Enums.TypeErrorType) => void
    ): T | undefined {
        let result: T | undefined = undefined;

        if (source && typeof source === "object") {
            const oldForbiddenTypes = new Set<string>();
            this._forbiddenTypes.forEach((type) => {
                oldForbiddenTypes.add(type);
            });
            forbiddenTypes.forEach((type) => {
                this._forbiddenTypes.add(type);
            });

            const typeName = Utils.parseString(source["type"]);

<<<<<<< HEAD
            if (typeName && this._forbiddenTypes.has(typeName)) {
=======
            const ignoreForbiddenType = parsingSingletonObject && typeName === "Carousel";

            if (typeName && this._forbiddenTypes.has(typeName) && !ignoreForbiddenType) {
>>>>>>> 937259ed
                logParseEvent(typeName, Enums.TypeErrorType.ForbiddenType);
            } else {
                let tryToFallback = false;

                result = createInstanceCallback(typeName);

                if (!result) {
                    tryToFallback = GlobalSettings.enableFallback && allowFallback;

                    logParseEvent(typeName, Enums.TypeErrorType.UnknownType);
                } else {
                    result.setParent(parent);
                    result.parse(source, this);

                    tryToFallback =
                        GlobalSettings.enableFallback && allowFallback && result.shouldFallback();
                }

                if (tryToFallback) {
                    const fallback = source["fallback"];

                    if (!fallback && parent) {
                        parent.setShouldFallback(true);
                    }
                    if (typeof fallback === "string" && fallback.toLowerCase() === "drop") {
                        result = undefined;
                    } else if (typeof fallback === "object") {
                        result = this.internalParseCardObject<T>(
                            parent,
                            fallback,
                            forbiddenTypes,
                            true,
                            createInstanceCallback,
                            logParseEvent
                        );
                    }
                }
            }

            this._forbiddenTypes = oldForbiddenTypes;
        }

        return result;
    }

    protected cardObjectParsed(o: SerializableObject, source: any) {
        if (o instanceof Action && this.onParseAction) {
            this.onParseAction(o, source, this);
        } else if (o instanceof CardElement && this.onParseElement) {
            this.onParseElement(o, source, this);
        }
    }

    onParseAction?: (action: Action, source: any, context: SerializationContext) => void;
    onParseElement?: (element: CardElement, source: any, context: SerializationContext) => void;

    shouldSerialize(o: SerializableObject): boolean {
        if (o instanceof Action) {
            return this.actionRegistry.findByName(o.getJsonTypeName()) !== undefined;
        } else if (o instanceof CardElement) {
            return this.elementRegistry.findByName(o.getJsonTypeName()) !== undefined;
        } else {
            return true;
        }
    }

    parseCardObject<T extends CardObject>(
        parent: CardElement | undefined,
        source: any,
        forbiddenTypeNames: string[],
        allowFallback: boolean,
        createInstanceCallback: (typeName: string) => T | undefined,
        logParseEvent: (typeName: string, errorType: Enums.TypeErrorType) => void
    ): T | undefined {
        const forbiddenTypes = new Set<string>(forbiddenTypeNames);
        const result = this.internalParseCardObject(
            parent,
            source,
            forbiddenTypes,
            allowFallback,
            createInstanceCallback,
            logParseEvent
        );

        if (result !== undefined) {
            this.cardObjectParsed(result, source);
        }

        return result;
    }

    parseElement(
        parent: CardElement | undefined,
        source: any,
        forbiddenTypes: string[],
        allowFallback: boolean
    ): CardElement | undefined {
        return this.parseCardObject<CardElement>(
            parent,
            source,
            forbiddenTypes,
            allowFallback,
            (typeName: string) => {
                return this.elementRegistry.createInstance(typeName, this.targetVersion);
            },
            (typeName: string, errorType: Enums.TypeErrorType) => {
                if (errorType === Enums.TypeErrorType.UnknownType) {
                    this.logParseEvent(
                        undefined,
                        Enums.ValidationEvent.UnknownElementType,
                        Strings.errors.unknownElementType(typeName)
                    );
                } else {
                    this.logParseEvent(
                        undefined,
                        Enums.ValidationEvent.ElementTypeNotAllowed,
                        Strings.errors.elementTypeNotAllowed(typeName)
                    );
                }
            }
        );
    }

    parseAction(
        parent: CardElement,
        source: any,
        forbiddenActionTypes: string[],
        allowFallback: boolean
    ): Action | undefined {
        return this.parseCardObject<Action>(
            parent,
            source,
            forbiddenActionTypes,
            allowFallback,
            (typeName: string) => {
                return this.actionRegistry.createInstance(typeName, this.targetVersion);
            },
            (typeName: string, errorType: Enums.TypeErrorType) => {
                if (errorType === Enums.TypeErrorType.UnknownType) {
                    this.logParseEvent(
                        undefined,
                        Enums.ValidationEvent.UnknownActionType,
                        Strings.errors.unknownActionType(typeName)
                    );
                } else {
                    this.logParseEvent(
                        undefined,
                        Enums.ValidationEvent.ActionTypeNotAllowed,
                        Strings.errors.actionTypeNotAllowed(typeName)
                    );
                }
            }
        );
    }

    get elementRegistry(): CardObjectRegistry<CardElement> {
        return this._elementRegistry ?? GlobalRegistry.elements;
    }

    // Not using a property setter here because the setter should accept "undefined"
    // whereas the getter should never return undefined.
    setElementRegistry(value: CardObjectRegistry<CardElement> | undefined) {
        this._elementRegistry = value;
    }

    get actionRegistry(): CardObjectRegistry<Action> {
        return this._actionRegistry ?? GlobalRegistry.actions;
    }

    // Not using a property setter here because the setter should accept "undefined"
    // whereas the getter should never return undefined.
    setActionRegistry(value: CardObjectRegistry<Action> | undefined) {
        this._actionRegistry = value;
    }
}

GlobalRegistry.defaultElements.register("Container", Container);
GlobalRegistry.defaultElements.register("TextBlock", TextBlock);
GlobalRegistry.defaultElements.register("RichTextBlock", RichTextBlock, Versions.v1_2);
GlobalRegistry.defaultElements.register("TextRun", TextRun, Versions.v1_2);
GlobalRegistry.defaultElements.register("Image", Image);
GlobalRegistry.defaultElements.register("ImageSet", ImageSet);
GlobalRegistry.defaultElements.register("Media", Media, Versions.v1_1);
GlobalRegistry.defaultElements.register("FactSet", FactSet);
GlobalRegistry.defaultElements.register("ColumnSet", ColumnSet);
GlobalRegistry.defaultElements.register("ActionSet", ActionSet, Versions.v1_2);
GlobalRegistry.defaultElements.register("Input.Text", TextInput);
GlobalRegistry.defaultElements.register("Input.Date", DateInput);
GlobalRegistry.defaultElements.register("Input.Time", TimeInput);
GlobalRegistry.defaultElements.register("Input.Number", NumberInput);
GlobalRegistry.defaultElements.register("Input.ChoiceSet", ChoiceSetInput);
GlobalRegistry.defaultElements.register("Input.Toggle", ToggleInput);

GlobalRegistry.defaultActions.register(OpenUrlAction.JsonTypeName, OpenUrlAction);
GlobalRegistry.defaultActions.register(SubmitAction.JsonTypeName, SubmitAction);
GlobalRegistry.defaultActions.register(ShowCardAction.JsonTypeName, ShowCardAction);
GlobalRegistry.defaultActions.register(
    ToggleVisibilityAction.JsonTypeName,
    ToggleVisibilityAction,
    Versions.v1_2
);
GlobalRegistry.defaultActions.register(ExecuteAction.JsonTypeName, ExecuteAction, Versions.v1_4);<|MERGE_RESOLUTION|>--- conflicted
+++ resolved
@@ -6942,33 +6942,7 @@
 
         let jsonItems = source[this.getItemsCollectionPropertyName()];
 
-<<<<<<< HEAD
         if (Array.isArray(jsonItems)) {
-=======
-        if (
-            !Array.isArray(jsonItems) &&
-            typeof jsonItems === "object" &&
-            this.canHostSingletons()
-        ) {
-            const typeName = Utils.parseString(jsonItems["type"]);
-            if (typeName) {
-                const registration = context.elementRegistry.findByName(typeName);
-                if (registration?.singletonBehavior !== ElementSingletonBehavior.NotAllowed) {
-                    const element = context.parseElement(
-                        this,
-                        jsonItems,
-                        [],
-                        !this.isDesignMode(),
-                        true
-                    );
-
-                    if (element) {
-                        this.insertItemAt(element, -1, true);
-                    }
-                }
-            }
-        } else if (Array.isArray(jsonItems)) {
->>>>>>> 937259ed
             for (const item of jsonItems) {
                 const element = context.parseElement(
                     this,
@@ -6989,19 +6963,7 @@
 
         const collectionPropertyName = this.getItemsCollectionPropertyName();
 
-<<<<<<< HEAD
         context.serializeArray(target, collectionPropertyName, this._items);
-=======
-        if (
-            this._items.length === 1 &&
-            this._items[0].getElementSingletonBehavior() === ElementSingletonBehavior.Only
-        ) {
-            // If the element is only allowed in a singleton context, parse it to an object instead of an array
-            context.serializeValue(target, collectionPropertyName, this._items[0].toJSON(context));
-        } else {
-            context.serializeArray(target, collectionPropertyName, this._items);
-        }
->>>>>>> 937259ed
     }
 
     protected get isSelectable(): boolean {
@@ -7959,17 +7921,6 @@
     }
 
     getForbiddenActionNames(): string[] {
-<<<<<<< HEAD
-=======
-        // If the container can host singletons, and the only child element is a carousel, we should restrict the actions.
-        if (
-            this.canHostSingletons() &&
-            this.getItemCount() === 1 &&
-            this.getItemAt(0).getJsonTypeName() === "Carousel"
-        ) {
-            return ["Action.ToggleVisibility", "Action.ShowCard"];
-        }
->>>>>>> 937259ed
         return [];
     }
 
@@ -8585,13 +8536,7 @@
 
             const typeName = Utils.parseString(source["type"]);
 
-<<<<<<< HEAD
             if (typeName && this._forbiddenTypes.has(typeName)) {
-=======
-            const ignoreForbiddenType = parsingSingletonObject && typeName === "Carousel";
-
-            if (typeName && this._forbiddenTypes.has(typeName) && !ignoreForbiddenType) {
->>>>>>> 937259ed
                 logParseEvent(typeName, Enums.TypeErrorType.ForbiddenType);
             } else {
                 let tryToFallback = false;
