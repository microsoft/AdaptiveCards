// Copyright (c) Microsoft Corporation. All rights reserved.
// Licensed under the MIT License.
import * as Enums from "./enums";
import { PaddingDefinition, GlobalSettings, SizeAndUnit,SpacingDefinition, ISeparationDefinition,
    Dictionary, StringWithSubstitutions, ContentTypes, IInput, IResourceInformation } from "./shared";
import * as Utils from "./utils";
import { HostConfig, defaultHostConfig, BaseTextDefinition, FontTypeDefinition, ColorSetDefinition, TextColorDefinition, ContainerStyleDefinition, TextStyleDefinition } from "./host-config";
import * as TextFormatters from "./text-formatters";
import { CardObject, ValidationResults } from "./card-object";
import { Versions, Version, property, BaseSerializationContext, SerializableObject, SerializableObjectSchema, StringProperty,
    BoolProperty, ValueSetProperty, EnumProperty, SerializableObjectCollectionProperty, SerializableObjectProperty, PixelSizeProperty,
    NumProperty, PropertyBag, CustomProperty, PropertyDefinition, StringArrayProperty } from "./serialization";
import { CardObjectRegistry, GlobalRegistry } from "./registry";
import { Strings } from "./strings";
import { MenuItem, PopupMenu } from "./controls";
import Swiper, {A11y, Autoplay, History, Keyboard, Navigation, Pagination, Scrollbar, SwiperOptions} from "swiper";
import { S_IWUSR } from "constants";
import "swiper/css";
import "swiper/css/pagination";
import "swiper/css/navigation";

Swiper.use([
    Navigation,
    Pagination,
    Scrollbar,
    A11y,
    History,
    Keyboard,
    Autoplay
]);

export function renderSeparation(hostConfig: HostConfig, separationDefinition: ISeparationDefinition, orientation: Enums.Orientation): HTMLElement | undefined {
    if (separationDefinition.spacing > 0 || (separationDefinition.lineThickness && separationDefinition.lineThickness > 0)) {
        let separator = document.createElement("div");
        separator.className = hostConfig.makeCssClassName("ac-" + (orientation == Enums.Orientation.Horizontal ? "horizontal" : "vertical") + "-separator");
        separator.setAttribute("aria-hidden", "true");

        let color = separationDefinition.lineColor ? Utils.stringToCssColor(separationDefinition.lineColor) : "";

        if (orientation == Enums.Orientation.Horizontal) {
            if (separationDefinition.lineThickness) {
                separator.style.paddingTop = (separationDefinition.spacing / 2) + "px";
                separator.style.marginBottom = (separationDefinition.spacing / 2) + "px";
                separator.style.borderBottom = separationDefinition.lineThickness + "px solid " + color;
            }
            else {
                separator.style.height = separationDefinition.spacing + "px";
            }
        }
        else {
            if (separationDefinition.lineThickness) {
                separator.style.paddingLeft = (separationDefinition.spacing / 2) + "px";
                separator.style.marginRight = (separationDefinition.spacing / 2) + "px";
                separator.style.borderRight = separationDefinition.lineThickness + "px solid " + color;
            }
            else {
                separator.style.width = separationDefinition.spacing + "px";
            }
        }

        separator.style.overflow = "hidden";
        separator.style.flex = "0 0 auto";

        return separator;
    }
    else {
        return undefined;
    }
}

export type CardElementHeight = "auto" | "stretch";

export abstract class CardElement extends CardObject {
    //#region Schema

    static readonly langProperty = new StringProperty(Versions.v1_1, "lang", true, /^[a-z]{2,3}$/ig);
    static readonly isVisibleProperty = new BoolProperty(Versions.v1_2, "isVisible", true);
    static readonly separatorProperty = new BoolProperty(Versions.v1_0, "separator", false);
    static readonly heightProperty = new ValueSetProperty(
        Versions.v1_1,
        "height",
        [
            { value: "auto" },
            { value: "stretch" }
        ],
        "auto");
    static readonly horizontalAlignmentProperty = new EnumProperty(
        Versions.v1_0,
        "horizontalAlignment",
        Enums.HorizontalAlignment);
    static readonly spacingProperty = new EnumProperty(
        Versions.v1_0,
        "spacing",
        Enums.Spacing,
        Enums.Spacing.Default);

    @property(CardElement.horizontalAlignmentProperty)
    horizontalAlignment?: Enums.HorizontalAlignment;

    @property(CardElement.spacingProperty)
    spacing: Enums.Spacing;

    @property(CardElement.separatorProperty)
    separator: boolean;

    @property(CardElement.heightProperty)
    height: CardElementHeight;

    @property(CardElement.langProperty)
    get lang(): string | undefined {
        let lang = this.getValue(CardElement.langProperty);

        if (lang) {
            return lang;
        }
        else {
            if (this.parent) {
                return this.parent.lang;
            }
            else {
                return undefined;
            }
        }
    }

    set lang(value: string | undefined) {
        this.setValue(CardElement.langProperty, value);
    }

    @property(CardElement.isVisibleProperty)
    get isVisible(): boolean {
        return this.getValue(CardElement.isVisibleProperty);
    }

    set isVisible(value: boolean) {
        // If the element is going to be hidden, reset any changes that were due
        // to overflow truncation (this ensures that if the element is later
        // un-hidden it has the right content)
        if (GlobalSettings.useAdvancedCardBottomTruncation && !value) {
            this.undoOverflowTruncation();
        }

        if (this.isVisible !== value) {
            this.setValue(CardElement.isVisibleProperty, value);

            this.updateRenderedElementVisibility();

            if (this._renderedElement) {
                raiseElementVisibilityChangedEvent(this);
            }
        }

        if (this._renderedElement) {
            this._renderedElement.setAttribute("aria-expanded", value.toString());
        }
    }

    //#endregion

    private _hostConfig?: HostConfig;
    private _separatorElement?: HTMLElement;
    private _truncatedDueToOverflow: boolean = false;
    private _defaultRenderedElementDisplayMode?: string;
    private _padding?: PaddingDefinition;

    private internalRenderSeparator(): HTMLElement | undefined {
        let renderedSeparator = renderSeparation(
            this.hostConfig,
            {
                spacing: this.hostConfig.getEffectiveSpacing(this.spacing),
                lineThickness: this.separator ? this.hostConfig.separator.lineThickness : undefined,
                lineColor: this.separator ? this.hostConfig.separator.lineColor : undefined
            },
            this.separatorOrientation);

            if (GlobalSettings.alwaysBleedSeparators && renderedSeparator && this.separatorOrientation == Enums.Orientation.Horizontal) {
                // Adjust separator's margins if the option to always bleed separators is turned on
                let parentContainer = this.getParentContainer();

                if (parentContainer && parentContainer.getEffectivePadding()) {
                    let parentPhysicalPadding = this.hostConfig.paddingDefinitionToSpacingDefinition(parentContainer.getEffectivePadding());

                    renderedSeparator.style.marginLeft = "-" + parentPhysicalPadding.left + "px";
                    renderedSeparator.style.marginRight = "-" + parentPhysicalPadding.right + "px";
                }
            }

            return renderedSeparator;
    }

    private updateRenderedElementVisibility() {
        let displayMode = this.isDesignMode() || this.isVisible ? this._defaultRenderedElementDisplayMode : "none";

        if (this._renderedElement) {
            if (displayMode) {
                this._renderedElement.style.display = displayMode;
            }
            else {
                this._renderedElement.style.removeProperty("display");
            }
        }

        if (this._separatorElement) {
            if (this.parent && this.parent.isFirstElement(this)) {
                this._separatorElement.style.display = "none";
            }
            else {
                if (displayMode) {
                    this._separatorElement.style.display = displayMode;
                }
                else {
                    this._separatorElement.style.removeProperty("display");
                }
            }
        }
    }

    private hideElementDueToOverflow() {
        if (this._renderedElement && this.isVisible) {
            this._renderedElement.style.visibility = "hidden";

            this.isVisible = false;
            raiseElementVisibilityChangedEvent(this, false);
        }
    }

    private showElementHiddenDueToOverflow() {
        if (this._renderedElement && !this.isVisible) {
            this._renderedElement.style.removeProperty("visibility");

            this.isVisible = true;
            raiseElementVisibilityChangedEvent(this, false);
        }
    }

    // Marked private to emulate internal access
    private handleOverflow(maxHeight: number) {
        if (this.isVisible || this.isHiddenDueToOverflow()) {
            let handled = this.truncateOverflow(maxHeight);

            // Even if we were unable to truncate the element to fit this time,
            // it still could have been previously truncated
            this._truncatedDueToOverflow = handled || this._truncatedDueToOverflow;

            if (!handled) {
                this.hideElementDueToOverflow();
            }
            else if (handled && !this.isVisible) {
                this.showElementHiddenDueToOverflow();
            }
        }
    }

    // Marked private to emulate internal access
    private resetOverflow(): boolean {
        let sizeChanged = false;

        if (this._truncatedDueToOverflow) {
            this.undoOverflowTruncation();
            this._truncatedDueToOverflow = false;
            sizeChanged = true;
        }

        if (this.isHiddenDueToOverflow()) {
            this.showElementHiddenDueToOverflow();
        }

        return sizeChanged;
    }

    protected getDefaultSerializationContext(): BaseSerializationContext {
        return new SerializationContext();
    }

    protected createPlaceholderElement(): HTMLElement {
        let styleDefinition = this.getEffectiveStyleDefinition();
        let foregroundCssColor = Utils.stringToCssColor(styleDefinition.foregroundColors.default.subtle);

        let element = document.createElement("div");
        element.style.border = "1px dashed " + foregroundCssColor;
        element.style.padding = "4px";
        element.style.minHeight = "32px";
        element.style.fontSize = "10px";
        element.style.color = <string>foregroundCssColor;
        element.innerText = "Empty " + this.getJsonTypeName();

        return element;
    }

    protected adjustRenderedElementSize(renderedElement: HTMLElement) {
        if (this.height === "auto") {
            renderedElement.style.flex = "0 0 auto";
        }
        else {
            renderedElement.style.flex = "1 1 auto";
        }
    }

    protected isDisplayed(): boolean {
        return this._renderedElement !== undefined && this.isVisible && this._renderedElement.offsetHeight > 0;
    }

    protected abstract internalRender(): HTMLElement | undefined;

    protected overrideInternalRender(): HTMLElement | undefined {
        return this.internalRender();
    }

    protected applyPadding() {
        if (this.separatorElement && this.separatorOrientation === Enums.Orientation.Horizontal) {
            if (GlobalSettings.alwaysBleedSeparators && !this.isBleeding()) {
                let padding = new PaddingDefinition();

                this.getImmediateSurroundingPadding(padding);

                let physicalPadding = this.hostConfig.paddingDefinitionToSpacingDefinition(padding);

                this.separatorElement.style.marginLeft = "-" + physicalPadding.left + "px";
                this.separatorElement.style.marginRight = "-" + physicalPadding.right + "px";
            }
            else {
                this.separatorElement.style.marginRight = "0";
                this.separatorElement.style.marginLeft = "0";
            }
        }
    }

    /*
     * Called when this element overflows the bottom of the card.
     * maxHeight will be the amount of space still available on the card (0 if
     * the element is fully off the card).
     */
    protected truncateOverflow(maxHeight: number): boolean {
        // Child implementations should return true if the element handled
        // the truncation request such that its content fits within maxHeight,
        // false if the element should fall back to being hidden
        return false;
    }

    /*
     * This should reverse any changes performed in truncateOverflow().
     */
    protected undoOverflowTruncation() { }

    protected getDefaultPadding(): PaddingDefinition {
        return new PaddingDefinition();
    }

    protected getHasBackground(): boolean {
        return false;
    }

    protected getHasBorder(): boolean {
        return false;
    }

    protected getPadding(): PaddingDefinition | undefined {
        return this._padding;
    }

    protected setPadding(value: PaddingDefinition | undefined) {
        this._padding = value;
    }

    protected shouldSerialize(context: SerializationContext): boolean {
        return context.elementRegistry.findByName(this.getJsonTypeName()) !== undefined;
    }

    protected get useDefaultSizing(): boolean {
        return true;
    }

    protected get separatorOrientation(): Enums.Orientation {
        return Enums.Orientation.Horizontal;
    }

    protected get defaultStyle(): string {
        return Enums.ContainerStyle.Default;
    }

    customCssSelector?: string;

    parse(source: any, context?: SerializationContext) {
        super.parse(source, context ? context : new SerializationContext());
    }

    asString(): string | undefined {
        return "";
    }

    isBleeding(): boolean {
        return false;
    }

    getEffectiveStyle(): string {
        if (this.parent) {
            return this.parent.getEffectiveStyle();
        }

        return this.defaultStyle;
    }

    getEffectiveStyleDefinition(): ContainerStyleDefinition {
        return this.hostConfig.containerStyles.getStyleByName(this.getEffectiveStyle());
    }

    getEffectiveTextStyleDefinition(): TextStyleDefinition {
        if (this.parent) {
            return this.parent.getEffectiveTextStyleDefinition();
        }

        return this.hostConfig.textStyles.default;
    }

    getForbiddenActionTypes(): ActionType[] {
        return [];
    }

    getImmediateSurroundingPadding(
        result: PaddingDefinition,
        processTop: boolean = true,
        processRight: boolean = true,
        processBottom: boolean = true,
        processLeft: boolean = true) {
        if (this.parent) {
            let doProcessTop = processTop && this.parent.isTopElement(this);
            let doProcessRight = processRight && this.parent.isRightMostElement(this);
            let doProcessBottom = processBottom && this.parent.isBottomElement(this);
            let doProcessLeft = processLeft && this.parent.isLeftMostElement(this);

            let effectivePadding = this.parent.getEffectivePadding();

            if (effectivePadding) {
                if (doProcessTop && effectivePadding.top != Enums.Spacing.None) {
                    result.top = effectivePadding.top;

                    doProcessTop = false;
                }

                if (doProcessRight && effectivePadding.right != Enums.Spacing.None) {
                    result.right = effectivePadding.right;

                    doProcessRight = false;
                }

                if (doProcessBottom && effectivePadding.bottom != Enums.Spacing.None) {
                    result.bottom = effectivePadding.bottom;

                    doProcessBottom = false;
                }

                if (doProcessLeft && effectivePadding.left != Enums.Spacing.None) {
                    result.left = effectivePadding.left;

                    doProcessLeft = false;
                }
            }

            if (doProcessTop || doProcessRight || doProcessBottom || doProcessLeft) {
                this.parent.getImmediateSurroundingPadding(
                    result,
                    doProcessTop,
                    doProcessRight,
                    doProcessBottom,
                    doProcessLeft);
            }
        }
    }

    getActionCount(): number {
        return 0;
    }

    getActionAt(index: number): Action | undefined {
        throw new Error(Strings.errors.indexOutOfRange(index));
    }

    indexOfAction(action: Action): number {
        for (let i = 0; i < this.getActionCount(); i++) {
            if (this.getActionAt(i) === action) {
                return i;
            }
        }

        return -1;
    }

    remove(): boolean {
        if (this.parent && this.parent instanceof CardElementContainer) {
            return this.parent.removeItem(this);
        }

        return false;
    }

    render(): HTMLElement | undefined {
        this._renderedElement = this.overrideInternalRender();
        this._separatorElement = this.internalRenderSeparator();

        if (this._renderedElement) {
            if (this.id) {
                this._renderedElement.id = this.id;
            }

            if (this.customCssSelector) {
                this._renderedElement.classList.add(this.customCssSelector);
            }

            this._renderedElement.style.boxSizing = "border-box";
            this._defaultRenderedElementDisplayMode = this._renderedElement.style.display ? this._renderedElement.style.display : undefined;

            this.adjustRenderedElementSize(this._renderedElement);
            this.updateLayout(false);
        }
        else if (this.isDesignMode()) {
            this._renderedElement = this.createPlaceholderElement();
        }

        return this._renderedElement;
    }

    updateLayout(processChildren: boolean = true) {
        this.updateRenderedElementVisibility();
        this.applyPadding();
    }

    indexOf(cardElement: CardElement): number {
        return -1;
    }

    isDesignMode(): boolean {
        let rootElement = this.getRootElement();

        return rootElement instanceof AdaptiveCard && rootElement.designMode;
    }

    isFirstElement(element: CardElement): boolean {
        return true;
    }

    isLastElement(element: CardElement): boolean {
        return true;
    }

    isAtTheVeryLeft(): boolean {
        return this.parent ? this.parent.isLeftMostElement(this) && this.parent.isAtTheVeryLeft() : true;
    }

    isAtTheVeryRight(): boolean {
        return this.parent ? this.parent.isRightMostElement(this) && this.parent.isAtTheVeryRight() : true;
    }

    isAtTheVeryTop(): boolean {
        return this.parent ? this.parent.isFirstElement(this) && this.parent.isAtTheVeryTop() : true;
    }

    isAtTheVeryBottom(): boolean {
        return this.parent ? this.parent.isLastElement(this) && this.parent.isAtTheVeryBottom() : true;
    }

    isBleedingAtTop(): boolean {
        return false;
    }

    isBleedingAtBottom(): boolean {
        return false;
    }

    isLeftMostElement(element: CardElement): boolean {
        return true;
    }

    isRightMostElement(element: CardElement): boolean {
        return true;
    }

    isTopElement(element: CardElement): boolean {
        return this.isFirstElement(element);
    }

    isBottomElement(element: CardElement): boolean {
        return this.isLastElement(element);
    }

    isHiddenDueToOverflow(): boolean {
        return this._renderedElement !== undefined && this._renderedElement.style.visibility == 'hidden';
    }

    getRootElement(): CardElement {
        return this.getRootObject() as CardElement;
    }

    getParentContainer(): Container | undefined {
        let currentElement = this.parent;

        while (currentElement) {
            if (currentElement instanceof Container) {
                return <Container>currentElement;
            }

            currentElement = currentElement.parent;
        }

        return undefined;
    }

    getAllInputs(processActions: boolean = true): Input[] {
        return [];
    }

    getResourceInformation(): IResourceInformation[] {
        return [];
    }

    getElementById(id: string): CardElement | undefined {
        return this.id === id ? this : undefined;
    }

    getActionById(id: string): Action | undefined {
        return undefined;
    }

    getEffectivePadding(): PaddingDefinition {
        let padding = this.getPadding();

        return padding ? padding : this.getDefaultPadding();
    }

    getEffectiveHorizontalAlignment(): Enums.HorizontalAlignment {
        if (this.horizontalAlignment !== undefined) {
            return this.horizontalAlignment;
        }

        if (this.parent) {
            return this.parent.getEffectiveHorizontalAlignment();
        }

        return Enums.HorizontalAlignment.Left;
    }

    get hostConfig(): HostConfig {
        if (this._hostConfig) {
            return this._hostConfig;
        }
        else {
            if (this.parent) {
                return this.parent.hostConfig;
            }
            else {
                return defaultHostConfig;
            }
        }
    }

    set hostConfig(value: HostConfig) {
        this._hostConfig = value;
    }

    get index(): number {
        if (this.parent) {
            return this.parent.indexOf(this);
        }
        else {
            return 0;
        }
    }

    get isInteractive(): boolean {
        return false;
    }

    get isStandalone(): boolean {
        return true;
    }

    get isInline(): boolean {
        return false;
    }

    get hasVisibleSeparator(): boolean {
        if (this.parent && this.separatorElement) {
            return !this.parent.isFirstElement(this) && (this.isVisible || this.isDesignMode());
        }
        else {
            return false;
        }
    }

    get separatorElement(): HTMLElement | undefined {
        return this._separatorElement;
    }

    get parent(): CardElement | undefined {
        return <CardElement>this._parent;
    }

    isInCarouselCard(): boolean {
        let inCarouselCard: boolean = false;

        if (this._isInCarouselCard !== undefined) {
            inCarouselCard = this._isInCarouselCard;
        }
        else if (this.parent !== undefined) {
            inCarouselCard = this.parent.isInCarouselCard();
            this._isInCarouselCard = inCarouselCard;
        }

        return inCarouselCard;
    }
}

export class ActionProperty extends PropertyDefinition {
    parse(sender: SerializableObject, source: PropertyBag, context: SerializationContext): Action | undefined {
        let parent = <CardElement>sender;

        return context.parseAction(
            parent,
            source[this.name],
            this.forbiddenActionTypes,
            parent.isDesignMode());
    }

    toJSON(sender: SerializableObject, target: PropertyBag, value: Action | undefined, context: SerializationContext) {
        context.serializeValue(target, this.name, value ? value.toJSON(context) : undefined, undefined, true);
    }

    constructor(
        readonly targetVersion: Version,
        readonly name: string,
        readonly forbiddenActionTypes: string[] = []) {
        super(targetVersion, name, undefined);
    }
}

export abstract class BaseTextBlock extends CardElement {
    //#region Schema

    static readonly textProperty = new StringProperty(Versions.v1_0, "text", true);
    static readonly sizeProperty = new EnumProperty(Versions.v1_0, "size", Enums.TextSize);
    static readonly weightProperty = new EnumProperty(Versions.v1_0, "weight", Enums.TextWeight);
    static readonly colorProperty = new EnumProperty(Versions.v1_0, "color", Enums.TextColor);
    static readonly isSubtleProperty = new BoolProperty(Versions.v1_0, "isSubtle");
    static readonly fontTypeProperty = new EnumProperty(Versions.v1_2, "fontType", Enums.FontType);
    static readonly selectActionProperty = new ActionProperty(Versions.v1_1, "selectAction", [ "Action.ShowCard" ]);

    protected populateSchema(schema: SerializableObjectSchema) {
        super.populateSchema(schema);

        // selectAction is declared on BaseTextBlock but is only exposed on TextRun,
        // so the property is removed from the BaseTextBlock schema.
        schema.remove(BaseTextBlock.selectActionProperty);
    }

    @property(BaseTextBlock.sizeProperty)
    size?: Enums.TextSize;

    @property(BaseTextBlock.weightProperty)
    weight?: Enums.TextWeight;

    @property(BaseTextBlock.colorProperty)
    color?: Enums.TextColor;

    @property(BaseTextBlock.fontTypeProperty)
    fontType?: Enums.FontType;

    @property(BaseTextBlock.isSubtleProperty)
    isSubtle?: boolean;

    @property(BaseTextBlock.textProperty)
    get text(): string | undefined {
        return this.getValue(BaseTextBlock.textProperty);
    }

    set text(value: string | undefined) {
        this.setText(value);
    }

    @property(BaseTextBlock.selectActionProperty)
    selectAction?: Action;

    //#endregion

    protected getFontSize(fontType: FontTypeDefinition): number {
        switch (this.effectiveSize) {
            case Enums.TextSize.Small:
                return fontType.fontSizes.small;
            case Enums.TextSize.Medium:
                return fontType.fontSizes.medium;
            case Enums.TextSize.Large:
                return fontType.fontSizes.large;
            case Enums.TextSize.ExtraLarge:
                return fontType.fontSizes.extraLarge;
            default:
                return fontType.fontSizes.default;
        }
    }

    protected getColorDefinition(colorSet: ColorSetDefinition, color: Enums.TextColor): TextColorDefinition {
        switch (color) {
            case Enums.TextColor.Accent:
                return colorSet.accent;
            case Enums.TextColor.Dark:
                return colorSet.dark;
            case Enums.TextColor.Light:
                return colorSet.light;
            case Enums.TextColor.Good:
                return colorSet.good;
            case Enums.TextColor.Warning:
                return colorSet.warning;
            case Enums.TextColor.Attention:
                return colorSet.attention;
            default:
                return colorSet.default;
        }
    }

    protected setText(value: string | undefined) {
        this.setValue(BaseTextBlock.textProperty, value);
    }

    ariaHidden: boolean = false;

    constructor(text?: string) {
        super();

        if (text) {
            this.text = text;
        }
    }

    init(textDefinition: BaseTextDefinition) {
        this.size = textDefinition.size;
        this.weight = textDefinition.weight;
        this.color = textDefinition.color;
        this.isSubtle = textDefinition.isSubtle;
    }

    asString(): string | undefined {
        return this.text;
    }

    applyStylesTo(targetElement: HTMLElement) {
        let fontType = this.hostConfig.getFontTypeDefinition(this.effectiveFontType);

        if (fontType.fontFamily) {
            targetElement.style.fontFamily = fontType.fontFamily;
        }

        let fontSize: number;

        switch (this.effectiveSize) {
            case Enums.TextSize.Small:
                fontSize = fontType.fontSizes.small;
                break;
            case Enums.TextSize.Medium:
                fontSize = fontType.fontSizes.medium;
                break;
            case Enums.TextSize.Large:
                fontSize = fontType.fontSizes.large;
                break;
            case Enums.TextSize.ExtraLarge:
                fontSize = fontType.fontSizes.extraLarge;
                break;
            default:
                fontSize = fontType.fontSizes.default;
                break;
        }

        targetElement.style.fontSize = fontSize + "px";

        let colorDefinition = this.getColorDefinition(this.getEffectiveStyleDefinition().foregroundColors, this.effectiveColor);

        targetElement.style.color = <string>Utils.stringToCssColor(this.effectiveIsSubtle ? colorDefinition.subtle : colorDefinition.default);

        let fontWeight: number;

        switch (this.effectiveWeight) {
            case Enums.TextWeight.Lighter:
                fontWeight = fontType.fontWeights.lighter;
                break;
            case Enums.TextWeight.Bolder:
                fontWeight = fontType.fontWeights.bolder;
                break;
            default:
                fontWeight = fontType.fontWeights.default;
                break;
        }

        targetElement.style.fontWeight = fontWeight.toString();

        if (this.ariaHidden) {
            targetElement.setAttribute("aria-hidden", "true");
        }
    }

    get effectiveColor(): Enums.TextColor {
        return this.color !== undefined ? this.color : this.getEffectiveTextStyleDefinition().color;
    }

    get effectiveFontType(): Enums.FontType {
        return this.fontType !== undefined ? this.fontType : this.getEffectiveTextStyleDefinition().fontType;
    }

    get effectiveIsSubtle(): boolean {
        return this.isSubtle !== undefined ? this.isSubtle : this.getEffectiveTextStyleDefinition().isSubtle;
    }

    get effectiveSize(): Enums.TextSize {
        return this.size !== undefined ? this.size : this.getEffectiveTextStyleDefinition().size;
    }

    get effectiveWeight(): Enums.TextWeight {
        return this.weight !== undefined ? this.weight : this.getEffectiveTextStyleDefinition().weight;
    }
}

export type TextBlockStyle = "default" | "heading" | "columnHeader";

export class TextBlock extends BaseTextBlock {
    //#region Schema

    static readonly wrapProperty = new BoolProperty(Versions.v1_0, "wrap", false);
    static readonly maxLinesProperty = new NumProperty(Versions.v1_0, "maxLines");
    static readonly styleProperty = new ValueSetProperty(
        Versions.v1_5,
        "style",
        [
            { value: "default" },
            { value: "columnHeader" },
            { value: "heading" }
        ]);

    @property(TextBlock.wrapProperty)
    wrap: boolean = false;

    @property(TextBlock.maxLinesProperty)
    maxLines?: number;

    @property(TextBlock.styleProperty)
    style?: TextBlockStyle;

    //#endregion

    private _computedLineHeight: number;
    private _originalInnerHtml: string;
    private _processedText?: string;
    private _treatAsPlainText: boolean = true;

    private restoreOriginalContent() {
        if (this.renderedElement !== undefined) {
            if (this.maxLines && this.maxLines > 0) {
                this.renderedElement.style.maxHeight = this._computedLineHeight * this.maxLines + "px";
            }

            this.renderedElement.innerHTML = this._originalInnerHtml;
        }
    }

    private truncateIfSupported(maxHeight: number): boolean {
        if (this.renderedElement !== undefined) {
            // For now, only truncate TextBlocks that contain just a single
            // paragraph -- since the maxLines calculation doesn't take into
            // account Markdown lists
            let children = this.renderedElement.children;
            let isTextOnly = !children.length;
            let truncationSupported = isTextOnly || children.length == 1 && (<HTMLElement>children[0]).tagName.toLowerCase() == 'p';

            if (truncationSupported) {
                let element = isTextOnly ? this.renderedElement : <HTMLElement>children[0];

                Utils.truncate(element, maxHeight, this._computedLineHeight);

                return true;
            }
        }

        return false;
    }

    protected setText(value: string) {
        super.setText(value);

        this._processedText = undefined;
    }

    protected internalRender(): HTMLElement | undefined {
        this._processedText = undefined;

        if (this.text) {
            let preProcessedText = this.preProcessPropertyValue(BaseTextBlock.textProperty);
            let hostConfig = this.hostConfig;

            let element: HTMLElement;

            if (this.forElementId) {
                let labelElement = document.createElement("label");
                labelElement.htmlFor = this.forElementId;

                element = labelElement;
            }
            else {
                element = document.createElement("div");
            }

            element.classList.add(hostConfig.makeCssClassName("ac-textBlock"));
            element.style.overflow = "hidden";

            this.applyStylesTo(element);

            if (this.style === "heading") {
                element.setAttribute("role", "heading");

                let headingLevel = this.hostConfig.textBlock.headingLevel;

                if (headingLevel !== undefined && headingLevel > 0) {
                    element.setAttribute("aria-level", headingLevel.toString());
                }
            }

            if (this.selectAction && hostConfig.supportsInteractivity) {
                element.onclick = (e) => {
                    if (this.selectAction && this.selectAction.isEnabled) {
                        e.preventDefault();
                        e.cancelBubble = true;

                        this.selectAction.execute();
                    }
                }

                this.selectAction.setupElementForAccessibility(element);

                if (this.selectAction.isEnabled) {
                    element.classList.add(hostConfig.makeCssClassName("ac-selectable"));
                }
            }

            if (!this._processedText) {
                this._treatAsPlainText = true;

                let formattedText = TextFormatters.formatText(this.lang, preProcessedText);

                if (this.useMarkdown && formattedText) {
                    if (GlobalSettings.allowMarkForTextHighlighting) {
                        formattedText = formattedText.replace(/<mark>/g, "===").replace(/<\/mark>/g, "/==/");
                    }

                    let markdownProcessingResult = AdaptiveCard.applyMarkdown(formattedText);

                    if (markdownProcessingResult.didProcess && markdownProcessingResult.outputHtml) {
                        this._processedText = markdownProcessingResult.outputHtml;
                        this._treatAsPlainText = false;

                        // Only process <mark> tag if markdown processing was applied because
                        // markdown processing is also responsible for sanitizing the input string
                        if (GlobalSettings.allowMarkForTextHighlighting && this._processedText) {
                            let markStyle: string = "";
                            let effectiveStyle = this.getEffectiveStyleDefinition();

                            if (effectiveStyle.highlightBackgroundColor) {
                                markStyle += "background-color: " + effectiveStyle.highlightBackgroundColor + ";";
                            }

                            if (effectiveStyle.highlightForegroundColor) {
                                markStyle += "color: " + effectiveStyle.highlightForegroundColor + ";";
                            }

                            if (markStyle) {
                                markStyle = 'style="' + markStyle + '"';
                            }

                            this._processedText = this._processedText.replace(/===/g, "<mark " + markStyle + ">").replace(/\/==\//g, "</mark>");
                        }
                    } else {
                        this._processedText = formattedText;
                        this._treatAsPlainText = true;
                    }
                }
                else {
                    this._processedText = formattedText;
                    this._treatAsPlainText = true;
                }
            }

            if (!this._processedText) {
                this._processedText = "";
            }

            if (this._treatAsPlainText) {
                element.innerText = this._processedText;
            }
            else {
                element.innerHTML = this._processedText;
            }

            if (element.firstElementChild instanceof HTMLElement) {
                let firstElementChild = <HTMLElement>element.firstElementChild;
                firstElementChild.style.marginTop = "0px";
                firstElementChild.style.width = "100%";

                if (!this.wrap) {
                    firstElementChild.style.overflow = "hidden";
                    firstElementChild.style.textOverflow = "ellipsis";
                }
            }

            if (element.lastElementChild instanceof HTMLElement) {
                (<HTMLElement>element.lastElementChild).style.marginBottom = "0px";
            }

            let anchors = element.getElementsByTagName("a");

            for (let i = 0; i < anchors.length; i++) {
                let anchor = <HTMLAnchorElement>anchors[i];
                anchor.classList.add(hostConfig.makeCssClassName("ac-anchor"));
                anchor.target = "_blank";
                anchor.onclick = (e: MouseEvent) => {
                    if (raiseAnchorClickedEvent(this, e.target as HTMLAnchorElement, e)) {
                        e.preventDefault();
                        e.cancelBubble = true;
                    }
                }
                anchor.oncontextmenu = (e: MouseEvent) => {
                    if (raiseAnchorClickedEvent(this, e.target as HTMLAnchorElement, e)) {
                        e.preventDefault();
                        e.cancelBubble = true;

                        return false;
                    }

                    return true;
                }
            }

            if (this.wrap) {
                element.style.wordWrap = "break-word";

                if (this.maxLines && this.maxLines > 0) {
                    element.style.overflow = "hidden";

                    if (Utils.isInternetExplorer() || !GlobalSettings.useWebkitLineClamp) {
                        element.style.maxHeight = (this._computedLineHeight * this.maxLines) + "px";
                    }
                    else {
                        // While non standard, --webkit-line-clamp works in every browser (except IE)
                        // and is a great solution to support the maxLines feature with ellipsis
                        // truncation. With --webkit-line-clamp there is need to use explicit line heights
                        element.style.removeProperty("line-height");
                        element.style.display = "-webkit-box";
                        element.style.webkitBoxOrient = "vertical";
                        element.style.webkitLineClamp = this.maxLines.toString();
                    }
                }
            }
            else {
                element.style.whiteSpace = "nowrap";
                element.style.textOverflow = "ellipsis";
            }

            if (GlobalSettings.useAdvancedTextBlockTruncation || GlobalSettings.useAdvancedCardBottomTruncation) {
                this._originalInnerHtml = element.innerHTML;
            }

            return element;
        }
        else {
            return undefined;
        }
    }

    protected truncateOverflow(maxHeight: number): boolean {
        if (maxHeight >= this._computedLineHeight) {
            return this.truncateIfSupported(maxHeight);
        }

        return false;
    }

    protected undoOverflowTruncation() {
        this.restoreOriginalContent();

        if (GlobalSettings.useAdvancedTextBlockTruncation && this.maxLines) {
            let maxHeight = this._computedLineHeight * this.maxLines;

            this.truncateIfSupported(maxHeight);
        }
    }

    useMarkdown: boolean = true;
    forElementId?: string;

    applyStylesTo(targetElement: HTMLElement) {
        super.applyStylesTo(targetElement);

        switch (this.getEffectiveHorizontalAlignment()) {
            case Enums.HorizontalAlignment.Center:
                targetElement.style.textAlign = "center";
                break;
            case Enums.HorizontalAlignment.Right:
                targetElement.style.textAlign = "end";
                break;
            default:
                targetElement.style.textAlign = "start";
                break;
        }

        let lineHeights = this.hostConfig.lineHeights;

        if (lineHeights) {
            switch (this.effectiveSize) {
                case Enums.TextSize.Small:
                    this._computedLineHeight = lineHeights.small;
                    break;
                case Enums.TextSize.Medium:
                    this._computedLineHeight = lineHeights.medium;
                    break;
                case Enums.TextSize.Large:
                    this._computedLineHeight = lineHeights.large;
                    break;
                case Enums.TextSize.ExtraLarge:
                    this._computedLineHeight = lineHeights.extraLarge;
                    break;
                default:
                    this._computedLineHeight = lineHeights.default;
                    break;
            }
        }
        else {
            // Looks like 1.33 is the magic number to compute line-height
            // from font size.
            this._computedLineHeight = this.getFontSize(this.hostConfig.getFontTypeDefinition(this.effectiveFontType)) * 1.33;
        }

        targetElement.style.lineHeight = this._computedLineHeight + "px";
    }

    getJsonTypeName(): string {
        return "TextBlock";
    }

    getEffectiveTextStyleDefinition(): TextStyleDefinition {
        if (this.style) {
            return this.hostConfig.textStyles.getStyleByName(this.style);
        }

        return super.getEffectiveTextStyleDefinition();
    }

    updateLayout(processChildren: boolean = false) {
        super.updateLayout(processChildren);

        if (GlobalSettings.useAdvancedTextBlockTruncation && this.maxLines && this.isDisplayed()) {
            // Reset the element's innerHTML in case the available room for
            // content has increased
            this.restoreOriginalContent();
            this.truncateIfSupported(this._computedLineHeight * this.maxLines);
        }
    }
}

export class TextRun extends BaseTextBlock {
    //#region Schema

    static readonly italicProperty = new BoolProperty(Versions.v1_2, "italic", false);
    static readonly strikethroughProperty = new BoolProperty(Versions.v1_2, "strikethrough", false);
    static readonly highlightProperty = new BoolProperty(Versions.v1_2, "highlight", false);
    static readonly underlineProperty = new BoolProperty(Versions.v1_3, "underline", false);

    protected populateSchema(schema: SerializableObjectSchema) {
        super.populateSchema(schema);

        schema.add(BaseTextBlock.selectActionProperty);
    }

    @property(TextRun.italicProperty)
    italic: boolean = false;

    @property(TextRun.strikethroughProperty)
    strikethrough: boolean = false;

    @property(TextRun.highlightProperty)
    highlight: boolean = false;

    @property(TextRun.underlineProperty)
    underline: boolean = false;

    //#endregion

    protected internalRender(): HTMLElement | undefined {
        if (this.text) {
            let preProcessedText = this.preProcessPropertyValue(BaseTextBlock.textProperty);
            let hostConfig = this.hostConfig;

            let formattedText = TextFormatters.formatText(this.lang, preProcessedText);

            if (!formattedText) {
                formattedText = "";
            }

            let element = document.createElement("span");
            element.classList.add(hostConfig.makeCssClassName("ac-textRun"));

            this.applyStylesTo(element);

            if (this.selectAction && hostConfig.supportsInteractivity) {
                let anchor = document.createElement("a");
                anchor.classList.add(hostConfig.makeCssClassName("ac-anchor"));

                let href = this.selectAction.getHref();

                anchor.href = href ? href : "";
                anchor.target = "_blank";
                anchor.onclick = (e) => {
                    if (this.selectAction && this.selectAction.isEnabled) {
                        e.preventDefault();
                        e.cancelBubble = true;

                        this.selectAction.execute();
                    }
                }

                this.selectAction.setupElementForAccessibility(anchor);

                anchor.innerText = formattedText;

                element.appendChild(anchor);
            }
            else {
                element.innerText = formattedText;
            }

            return element;
        }
        else {
            return undefined;
        }
    }

    applyStylesTo(targetElement: HTMLElement) {
        super.applyStylesTo(targetElement);

        if (this.italic) {
            targetElement.style.fontStyle = "italic";
        }

        if (this.strikethrough) {
            targetElement.style.textDecoration = "line-through";
        }

        if (this.highlight) {
            let colorDefinition = this.getColorDefinition(this.getEffectiveStyleDefinition().foregroundColors, this.effectiveColor);

            targetElement.style.backgroundColor = <string>Utils.stringToCssColor(this.effectiveIsSubtle ? colorDefinition.highlightColors.subtle : colorDefinition.highlightColors.default);
        }

        if (this.underline) {
            targetElement.style.textDecoration = "underline";
        }
    }

    getJsonTypeName(): string {
        return "TextRun";
    }

    get isStandalone(): boolean {
        return false;
    }

    get isInline(): boolean {
        return true;
    }
}

export class RichTextBlock extends CardElement {
    private _inlines: CardElement[] = [];

    private internalAddInline(inline: CardElement, forceAdd: boolean = false) {
        if (!inline.isInline) {
            throw new Error(Strings.errors.elementCannotBeUsedAsInline());
        }

        let doAdd: boolean = inline.parent === undefined || forceAdd;

        if (!doAdd && inline.parent != this) {
            throw new Error(Strings.errors.inlineAlreadyParented());
        }
        else {
            inline.setParent(this);

            this._inlines.push(inline);
        }
    }

    protected internalParse(source: any, context: SerializationContext) {
        super.internalParse(source, context);

        this._inlines = [];

        if (Array.isArray(source["inlines"])) {
            for (let jsonInline of source["inlines"]) {
                let inline: CardElement | undefined;

                if (typeof jsonInline === "string") {
                    let textRun = new TextRun();
                    textRun.text = jsonInline;

                    inline = textRun;
                }
                else {
                    // No fallback for inlines in 1.2
                    inline = context.parseElement(this, jsonInline, false);
                }

                if (inline) {
                    this.internalAddInline(inline, true);
                }
            }
        }
    }

    protected internalToJSON(target: PropertyBag, context: SerializationContext) {
        super.internalToJSON(target, context);

        if (this._inlines.length > 0) {
            let jsonInlines: any[] = [];

            for (let inline of this._inlines) {
                jsonInlines.push(inline.toJSON(context));
            }

            context.serializeValue(target, "inlines", jsonInlines);
        }
    }

    protected internalRender(): HTMLElement | undefined {
        if (this._inlines.length > 0) {
            let element: HTMLElement;

            if (this.forElementId) {
                let labelElement = document.createElement("label");
                labelElement.htmlFor = this.forElementId;

                element = labelElement;
            }
            else {
                element = document.createElement("div");
            }

            element.className = this.hostConfig.makeCssClassName("ac-richTextBlock");

            switch (this.getEffectiveHorizontalAlignment()) {
                case Enums.HorizontalAlignment.Center:
                    element.style.textAlign = "center";
                    break;
                case Enums.HorizontalAlignment.Right:
                    element.style.textAlign = "end";
                    break;
                default:
                    element.style.textAlign = "start";
                    break;
            }

            let renderedInlines: number = 0;

            for (let inline of this._inlines) {
                let renderedInline = inline.render();

                if (renderedInline) {
                    element.appendChild(renderedInline);

                    renderedInlines++;
                }
            }

            if (renderedInlines > 0) {
                return element;
            }
        }

        return undefined;
    }

    forElementId?: string;

    asString(): string | undefined {
        let result = "";

        for (let inline of this._inlines) {
            result += inline.asString();
        }

        return result;
    }

    getJsonTypeName(): string {
        return "RichTextBlock";
    }

    getInlineCount(): number {
        return this._inlines.length;
    }

    getInlineAt(index: number): CardElement {
        if (index >= 0 && index < this._inlines.length) {
            return this._inlines[index];
        }
        else {
            throw new Error(Strings.errors.indexOutOfRange(index));
        }
    }

    addInline(inline: CardElement | string) {
        if (typeof inline === "string") {
            this.internalAddInline(new TextRun(inline));
        }
        else {
            this.internalAddInline(inline);
        }
    }

    removeInline(inline: CardElement): boolean {
        let index = this._inlines.indexOf(inline);

        if (index >= 0) {
            this._inlines[index].setParent(undefined);
            this._inlines.splice(index, 1);

            return true;
        }

        return false;
    }
}

export class Fact extends SerializableObject {
    //#region Schema

    static readonly titleProperty = new StringProperty(Versions.v1_0, "title");
    static readonly valueProperty = new StringProperty(Versions.v1_0, "value");

    // For historic reasons, the "title" schema property is exposed as "name" in the OM.
    @property(Fact.titleProperty)
    name?: string;

    @property(Fact.valueProperty)
    value?: string;

    //#endregion

    protected getSchemaKey(): string {
        return "Fact";
    }

    constructor(name?: string, value?: string) {
        super();

        this.name = name;
        this.value = value;
    }
}

export class FactSet extends CardElement {
    //#region Schema

    static readonly factsProperty = new SerializableObjectCollectionProperty(Versions.v1_0, "facts", Fact);

    @property(FactSet.factsProperty)
    facts: Fact[];

    //#endregion

    protected get useDefaultSizing(): boolean {
        return false;
    }

    protected internalRender(): HTMLElement | undefined {
        let element: HTMLElement | undefined = undefined;
        let hostConfig = this.hostConfig;

        if (this.facts.length > 0) {
            element = document.createElement("table");
            element.style.borderWidth = "0px";
            element.style.borderSpacing = "0px";
            element.style.borderStyle = "none";
            element.style.borderCollapse = "collapse";
            element.style.display = "block";
            element.style.overflow = "hidden";
            element.classList.add(hostConfig.makeCssClassName("ac-factset"));
            element.setAttribute("role", "presentation");

            for (let i = 0; i < this.facts.length; i++) {
                let trElement = document.createElement("tr");

                if (i > 0) {
                    trElement.style.marginTop = hostConfig.factSet.spacing + "px";
                }

                // Title column
                let tdElement = document.createElement("td");
                tdElement.style.padding = "0";
                tdElement.classList.add(hostConfig.makeCssClassName("ac-fact-title"));

                if (hostConfig.factSet.title.maxWidth) {
                    tdElement.style.maxWidth = hostConfig.factSet.title.maxWidth + "px";
                }

                tdElement.style.verticalAlign = "top";

                let textBlock = new TextBlock();
                textBlock.setParent(this);
                textBlock.text = (!this.facts[i].name && this.isDesignMode()) ? "Title" : this.facts[i].name;
                textBlock.size = hostConfig.factSet.title.size;
                textBlock.color = hostConfig.factSet.title.color;
                textBlock.isSubtle = hostConfig.factSet.title.isSubtle;
                textBlock.weight = hostConfig.factSet.title.weight;
                textBlock.wrap = hostConfig.factSet.title.wrap;
                textBlock.spacing = Enums.Spacing.None;

                Utils.appendChild(tdElement, textBlock.render());
                Utils.appendChild(trElement, tdElement);

                // Spacer column
                tdElement = document.createElement("td");
                tdElement.style.width = "10px";

                Utils.appendChild(trElement, tdElement);

                // Value column
                tdElement = document.createElement("td");
                tdElement.style.padding = "0";
                tdElement.style.verticalAlign = "top";
                tdElement.classList.add(hostConfig.makeCssClassName("ac-fact-value"));

                textBlock = new TextBlock();
                textBlock.setParent(this);
                textBlock.text = this.facts[i].value;
                textBlock.size = hostConfig.factSet.value.size;
                textBlock.color = hostConfig.factSet.value.color;
                textBlock.isSubtle = hostConfig.factSet.value.isSubtle;
                textBlock.weight = hostConfig.factSet.value.weight;
                textBlock.wrap = hostConfig.factSet.value.wrap;
                textBlock.spacing = Enums.Spacing.None;

                Utils.appendChild(tdElement, textBlock.render());
                Utils.appendChild(trElement, tdElement);
                Utils.appendChild(element, trElement);
            }
        }

        return element;
    }

    getJsonTypeName(): string {
        return "FactSet";
    }
}

class ImageDimensionProperty extends PropertyDefinition {
    getInternalName(): string {
        return this.internalName;
    }

    parse(sender: SerializableObject, source: PropertyBag, context: BaseSerializationContext): number | undefined {
        let result: number | undefined = undefined;
        let sourceValue = source[this.name];

        if (sourceValue === undefined) {
            return this.defaultValue;
        }

        let isValid = false;

        if (typeof sourceValue === "string") {
            try {
                let size = SizeAndUnit.parse(sourceValue, true);

                if (size.unit == Enums.SizeUnit.Pixel) {
                    result = size.physicalSize;

                    isValid = true;
                }
            }
            catch {
                // Swallow the exception
            }

            // If the source value isn't valid per this property definition,
            // check its validity per the fallback property, if specified
            if (!isValid && this.fallbackProperty) {
                isValid = this.fallbackProperty.isValidValue(sourceValue, context);
            }
        }

        if (!isValid) {
            context.logParseEvent(
                sender,
                Enums.ValidationEvent.InvalidPropertyValue,
                Strings.errors.invalidPropertyValue(sourceValue, this.name));
        }

        return result;
    }

    toJSON(sender: SerializableObject, target: PropertyBag, value: number | undefined, context: BaseSerializationContext) {
        context.serializeValue(
            target,
            this.name,
            typeof value === "number" && !isNaN(value) ? value + "px" : undefined);
    }

    constructor(
        readonly targetVersion: Version,
        readonly name: string,
        readonly internalName: string,
        readonly fallbackProperty?: ValueSetProperty) {
        super(targetVersion, name);
    }
}

export class Image extends CardElement {
    //#region Schema

    static readonly urlProperty = new StringProperty(Versions.v1_0, "url");
    static readonly altTextProperty = new StringProperty(Versions.v1_0, "altText");
    static readonly backgroundColorProperty = new StringProperty(Versions.v1_1, "backgroundColor");
    static readonly styleProperty = new EnumProperty(
        Versions.v1_0,
        "style",
        Enums.ImageStyle,
        Enums.ImageStyle.Default);
    static readonly sizeProperty = new EnumProperty(
        Versions.v1_0,
        "size",
        Enums.Size,
        Enums.Size.Auto);
    static readonly pixelWidthProperty = new ImageDimensionProperty(Versions.v1_1, "width", "pixelWidth");
    static readonly pixelHeightProperty = new ImageDimensionProperty(Versions.v1_1, "height", "pixelHeight", CardElement.heightProperty);
    static readonly selectActionProperty = new ActionProperty(Versions.v1_1, "selectAction", [ "Action.ShowCard" ]);

    protected populateSchema(schema: SerializableObjectSchema) {
        super.populateSchema(schema);

        schema.remove(CardElement.heightProperty);
    }

    @property(Image.urlProperty)
    url?: string;

    @property(Image.altTextProperty)
    altText?: string;

    @property(Image.backgroundColorProperty)
    backgroundColor?: string;

    @property(Image.sizeProperty)
    size: Enums.Size = Enums.Size.Auto;

    @property(Image.styleProperty)
    style: Enums.ImageStyle = Enums.ImageStyle.Default;

    @property(Image.pixelWidthProperty)
    pixelWidth?: number;

    @property(Image.pixelHeightProperty)
    pixelHeight?: number;

    @property(Image.selectActionProperty)
    selectAction?: Action;

    //#endregion

    private applySize(element: HTMLElement) {
        if (this.pixelWidth || this.pixelHeight) {
            if (this.pixelWidth) {
                element.style.width = this.pixelWidth + "px";
            }

            if (this.pixelHeight) {
                element.style.height = this.pixelHeight + "px";
            }
        }
        else {
            if (this.maxHeight) {
                // If the image is constrained in height, we set its height property and
                // auto and stretch are ignored (default to medium). THis is necessary for
                // ImageSet which uses a maximum image height as opposed to the cards width
                // as a constraining dimension
                switch (this.size) {
                    case Enums.Size.Small:
                        element.style.height = this.hostConfig.imageSizes.small + "px";
                        break;
                    case Enums.Size.Large:
                        element.style.height = this.hostConfig.imageSizes.large + "px";
                        break;
                    default:
                        element.style.height = this.hostConfig.imageSizes.medium + "px";
                        break;
                }

                element.style.maxHeight = this.maxHeight + "px";
            }
            else {
                switch (this.size) {
                    case Enums.Size.Stretch:
                        element.style.width = "100%";
                        break;
                    case Enums.Size.Auto:
                        element.style.maxWidth = "100%";
                        break;
                    case Enums.Size.Small:
                        element.style.width = this.hostConfig.imageSizes.small + "px";
                        break;
                    case Enums.Size.Large:
                        element.style.width = this.hostConfig.imageSizes.large + "px";
                        break;
                    case Enums.Size.Medium:
                        element.style.width = this.hostConfig.imageSizes.medium + "px";
                        break;
                }

                element.style.maxHeight = "100%";
            }
        }
    }

    protected get useDefaultSizing() {
        return false;
    }

    protected internalRender(): HTMLElement | undefined {
        let element: HTMLElement | undefined = undefined;

        if (this.url) {
            element = document.createElement("div");
            element.style.display = "flex";
            element.style.alignItems = "flex-start";

            // Cache hostConfig to avoid walking the parent hierarchy multiple times
            let hostConfig = this.hostConfig;

            switch (this.getEffectiveHorizontalAlignment()) {
                case Enums.HorizontalAlignment.Center:
                    element.style.justifyContent = "center";
                    break;
                case Enums.HorizontalAlignment.Right:
                    element.style.justifyContent = "flex-end";
                    break;
                default:
                    element.style.justifyContent = "flex-start";
                    break;
            }

            let imageElement = document.createElement("img");
            imageElement.onload = (e: Event) => {
                raiseImageLoadedEvent(this);
            }
            imageElement.onerror = (e: Event) => {
                if (this.renderedElement) {
                    let card = this.getRootElement() as AdaptiveCard;

                    this.renderedElement.innerHTML = "";

                    if (card && card.designMode) {
                        let errorElement = document.createElement("div");
                        errorElement.style.display = "flex";
                        errorElement.style.alignItems = "center";
                        errorElement.style.justifyContent = "center";
                        errorElement.style.backgroundColor = "#EEEEEE";
                        errorElement.style.color = "black";
                        errorElement.innerText = ":-(";
                        errorElement.style.padding = "10px";

                        this.applySize(errorElement);

                        this.renderedElement.appendChild(errorElement);
                    }
                }

                raiseImageLoadedEvent(this);
            }
            imageElement.style.minWidth = "0";
            imageElement.classList.add(hostConfig.makeCssClassName("ac-image"));

            if (this.selectAction && hostConfig.supportsInteractivity) {
                imageElement.onkeypress = (e) => {
                    if (this.selectAction && this.selectAction.isEnabled && (e.code == "Enter" || e.code == "Space")) { // enter or space pressed
                        e.preventDefault();
                        e.cancelBubble = true;

                        this.selectAction.execute();
                    }
                }

                imageElement.onclick = (e) => {
                    if (this.selectAction && this.selectAction.isEnabled) {
                        e.preventDefault();
                        e.cancelBubble = true;

                        this.selectAction.execute();
                    }
                }

                this.selectAction.setupElementForAccessibility(imageElement);

                if (this.selectAction.isEnabled) {
                    imageElement.classList.add(hostConfig.makeCssClassName("ac-selectable"));
                }
            }

            this.applySize(imageElement);

            if (this.style === Enums.ImageStyle.Person) {
                imageElement.style.borderRadius = "50%";
                imageElement.style.backgroundPosition = "50% 50%";
                imageElement.style.backgroundRepeat = "no-repeat";
            }

            imageElement.style.backgroundColor = <string>Utils.stringToCssColor(this.backgroundColor);
            imageElement.src = <string>this.preProcessPropertyValue(Image.urlProperty);

            const altTextProperty = this.preProcessPropertyValue(Image.altTextProperty);
            if (altTextProperty) {
                imageElement.alt = <string>altTextProperty;
            }

            element.appendChild(imageElement);
        }

        return element;
    }

    maxHeight?: number;

    getJsonTypeName(): string {
        return "Image";
    }

    getActionById(id: string) {
        let result = super.getActionById(id);

        if (!result && this.selectAction) {
            result = this.selectAction.getActionById(id);
        }

        return result;
    }

    getResourceInformation(): IResourceInformation[] {
        return this.url ? [{ url: this.url, mimeType: "image" }] : [];
    }
}

export abstract class CardElementContainer extends CardElement {
    //#region Schema

    static readonly selectActionProperty = new ActionProperty(Versions.v1_1, "selectAction", [ "Action.ShowCard" ]);

    protected populateSchema(schema: SerializableObjectSchema) {
        super.populateSchema(schema);

        if (!this.isSelectable) {
            schema.remove(CardElementContainer.selectActionProperty);
        }
    }

    @property(CardElementContainer.selectActionProperty)
    protected _selectAction?: Action;

    //#endregion

    protected isElementAllowed(element: CardElement) {
        return this.hostConfig.supportsInteractivity || !element.isInteractive;
    }

    protected applyPadding() {
        super.applyPadding();

        if (!this.renderedElement) {
            return;
        }

        let physicalPadding = new SpacingDefinition();

        if (this.getEffectivePadding()) {
            physicalPadding = this.hostConfig.paddingDefinitionToSpacingDefinition(this.getEffectivePadding());
        }

        this.renderedElement.style.paddingTop = physicalPadding.top + "px";
        this.renderedElement.style.paddingRight = physicalPadding.right + "px";
        this.renderedElement.style.paddingBottom = physicalPadding.bottom + "px";
        this.renderedElement.style.paddingLeft = physicalPadding.left + "px";

        this.renderedElement.style.marginRight = "0";
        this.renderedElement.style.marginLeft = "0";
    }

    protected get isSelectable(): boolean {
        return false;
    }

    abstract getItemCount(): number;
    abstract getItemAt(index: number): CardElement;
    abstract getFirstVisibleRenderedItem(): CardElement | undefined;
    abstract getLastVisibleRenderedItem(): CardElement | undefined;
    abstract removeItem(item: CardElement): boolean;

    allowVerticalOverflow: boolean = false;

    internalValidateProperties(context: ValidationResults) {
        super.internalValidateProperties(context);

        for (let i = 0; i < this.getItemCount(); i++) {
            let item = this.getItemAt(i);

            if (!this.hostConfig.supportsInteractivity && item.isInteractive) {
                context.addFailure(
                    this,
                    Enums.ValidationEvent.InteractivityNotAllowed,
                    Strings.errors.interactivityNotAllowed());
            }

            if (!this.isElementAllowed(item)) {
                context.addFailure(
                    this,
                    Enums.ValidationEvent.InteractivityNotAllowed,
                    Strings.errors.elementTypeNotAllowed(item.getJsonTypeName()));
            }

            item.internalValidateProperties(context);
        }

        if (this._selectAction) {
            this._selectAction.internalValidateProperties(context);
        }
    }

    render(): HTMLElement | undefined {
        let element = super.render();

        if (element) {
            let hostConfig = this.hostConfig;

            if (this.allowVerticalOverflow) {
                element.style.overflowX = "hidden";
                element.style.overflowY = "auto";
            }

            if (element && this.isSelectable && this._selectAction && hostConfig.supportsInteractivity) {
                element.onclick = (e) => {
                    if (this._selectAction && this._selectAction.isEnabled) {
                        e.preventDefault();
                        e.cancelBubble = true;

                        this._selectAction.execute();
                    }
                }

                element.onkeypress = (e) => {
                    if (this._selectAction && this._selectAction.isEnabled && (e.code == "Enter" || e.code == "Space")) {
                        // Enter or space pressed
                        e.preventDefault();
                        e.cancelBubble = true;

                        this._selectAction.execute();
                    }
                }

                this._selectAction.setupElementForAccessibility(element);

                if (this._selectAction.isEnabled) {
                    element.classList.add(hostConfig.makeCssClassName("ac-selectable"));
                }

            }
        }

        return element;
    }

    updateLayout(processChildren: boolean = true) {
        super.updateLayout(processChildren);

        if (processChildren) {
            for (let i = 0; i < this.getItemCount(); i++) {
                this.getItemAt(i).updateLayout();
            }
        }
    }

    getAllInputs(processActions: boolean = true): Input[] {
        let result: Input[] = [];

        for (let i = 0; i < this.getItemCount(); i++) {
            result = result.concat(this.getItemAt(i).getAllInputs(processActions));
        }

        return result;
    }

    getResourceInformation(): IResourceInformation[] {
        let result: IResourceInformation[] = [];

        for (let i = 0; i < this.getItemCount(); i++) {
            result = result.concat(this.getItemAt(i).getResourceInformation());
        }

        return result;
    }

    getElementById(id: string): CardElement | undefined {
        let result = super.getElementById(id);

        if (!result) {
            for (let i = 0; i < this.getItemCount(); i++) {
                result = this.getItemAt(i).getElementById(id);

                if (result) {
                    break;
                }
            }
        }

        return result;
    }

    /**
     * @inheritdoc
     */
    findDOMNodeOwner(node: Node): CardObject | undefined {
        let target: CardObject | undefined = undefined;

        for (let i = 0; i < this.getItemCount(); i++) {
            // recur through child elements
            target = this.getItemAt(i).findDOMNodeOwner(node);

            if (target) {
                return target;
            }
        }

        // if not found in children, defer to parent implementation
        return super.findDOMNodeOwner(node);
    }
}

export class ImageSet extends CardElementContainer {
    //#region Schema

    static readonly imagesProperty = new SerializableObjectCollectionProperty(
        Versions.v1_0,
        "images",
        Image,
        (sender: SerializableObject, item: Image) => { item.setParent(<CardElement>sender); });
    static readonly imageSizeProperty = new EnumProperty(
        Versions.v1_0,
        "imageSize",
        Enums.ImageSize,
        Enums.ImageSize.Medium);

    @property(ImageSet.imagesProperty)
    private _images: Image[] = [];

    @property(ImageSet.imageSizeProperty)
    imageSize: Enums.ImageSize = Enums.ImageSize.Medium;

    //#endregion

    protected internalRender(): HTMLElement | undefined {
        let element: HTMLElement | undefined = undefined;

        if (this._images.length > 0) {
            element = document.createElement("div");
            element.style.display = "flex";
            element.style.flexWrap = "wrap";

            for (let image of this._images) {
                switch (this.imageSize) {
                    case Enums.ImageSize.Small:
                        image.size = Enums.Size.Small;
                        break;
                    case Enums.ImageSize.Large:
                        image.size = Enums.Size.Large;
                        break;
                    default:
                        image.size = Enums.Size.Medium;
                        break;
                }

                image.maxHeight = this.hostConfig.imageSet.maxImageHeight;

                let renderedImage = image.render();

                if (renderedImage) {
                    renderedImage.style.display = "inline-flex";
                    renderedImage.style.margin = "0px";
                    renderedImage.style.marginRight = "10px";

                    Utils.appendChild(element, renderedImage);
                }
            }
        }

        return element;
    }

    getItemCount(): number {
        return this._images.length;
    }

    getItemAt(index: number): CardElement {
        return this._images[index];
    }

    getFirstVisibleRenderedItem(): CardElement | undefined {
        return this._images && this._images.length > 0 ? this._images[0] : undefined;
    }

    getLastVisibleRenderedItem(): CardElement | undefined {
        return this._images && this._images.length > 0 ? this._images[this._images.length - 1] : undefined;
    }

    removeItem(item: CardElement): boolean {
        if (item instanceof Image) {
            let itemIndex = this._images.indexOf(item);

            if (itemIndex >= 0) {
                this._images.splice(itemIndex, 1);

                item.setParent(undefined);

                this.updateLayout();

                return true;
            }
        }

        return false;
    }

    getJsonTypeName(): string {
        return "ImageSet";
    }

    addImage(image: Image) {
        if (!image.parent) {
            this._images.push(image);

            image.setParent(this);
        }
        else {
            throw new Error("This image already belongs to another ImageSet");
        }
    }

    indexOf(cardElement: CardElement): number {
        return cardElement instanceof Image ? this._images.indexOf(cardElement) : -1;
    }
}

export class MediaSource extends SerializableObject {
    //#region Schema

    static readonly mimeTypeProperty = new StringProperty(Versions.v1_1, "mimeType");
    static readonly urlProperty = new StringProperty(Versions.v1_1, "url");

    @property(MediaSource.mimeTypeProperty)
    mimeType?: string;

    @property(MediaSource.urlProperty)
    url?: string;

    //#endregion

    protected getSchemaKey(): string {
        return "MediaSource";
    }

    constructor(url?: string, mimeType?: string) {
        super();

        this.url = url;
        this.mimeType = mimeType;
    }

    isValid(): boolean {
        return this.mimeType && this.url ? true : false;
    }

    render(): HTMLElement | undefined {
        let result: HTMLSourceElement | undefined = undefined;

        if (this.isValid()) {
            result = document.createElement("source");
            result.src = <string>this.url;
            result.type = <string>this.mimeType;
        }

        return result;
    }
}

export class Media extends CardElement {
    //#region Schema

    static readonly sourcesProperty = new SerializableObjectCollectionProperty(Versions.v1_1, "sources", MediaSource);
    static readonly posterProperty = new StringProperty(Versions.v1_1, "poster");
    static readonly altTextProperty = new StringProperty(Versions.v1_1, "altText");

    @property(Media.sourcesProperty)
    sources: MediaSource[] = [];

    @property(Media.posterProperty)
    poster?: string;

    @property(Media.altTextProperty)
    altText?: string;

    //#endregion

    static readonly supportedMediaTypes = ["audio", "video"];

    private _selectedMediaType?: string;
    private _selectedSources: MediaSource[];

    private getPosterUrl(): string | undefined {
        return this.poster ? this.poster : this.hostConfig.media.defaultPoster;
    }

    private processSources() {
        this._selectedSources = [];
        this._selectedMediaType = undefined;

        for (let source of this.sources) {
            let mimeComponents = source.mimeType ? source.mimeType.split('/') : [];

            if (mimeComponents.length == 2) {
                if (!this._selectedMediaType) {
                    let index = Media.supportedMediaTypes.indexOf(mimeComponents[0]);

                    if (index >= 0) {
                        this._selectedMediaType = Media.supportedMediaTypes[index];
                    }
                }
                if (mimeComponents[0] == this._selectedMediaType) {
                    this._selectedSources.push(source);
                }
            }
        }
    }

    private handlePlayButtonInvoke(event: UIEvent) : void
    {
        if (this.hostConfig.media.allowInlinePlayback) {
            event.preventDefault();
            event.cancelBubble = true;

            if (this.renderedElement) {
                let mediaPlayerElement = this.renderMediaPlayer();

                this.renderedElement.innerHTML = "";
                this.renderedElement.appendChild(mediaPlayerElement);

                mediaPlayerElement.play();
                mediaPlayerElement.focus();
            }
        }
        else {
            if (Media.onPlay) {
                event.preventDefault();
                event.cancelBubble = true;

                Media.onPlay(this);
            }
        }
    }

    private renderPoster(): HTMLElement {
        const playButtonArrowWidth = 12;
        const playButtonArrowHeight = 15;

        let posterRootElement = document.createElement("div");
        posterRootElement.className = this.hostConfig.makeCssClassName("ac-media-poster");
        posterRootElement.setAttribute("role", "contentinfo");
        posterRootElement.setAttribute("aria-label", this.altText ? this.altText : Strings.defaults.mediaPlayerAriaLabel());
        posterRootElement.style.position = "relative";
        posterRootElement.style.display = "flex";

        let posterUrl = this.getPosterUrl();

        if (posterUrl) {
            let posterImageElement = document.createElement("img");
            posterImageElement.style.width = "100%";
            posterImageElement.style.height = "100%";
            posterImageElement.setAttribute("role", "presentation");

            posterImageElement.onerror = (e: Event) => {
                if (posterImageElement.parentNode) {
                    posterImageElement.parentNode.removeChild(posterImageElement);
                }

                posterRootElement.classList.add("empty");
                posterRootElement.style.minHeight = "150px";
            }

            posterImageElement.src = posterUrl;

            posterRootElement.appendChild(posterImageElement);
        }
        else {
            posterRootElement.classList.add("empty");
            posterRootElement.style.minHeight = "150px";
        }

        if (this.hostConfig.supportsInteractivity && this._selectedSources.length > 0) {
            let playButtonOuterElement = document.createElement("div");
            playButtonOuterElement.tabIndex = 0;
            playButtonOuterElement.setAttribute("role", "button");
            playButtonOuterElement.setAttribute("aria-label", Strings.defaults.mediaPlayerPlayMedia());
            playButtonOuterElement.className = this.hostConfig.makeCssClassName("ac-media-playButton");
            playButtonOuterElement.style.display = "flex";
            playButtonOuterElement.style.alignItems = "center";
            playButtonOuterElement.style.justifyContent = "center";
            playButtonOuterElement.onclick = (e) => {
                this.handlePlayButtonInvoke(e);
            }

            playButtonOuterElement.onkeypress = (e: KeyboardEvent) => {
                if (e.code == "Enter" || e.code == "Space") { // space or enter
                    this.handlePlayButtonInvoke(e);
                }
            }

            let playButtonInnerElement = document.createElement("div");
            playButtonInnerElement.className = this.hostConfig.makeCssClassName("ac-media-playButton-arrow");
            playButtonInnerElement.style.width = playButtonArrowWidth + "px";
            playButtonInnerElement.style.height = playButtonArrowHeight + "px";
            playButtonInnerElement.style.borderTopWidth = (playButtonArrowHeight / 2) + "px";
            playButtonInnerElement.style.borderBottomWidth = (playButtonArrowHeight / 2) + "px";
            playButtonInnerElement.style.borderLeftWidth = playButtonArrowWidth + "px";
            playButtonInnerElement.style.borderRightWidth = "0";
            playButtonInnerElement.style.borderStyle = "solid";
            playButtonInnerElement.style.borderTopColor = "transparent";
            playButtonInnerElement.style.borderRightColor = "transparent";
            playButtonInnerElement.style.borderBottomColor = "transparent";
            playButtonInnerElement.style.transform = "translate(" + (playButtonArrowWidth / 10) + "px,0px)";

            playButtonOuterElement.appendChild(playButtonInnerElement);

            let playButtonContainer = document.createElement("div");
            playButtonContainer.style.position = "absolute";
            playButtonContainer.style.left = "0";
            playButtonContainer.style.top = "0";
            playButtonContainer.style.width = "100%";
            playButtonContainer.style.height = "100%";
            playButtonContainer.style.display = "flex";
            playButtonContainer.style.justifyContent = "center";
            playButtonContainer.style.alignItems = "center";

            playButtonContainer.appendChild(playButtonOuterElement);
            posterRootElement.appendChild(playButtonContainer);
        }

        return posterRootElement;
    }

    private renderMediaPlayer(): HTMLMediaElement {
        let mediaElement: HTMLMediaElement;

        if (this._selectedMediaType == "video") {
            let videoPlayer = document.createElement("video");

            let posterUrl = this.getPosterUrl();

            if (posterUrl) {
                videoPlayer.poster = posterUrl;
            }

            mediaElement = videoPlayer;
        }
        else {
            mediaElement = document.createElement("audio");
        }

        mediaElement.setAttribute("aria-label", this.altText ? this.altText : Strings.defaults.mediaPlayerAriaLabel());
        mediaElement.setAttribute("webkit-playsinline", "");
        mediaElement.setAttribute("playsinline", "");
        mediaElement.autoplay = true;
        mediaElement.controls = true;

        if (Utils.isMobileOS()) {
            mediaElement.muted = true;
        }

        mediaElement.preload = "none";
        mediaElement.style.width = "100%";

        for (let source of this.sources) {
            let renderedSource = source.render();

            Utils.appendChild(mediaElement, renderedSource);
        }

        return mediaElement;
    }

    protected internalRender(): HTMLElement | undefined {
        let element = <HTMLElement>document.createElement("div");
        element.className = this.hostConfig.makeCssClassName("ac-media");

        this.processSources();

        element.appendChild(this.renderPoster());

        return element;
    }

    static onPlay?: (sender: Media) => void;

    getJsonTypeName(): string {
        return "Media";
    }

    getResourceInformation(): IResourceInformation[] {
        let result: IResourceInformation[] = [];

        let posterUrl = this.getPosterUrl();

        if (posterUrl) {
            result.push({ url: posterUrl, mimeType: "image" });
        }

        for (let mediaSource of this.sources) {
            if (mediaSource.isValid()) {
                result.push(
                    {
                        url: <string>mediaSource.url,
                        mimeType: <string>mediaSource.mimeType
                    }
                );
            }
        }

        return result;
    }

    get selectedMediaType(): string | undefined {
        return this._selectedMediaType;
    }
}

export abstract class Input extends CardElement implements IInput {
    //#region Schema

    static readonly labelProperty = new StringProperty(Versions.v1_3, "label", true);
    static readonly isRequiredProperty = new BoolProperty(Versions.v1_3, "isRequired", false);
    static readonly errorMessageProperty = new StringProperty(Versions.v1_3, "errorMessage", true);

    @property(Input.labelProperty)
    label?: string;

    @property(Input.isRequiredProperty)
    isRequired: boolean;

    @property(Input.errorMessageProperty)
    errorMessage?: string;

    //#endregion

    private _outerContainerElement: HTMLElement;
    private _inputControlContainerElement: HTMLElement;
    private _renderedErrorMessageElement?: HTMLElement;
    private _renderedLabelElement?: HTMLElement;
    private _renderedInputControlElement?: HTMLElement;

    protected getAllLabelIds(): string[] {
        let labelIds: string[] = [];

        if (this.labelledBy) {
            labelIds.push(this.labelledBy);
        }

        if (this._renderedLabelElement) {
            labelIds.push(this._renderedLabelElement.id);
        }

        if (this._renderedErrorMessageElement) {
            labelIds.push(this._renderedErrorMessageElement.id);
        }

        return labelIds;
    }

    protected updateInputControlAriaLabelledBy() {
        if (this._renderedInputControlElement) {
            let labelIds: string[] = this.getAllLabelIds();

            if (labelIds.length > 0) {
                this._renderedInputControlElement.setAttribute("aria-labelledby", labelIds.join(" "));
            }
            else {
                this._renderedInputControlElement.removeAttribute("aria-labelledby");
            }
        }
    }

    protected get isNullable(): boolean {
        return true;
    }

    protected get renderedInputControlElement(): HTMLElement | undefined {
        return this._renderedInputControlElement;
    }

    protected get inputControlContainerElement(): HTMLElement {
        return this._inputControlContainerElement;
    }

    protected overrideInternalRender(): HTMLElement | undefined {
        let hostConfig = this.hostConfig;

        this._outerContainerElement = document.createElement("div");
        this._outerContainerElement.style.display = "flex";
        this._outerContainerElement.style.flexDirection = "column";

        let renderedInputControlId = Utils.generateUniqueId();

        if (this.label) {
            let labelRichTextBlock = new RichTextBlock();
            labelRichTextBlock.setParent(this);
            labelRichTextBlock.forElementId = renderedInputControlId;

            let labelInline = new TextRun(this.label);
            labelRichTextBlock.addInline(labelInline);

            if (this.isRequired) {
                labelInline.init(hostConfig.inputs.label.requiredInputs);

                let isRequiredCueInline = new TextRun(hostConfig.inputs.label.requiredInputs.suffix);
                isRequiredCueInline.color = hostConfig.inputs.label.requiredInputs.suffixColor;
                isRequiredCueInline.ariaHidden = true;

                labelRichTextBlock.addInline(isRequiredCueInline);
            }
            else {
                labelInline.init(hostConfig.inputs.label.optionalInputs);
            }

            this._renderedLabelElement = labelRichTextBlock.render();

            if (this._renderedLabelElement) {
                this._renderedLabelElement.id = Utils.generateUniqueId();
                this._renderedLabelElement.style.marginBottom = hostConfig.getEffectiveSpacing(hostConfig.inputs.label.inputSpacing) + "px";

                this._outerContainerElement.appendChild(this._renderedLabelElement);
            }
        }

        this._inputControlContainerElement = document.createElement("div");
        this._inputControlContainerElement.className = hostConfig.makeCssClassName("ac-input-container");
        this._inputControlContainerElement.style.display = "flex";

        if (this.height === "stretch") {
            this._inputControlContainerElement.style.alignItems = "stretch";
            this._inputControlContainerElement.style.flex = "1 1 auto";
        }

        this._renderedInputControlElement = this.internalRender();

        if (this._renderedInputControlElement) {
            this._renderedInputControlElement.id = renderedInputControlId;
            this._renderedInputControlElement.style.minWidth = "0px";

            if (this.isNullable && this.isRequired) {
                this._renderedInputControlElement.setAttribute("aria-required", "true");
                this._renderedInputControlElement.classList.add(hostConfig.makeCssClassName("ac-input-required"));
            }

            this._inputControlContainerElement.appendChild(this._renderedInputControlElement);
            this._outerContainerElement.appendChild(this._inputControlContainerElement);

            this.updateInputControlAriaLabelledBy();

            return this._outerContainerElement;
        }

        return undefined;
    }

    protected valueChanged() {
        if (this.isValid()) {
            this.resetValidationFailureCue();
        }

        if (this.onValueChanged) {
            this.onValueChanged(this);
        }

        raiseInputValueChangedEvent(this);
    }

    protected resetValidationFailureCue() {
        if (this.renderedInputControlElement) {
            this.renderedInputControlElement.classList.remove(this.hostConfig.makeCssClassName("ac-input-validation-failed"));

            this.updateInputControlAriaLabelledBy();

            if (this._renderedErrorMessageElement) {
                this._outerContainerElement.removeChild(this._renderedErrorMessageElement);

                this._renderedErrorMessageElement = undefined;
            }
        }
    }

    protected showValidationErrorMessage() {
        if (this.renderedElement && this.errorMessage && GlobalSettings.displayInputValidationErrors) {
            let errorMessageTextBlock = new TextBlock();
            errorMessageTextBlock.setParent(this);
            errorMessageTextBlock.text = this.errorMessage;
            errorMessageTextBlock.wrap = true;
            errorMessageTextBlock.init(this.hostConfig.inputs.errorMessage);

            this._renderedErrorMessageElement = errorMessageTextBlock.render();

            if (this._renderedErrorMessageElement) {
                this._renderedErrorMessageElement.id = Utils.generateUniqueId();
                this._outerContainerElement.appendChild(this._renderedErrorMessageElement);

                this.updateInputControlAriaLabelledBy();
            }
        }
    }

    onValueChanged: (sender: Input) => void;

    labelledBy?: string;

    abstract isSet(): boolean;

    focus() {
        if (this._renderedInputControlElement) {
            this._renderedInputControlElement.focus();
        }
    }

    isValid(): boolean {
        return true;
    }

    internalValidateProperties(context: ValidationResults) {
        super.internalValidateProperties(context);

        if (!this.id) {
            context.addFailure(
                this,
                Enums.ValidationEvent.PropertyCantBeNull,
                Strings.errors.inputsMustHaveUniqueId());
        }

        if (this.isRequired) {
            if (!this.label) {
                context.addFailure(
                    this,
                    Enums.ValidationEvent.RequiredInputsShouldHaveLabel,
                    "Required inputs should have a label");
            }

            if (!this.errorMessage) {
                context.addFailure(
                    this,
                    Enums.ValidationEvent.RequiredInputsShouldHaveErrorMessage,
                    "Required inputs should have an error message");
            }
        }
    }

    validateValue(): boolean {
        this.resetValidationFailureCue();

        let result = this.isRequired ? this.isSet() && this.isValid() : this.isValid();

        if (!result && this.renderedInputControlElement) {
            this.renderedInputControlElement.classList.add(this.hostConfig.makeCssClassName("ac-input-validation-failed"));

            this.showValidationErrorMessage();
        }

        return result;
    }

    getAllInputs(processActions: boolean = true): Input[] {
        return [ this ];
    }

    abstract get value(): any;

    get isInteractive(): boolean {
        return true;
    }
}

export class TextInput extends Input {
    //#region Schema

    static readonly valueProperty = new StringProperty(Versions.v1_0, "value");
    static readonly maxLengthProperty = new NumProperty(Versions.v1_0, "maxLength");
    static readonly isMultilineProperty = new BoolProperty(Versions.v1_0, "isMultiline", false);
    static readonly placeholderProperty = new StringProperty(Versions.v1_0, "placeholder");
    static readonly styleProperty = new EnumProperty(
        Versions.v1_0,
        "style",
        Enums.InputTextStyle,
        Enums.InputTextStyle.Text,
        [
            { value: Enums.InputTextStyle.Text },
            { value: Enums.InputTextStyle.Tel },
            { value: Enums.InputTextStyle.Url },
            { value: Enums.InputTextStyle.Email },
            { value: Enums.InputTextStyle.Password, targetVersion: Versions.v1_5}
        ]
    );
    static readonly inlineActionProperty = new ActionProperty(Versions.v1_0, "inlineAction", [ "Action.ShowCard" ]);
    static readonly regexProperty = new StringProperty(Versions.v1_3, "regex", true);

    @property(TextInput.valueProperty)
    defaultValue?: string;

    @property(TextInput.maxLengthProperty)
    maxLength?: number;

    @property(TextInput.isMultilineProperty)
    isMultiline: boolean = false;

    @property(TextInput.placeholderProperty)
    placeholder?: string;

    @property(TextInput.styleProperty)
    style: Enums.InputTextStyle = Enums.InputTextStyle.Text;

    @property(TextInput.inlineActionProperty)
    inlineAction?: Action;

    @property(TextInput.regexProperty)
    regex?: string;

    //#endregion

    private setupInput(input: HTMLInputElement | HTMLTextAreaElement) {
        input.style.flex = "1 1 auto";
        input.tabIndex = 0;

        if (this.placeholder) {
            input.placeholder = this.placeholder;
            input.setAttribute("aria-label", this.placeholder)
        }

        if (this.defaultValue) {
            input.value = this.defaultValue;
        }

        if (this.maxLength && this.maxLength > 0) {
            input.maxLength = this.maxLength;
        }

        input.oninput = () => { this.valueChanged(); }
        input.onkeypress = (e: KeyboardEvent) => {
            // Ctrl+Enter pressed
            if (e.ctrlKey && e.code === "Enter" && this.inlineAction && this.inlineAction.isEnabled) {
                this.inlineAction.execute();
            }
        }
    }

    protected internalRender(): HTMLElement | undefined {
        let result: HTMLInputElement | HTMLTextAreaElement;

        if (this.isMultiline && this.style !== Enums.InputTextStyle.Password) {
            result = document.createElement("textarea");
            result.className = this.hostConfig.makeCssClassName("ac-input", "ac-textInput", "ac-multiline");

            if (this.height === "stretch") {
                result.style.height = "initial";
            }
        }
        else {
            result = document.createElement("input");
            result.className = this.hostConfig.makeCssClassName("ac-input", "ac-textInput");
            result.type = Enums.InputTextStyle[this.style].toLowerCase();
        }

        this.setupInput(result);

        return result;
    }

    protected overrideInternalRender(): HTMLElement | undefined {
        let renderedInputControl = super.overrideInternalRender();

        if (this.inlineAction) {
            let button = document.createElement("button");
            button.className = this.hostConfig.makeCssClassName(this.inlineAction.isEnabled ? "ac-inlineActionButton" : "ac-inlineActionButton-disabled");

            button.onclick = (e) => {
                if (this.inlineAction && this.inlineAction.isEnabled) {
                    e.preventDefault();
                    e.cancelBubble = true;

                    this.inlineAction.execute();
                }
            };

            if (this.inlineAction.iconUrl) {
                button.classList.add("iconOnly");

                let icon = document.createElement("img");
                icon.style.height = "100%";
                icon.setAttribute("role", "presentation");

                // The below trick is necessary as a workaround in Chrome where the icon is initially displayed
                // at its native size then resized to 100% of the button's height. This cfreates an unpleasant
                // flicker. On top of that, Chrome's flex implementation fails to prperly re-layout the button
                // after the image has loaded and been gicven its final size. The below trick also fixes that.
                icon.style.display = "none";
                icon.onload = () => {
                    icon.style.removeProperty("display");
                };
                icon.onerror = () => {
                    button.removeChild(icon);
                    button.classList.remove("iconOnly");
                    button.classList.add("textOnly");
                    button.textContent = this.inlineAction && this.inlineAction.title ? this.inlineAction.title : Strings.defaults.inlineActionTitle();
                }

                icon.src = this.inlineAction.iconUrl;

                button.appendChild(icon);
                button.title = this.inlineAction.title ? this.inlineAction.title : Strings.defaults.inlineActionTitle();
            }
            else {
                button.classList.add("textOnly");
                button.textContent = this.inlineAction.title ? this.inlineAction.title : Strings.defaults.inlineActionTitle();
            }

            this.inlineAction.setupElementForAccessibility(button, true);

            button.style.marginLeft = "8px";

            this.inputControlContainerElement.appendChild(button);
        }

        return renderedInputControl;
    }

    getJsonTypeName(): string {
        return "Input.Text";
    }

    getActionById(id: string) {
        let result = super.getActionById(id);

        if (!result && this.inlineAction) {
            result = this.inlineAction.getActionById(id);
        }

        return result;
    }

    isSet(): boolean {
        return this.value ? true : false;
    }

    isValid(): boolean {
        if (!this.value) {
            return true;
        }

        if (this.regex) {
            return new RegExp(this.regex, "g").test(this.value);
        }

        return true;
    }

    get value(): string | undefined {
        if (this.renderedInputControlElement) {
            if (this.isMultiline) {
                return (<HTMLTextAreaElement>this.renderedInputControlElement).value;
            }
            else {
                return (<HTMLInputElement>this.renderedInputControlElement).value;
            }
        }
        else {
            return undefined;
        }
    }
}

export class ToggleInput extends Input {
    //#region Schema

    static readonly valueProperty = new StringProperty(Versions.v1_0, "value");
    static readonly titleProperty = new StringProperty(Versions.v1_0, "title");
    static readonly valueOnProperty = new StringProperty(Versions.v1_0, "valueOn", true, undefined, "true", (sender: SerializableObject) => { return "true"; });
    static readonly valueOffProperty = new StringProperty(Versions.v1_0, "valueOff", true, undefined, "false", (sender: SerializableObject) => { return "false"; });
    static readonly wrapProperty = new BoolProperty(Versions.v1_2, "wrap", false);

    @property(ToggleInput.valueProperty)
    defaultValue?: string;

    @property(ToggleInput.titleProperty)
    title?: string;

    @property(ToggleInput.valueOnProperty)
    valueOn: string = "true";

    @property(ToggleInput.valueOffProperty)
    valueOff: string = "false";

    @property(ToggleInput.wrapProperty)
    wrap: boolean = false;

    //#endregion

    private _checkboxInputElement: HTMLInputElement;
    private _checkboxInputLabelElement: HTMLElement | undefined;

    protected updateInputControlAriaLabelledBy() {
        if (this._checkboxInputElement) {
            let joinedLabelIds = this.getAllLabelIds().join(" ");

            if (this._checkboxInputLabelElement && this._checkboxInputLabelElement.id) {
                joinedLabelIds += " " + this._checkboxInputLabelElement.id;
            }

            if (joinedLabelIds) {
                this._checkboxInputElement.setAttribute("aria-labelledby", joinedLabelIds);
            }
            else {
                this._checkboxInputElement.removeAttribute("aria-labelledby");
            }
        }
    }

    protected internalRender(): HTMLElement | undefined {
        let element = document.createElement("div");
        element.className = this.hostConfig.makeCssClassName("ac-input", "ac-toggleInput");
        element.style.width = "100%";
        element.style.display = "flex";
        element.style.alignItems = "center";

        this._checkboxInputElement = document.createElement("input");
        this._checkboxInputElement.id = Utils.generateUniqueId();
        this._checkboxInputElement.type = "checkbox";
        this._checkboxInputElement.style.display = "inline-block";
        this._checkboxInputElement.style.verticalAlign = "middle";
        this._checkboxInputElement.style.margin = "0";
        this._checkboxInputElement.style.flex = "0 0 auto";

        if (this.title) {
            this._checkboxInputElement.setAttribute("aria-label", this.title);
        }

        if (this.isRequired) {
            this._checkboxInputElement.setAttribute("aria-required", "true");
        }

        this._checkboxInputElement.tabIndex = 0;

        if (this.defaultValue == this.valueOn) {
            this._checkboxInputElement.checked = true;
        }

        this._checkboxInputElement.onchange = () => { this.valueChanged(); }

        Utils.appendChild(element, this._checkboxInputElement);

        if (this.title || this.isDesignMode()) {
            let label = new TextBlock();
            label.setParent(this);
            label.forElementId = this._checkboxInputElement.id;
            label.hostConfig = this.hostConfig;
            label.text = !this.title ? this.getJsonTypeName() : this.title;
            label.useMarkdown = GlobalSettings.useMarkdownInRadioButtonAndCheckbox;
            label.wrap = this.wrap;

            this._checkboxInputLabelElement = label.render();

            if (this._checkboxInputLabelElement) {
                this._checkboxInputLabelElement.id = Utils.generateUniqueId();
                this._checkboxInputLabelElement.style.display = "inline-block";
                this._checkboxInputLabelElement.style.flex = "1 1 auto";
                this._checkboxInputLabelElement.style.marginLeft = "6px";
                this._checkboxInputLabelElement.style.verticalAlign = "middle";

                let spacerElement = document.createElement("div");
                spacerElement.style.width = "6px";

                Utils.appendChild(element, spacerElement);
                Utils.appendChild(element, this._checkboxInputLabelElement);
            }
        }

        return element;
    }

    protected get isNullable(): boolean {
        return false;
    }

    getJsonTypeName(): string {
        return "Input.Toggle";
    }

    focus() {
        if (this._checkboxInputElement) {
            this._checkboxInputElement.focus();
        }
    }

    isSet(): boolean {
        if (this.isRequired) {
            return this.value === this.valueOn;
        }

        return this.value ? true : false;
    }

    get value(): string | undefined {
        if (this._checkboxInputElement) {
            return this._checkboxInputElement.checked ? this.valueOn : this.valueOff;
        }
        else {
            return undefined;
        }
    }
}

export class Choice extends SerializableObject {
    //#region Schema

    static readonly titleProperty = new StringProperty(Versions.v1_0, "title");
    static readonly valueProperty = new StringProperty(Versions.v1_0, "value");

    @property(Choice.titleProperty)
    title?: string;

    @property(Choice.valueProperty)
    value?: string;

    //#endregion

    protected getSchemaKey(): string {
        return "Choice";
    }

    constructor(title?: string, value?: string) {
        super();

        this.title = title;
        this.value = value;
    }
}

export class ChoiceSetInput extends Input {
    //#region Schema

    static readonly valueProperty = new StringProperty(Versions.v1_0, "value");
    static readonly choicesProperty = new SerializableObjectCollectionProperty(Versions.v1_0, "choices", Choice);
    static readonly styleProperty = new ValueSetProperty(
        Versions.v1_0,
        "style",
        [
            { value: "compact" },
            { value: "expanded" },
            { value: "filtered", targetVersion: Versions.v1_5 }
        ],
        "compact");
    static readonly isMultiSelectProperty = new BoolProperty(Versions.v1_0, "isMultiSelect", false);
    static readonly placeholderProperty = new StringProperty(Versions.v1_0, "placeholder");
    static readonly wrapProperty = new BoolProperty(Versions.v1_2, "wrap", false);

    @property(ChoiceSetInput.valueProperty)
    defaultValue?: string;

    @property(ChoiceSetInput.styleProperty)
    style?: "compact" | "expanded" | "filtered";

    get isCompact(): boolean {
        return !this.style || this.style === "compact";
    }

    set isCompact(value: boolean) {
        this.style = value ? undefined : "expanded";
    }

    @property(ChoiceSetInput.isMultiSelectProperty)
    isMultiSelect: boolean = false;

    @property(ChoiceSetInput.placeholderProperty)
    placeholder?: string;

    @property(ChoiceSetInput.wrapProperty)
    wrap: boolean = false;

    @property(ChoiceSetInput.choicesProperty)
    choices: Choice[] = [];

    //#endregion

    private static uniqueCategoryCounter = 0;

    private static getUniqueCategoryName(): string {
        let uniqueCategoryName = "__ac-category" + ChoiceSetInput.uniqueCategoryCounter;

        ChoiceSetInput.uniqueCategoryCounter++;

        return uniqueCategoryName;
    }

    private _uniqueCategoryName: string;
    private _selectElement: HTMLSelectElement | undefined;
    private _textInput: HTMLInputElement | undefined;
    private _toggleInputs: HTMLInputElement[] | undefined;
    private _labels: Array<HTMLElement | undefined>;

    // Make sure `aria-current` is applied to the currently-selected item
    private internalApplyAriaCurrent(): void {
        if (this._selectElement) {
            const options = this._selectElement.options;

            if (options) {
                for (let i = 0; i < options.length; i++) {
                    if (options[i].selected) {
                        options[i].setAttribute("aria-current", "true");
                    }
                    else {
                        options[i].removeAttribute("aria-current");
                    }
                }
            }
        }
    }

    private renderCompoundInput(cssClassName: string, type: "checkbox" | "radio", defaultValues: string[] | undefined): HTMLElement {
        let element = document.createElement("div");
        element.className = this.hostConfig.makeCssClassName("ac-input", cssClassName);
        element.style.width = "100%";

        this._toggleInputs = [];
        this._labels = [];

        for (let choice of this.choices) {
            let input = document.createElement("input");
            input.id = Utils.generateUniqueId();
            input.type = type;
            input.style.margin = "0";
            input.style.display = "inline-block";
            input.style.verticalAlign = "middle";
            input.style.flex = "0 0 auto";
            input.name = this.id ? this.id : this._uniqueCategoryName;

            if (this.isRequired) {
                input.setAttribute("aria-required", "true");
            }

            if (choice.value) {
                input.value = choice.value;
            }

            if (choice.title) {
                input.setAttribute("aria-label", choice.title);
            }

            if (defaultValues && choice.value) {
                if (defaultValues.indexOf(choice.value) >= 0) {
                    input.checked = true;
                }
            }

            input.onchange = () => { this.valueChanged(); }

            this._toggleInputs.push(input);

            let compoundInput = document.createElement("div");
            compoundInput.style.display = "flex";
            compoundInput.style.alignItems = "center";

            Utils.appendChild(compoundInput, input);

            let label = new TextBlock();
            label.setParent(this);
            label.forElementId = input.id;
            label.hostConfig = this.hostConfig;
            label.text = choice.title ? choice.title : "Choice " + this._toggleInputs.length;
            label.useMarkdown = GlobalSettings.useMarkdownInRadioButtonAndCheckbox;
            label.wrap = this.wrap;

            let labelElement = label.render();

            this._labels.push(labelElement);

            if (labelElement) {
                labelElement.id = Utils.generateUniqueId();
                labelElement.style.display = "inline-block";
                labelElement.style.flex = "1 1 auto";
                labelElement.style.marginLeft = "6px";
                labelElement.style.verticalAlign = "middle";

                let spacerElement = document.createElement("div");
                spacerElement.style.width = "6px";

                Utils.appendChild(compoundInput, spacerElement);
                Utils.appendChild(compoundInput, labelElement);
            }

            Utils.appendChild(element, compoundInput);
        }

        return element;
    }

    protected updateInputControlAriaLabelledBy() {
        if ((this.isMultiSelect || this.style === "expanded") && this._toggleInputs && this._labels) {
            let labelIds: string[] = this.getAllLabelIds();

            for (let i = 0; i < this._toggleInputs.length; i++) {
                let joinedLabelIds = labelIds.join(" ");
                let label = this._labels[i];

                if (label && label.id) {
                    joinedLabelIds += " " + label.id;
                }

                if (joinedLabelIds) {
                    this._toggleInputs[i].setAttribute("aria-labelledby", joinedLabelIds);
                }
                else {
                    this._toggleInputs[i].removeAttribute("aria-labelledby");
                }
            }
        }
        else {
            super.updateInputControlAriaLabelledBy();
        }
    }

    protected internalRender(): HTMLElement | undefined {
        this._uniqueCategoryName = ChoiceSetInput.getUniqueCategoryName();

        if (this.isMultiSelect) {
            // Render as a list of toggle inputs
            return this.renderCompoundInput(
                "ac-choiceSetInput-multiSelect",
                "checkbox",
                this.defaultValue ? this.defaultValue.split(this.hostConfig.choiceSetInputValueSeparator) : undefined);
        }
        else {
            if (this.style === "expanded") {
                // Render as a series of radio buttons
                return this.renderCompoundInput(
                    "ac-choiceSetInput-expanded",
                    "radio",
                    this.defaultValue ? [ this.defaultValue ] : undefined);
            }
            else if (this.style === "filtered") {
                // Render as a text input coupled with a datalist
                let inputContainer = document.createElement("div");
                inputContainer.style.width = "100%";

                this._textInput = document.createElement("input");
                this._textInput.className = this.hostConfig.makeCssClassName("ac-input", "ac-multichoiceInput", "ac-choiceSetInput-filtered");
                this._textInput.type = "text";
                this._textInput.style.width = "100%";
                this._textInput.oninput = () => {
                    this.valueChanged();

                    if (this._textInput) {
                        // Remove aria-label when value is not empty so narration software doesn't
                        // read the placeholder
                        if (this.value) {
                            this._textInput.removeAttribute("placeholder");
                            this._textInput.removeAttribute("aria-label");
                        }
                        else if (this.placeholder) {
                            this._textInput.placeholder = this.placeholder;
                            this._textInput.setAttribute("aria-label", this.placeholder);
                        }
                    }
                }

                if (this.defaultValue) {
                    this._textInput.value = this.defaultValue;
                }

                if (this.placeholder && !this._textInput.value) {
                    this._textInput.placeholder = this.placeholder;
                    this._textInput.setAttribute("aria-label", this.placeholder);
                }

                let dataList = document.createElement("datalist");
                dataList.id = Utils.generateUniqueId();

                for (let choice of this.choices) {
                    let option = document.createElement("option");
                    // To fix https://stackoverflow.com/questions/29882361/show-datalist-labels-but-submit-the-actual-value
                    // value is mapped to choice.title other than choice.value
                    option.value = <string>choice.title;
                    option.setAttribute("aria-label", <string>choice.title);

                    dataList.appendChild(option);
                }

                this._textInput.setAttribute("list", dataList.id);

                inputContainer.append(this._textInput, dataList);

                return inputContainer;
            }
            else {
                // Render as a combo box
                this._selectElement = document.createElement("select");
                this._selectElement.className = this.hostConfig.makeCssClassName("ac-input", "ac-multichoiceInput", "ac-choiceSetInput-compact");
                this._selectElement.style.width = "100%";

                let option = document.createElement("option");
                option.selected = true;
                option.disabled = true;
                option.hidden = true;
                option.value = "";

                if (this.placeholder) {
                    option.text = this.placeholder;
                }

                Utils.appendChild(this._selectElement, option);

                for (let choice of this.choices) {
                    let option = document.createElement("option");
                    option.value = <string>choice.value;
                    option.text = <string>choice.title;
                    option.setAttribute("aria-label", <string>choice.title);

                    if (choice.value == this.defaultValue) {
                        option.selected = true;
                    }

                    Utils.appendChild(this._selectElement, option);
                }

                this._selectElement.onchange = () => {
                    this.internalApplyAriaCurrent();
                    this.valueChanged();
                }

                this.internalApplyAriaCurrent();

                return this._selectElement;
            }
        }
    }

    getJsonTypeName(): string {
        return "Input.ChoiceSet";
    }

    focus() {
        if (this._toggleInputs && (this.isMultiSelect || this.style === "expanded")) {
            if (this._toggleInputs.length > 0) {
                this._toggleInputs[0].focus();
            }
        }
        else if (this._textInput) {
            this._textInput.focus();
        }
        else {
            super.focus();
        }
    }

    internalValidateProperties(context: ValidationResults) {
        super.internalValidateProperties(context);

        if (this.choices.length == 0) {
            context.addFailure(
                this,
                Enums.ValidationEvent.CollectionCantBeEmpty,
                Strings.errors.choiceSetMustHaveAtLeastOneChoice());
        }

        for (let choice of this.choices) {
            if (!choice.title || !choice.value) {
                context.addFailure(
                    this,
                    Enums.ValidationEvent.PropertyCantBeNull,
                    Strings.errors.choiceSetChoicesMustHaveTitleAndValue());
            }
        }
    }

    isSet(): boolean {
        return this.value ? true : false;
    }

    isValid(): boolean {
        if (this._textInput) {
            if (this.value === "" || this.value === this.placeholder) {
                return true;
            }
            for (let choice of this.choices) {
                if (this.value === choice.value) {
                    return true;
                }
            }

            return false;
        }

        return super.isValid();
    }

    get value(): string | undefined {
        if (!this.isMultiSelect) {
            if (this._selectElement) {
                return this._selectElement.selectedIndex > 0 ? this._selectElement.value : undefined;
            }
            else if (this._textInput) {
                for (let choice of this.choices)
                {
                    if (choice.title && this._textInput.value === choice.title)
                    {
                        return choice.value;
                    }
                }
                return this._textInput.value;
            }
            else if (this._toggleInputs && this._toggleInputs.length > 0) {
                for (let toggleInput of this._toggleInputs) {
                    if (toggleInput.checked) {
                        return toggleInput.value;
                    }
                }
            }

            return undefined;
        }
        else {
            if (!this._toggleInputs || this._toggleInputs.length == 0) {
                return undefined;
            }

            let result: string = "";

            for (let toggleInput of this._toggleInputs) {
                if (toggleInput.checked) {
                    if (result != "") {
                        result += this.hostConfig.choiceSetInputValueSeparator;
                    }

                    result += toggleInput.value;
                }
            }

            return result ? result : undefined;
        }
    }
}

export class NumberInput extends Input {
    //#region Schema

    static readonly valueProperty = new NumProperty(Versions.v1_0, "value");
    static readonly placeholderProperty = new StringProperty(Versions.v1_0, "placeholder");
    static readonly minProperty = new NumProperty(Versions.v1_0, "min");
    static readonly maxProperty = new NumProperty(Versions.v1_0, "max");

    @property(NumberInput.valueProperty)
    defaultValue?: number;

    @property(NumberInput.minProperty)
    min?: number;

    @property(NumberInput.maxProperty)
    max?: number;

    @property(NumberInput.placeholderProperty)
    placeholder?: string;

    //#endregion

    private _numberInputElement: HTMLInputElement;

    protected internalRender(): HTMLElement | undefined {
        this._numberInputElement = document.createElement("input");
        this._numberInputElement.setAttribute("type", "number");

        if (this.min !== undefined) {
            this._numberInputElement.setAttribute("min", this.min.toString());
        }

        if (this.max !== undefined) {
            this._numberInputElement.setAttribute("max", this.max.toString());
        }

        this._numberInputElement.className = this.hostConfig.makeCssClassName("ac-input", "ac-numberInput");
        this._numberInputElement.style.width = "100%";
        this._numberInputElement.tabIndex = 0;

        if (this.defaultValue !== undefined) {
            this._numberInputElement.valueAsNumber = this.defaultValue;
        }

        if (this.placeholder) {
            this._numberInputElement.placeholder = this.placeholder;
            this._numberInputElement.setAttribute("aria-label", this.placeholder);
        }

        this._numberInputElement.oninput = () => { this.valueChanged(); }

        return this._numberInputElement;
    }

    getJsonTypeName(): string {
        return "Input.Number";
    }

    isSet(): boolean {
        return this.value !== undefined && !isNaN(this.value);
    }

    isValid(): boolean {
        if (this.value === undefined) {
            return !this.isRequired;
        }

        let result = true;

        if (this.min !== undefined) {
            result = result && (this.value >= this.min);
        }

        if (this.max !== undefined) {
            result = result && (this.value <= this.max);
        }

        return result;
    }

    get value(): number | undefined {
        return this._numberInputElement ? this._numberInputElement.valueAsNumber : undefined;
    }
}

export class DateInput extends Input {
    //#region Schema

    static readonly valueProperty = new StringProperty(Versions.v1_0, "value");
    static readonly placeholderProperty = new StringProperty(Versions.v1_0, "placeholder");
    static readonly minProperty = new StringProperty(Versions.v1_0, "min");
    static readonly maxProperty = new StringProperty(Versions.v1_0, "max");

    @property(DateInput.valueProperty)
    defaultValue?: string;

    @property(DateInput.minProperty)
    min?: string;

    @property(DateInput.maxProperty)
    max?: string;

    @property(DateInput.placeholderProperty)
    placeholder?: string;

    //#endregion

    private _dateInputElement: HTMLInputElement;

    protected internalRender(): HTMLElement | undefined {
        this._dateInputElement = document.createElement("input");
        this._dateInputElement.setAttribute("type", "date");

        if (this.min) {
            this._dateInputElement.setAttribute("min", this.min);
        }

        if (this.max) {
            this._dateInputElement.setAttribute("max", this.max);
        }

        if (this.placeholder) {
            this._dateInputElement.placeholder = this.placeholder;
            this._dateInputElement.setAttribute("aria-label", this.placeholder);
        }

        this._dateInputElement.className = this.hostConfig.makeCssClassName("ac-input", "ac-dateInput");
        this._dateInputElement.style.width = "100%";

        this._dateInputElement.oninput = () => { this.valueChanged(); }

        if (this.defaultValue) {
            this._dateInputElement.value = this.defaultValue;
        }

        return this._dateInputElement;
    }

    getJsonTypeName(): string {
        return "Input.Date";
    }

    isSet(): boolean {
        return this.value ? true : false;
    }

    isValid(): boolean {
        if (!this.value) {
            return !this.isRequired;
        }

        let valueAsDate = new Date(this.value);

        let result = true;

        if (this.min) {
            let minDate = new Date(this.min);

            result = result && (valueAsDate >= minDate);
        }

        if (this.max) {
            let maxDate = new Date(this.max);

            result = result && (valueAsDate <= maxDate);
        }

        return result;
    }

    get value(): string | undefined {
        return this._dateInputElement ? this._dateInputElement.value : undefined;
    }
}

export class TimeProperty extends CustomProperty<string | undefined> {
    constructor(readonly targetVersion: Version, readonly name: string) {
        super(
            targetVersion,
            name,
            (sender: SerializableObject, property: PropertyDefinition, source: PropertyBag, context: BaseSerializationContext) => {
                let value = source[property.name];

                if (typeof value === "string" && value && /^[0-9]{2}:[0-9]{2}$/.test(value)) {
                    return value;
                }

                return undefined;
            },
            (sender: SerializableObject, property: PropertyDefinition, target: PropertyBag, value: string | undefined, context: BaseSerializationContext) => {
                context.serializeValue(target, property.name, value);
            });
    }
}

export class TimeInput extends Input {
    private static convertTimeStringToDate(timeString: string): Date {
        return new Date("1973-09-04T" + timeString + ":00Z");
    }

    //#region Schema

    static readonly valueProperty = new TimeProperty(Versions.v1_0, "value");
    static readonly placeholderProperty = new StringProperty(Versions.v1_0, "placeholder");
    static readonly minProperty = new TimeProperty(Versions.v1_0, "min");
    static readonly maxProperty = new TimeProperty(Versions.v1_0, "max");

    @property(TimeInput.valueProperty)
    defaultValue?: string;

    @property(TimeInput.minProperty)
    min?: string;

    @property(TimeInput.maxProperty)
    max?: string;

    @property(TimeInput.placeholderProperty)
    placeholder?: string;

    //#endregion

    private _timeInputElement: HTMLInputElement;

    protected internalRender(): HTMLElement | undefined {
        this._timeInputElement = document.createElement("input");
        this._timeInputElement.setAttribute("type", "time");
        this._timeInputElement.setAttribute("min", <string>this.min);
        this._timeInputElement.setAttribute("max", <string>this.max);
        this._timeInputElement.className = this.hostConfig.makeCssClassName("ac-input", "ac-timeInput");
        this._timeInputElement.style.width = "100%";
        this._timeInputElement.oninput = () => { this.valueChanged(); }

        if (this.placeholder) {
            this._timeInputElement.placeholder = this.placeholder;
            this._timeInputElement.setAttribute("aria-label", this.placeholder);
        }

        if (this.defaultValue) {
            this._timeInputElement.value = this.defaultValue;
        }

        return this._timeInputElement;
    }

    getJsonTypeName(): string {
        return "Input.Time";
    }

    isSet(): boolean {
        return this.value ? true : false;
    }

    isValid(): boolean {
        if (!this.value) {
            return !this.isRequired;
        }

        let valueAsDate = TimeInput.convertTimeStringToDate(this.value);

        let result = true;

        if (this.min) {
            let minDate = TimeInput.convertTimeStringToDate(this.min);

            result = result && (valueAsDate >= minDate);
        }

        if (this.max) {
            let maxDate = TimeInput.convertTimeStringToDate(this.max);

            result = result && (valueAsDate <= maxDate);
        }

        return result;
    }

    get value(): string | undefined {
        return this._timeInputElement ? this._timeInputElement.value : undefined;
    }
}

export const enum ActionButtonState {
    Normal,
    Expanded,
    Subdued
}

export type ActionType = { new(): Action };

export abstract class Action extends CardObject {
    //#region Schema

    static readonly titleProperty = new StringProperty(Versions.v1_0, "title");
    static readonly iconUrlProperty = new StringProperty(Versions.v1_1, "iconUrl");
    static readonly styleProperty = new ValueSetProperty(
        Versions.v1_2,
        "style",
        [
            { value: Enums.ActionStyle.Default },
            { value: Enums.ActionStyle.Positive },
            { value: Enums.ActionStyle.Destructive }
        ],
        Enums.ActionStyle.Default);
    static readonly modeProperty = new ValueSetProperty(
        Versions.v1_5,
        "mode",
        [
            { value: Enums.ActionMode.Primary },
            { value: Enums.ActionMode.Secondary }
        ],
        Enums.ActionMode.Primary);
    static readonly tooltipProperty = new StringProperty(Versions.v1_5, "tooltip");
    static readonly isEnabledProperty = new BoolProperty(Versions.v1_5, "isEnabled", true);

    @property(Action.titleProperty)
    title?: string;

    @property(Action.iconUrlProperty)
    iconUrl?: string;

    @property(Action.styleProperty)
    style: string = Enums.ActionStyle.Default;

    @property(Action.modeProperty)
    mode: string = Enums.ActionMode.Primary;

    @property(Action.tooltipProperty)
    tooltip?: string;

    @property(Action.isEnabledProperty)
    isEnabled: boolean;

    //#endregion

    private renderButtonContent() {
        if (this.renderedElement) {
            // Cache hostConfig for perf
            let hostConfig = this.hostConfig;

            let titleElement = document.createElement("div");
            titleElement.style.overflow = "hidden";
            titleElement.style.textOverflow = "ellipsis";

            if (!(hostConfig.actions.iconPlacement == Enums.ActionIconPlacement.AboveTitle || hostConfig.actions.allowTitleToWrap)) {
                titleElement.style.whiteSpace = "nowrap";
            }

            if (this.title) {
                titleElement.innerText = this.title;
            }

            if (!this.iconUrl) {
                this.renderedElement.classList.add("noIcon");
                this.renderedElement.appendChild(titleElement);
            }
            else {
                let iconElement = document.createElement("img");
                iconElement.src = this.iconUrl;
                iconElement.style.width = hostConfig.actions.iconSize + "px";
                iconElement.style.height = hostConfig.actions.iconSize + "px";
                iconElement.style.flex = "0 0 auto";

                if (hostConfig.actions.iconPlacement == Enums.ActionIconPlacement.AboveTitle) {
                    this.renderedElement.classList.add("iconAbove");
                    this.renderedElement.style.flexDirection = "column";

                    if (this.title) {
                        iconElement.style.marginBottom = "6px";
                    }
                }
                else {
                    this.renderedElement.classList.add("iconLeft");

                    iconElement.style.maxHeight = "100%";

                    if (this.title) {
                        iconElement.style.marginRight = "6px";
                    }
                }

                this.renderedElement.appendChild(iconElement);
                this.renderedElement.appendChild(titleElement);
            }
        }
    }

    private getParentContainer(): Container | undefined {
        if (this.parent instanceof Container) {
            return this.parent;
        }

        return this.parent ? this.parent.getParentContainer() : undefined;
    }

    private _state: ActionButtonState = ActionButtonState.Normal;
    private _actionCollection?: ActionCollection; // hold the reference to its action collection
    private _isFocusable: boolean = true;

    protected updateCssClasses() {
        if (this.parent && this.renderedElement) {
            let hostConfig = this.parent.hostConfig;

            this.renderedElement.className = hostConfig.makeCssClassName(this.isEnabled ? "ac-pushButton" : "ac-pushButton-disabled");

            let parentContainer = this.getParentContainer();

            if (parentContainer) {
                let parentContainerStyle = parentContainer.getEffectiveStyle();

                if (parentContainerStyle) {
                    this.renderedElement.classList.add("style-" + parentContainerStyle);
                }
            }

            this.renderedElement.tabIndex = this.isFocusable ? 0 : -1;

            switch (this._state) {
                case ActionButtonState.Expanded:
                    this.renderedElement.classList.add(hostConfig.makeCssClassName("expanded"));
                    break;
                case ActionButtonState.Subdued:
                    this.renderedElement.classList.add(hostConfig.makeCssClassName("subdued"));
                    break;
            }

            if (this.style && this.isEnabled) {
                if (this.style === Enums.ActionStyle.Positive) {
                    this.renderedElement.classList.add(...hostConfig.makeCssClassNames("primary", "style-positive"));
                }
                else {
                    this.renderedElement.classList.add(...hostConfig.makeCssClassNames("style-" + this.style.toLowerCase()));
                }
            }
        }
    }

    protected getDefaultSerializationContext(): BaseSerializationContext {
        return new SerializationContext();
    }

    protected internalGetReferencedInputs(): Dictionary<Input> {
        return {};
    }

    protected internalPrepareForExecution(inputs: Dictionary<Input> | undefined) {
        // Do nothing in base implementation
    }

    protected internalValidateInputs(referencedInputs: Dictionary<Input> | undefined): Input[] {
        let result: Input[] = [];

        if (referencedInputs) {
            for (let key of Object.keys(referencedInputs)) {
                let input = referencedInputs[key];

                if (!input.validateValue()) {
                    result.push(input);
                }
            }
        }

        return result;
    }

    protected shouldSerialize(context: SerializationContext): boolean {
        return context.actionRegistry.findByName(this.getJsonTypeName()) !== undefined;
    }

    protected raiseExecuteActionEvent() {
        if (this.onExecute) {
            this.onExecute(this);
        }

        raiseExecuteActionEvent(this);
    }

    onExecute: (sender: Action) => void;

    getHref(): string | undefined {
        return "";
    }

    getAriaRole(): string {
        return "button";
    }

    setupElementForAccessibility(element: HTMLElement, promoteTooltipToLabel: boolean = false) {
        element.tabIndex = this.isEnabled ? 0 : -1;

        element.setAttribute("role", this.getAriaRole());

        if (element instanceof HTMLButtonElement) {
            element.disabled = !this.isEnabled;
        }

        if (!this.isEnabled) {
            element.setAttribute("aria-disabled", "true");
        }
        else {
            element.classList.add(this.hostConfig.makeCssClassName("ac-selectable"));
        }

        if (this.title) {
            element.setAttribute("aria-label", this.title);
            element.title = this.title;
        }

        if (this.tooltip) {
            let targetAriaAttribute = promoteTooltipToLabel ? (this.title ? "aria-description" : "aria-label") : "aria-description";

            element.setAttribute(targetAriaAttribute, this.tooltip);
            element.title = this.tooltip;
        }
    }

    parse(source: any, context?: SerializationContext) {
        return super.parse(source, context ? context : new SerializationContext());
    }

    render() {
        let buttonElement = document.createElement("button");
        buttonElement.type = "button";
        buttonElement.style.display = "flex";
        buttonElement.style.alignItems = "center";
        buttonElement.style.justifyContent = "center";
        buttonElement.onclick = (e) => {
            if (this.isEnabled) {
                e.preventDefault();
                e.cancelBubble = true;

                this.execute();
            }
        };

        this._renderedElement = buttonElement;

        this.renderButtonContent();
        this.updateCssClasses();
        this.setupElementForAccessibility(buttonElement);
    }

    execute() {
        if (this._actionCollection) {
            this._actionCollection.actionExecuted(this);
        }

        this.raiseExecuteActionEvent();
    }

    prepareForExecution(): boolean {
        let referencedInputs = this.getReferencedInputs();
        let invalidInputs = this.internalValidateInputs(referencedInputs);

        if (invalidInputs.length > 0) {
            invalidInputs[0].focus();

            return false;
        }

        this.internalPrepareForExecution(referencedInputs);

        return true;
    };

    remove(): boolean {
        if (this._actionCollection) {
            return this._actionCollection.removeAction(this);
        }

        return false;
    }

    getAllInputs(processActions: boolean = true): Input[] {
        return [];
    }

    getResourceInformation(): IResourceInformation[] {
        return this.iconUrl ? [{ url: this.iconUrl, mimeType: "image" }] : [];
    }

    getActionById(id: string): Action | undefined {
        return this.id === id ? this : undefined;
    }

    getReferencedInputs(): Dictionary<Input> | undefined {
        return this.internalGetReferencedInputs();
    }

    /**
     * Validates the inputs associated with this action.
     *
     * @returns A list of inputs that failed validation, or an empty array if no input failed validation.
     */
    validateInputs(): Input[] {
        return this.internalValidateInputs(this.getReferencedInputs());
    }

    get isPrimary(): boolean {
        return this.style == Enums.ActionStyle.Positive;
    }

    set isPrimary(value: boolean) {
        if (value) {
            this.style = Enums.ActionStyle.Positive;
        }
        else {
            if (this.style == Enums.ActionStyle.Positive) {
                this.style = Enums.ActionStyle.Default;
            }
        }
    }

    get hostConfig(): HostConfig {
        return this.parent ? this.parent.hostConfig : defaultHostConfig;
    }

    get parent(): CardElement | undefined {
        return <CardElement>this._parent;
    }

    get state(): ActionButtonState {
        return this._state;
    }

    set state(value: ActionButtonState) {
        if (this._state !== value) {
            this._state = value;

            this.updateCssClasses();
        }
    }

    get isFocusable(): boolean {
        return this._isFocusable;
    }

    set isFocusable(value: boolean) {
        if (this._isFocusable !== value) {
            this._isFocusable = value;

            this.updateCssClasses();
        }
    }
}

export abstract class SubmitActionBase extends Action {
    //#region Schema

    static readonly dataProperty = new PropertyDefinition(Versions.v1_0, "data");
    static readonly associatedInputsProperty = new CustomProperty(
        Versions.v1_3,
        "associatedInputs",
        (sender: SerializableObject, property: PropertyDefinition, source: PropertyBag, context: BaseSerializationContext) => {
            let value = source[property.name];

            if (value !== undefined && typeof value === "string") {
                return value.toLowerCase() === "none" ? "none" : "auto";
            }

            return undefined;
        },
        (sender: SerializableObject, property: PropertyDefinition, target: PropertyBag, value: string | undefined, context: BaseSerializationContext) => {
            context.serializeValue(target, property.name, value);
        });

    @property(SubmitActionBase.dataProperty)
    private _originalData?: PropertyBag;

    @property(SubmitActionBase.associatedInputsProperty)
    associatedInputs?: "auto" | "none";

    //#endregion

    private _isPrepared: boolean = false;
    private _processedData?: PropertyBag;

    protected internalGetReferencedInputs(): Dictionary<Input> {
        let result: Dictionary<Input> = {};

        if (this.associatedInputs !== "none") {
            let current: CardElement | undefined = this.parent;
            let inputs: Input[] = [];

            while (current) {
                inputs = inputs.concat(current.getAllInputs(false));

                current = current.parent;
            }

            for (let input of inputs) {
                if (input.id) {
                    result[input.id] = input;
                }
            }
        }

        return result;
    }

    protected internalPrepareForExecution(inputs: Dictionary<Input> | undefined) {
        if (this._originalData) {
            this._processedData = JSON.parse(JSON.stringify(this._originalData));
        }
        else {
            this._processedData = {};
        }

        if (this._processedData && inputs) {
            for (let key of Object.keys(inputs)) {
                let input = inputs[key];

                if (input.id && input.isSet()) {
                    this._processedData[input.id] = typeof input.value === "string" ? input.value : input.value.toString();
                }
            }
        }

        this._isPrepared = true;
    }

    get data(): object | undefined {
        return this._isPrepared ? this._processedData : this._originalData;
    }

    set data(value: object | undefined) {
        this._originalData = value;
        this._isPrepared = false;
    }
}

export class SubmitAction extends SubmitActionBase {
    // Note the "weird" way this field is declared is to work around a breaking
    // change introduced in TS 3.1 wrt d.ts generation. DO NOT CHANGE
    static readonly JsonTypeName: "Action.Submit" = "Action.Submit";

    getJsonTypeName(): string {
        return SubmitAction.JsonTypeName;
    }
}

export class ExecuteAction extends SubmitActionBase {
    // Note the "weird" way this field is declared is to work around a breaking
    // change introduced in TS 3.1 wrt d.ts generation. DO NOT CHANGE
    static readonly JsonTypeName: "Action.Execute" = "Action.Execute";

    //#region Schema

    static readonly verbProperty = new StringProperty(Versions.v1_4, "verb");

    @property(ExecuteAction.verbProperty)
    verb: string;

    //#endregion

    getJsonTypeName(): string {
        return ExecuteAction.JsonTypeName;
    }
}

export class OpenUrlAction extends Action {
    //#region Schema

    static readonly urlProperty = new StringProperty(Versions.v1_0, "url");

    @property(OpenUrlAction.urlProperty)
    url?: string;

    //#endregion

    // Note the "weird" way this field is declared is to work around a breaking
    // change introduced in TS 3.1 wrt d.ts generation. DO NOT CHANGE
    static readonly JsonTypeName: "Action.OpenUrl" = "Action.OpenUrl";

    getJsonTypeName(): string {
        return OpenUrlAction.JsonTypeName;
    }

    getAriaRole() : string {
        return "link";
    }

    internalValidateProperties(context: ValidationResults) {
        super.internalValidateProperties(context);

        if (!this.url) {
            context.addFailure(
                this,
                Enums.ValidationEvent.PropertyCantBeNull,
                Strings.errors.propertyMustBeSet("url"));
        }
    }

    getHref(): string | undefined {
        return this.url;
    }
}

export class ToggleVisibilityAction extends Action {
    //#region Schema

    static readonly targetElementsProperty = new CustomProperty<PropertyBag>(
        Versions.v1_2,
        "targetElements",
        (sender: SerializableObject, property: PropertyDefinition, source: PropertyBag, context: BaseSerializationContext) => {
            let result: PropertyBag = {}

            if (Array.isArray(source[property.name])) {
                for (let item of source[property.name]) {
                    if (typeof item === "string") {
                        result[item] = undefined;
                    }
                    else if (typeof item === "object") {
                        let elementId = item["elementId"];

                        if (typeof elementId === "string") {
                            result[elementId] = Utils.parseBool(item["isVisible"]);
                        }
                    }
                }
            }

            return result;
        },
        (sender: SerializableObject, property: PropertyDefinition, target: PropertyBag, value: PropertyBag, context: BaseSerializationContext) => {
            let targetElements: any[] = [];

            for (let id of Object.keys(value)) {
                if (typeof value[id] === "boolean") {
                    targetElements.push(
                        {
                            elementId: id,
                            isVisible: value[id]
                        }
                    );
                }
                else {
                    targetElements.push(id);
                }
            }

            context.serializeArray(target, property.name, targetElements);
        },
        {},
        (sender: SerializableObject) => { return {}; });

    @property(ToggleVisibilityAction.targetElementsProperty)
    targetElements: { [key: string]: any } = {};

    //#endregion

    // Note the "weird" way this field is declared is to work around a breaking
    // change introduced in TS 3.1 wrt d.ts generation. DO NOT CHANGE
    static readonly JsonTypeName: "Action.ToggleVisibility" = "Action.ToggleVisibility";

    private updateAriaControlsAttribute() {
        // apply aria labels to make it clear which elements this action will toggle
        if (this.targetElements) {
            const elementIds = Object.keys(this.targetElements);

            if (this._renderedElement) {
                if (elementIds.length > 0) {
                    this._renderedElement.setAttribute("aria-controls", elementIds.join(" "));
                }
                else {
                    this._renderedElement.removeAttribute("aria-controls");
                }
            }
        }
    }

    internalValidateProperties(context: ValidationResults) {
        super.internalValidateProperties(context);

        if (!this.targetElements) {
            context.addFailure(
                this,
                Enums.ValidationEvent.PropertyCantBeNull,
                Strings.errors.propertyMustBeSet("targetElements"));
        }
    }

    getJsonTypeName(): string {
        return ToggleVisibilityAction.JsonTypeName;
    }

    render() {
        super.render();

        this.updateAriaControlsAttribute();
    }

    execute() {
        if (this.parent) {
            for (let elementId of Object.keys(this.targetElements)) {
                let targetElement = this.parent.getRootElement().getElementById(elementId);

                if (targetElement) {
                    if (typeof this.targetElements[elementId] === "boolean") {
                        targetElement.isVisible = this.targetElements[elementId];
                    }
                    else {
                        targetElement.isVisible = !targetElement.isVisible;
                    }
                }
            }
        }
    }

    addTargetElement(elementId: string, isVisible: boolean | undefined = undefined) {
        this.targetElements[elementId] = isVisible;
        this.updateAriaControlsAttribute();
    }

    removeTargetElement(elementId: string) {
        delete this.targetElements[elementId];
        this.updateAriaControlsAttribute();
    }
}

class StringWithSubstitutionProperty extends PropertyDefinition  {
    parse(sender: SerializableObject, source: PropertyBag, context: BaseSerializationContext): StringWithSubstitutions {
        let result = new StringWithSubstitutions();
        result.set(Utils.parseString(source[this.name]));

        return result;
    }

    toJSON(sender: SerializableObject, target: PropertyBag, value: StringWithSubstitutions, context: BaseSerializationContext): void {
        context.serializeValue(target, this.name, value.getOriginal());
    }

    constructor(
        readonly targetVersion: Version,
        readonly name: string) {
        super(targetVersion, name, undefined, () => { return new StringWithSubstitutions(); });
    }
}

export class HttpHeader extends SerializableObject {
    //#region Schema

    static readonly nameProperty = new StringProperty(Versions.v1_0, "name");
    static readonly valueProperty = new StringWithSubstitutionProperty(Versions.v1_0, "value");

    protected getSchemaKey(): string {
        return "HttpHeader";
    }

    @property(HttpHeader.nameProperty)
    name: string;

    @property(HttpHeader.valueProperty)
    private _value: StringWithSubstitutions;

    //#endregion

    constructor(name: string = "", value: string = "") {
        super();

        this.name = name;
        this.value = value;
    }

    getReferencedInputs(inputs: Input[], referencedInputs: Dictionary<Input>) {
        this._value.getReferencedInputs(inputs, referencedInputs);
    }

    prepareForExecution(inputs: Dictionary<Input>) {
        this._value.substituteInputValues(inputs, ContentTypes.applicationXWwwFormUrlencoded);
    }

    get value(): string | undefined {
        return this._value.get();
    }

    set value(newValue: string | undefined) {
        this._value.set(newValue);
    }
}

export class HttpAction extends Action {
    //#region Schema

    static readonly urlProperty = new StringWithSubstitutionProperty(Versions.v1_0, "url");
    static readonly bodyProperty = new StringWithSubstitutionProperty(Versions.v1_0, "body");
    static readonly methodProperty = new StringProperty(Versions.v1_0, "method");
    static readonly headersProperty = new SerializableObjectCollectionProperty(Versions.v1_0, "headers", HttpHeader);
    static readonly ignoreInputValidationProperty = new BoolProperty(Versions.v1_3, "ignoreInputValidation", false);

    @property(HttpAction.urlProperty)
    private _url: StringWithSubstitutions;

    @property(HttpAction.bodyProperty)
    private _body: StringWithSubstitutions;

    @property(HttpAction.methodProperty)
    method?: string;

    @property(HttpAction.headersProperty)
    headers: HttpHeader[];

    @property(HttpAction.ignoreInputValidationProperty)
    private _ignoreInputValidation: boolean = false;

    //#endregion

    // Note the "weird" way this field is declared is to work around a breaking
    // change introduced in TS 3.1 wrt d.ts generation. DO NOT CHANGE
    static readonly JsonTypeName: "Action.Http" = "Action.Http";

    protected internalGetReferencedInputs(): Dictionary<Input> {
        let allInputs = this.parent ? this.parent.getRootElement().getAllInputs() : [];
        let result: Dictionary<Input> = {};

        this._url.getReferencedInputs(allInputs, result);

        for (let header of this.headers) {
            header.getReferencedInputs(allInputs, result);
        }

        this._body.getReferencedInputs(allInputs, result);

        return result;
    }

    protected internalPrepareForExecution(inputs: Dictionary<Input> | undefined) {
        if (inputs) {
            this._url.substituteInputValues(inputs, ContentTypes.applicationXWwwFormUrlencoded);

            let contentType = ContentTypes.applicationJson;

            for (let header of this.headers) {
                header.prepareForExecution(inputs);

                if (header.name && header.name.toLowerCase() == "content-type") {
                    contentType = <string>header.value;
                }
            }

            this._body.substituteInputValues(inputs, contentType);
        }
    };

    getJsonTypeName(): string {
        return HttpAction.JsonTypeName;
    }

    internalValidateProperties(context: ValidationResults) {
        super.internalValidateProperties(context);

        if (!this.url) {
            context.addFailure(
                this,
                Enums.ValidationEvent.PropertyCantBeNull,
                Strings.errors.propertyMustBeSet("url"));
        }

        if (this.headers.length > 0) {
            for (let header of this.headers) {
                if (!header.name) {
                    context.addFailure(
                        this,
                        Enums.ValidationEvent.PropertyCantBeNull,
                        Strings.errors.actionHttpHeadersMustHaveNameAndValue());
                }
            }
        }
    }

    get ignoreInputValidation(): boolean {
        return this._ignoreInputValidation;
    }

    set ignoreInputValidation(value: boolean) {
        this._ignoreInputValidation = value;
    }

    get url(): string | undefined {
        return this._url.get();
    }

    set url(value: string | undefined) {
        this._url.set(value);
    }

    get body(): string | undefined {
        return this._body.get();
    }

    set body(value: string | undefined) {
        this._body.set(value);
    }
}

export class ShowCardAction extends Action {
    // Note the "weird" way this field is declared is to work around a breaking
    // change introduced in TS 3.1 wrt d.ts generation. DO NOT CHANGE
    static readonly JsonTypeName: "Action.ShowCard" = "Action.ShowCard";

    protected updateCssClasses() {
        super.updateCssClasses();

        if (this.renderedElement) {
            let effectiveHostConfig = this.parent ? this.parent.hostConfig : defaultHostConfig;

            this.renderedElement.classList.add(effectiveHostConfig.makeCssClassName("expandable"));
            this.renderedElement.setAttribute("aria-expanded", (this.state === ActionButtonState.Expanded).toString());
        }
    }

    protected internalParse(source: any, context: SerializationContext) {
        super.internalParse(source, context);

        let jsonCard = source["card"];

        if (jsonCard) {
            this.card.parse(jsonCard, context);
        }
        else {
            context.logParseEvent(
                this,
                Enums.ValidationEvent.PropertyCantBeNull,
                Strings.errors.showCardMustHaveCard());
        }
    }

    protected internalToJSON(target: PropertyBag, context: SerializationContext) {
        super.internalToJSON(target, context);

        if (this.card) {
            context.serializeValue(target, "card", this.card.toJSON(context));
        }
    }

    protected raiseExecuteActionEvent() {
        if (this.hostConfig.actions.showCard.actionMode === Enums.ShowCardActionMode.Popup) {
            // Only raise the event in Popup mode.
            super.raiseExecuteActionEvent();
        }
    }

    readonly card: AdaptiveCard = new InlineAdaptiveCard();

    getJsonTypeName(): string {
        return ShowCardAction.JsonTypeName;
    }

    internalValidateProperties(context: ValidationResults) {
        super.internalValidateProperties(context);

        this.card.internalValidateProperties(context);
    }

    setParent(value: CardElement) {
        super.setParent(value);

        this.card.setParent(value);
    }

    getAllInputs(processActions: boolean = true): Input[] {
        return this.card.getAllInputs(processActions);
    }

    getResourceInformation(): IResourceInformation[] {
        return super.getResourceInformation().concat(this.card.getResourceInformation());
    }

    getActionById(id: string): Action | undefined {
        let result = super.getActionById(id);

        if (!result) {
            result = this.card.getActionById(id);
        }

        return result;
    }
}

class OverflowAction extends Action {
    static readonly JsonTypeName: "Action.Overflow" = "Action.Overflow";

    constructor(private actions: Action[]) {
        super();

        this.title = Strings.defaults.overflowButtonText();
    }

    getActions(): readonly Action[] {
        return this.actions;
    }

    getJsonTypeName(): string {
        return ShowCardAction.JsonTypeName;
    }

    execute() {
        const shouldDisplayPopupMenu = !raiseDisplayOverflowActionMenuEvent(this, this.renderedElement);

        if (shouldDisplayPopupMenu && this.renderedElement) {
            let contextMenu = new PopupMenu();
            contextMenu.hostConfig = this.hostConfig;

            for (let i = 0; i < this.actions.length; i++) {
                const menuItem = new MenuItem(i.toString(), this.actions[i].title ?? "");
                menuItem.isEnabled = this.actions[i].isEnabled;
                menuItem.onClick = () => {
                    let actionToExecute = this.actions[i];

                    contextMenu.closePopup(false);

                    if (actionToExecute.isEnabled) {
                        actionToExecute.execute();
                    }
                };

                contextMenu.items.add(menuItem);
            };

            contextMenu.popup(this.renderedElement);
        }
   }
}

class ActionCollection {
    private _owner: CardElement;
    private _actionCardContainer: HTMLDivElement;
    private _expandedAction?: ShowCardAction;
    private _actionCard?: HTMLElement;

    private isActionAllowed(action: Action): boolean {
        let forbiddenTypes = this._owner.getForbiddenActionTypes();

        if (forbiddenTypes) {
            for (let forbiddenType of forbiddenTypes) {
                if (action.constructor === forbiddenType) {
                    return false;
                }
            }
        }

        return true;
    }

    private refreshContainer() {
        this._actionCardContainer.innerHTML = "";

        if (!this._actionCard) {
            this._actionCardContainer.style.marginTop = "0px";

            return;
        }

        this._actionCardContainer.style.marginTop = this.renderedActionCount > 0 ? this._owner.hostConfig.actions.showCard.inlineTopMargin + "px" : "0px";

        let padding = this._owner.getEffectivePadding();

        this._owner.getImmediateSurroundingPadding(padding);

        let physicalPadding = this._owner.hostConfig.paddingDefinitionToSpacingDefinition(padding);

        if (this._actionCard) {
            this._actionCard.style.paddingLeft = physicalPadding.left + "px";
            this._actionCard.style.paddingRight = physicalPadding.right + "px";

            this._actionCard.style.marginLeft = "-" + physicalPadding.left + "px";
            this._actionCard.style.marginRight = "-" + physicalPadding.right + "px";

            if (physicalPadding.bottom != 0 && !this._owner.isDesignMode()) {
                this._actionCard.style.paddingBottom = physicalPadding.bottom + "px";
                this._actionCard.style.marginBottom = "-" + physicalPadding.bottom + "px";
            }

            Utils.appendChild(this._actionCardContainer, this._actionCard);
        }
    }

    private layoutChanged() {
        this._owner.getRootElement().updateLayout();
    }

    private showActionCard(action: ShowCardAction, suppressStyle: boolean = false, raiseEvent: boolean = true) {
        (<InlineAdaptiveCard>action.card).suppressStyle = suppressStyle;

        // Always re-render a ShowCard action in design mode; reuse already rendered ShowCard (if available) otherwise
        let renderedCard = action.card.renderedElement && !this._owner.isDesignMode() ? action.card.renderedElement : action.card.render();

        this._actionCard = renderedCard;
        this._expandedAction = action;

        this.refreshContainer();

        if (raiseEvent) {
            this.layoutChanged();

            raiseInlineCardExpandedEvent(action, true);
        }
    }

    private collapseExpandedAction() {
        for (let action of this._renderedActions) {
            action.state = ActionButtonState.Normal;
        }

        let previouslyExpandedAction = this._expandedAction;

        this._expandedAction = undefined;
        this._actionCard = undefined;

        this.refreshContainer();

        if (previouslyExpandedAction) {
            this.layoutChanged();

            raiseInlineCardExpandedEvent(previouslyExpandedAction, false);
        }
    }

    private expandShowCardAction(action: ShowCardAction, raiseEvent: boolean) {
        let afterSelectedAction = false;

        for (let renderedAction of this._renderedActions) {
            // Remove actions after selected action from tabOrder, to skip focus directly to expanded card
            if (afterSelectedAction) {
                renderedAction.isFocusable = false;
            }

            if (renderedAction !== action) {
                renderedAction.state = ActionButtonState.Subdued;
            }
            else {
                renderedAction.state = ActionButtonState.Expanded;

                afterSelectedAction = true;

                if (renderedAction.renderedElement) {
                    renderedAction.renderedElement.onblur = (e) => {
                        for (let ra of this._renderedActions) {
                            ra.isFocusable = true;
                        }
                    }
                }
            }
        }

        this.showActionCard(
            action,
            !(this._owner.isAtTheVeryLeft() && this._owner.isAtTheVeryRight()),
            raiseEvent);
    }

    private _items: Action[] = [];
    private _overflowAction?: OverflowAction;
    private _renderedActions: Action[] = [];

    constructor(owner: CardElement) {
        this._owner = owner;
    }

    actionExecuted(action: Action) {
        if (!(action instanceof ShowCardAction)) {
            this.collapseExpandedAction();
        }
        else {
            if (action === this._expandedAction) {
                this.collapseExpandedAction();
            }
            else if (this._owner.hostConfig.actions.showCard.actionMode === Enums.ShowCardActionMode.Inline) {
                this.expandShowCardAction(action, true);
            }
        }
    }

    parse(source: any, context: SerializationContext) {
        this.clear();

        if (Array.isArray(source)) {
            for (let jsonAction of source) {
                let action = context.parseAction(
                    this._owner,
                    jsonAction,
                    [],
                    !this._owner.isDesignMode());

                if (action) {
                    this.addAction(action);
                }
            }
        }
    }

    toJSON(target: PropertyBag, propertyName: string, context: SerializationContext): any {
        context.serializeArray(target, propertyName, this._items);
    }

    getActionAt(id: number): Action | undefined {
        return this._items[id];
    }

    getActionCount(): number {
        return this._items.length;
    }

    getActionById(id: string): Action | undefined {
        let result: Action | undefined = undefined;

        for (let item of this._items) {
            result = item.getActionById(id);

            if (result) {
                break;
            }
        }

        return result;
    }

    validateProperties(context: ValidationResults) {
        if (this._owner.hostConfig.actions.maxActions && this._items.length > this._owner.hostConfig.actions.maxActions) {
            context.addFailure(
                this._owner,
                Enums.ValidationEvent.TooManyActions,
                Strings.errors.tooManyActions(this._owner.hostConfig.actions.maxActions));
        }

        if (this._items.length > 0 && !this._owner.hostConfig.supportsInteractivity) {
            context.addFailure(
                this._owner,
                Enums.ValidationEvent.InteractivityNotAllowed,
                Strings.errors.interactivityNotAllowed());
        }

        for (let item of this._items) {
            if (!this.isActionAllowed(item)) {
                context.addFailure(
                    this._owner,
                    Enums.ValidationEvent.ActionTypeNotAllowed,
                    Strings.errors.actionTypeNotAllowed(item.getJsonTypeName()));
            }

            item.internalValidateProperties(context);
        }
    }

    render(orientation: Enums.Orientation, isDesignMode: boolean): HTMLElement | undefined {
        // Cache hostConfig for better perf
        let hostConfig = this._owner.hostConfig;

        if (!hostConfig.supportsInteractivity) {
            return undefined;
        }

        let element = document.createElement("div");
        let maxActions = hostConfig.actions.maxActions ? Math.min(hostConfig.actions.maxActions, this._items.length) : this._items.length;

        this._actionCardContainer = document.createElement("div");
        this._renderedActions = [];

        if (hostConfig.actions.preExpandSingleShowCardAction && maxActions == 1 && this._items[0] instanceof ShowCardAction && this.isActionAllowed(this._items[0])) {
            this.showActionCard(<ShowCardAction>this._items[0], true);
            this._renderedActions.push(this._items[0]);
        }
        else {
            let buttonStrip = document.createElement("div");
            buttonStrip.className = hostConfig.makeCssClassName("ac-actionSet");
            buttonStrip.style.display = "flex";
            buttonStrip.setAttribute("role", "menubar");

            if (orientation == Enums.Orientation.Horizontal) {
                buttonStrip.style.flexDirection = "row";

                if (this._owner.horizontalAlignment && hostConfig.actions.actionAlignment != Enums.ActionAlignment.Stretch) {
                    switch (this._owner.horizontalAlignment) {
                        case Enums.HorizontalAlignment.Center:
                            buttonStrip.style.justifyContent = "center";
                            break;
                        case Enums.HorizontalAlignment.Right:
                            buttonStrip.style.justifyContent = "flex-end";
                            break;
                        default:
                            buttonStrip.style.justifyContent = "flex-start";
                            break;
                    }
                }
                else {
                    switch (hostConfig.actions.actionAlignment) {
                        case Enums.ActionAlignment.Center:
                            buttonStrip.style.justifyContent = "center";
                            break;
                        case Enums.ActionAlignment.Right:
                            buttonStrip.style.justifyContent = "flex-end";
                            break;
                        default:
                            buttonStrip.style.justifyContent = "flex-start";
                            break;
                    }
                }
            }
            else {
                buttonStrip.style.flexDirection = "column";

                if (this._owner.horizontalAlignment && hostConfig.actions.actionAlignment != Enums.ActionAlignment.Stretch) {
                    switch (this._owner.horizontalAlignment) {
                        case Enums.HorizontalAlignment.Center:
                            buttonStrip.style.alignItems = "center";
                            break;
                        case Enums.HorizontalAlignment.Right:
                            buttonStrip.style.alignItems = "flex-end";
                            break;
                        default:
                            buttonStrip.style.alignItems = "flex-start";
                            break;
                    }
                }
                else {
                    switch (hostConfig.actions.actionAlignment) {
                        case Enums.ActionAlignment.Center:
                            buttonStrip.style.alignItems = "center";
                            break;
                        case Enums.ActionAlignment.Right:
                            buttonStrip.style.alignItems = "flex-end";
                            break;
                        case Enums.ActionAlignment.Stretch:
                            buttonStrip.style.alignItems = "stretch";
                            break;
                        default:
                            buttonStrip.style.alignItems = "flex-start";
                            break;
                    }
                }
            }

            const allowedActions = this._items.filter(this.isActionAllowed.bind(this));

            let primaryActions: Action[] = [];
            let secondaryActions: Action[] = [];

            if (!this._owner.isDesignMode()) {
                allowedActions.forEach(action => action.mode === Enums.ActionMode.Secondary ? secondaryActions.push(action) : primaryActions.push(action));

                // If primaryActions.length > maxActions, extra actions are moved to overflow
                const overflowPrimaryActions = primaryActions.splice(hostConfig.actions.maxActions);

                if (GlobalSettings.allowMoreThanMaxActionsInOverflowMenu) {
                    secondaryActions.push(...overflowPrimaryActions);
                }

                let shouldRenderOverflowActionButton = true;

                if (secondaryActions.length > 0) {
                    if (!this._overflowAction) {
                        this._overflowAction = new OverflowAction(secondaryActions);
                        this._overflowAction.setParent(this._owner);
                        this._overflowAction["_actionCollection"] = this;
                    }

                    let isRootAction = this._owner instanceof AdaptiveCard && !this._owner.parent;
                    shouldRenderOverflowActionButton = !raiseRenderOverflowActionsEvent(this._overflowAction, isRootAction);
                }

                if (this._overflowAction && shouldRenderOverflowActionButton) {
                    primaryActions.push(this._overflowAction);
                }
            }
            else {
                primaryActions = allowedActions;
            }

            for (let i = 0; i < primaryActions.length; i++) {
                let action = primaryActions[i];
                action.render();

                if (action.renderedElement) {
                    if (primaryActions.length > 1) {
                        action.renderedElement.setAttribute("aria-posinset", (i + 1).toString());
                        action.renderedElement.setAttribute("aria-setsize", primaryActions.length.toString());
                        action.renderedElement.setAttribute("role", "menuitem");
                    }

                    if (hostConfig.actions.actionsOrientation == Enums.Orientation.Horizontal && hostConfig.actions.actionAlignment == Enums.ActionAlignment.Stretch) {
                        action.renderedElement.style.flex = "0 1 100%";
                    }
                    else {
                        action.renderedElement.style.flex = "0 1 auto";
                    }

                    buttonStrip.appendChild(action.renderedElement);

                    this._renderedActions.push(action);

                    if (i < primaryActions.length - 1 && hostConfig.actions.buttonSpacing > 0) {
                        let spacer = document.createElement("div");

                        if (orientation === Enums.Orientation.Horizontal) {
                            spacer.style.flex = "0 0 auto";
                            spacer.style.width = hostConfig.actions.buttonSpacing + "px";
                        }
                        else {
                            spacer.style.height = hostConfig.actions.buttonSpacing + "px";
                        }

                        Utils.appendChild(buttonStrip, spacer);
                    }
                }
            }

            let buttonStripContainer = document.createElement("div");
            buttonStripContainer.style.overflow = "hidden";
            buttonStripContainer.appendChild(buttonStrip);

            Utils.appendChild(element, buttonStripContainer);
        }

        Utils.appendChild(element, this._actionCardContainer);

        for (let renderedAction of this._renderedActions) {
            if (renderedAction.state == ActionButtonState.Expanded) {
                this.expandShowCardAction(<ShowCardAction>renderedAction, false);

                break;
            }
        }

        return this._renderedActions.length > 0 ? element : undefined;
    }

    addAction(action: Action) {
        if (!action) {
            throw new Error("The action parameter cannot be null.");
        }

        if ((!action.parent || action.parent === this._owner) && this._items.indexOf(action) < 0) {
            this._items.push(action);

            if (!action.parent) {
                action.setParent(this._owner);
            }

            action["_actionCollection"] = this;
        }
        else {
            throw new Error(Strings.errors.actionAlreadyParented());
        }
    }

    removeAction(action: Action): boolean {
        if (this.expandedAction && this._expandedAction == action) {
            this.collapseExpandedAction();
        }

        let actionIndex = this._items.indexOf(action);

        if (actionIndex >= 0) {
            this._items.splice(actionIndex, 1);

            action.setParent(undefined);

            action["_actionCollection"] = undefined;

            for (let i = 0; i < this._renderedActions.length; i++) {
                if (this._renderedActions[i] == action) {
                    this._renderedActions.splice(i, 1);

                    break;
                }
            }

            return true;
        }

        return false;
    }

    clear() {
        this._items = [];
        this._renderedActions = [];
        this._expandedAction = undefined;
    }

    getAllInputs(processActions: boolean = true): Input[] {
        let result: Input[] = [];

        if (processActions) {
            for (let action of this._items) {
                result = result.concat(action.getAllInputs());
            }
        }

        return result;
    }

    getResourceInformation(): IResourceInformation[] {
        let result: IResourceInformation[] = [];

        for (let action of this._items) {
            result = result.concat(action.getResourceInformation());
        }

        return result;
    }

    get renderedActionCount(): number {
        return this._renderedActions.length;
    }

    get expandedAction(): ShowCardAction | undefined {
        return this._expandedAction;
    }
}

export class ActionSet extends CardElement {
    //#region Schema

    static readonly orientationProperty = new EnumProperty(Versions.v1_1, "orientation", Enums.Orientation);

    @property(ActionSet.orientationProperty)
    orientation?: Enums.Orientation;

    //#endregion

    private _actionCollection: ActionCollection;

    protected internalParse(source: any, context: SerializationContext) {
        super.internalParse(source, context);

        this._actionCollection.parse(source["actions"], context);
    }

    protected internalToJSON(target: PropertyBag, context: SerializationContext) {
        super.internalToJSON(target, context);

        this._actionCollection.toJSON(target, "actions", context);
    }

    protected internalRender(): HTMLElement | undefined {
        return this._actionCollection.render(this.orientation !== undefined ? this.orientation : this.hostConfig.actions.actionsOrientation, this.isDesignMode());
    }

    constructor() {
        super();

        this._actionCollection = new ActionCollection(this);
    }

    isBleedingAtBottom(): boolean {
        if (this._actionCollection.renderedActionCount == 0) {
            return super.isBleedingAtBottom();
        }
        else {
            if (this._actionCollection.getActionCount() == 1) {
                return this._actionCollection.expandedAction !== undefined && !this.hostConfig.actions.preExpandSingleShowCardAction;
            }
            else {
                return this._actionCollection.expandedAction !== undefined;
            }
        }
    }

    getJsonTypeName(): string {
        return "ActionSet";
    }

    getActionCount(): number {
        return this._actionCollection.getActionCount();
    }

    getActionAt(index: number): Action | undefined {
        if (index >= 0 && index < this.getActionCount()) {
            return this._actionCollection.getActionAt(index);
        }
        else {
            return super.getActionAt(index);
        }
    }

    getActionById(id: string): Action | undefined {
        let result: Action | undefined = this._actionCollection.getActionById(id);

        return result ? result : super.getActionById(id);
    }

    internalValidateProperties(context: ValidationResults) {
        super.internalValidateProperties(context);

        this._actionCollection.validateProperties(context);
    }

    addAction(action: Action) {
        this._actionCollection.addAction(action);
    }

    getAllInputs(processActions: boolean = true): Input[] {
        return processActions ? this._actionCollection.getAllInputs() : [];
    }

    getResourceInformation(): IResourceInformation[] {
        return this._actionCollection.getResourceInformation();
    }

    /**
     * @inheritdoc
     */
    findDOMNodeOwner(node: Node): CardObject | undefined {
        let target: CardObject | undefined = undefined;

        for (let i = 0; i < this.getActionCount(); i++) {
            let action = this.getActionAt(i);

            if (action) {
                // recur through each Action
                target = action.findDOMNodeOwner(node);

                if (target) {
                    return target;
                }
            }
        }

        // if not found in any Action, defer to parent implementation
        return super.findDOMNodeOwner(node);
    }

    get isInteractive(): boolean {
        return true;
    }
}

export class ContainerStyleProperty extends ValueSetProperty {
    constructor(
        readonly targetVersion: Version,
        readonly name: string,
        readonly defaultValue?: string,
        readonly onGetInitialValue?: (sender: SerializableObject) => string) {
        super(
            targetVersion,
            name,
            [
                { value: Enums.ContainerStyle.Default },
                { value: Enums.ContainerStyle.Emphasis },
                { targetVersion: Versions.v1_2, value: Enums.ContainerStyle.Accent },
                { targetVersion: Versions.v1_2, value: Enums.ContainerStyle.Good },
                { targetVersion: Versions.v1_2, value: Enums.ContainerStyle.Attention },
                { targetVersion: Versions.v1_2, value: Enums.ContainerStyle.Warning }
            ],
            defaultValue,
            onGetInitialValue);
    }
}

export abstract class StylableCardElementContainer extends CardElementContainer {
    //#region Schema

    static readonly styleProperty = new ContainerStyleProperty(Versions.v1_0, "style");

    @property(StylableCardElementContainer.styleProperty)
    get style(): string | undefined {
        if (this.allowCustomStyle) {
            let style = this.getValue(StylableCardElementContainer.styleProperty);

            if (style && this.hostConfig.containerStyles.getStyleByName(style)) {
                return style;
            }
        }

        return undefined;
    }

    set style(value: string | undefined) {
        this.setValue(StylableCardElementContainer.styleProperty, value);
    }

    //#endregion

    protected get allowCustomStyle(): boolean {
        return true;
    }

    protected get hasExplicitStyle(): boolean {
        return this.getValue(StylableCardElementContainer.styleProperty) !== undefined;
    }

    protected applyBorder() {
        // No border in base implementation
    }

    protected applyBackground() {
        if (this.renderedElement) {
            let styleDefinition = this.hostConfig.containerStyles.getStyleByName(this.style, this.hostConfig.containerStyles.getStyleByName(this.defaultStyle));

            if (styleDefinition.backgroundColor) {
                const bgColor = <string>Utils.stringToCssColor(styleDefinition.backgroundColor);
                this.renderedElement.style.backgroundColor = bgColor;
            }
        }
    }

    protected applyPadding() {
        super.applyPadding();

        if (!this.renderedElement) {
            return;
        }

        let physicalPadding = new SpacingDefinition();

        if (this.getEffectivePadding()) {
            physicalPadding = this.hostConfig.paddingDefinitionToSpacingDefinition(this.getEffectivePadding());
        }

        this.renderedElement.style.paddingTop = physicalPadding.top + "px";
        this.renderedElement.style.paddingRight = physicalPadding.right + "px";
        this.renderedElement.style.paddingBottom = physicalPadding.bottom + "px";
        this.renderedElement.style.paddingLeft = physicalPadding.left + "px";

        if (this.isBleeding()) {
            // Bleed into the first parent that does have padding
            let padding = new PaddingDefinition();

            this.getImmediateSurroundingPadding(padding);

            let surroundingPadding = this.hostConfig.paddingDefinitionToSpacingDefinition(padding);

            this.renderedElement.style.marginRight = "-" + surroundingPadding.right + "px";
            this.renderedElement.style.marginLeft = "-" + surroundingPadding.left + "px";

            if (!this.isDesignMode()) {
                this.renderedElement.style.marginTop = "-" + surroundingPadding.top + "px";
                this.renderedElement.style.marginBottom = "-" + surroundingPadding.bottom + "px";
            }

            if (this.separatorElement && this.separatorOrientation == Enums.Orientation.Horizontal) {
                this.separatorElement.style.marginLeft = "-" + surroundingPadding.left + "px";
                this.separatorElement.style.marginRight = "-" + surroundingPadding.right + "px";
            }
        }
        else {
            this.renderedElement.style.marginRight = "0";
            this.renderedElement.style.marginLeft = "0";
            this.renderedElement.style.marginTop = "0";
            this.renderedElement.style.marginBottom = "0";

            if (this.separatorElement && this.separatorOrientation === Enums.Orientation.Horizontal) {
                this.separatorElement.style.marginRight = "0";
                this.separatorElement.style.marginLeft = "0";
            }
        }
    }

    protected getHasBackground(): boolean {
        let currentElement: CardElement | undefined = this.parent;

        while (currentElement) {
            let currentElementHasBackgroundImage = currentElement instanceof Container ? currentElement.backgroundImage.isValid() : false;

            if (currentElement instanceof StylableCardElementContainer) {
                if (this.hasExplicitStyle && (currentElement.getEffectiveStyle() != this.getEffectiveStyle() || currentElementHasBackgroundImage)) {
                    return true;
                }
            }

            currentElement = currentElement.parent;
        }

        return false;
    }

    protected getDefaultPadding(): PaddingDefinition {
        return this.getHasBackground() || this.getHasBorder() ?
            new PaddingDefinition(
                Enums.Spacing.Padding,
                Enums.Spacing.Padding,
                Enums.Spacing.Padding,
                Enums.Spacing.Padding) : super.getDefaultPadding();
    }

    internalValidateProperties(context: ValidationResults) {
        super.internalValidateProperties(context);

        let explicitStyle = this.getValue(StylableCardElementContainer.styleProperty);

        if (explicitStyle !== undefined) {
            let styleDefinition = this.hostConfig.containerStyles.getStyleByName(explicitStyle);

            if (!styleDefinition) {
                context.addFailure(
                    this,
                    Enums.ValidationEvent.InvalidPropertyValue,
                    Strings.errors.invalidPropertyValue(explicitStyle, "style"));
            }
        }
    }

    render(): HTMLElement | undefined {
        let renderedElement = super.render();

        if (renderedElement && this.getHasBackground()) {
            this.applyBackground();
        }

        this.applyBorder();

        return renderedElement;
    }

    getEffectiveStyle(): string {
        let effectiveStyle = this.style;

        return effectiveStyle ? effectiveStyle : super.getEffectiveStyle();
    }
}

export abstract class ContainerBase extends StylableCardElementContainer {
    //#region Schema

    static readonly bleedProperty = new BoolProperty(Versions.v1_2, "bleed", false);
    static readonly minHeightProperty = new PixelSizeProperty(Versions.v1_2, "minHeight");

    @property(ContainerBase.bleedProperty)
    private _bleed: boolean = false;

    @property(ContainerBase.minHeightProperty)
    minPixelHeight?: number;

    //#endregion

    protected adjustRenderedElementSize(renderedElement: HTMLElement) {
        super.adjustRenderedElementSize(renderedElement);

        if (this.minPixelHeight) {
            renderedElement.style.minHeight = this.minPixelHeight + "px";
        }
    }

    protected getHasExpandedAction(): boolean {
        return false;
    }

    protected getBleed(): boolean {
        return this._bleed;
    }

    protected setBleed(value: boolean) {
        this._bleed = value;
    }

    protected get renderedActionCount(): number {
        return 0;
    }

    isBleeding(): boolean {
      return (this.getHasBackground() || this.hostConfig.alwaysAllowBleed) && this.getBleed();
    }
}

export class BackgroundImage extends SerializableObject {
    //#region Schema

    static readonly urlProperty = new StringProperty(Versions.v1_0, "url");
    static readonly fillModeProperty = new EnumProperty(Versions.v1_2, "fillMode", Enums.FillMode, Enums.FillMode.Cover);
    static readonly horizontalAlignmentProperty = new EnumProperty(Versions.v1_2, "horizontalAlignment", Enums.HorizontalAlignment, Enums.HorizontalAlignment.Left);
    static readonly verticalAlignmentProperty = new EnumProperty(Versions.v1_2, "verticalAlignment", Enums.VerticalAlignment, Enums.VerticalAlignment.Top);

    @property(BackgroundImage.urlProperty)
    url?: string;

    @property(BackgroundImage.fillModeProperty)
    fillMode: Enums.FillMode;

    @property(BackgroundImage.horizontalAlignmentProperty)
    horizontalAlignment: Enums.HorizontalAlignment;

    @property(BackgroundImage.verticalAlignmentProperty)
    verticalAlignment: Enums.VerticalAlignment;

    //#endregion

    protected getSchemaKey(): string {
        return "BackgroundImage";
    }

    protected internalParse(source: any, context: BaseSerializationContext) {
        if (typeof source === "string") {
            this.resetDefaultValues();
            this.url = source;
        }
        else {
            return super.internalParse(source, context);
        }
    }

    apply(element: CardElement) {
        if (this.url && element.renderedElement) {
            element.renderedElement.style.backgroundImage = "url('" + element.preProcessPropertyValue(BackgroundImage.urlProperty, this.url) + "')";

            switch (this.fillMode) {
                case Enums.FillMode.Repeat:
                    element.renderedElement.style.backgroundRepeat = "repeat";
                    break;
                case Enums.FillMode.RepeatHorizontally:
                    element.renderedElement.style.backgroundRepeat = "repeat-x";
                    break;
                case Enums.FillMode.RepeatVertically:
                    element.renderedElement.style.backgroundRepeat = "repeat-y";
                    break;
                case Enums.FillMode.Cover:
                default:
                    element.renderedElement.style.backgroundRepeat = "no-repeat";
                    element.renderedElement.style.backgroundSize = "cover";
                    break;
            }

            switch (this.horizontalAlignment) {
                case Enums.HorizontalAlignment.Center:
                    element.renderedElement.style.backgroundPositionX = "center";
                    break;
                case Enums.HorizontalAlignment.Right:
                    element.renderedElement.style.backgroundPositionX = "right";
                    break;
            }

            switch (this.verticalAlignment) {
                case Enums.VerticalAlignment.Center:
                    element.renderedElement.style.backgroundPositionY = "center";
                    break;
                case Enums.VerticalAlignment.Bottom:
                    element.renderedElement.style.backgroundPositionY = "bottom";
                    break;
            }
        }
    }

    isValid(): boolean {
        return this.url ? true : false;
    }
}

export class Display extends SerializableObject {
    //#region Schema

    static readonly typeProperty = new StringProperty(Versions.v1_6, "type");
    static readonly timerProperty = new NumProperty(Versions.v1_6, "timer");

    @property(Display.typeProperty)
    type?: string;

    @property(Display.timerProperty)
    timerProperty?: number;

    //#endregion

    protected getSchemaKey(): string {
        return "Display";
    }

    protected internalParse(source: any, context: BaseSerializationContext) {
        return super.internalParse(source, context);
    }

    isValid(): boolean {
        return true;
    }
}

export class Container extends ContainerBase {
    //#region Schema
    static readonly backgroundImageProperty = new SerializableObjectProperty(
        Versions.v1_0,
        "backgroundImage",
        BackgroundImage);
    static readonly verticalContentAlignmentProperty = new EnumProperty(
        Versions.v1_1,
        "verticalContentAlignment",
        Enums.VerticalAlignment);
    static readonly rtlProperty = new BoolProperty(Versions.v1_0, "rtl");

    @property(Container.backgroundImageProperty)
    get backgroundImage(): BackgroundImage {
        return this.getValue(Container.backgroundImageProperty);
    }

    @property(Container.verticalContentAlignmentProperty)
    verticalContentAlignment?: Enums.VerticalAlignment;

    @property(Container.rtlProperty)
    rtl?: boolean;

    //#endregion

    private _items: CardElement[] = [];
    private _renderedItems: CardElement[] = [];
    private _swiper: Swiper | undefined  = undefined;
    private _isSwiperInitialized = false;

    protected insertItemAt(
        item: CardElement,
        index: number,
        forceInsert: boolean) {
        if (!item.parent || forceInsert) {
            if (item.isStandalone) {
                if (index < 0 || index >= this._items.length) {
                    this._items.push(item);
                }
                else {
                    this._items.splice(index, 0, item);
                }

                item.setParent(this);
            }
            else {
                throw new Error(Strings.errors.elementTypeNotStandalone(item.getJsonTypeName()));
            }
        }
        else {
            throw new Error(Strings.errors.elementAlreadyParented());
        }
    }

    protected getItemsCollectionPropertyName(): string {
        return "items";
    }

    protected applyBackground() {
        if (this.backgroundImage.isValid() && this.renderedElement) {
            this.backgroundImage.apply(this);
        }

        super.applyBackground();
    }

    protected carouselRender(displayProperties: Display): HTMLElement | undefined {
        let cardLevelContainer: HTMLElement = document.createElement("div");

        let swiperContainer: HTMLElement = document.createElement("div");
        swiperContainer.classList.add(this.hostConfig.makeCssClassName("swiper"));

        let swiperWrapper : HTMLElement = document.createElement("div");
        swiperWrapper.className = this.hostConfig.makeCssClassName("swiper-wrapper");
        swiperWrapper.style.display = "flex";

        if (GlobalSettings.useAdvancedCardBottomTruncation) {
            // Forces the container to be at least as tall as its content.
            //
            // Fixes a quirk in Chrome where, for nested flex elements, the
            // inner element's height would never exceed the outer element's
            // height. This caused overflow truncation to break -- containers
            // would always be measured as not overflowing, since their heights
            // were constrained by their parents as opposed to truly reflecting
            // the height of their content.
            //
            // See the "Browser Rendering Notes" section of this answer:
            // https://stackoverflow.com/questions/36247140/why-doesnt-flex-item-shrink-past-content-size
            swiperWrapper.style.minHeight = '-webkit-min-content';
        }

        //switch (this.getEffectiveVerticalContentAlignment()) {
        //    case Enums.VerticalAlignment.Center:
        //        swiperWrapper.style.justifyContent = "center";
        //        break;
        //    case Enums.VerticalAlignment.Bottom:
        //        swiperWrapper.style.justifyContent = "flex-end";
        //        break;
        //    default:
        //        swiperWrapper.style.justifyContent = "flex-start";
        //        break;
        //}

        let prevElementDiv: HTMLElement = document.createElement("button");
        prevElementDiv.classList.add("swiper-button-prev");
        swiperContainer.appendChild(prevElementDiv);

        let nextElementDiv: HTMLElement = document.createElement("button");
        nextElementDiv.classList.add("swiper-button-next");
        swiperContainer.appendChild(nextElementDiv);

        let pagination: HTMLElement = document.createElement("div");
        pagination.classList.add(this.hostConfig.makeCssClassName("swiper-pagination"));
        swiperContainer.appendChild(pagination);

        const requestedNumberOfPages : number =  Math.min(this._items.length, this.hostConfig.carousel.maxCarouselPages);
        if (this._items.length > this.hostConfig.carousel.maxCarouselPages) {
            console.warn(Strings.errors.tooManyCarouselPages);
        }

        if (this._items.length > 0) {
            for (let i = 0; i < requestedNumberOfPages; i++) {
                let item = this._items[i];
                let renderedItem = this.isElementAllowed(item) ? item.render() : undefined;

                if (renderedItem) {
                    Utils.appendChild(swiperWrapper, renderedItem);
                    this._renderedItems.push(item);
                }
            }
        }

        swiperContainer.appendChild(swiperWrapper as HTMLElement);

        cardLevelContainer.appendChild(swiperContainer);

        this.initializeSwiper(swiperContainer, nextElementDiv, prevElementDiv, pagination, displayProperties);

        cardLevelContainer.onfocus = () => {
            if (!this._isSwiperInitialized) {
                this._isSwiperInitialized = true;
                this._swiper?.destroy();
                this.initializeSwiper(swiperContainer, nextElementDiv, prevElementDiv, pagination, displayProperties);
            }
        }

        return cardLevelContainer;
    }

    private initializeSwiper(swiperContainer: HTMLElement, nextElement: HTMLElement, prevElement: HTMLElement, paginationElement: HTMLElement, displayProperties: Display) : void {
        const swiperOptions: SwiperOptions = {
            loop: true,
            autoplay: {
                delay: displayProperties.timerProperty,
                pauseOnMouseEnter: true
            },
            pagination: {
                el: paginationElement,
                clickable : true
             },
            navigation: {
                prevEl: prevElement,
                nextEl: nextElement
             },
            a11y: {
                enabled: true
            },
            keyboard: {
                enabled: true,
                onlyInViewport: true
            }
        };

        let swiper: Swiper = new Swiper(swiperContainer, swiperOptions);

<<<<<<< HEAD
        // While the 'pauseOnMouseEnter' option should resume autoplay on
        // mouse exit it doesn't do it, so adding custom events to handle it
        swiperContainer.onmouseenter = function(){
            swiper.autoplay.stop();
        };

        swiperContainer.onmouseleave = function(){
            swiper.autoplay.start();
        };
=======
         this._swiper = new Swiper(swiperContainer, swiperOptions);
>>>>>>> c8a60e46
    }

    protected internalRender(): HTMLElement | undefined {
        this._renderedItems = [];

        // Cache hostConfig to avoid walking the parent hierarchy several times
        let hostConfig = this.hostConfig;

        let element = document.createElement("div");

        if (this.rtl !== undefined) {
            element.dir = this.rtl ? "rtl" : "ltr";
        }

        element.classList.add(hostConfig.makeCssClassName("ac-container"));
        element.style.display = "flex";
        element.style.flexDirection = "column";

        if (GlobalSettings.useAdvancedCardBottomTruncation) {
            // Forces the container to be at least as tall as its content.
            //
            // Fixes a quirk in Chrome where, for nested flex elements, the
            // inner element's height would never exceed the outer element's
            // height. This caused overflow truncation to break -- containers
            // would always be measured as not overflowing, since their heights
            // were constrained by their parents as opposed to truly reflecting
            // the height of their content.
            //
            // See the "Browser Rendering Notes" section of this answer:
            // https://stackoverflow.com/questions/36247140/why-doesnt-flex-item-shrink-past-content-size
            element.style.minHeight = '-webkit-min-content';
        }

        switch (this.getEffectiveVerticalContentAlignment()) {
            case Enums.VerticalAlignment.Center:
                element.style.justifyContent = "center";
                break;
            case Enums.VerticalAlignment.Bottom:
                element.style.justifyContent = "flex-end";
                break;
            default:
                element.style.justifyContent = "flex-start";
                break;
        }

        if (this._items.length > 0) {
            for (let item of this._items) {
                let renderedItem = this.isElementAllowed(item) ? item.render() : undefined;

                if (renderedItem) {
                    if (this._renderedItems.length > 0 && item.separatorElement) {
                        item.separatorElement.style.flex = "0 0 auto";

                        Utils.appendChild(element, item.separatorElement);
                    }

                    Utils.appendChild(element, renderedItem);

                    this._renderedItems.push(item);
                }
            }
        }
        else {
            if (this.isDesignMode()) {
                let placeholderElement = this.createPlaceholderElement();
                placeholderElement.style.width = "100%";
                placeholderElement.style.height = "100%";

                element.appendChild(placeholderElement);
            }
        }

        return element;
    }

    protected truncateOverflow(maxHeight: number): boolean {
        if (this.renderedElement) {
            // Add 1 to account for rounding differences between browsers
            let boundary = this.renderedElement.offsetTop + maxHeight + 1;

            let handleElement = (cardElement: CardElement) => {
                let elt = cardElement.renderedElement;

                if (elt) {
                    switch (Utils.getFitStatus(elt, boundary)) {
                        case Enums.ContainerFitStatus.FullyInContainer:
                            let sizeChanged = cardElement['resetOverflow']();
                            // If the element's size changed after resetting content,
                            // we have to check if it still fits fully in the card
                            if (sizeChanged) {
                                handleElement(cardElement);
                            }
                            break;
                        case Enums.ContainerFitStatus.Overflowing:
                            let maxHeight = boundary - elt.offsetTop;
                            cardElement['handleOverflow'](maxHeight);
                            break;
                        case Enums.ContainerFitStatus.FullyOutOfContainer:
                            cardElement['handleOverflow'](0);
                            break;
                    }
                }
            };

            for (let item of this._items) {
                handleElement(item);
            }

            return true;
        }

        return false;
    }

    protected undoOverflowTruncation() {
        for (let item of this._items) {
            item['resetOverflow']();
        }
    }

    protected getHasBackground(): boolean {
        return this.backgroundImage.isValid() || super.getHasBackground();
    }

    protected internalParse(source: any, context: SerializationContext) {
        super.internalParse(source, context);

        this.clear();
        this.setShouldFallback(false);

        let jsonItems = source[this.getItemsCollectionPropertyName()];

        if (Array.isArray(jsonItems)) {
            for (let item of jsonItems) {
                let element = context.parseElement(this, item, !this.isDesignMode());

                if (element) {
                    this.insertItemAt(element, -1, true);
                }
            }
        }
    }

    protected internalToJSON(target: PropertyBag, context: SerializationContext) {
        super.internalToJSON(target, context);

        context.serializeArray(target, this.getItemsCollectionPropertyName(), this._items);
    }

    protected get isSelectable(): boolean {
        return true;
    }

    getEffectiveVerticalContentAlignment(): Enums.VerticalAlignment {
        if (this.verticalContentAlignment !== undefined) {
            return this.verticalContentAlignment;
        }

        let parentContainer = this.getParentContainer();

        return parentContainer ? parentContainer.getEffectiveVerticalContentAlignment() : Enums.VerticalAlignment.Top;
    }

    getItemCount(): number {
        return this._items.length;
    }

    getItemAt(index: number): CardElement {
        return this._items[index];
    }

    getFirstVisibleRenderedItem(): CardElement | undefined {
        if (this.renderedElement && this._renderedItems && this._renderedItems.length > 0) {
            for (let item of this._renderedItems) {
                if (item.isVisible) {
                    return item;
                }
            };
        }

        return undefined;
    }

    getLastVisibleRenderedItem(): CardElement | undefined {
        if (this.renderedElement && this._renderedItems && this._renderedItems.length > 0) {
            for (let i = this._renderedItems.length - 1; i >= 0; i--) {
                if (this._renderedItems[i].isVisible) {
                    return this._renderedItems[i];
                }
            }
        }

        return undefined;
    }

    getJsonTypeName(): string {
        return "Container";
    }

    isFirstElement(element: CardElement): boolean {
        let designMode = this.isDesignMode();

        for (let item of this._items) {
            if (item.isVisible || designMode) {
                return item == element;
            }
        }

        return false;
    }

    isLastElement(element: CardElement): boolean {
        let designMode = this.isDesignMode();

        for (let i = this._items.length - 1; i >= 0; i--) {
            if (this._items[i].isVisible || designMode) {
                return this._items[i] == element;
            }
        }

        return false;
    }

    isRtl(): boolean {
        if (this.rtl !== undefined) {
            return this.rtl;
        }
        else {
            let parentContainer = this.getParentContainer();

            return parentContainer ? parentContainer.isRtl() : false;
        }
    }

    isBleedingAtTop(): boolean {
        let firstRenderedItem = this.getFirstVisibleRenderedItem();

        return this.isBleeding() || (firstRenderedItem ? firstRenderedItem.isBleedingAtTop() : false);
    }

    isBleedingAtBottom(): boolean {
        let lastRenderedItem = this.getLastVisibleRenderedItem();

        return this.isBleeding() || (lastRenderedItem ? lastRenderedItem.isBleedingAtBottom() && lastRenderedItem.getEffectiveStyle() == this.getEffectiveStyle() : false);
    }

    indexOf(cardElement: CardElement): number {
        return this._items.indexOf(cardElement);
    }

    addItem(item: CardElement) {
        this.insertItemAt(item, -1, false);
    }

    insertItemBefore(item: CardElement, insertBefore: CardElement) {
        this.insertItemAt(item, this._items.indexOf(insertBefore), false);
    }

    insertItemAfter(item: CardElement, insertAfter: CardElement) {
        this.insertItemAt(item, this._items.indexOf(insertAfter) + 1, false);
    }

    removeItem(item: CardElement): boolean {
        let itemIndex = this._items.indexOf(item);

        if (itemIndex >= 0) {
            this._items.splice(itemIndex, 1);

            item.setParent(undefined);

            this.updateLayout();

            return true;
        }

        return false;
    }

    clear() {
        this._items = [];
        this._renderedItems = [];
    }

    getResourceInformation(): IResourceInformation[] {
        let result = super.getResourceInformation();

        if (this.backgroundImage.isValid()) {
            result.push(
                {
                    url: <string>this.backgroundImage.url,
                    mimeType: "image"
                }
            );
        }

        return result;
    }

    getActionById(id: string): Action | undefined {
        let result: Action | undefined = super.getActionById(id);

        if (!result) {
            if (this.selectAction) {
                result = this.selectAction.getActionById(id);
            }

            if (!result) {
                for (let item of this._items) {
                    result = item.getActionById(id);

                    if (result) {
                        break;
                    }
                }
            }
        }

        return result;
    }

    get padding(): PaddingDefinition | undefined {
        return this.getPadding();
    }

    set padding(value: PaddingDefinition | undefined) {
        this.setPadding(value);
    }

    get selectAction(): Action | undefined {
        return this._selectAction;
    }

    set selectAction(value: Action | undefined) {
        this._selectAction = value;
    }

    get bleed(): boolean {
        return this.getBleed();
    }

    set bleed(value: boolean) {
        this.setBleed(value);
    }
}

export class CarouselPage extends Container {
    //#region Schema

    //#endregion

    protected internalRender(): HTMLElement | undefined {

        let swiperSlide : HTMLElement = document.createElement("div");
        swiperSlide.className = this.hostConfig.makeCssClassName("swiper-slide");

        let renderedElement = super.internalRender();
        Utils.appendChild(swiperSlide, renderedElement);
        if (GlobalSettings.useAdvancedCardBottomTruncation) {
            // See comment in Container.internalRender()
            swiperSlide.style.minHeight = '-webkit-min-content';
        }
        return swiperSlide;
    }
    static unsupportedElementsList : Set<string>;

    protected internalParse(source: any, context: SerializationContext) {
        super.internalParse(source, context);

        this.setShouldFallback(false);
    }

    getJsonTypeName(): string {
        return "CarouselPage";
    }
}

export type ColumnWidth = SizeAndUnit | "auto" | "stretch";

export class Column extends Container {
    //#region Schema

    static readonly widthProperty = new CustomProperty<ColumnWidth>(
        Versions.v1_0,
        "width",
        (sender: SerializableObject, property: PropertyDefinition, source: PropertyBag, context: BaseSerializationContext) => {
            let result: ColumnWidth = property.defaultValue;
            let value = source[property.name];
            let invalidWidth = false;

            if (typeof value === "number" && !isNaN(value)) {
                result = new SizeAndUnit(value, Enums.SizeUnit.Weight);
            }
            else if (value === "auto" || value === "stretch") {
                result = value;
            }
            else if (typeof value === "string") {
                try {
                    result = SizeAndUnit.parse(value);

                    if (result.unit === Enums.SizeUnit.Pixel && property.targetVersion.compareTo(context.targetVersion) > 0) {
                        invalidWidth = true;
                    }
                }
                catch (e) {
                    invalidWidth = true;
                }
            }
            else {
                invalidWidth = true;
            }

            if (invalidWidth) {
                context.logParseEvent(
                    sender,
                    Enums.ValidationEvent.InvalidPropertyValue,
                    Strings.errors.invalidColumnWidth(value));

                result = "auto";
            }

            return result;
        },
        (sender: SerializableObject, property: PropertyDefinition, target: PropertyBag, value: ColumnWidth, context: BaseSerializationContext) => {
            if (value instanceof SizeAndUnit) {
                if (value.unit === Enums.SizeUnit.Pixel) {
                    context.serializeValue(target, "width", value.physicalSize + "px");
                }
                else {
                    context.serializeNumber(target, "width", value.physicalSize);
                }
            }
            else {
                context.serializeValue(target, "width", value);
            }
        },
        "stretch");

    @property(Column.widthProperty)
    width: ColumnWidth = "stretch";

    //#endregion

    private _computedWeight: number = 0;

    protected adjustRenderedElementSize(renderedElement: HTMLElement) {
        const minDesignTimeColumnHeight = 20;

        if (this.isDesignMode()) {
            renderedElement.style.minWidth = "20px";
            renderedElement.style.minHeight = (!this.minPixelHeight ? minDesignTimeColumnHeight : Math.max(this.minPixelHeight, minDesignTimeColumnHeight)) + "px";
        }
        else {
            renderedElement.style.minWidth = "0";

            if (this.minPixelHeight) {
                renderedElement.style.minHeight = this.minPixelHeight + "px";
            }
        }

        if (this.width === "auto") {
            renderedElement.style.flex = "0 1 auto";
        }
        else if (this.width === "stretch") {
            renderedElement.style.flex = "1 1 50px";
        }
        else if (this.width instanceof SizeAndUnit) {
            if (this.width.unit == Enums.SizeUnit.Pixel) {
                renderedElement.style.flex = "0 0 auto";
                renderedElement.style.width = this.width.physicalSize + "px";
            }
            else {
                renderedElement.style.flex = "1 1 " + (this._computedWeight > 0 ? this._computedWeight : this.width.physicalSize) + "%";
            }
        }
    }

    protected shouldSerialize(context: SerializationContext): boolean {
        return true;
    }

    protected get separatorOrientation(): Enums.Orientation {
        return Enums.Orientation.Vertical;
    }

    constructor(width: ColumnWidth = "stretch") {
        super();

        this.width = width;
    }

    getJsonTypeName(): string {
        return "Column";
    }

    get hasVisibleSeparator(): boolean {
        if (this.parent && this.parent instanceof ColumnSet) {
            return this.separatorElement !== undefined && !this.parent.isLeftMostElement(this);
        }
        else {
            return false;
        }
    }

    get isStandalone(): boolean {
        return false;
    }
}

export class ColumnSet extends ContainerBase {
    private _columns: Column[] = [];
    private _renderedColumns: Column[];

    private createColumnInstance(source: any, context: SerializationContext): Column | undefined {
        return context.parseCardObject<Column>(
            this,
            source,
            [], // Forbidden types not supported for elements for now
            !this.isDesignMode(),
            (typeName: string) => {
                return !typeName || typeName === "Column" ? new Column() : undefined;
            },
            (typeName: string, errorType: Enums.TypeErrorType) => {
                context.logParseEvent(
                    undefined,
                    Enums.ValidationEvent.ElementTypeNotAllowed,
                    Strings.errors.elementTypeNotAllowed(typeName));
            });
    }

    protected internalRender(): HTMLElement | undefined {
        this._renderedColumns = [];

        if (this._columns.length > 0) {
            // Cache hostConfig to avoid walking the parent hierarchy several times
            let hostConfig = this.hostConfig;

            let element = document.createElement("div");
            element.className = hostConfig.makeCssClassName("ac-columnSet");
            element.style.display = "flex";

            if (GlobalSettings.useAdvancedCardBottomTruncation) {
                // See comment in Container.internalRender()
                element.style.minHeight = '-webkit-min-content';
            }

            switch (this.getEffectiveHorizontalAlignment()) {
                case Enums.HorizontalAlignment.Center:
                    element.style.justifyContent = "center";
                    break;
                case Enums.HorizontalAlignment.Right:
                    element.style.justifyContent = "flex-end";
                    break;
                default:
                    element.style.justifyContent = "flex-start";
                    break;
            }

            let totalWeight: number = 0;

            for (let column of this._columns) {
                if (column.width instanceof SizeAndUnit && (column.width.unit == Enums.SizeUnit.Weight)) {
                    totalWeight += column.width.physicalSize;
                }
            }

            for (let column of this._columns) {
                if (column.width instanceof SizeAndUnit && column.width.unit == Enums.SizeUnit.Weight && totalWeight > 0) {
                    let computedWeight = 100 / totalWeight * column.width.physicalSize;

                    // Best way to emulate "internal" access I know of
                    column["_computedWeight"] = computedWeight;
                }

                let renderedColumn = column.render();

                if (renderedColumn) {
                    if (this._renderedColumns.length > 0 && column.separatorElement) {
                        column.separatorElement.style.flex = "0 0 auto";

                        Utils.appendChild(element, column.separatorElement);
                    }

                    Utils.appendChild(element, renderedColumn);

                    this._renderedColumns.push(column);
                }
            }

            return this._renderedColumns.length > 0 ? element : undefined;
        }
        else {
            return undefined;
        }
    }

    protected truncateOverflow(maxHeight: number): boolean {
        for (let column of this._columns) {
            column['handleOverflow'](maxHeight);
        }

        return true;
    }

    protected undoOverflowTruncation() {
        for (let column of this._columns) {
            column['resetOverflow']();
        }
    }

    protected get isSelectable(): boolean {
        return true;
    }

    protected internalParse(source: any, context: SerializationContext) {
        super.internalParse(source, context);

        this._columns = [];
        this._renderedColumns = [];

        let jsonColumns = source["columns"];

        if (Array.isArray(jsonColumns)) {
            for (let item of jsonColumns) {
                let column = this.createColumnInstance(item, context);

                if (column) {
                    this._columns.push(column);
                }
            }
        }
    }

    protected internalToJSON(target: PropertyBag, context: SerializationContext) {
        super.internalToJSON(target, context);

        context.serializeArray(target, "columns", this._columns);
    }

    isFirstElement(element: CardElement): boolean {
        for (let column of this._columns) {
            if (column.isVisible) {
                return column == element;
            }
        }

        return false;
    }

    isBleedingAtTop(): boolean {
        if (this.isBleeding()) {
            return true;
        }

        if (this._renderedColumns && this._renderedColumns.length > 0) {
            for (let column of this._columns) {
                if (column.isBleedingAtTop()) {
                    return true;
                }
            }
        }

        return false;
    }

    isBleedingAtBottom(): boolean {
        if (this.isBleeding()) {
            return true;
        }

        if (this._renderedColumns && this._renderedColumns.length > 0) {
            for (let column of this._columns) {
                if (column.isBleedingAtBottom()) {
                    return true;
                }
            }
        }

        return false;
    }

    getItemCount(): number {
        return this._columns.length;
    }

    getFirstVisibleRenderedItem(): CardElement | undefined {
        if (this.renderedElement && this._renderedColumns && this._renderedColumns.length > 0) {
            return this._renderedColumns[0];
        }
        else {
            return undefined;
        }
    }

    getLastVisibleRenderedItem(): CardElement | undefined {
        if (this.renderedElement && this._renderedColumns && this._renderedColumns.length > 0) {
            return this._renderedColumns[this._renderedColumns.length - 1];
        }
        else {
            return undefined;
        }
    }

    getColumnAt(index: number): Column {
        return this._columns[index];
    }

    getItemAt(index: number): CardElement {
        return this.getColumnAt(index);
    }

    getJsonTypeName(): string {
        return "ColumnSet";
    }

    internalValidateProperties(context: ValidationResults) {
        super.internalValidateProperties(context);

        let weightedColumns: number = 0;
        let stretchedColumns: number = 0;

        for (let column of this._columns) {
            if (typeof column.width === "number") {
                weightedColumns++;
            }
            else if (column.width === "stretch") {
                stretchedColumns++;
            }
        }

        if (weightedColumns > 0 && stretchedColumns > 0) {
            context.addFailure(
                this,
                Enums.ValidationEvent.Hint,
                Strings.hints.dontUseWeightedAndStrecthedColumnsInSameSet());
        }
    }

    addColumn(column: Column) {
        if (!column.parent) {
            this._columns.push(column);

            column.setParent(this);
        }
        else {
            throw new Error(Strings.errors.columnAlreadyBelongsToAnotherSet());
        }
    }

    removeItem(item: CardElement): boolean {
        if (item instanceof Column) {
            let itemIndex = this._columns.indexOf(item);

            if (itemIndex >= 0) {
                this._columns.splice(itemIndex, 1);

                item.setParent(undefined);

                this.updateLayout();

                return true;
            }
        }

        return false;
    }

    indexOf(cardElement: CardElement): number {
        return cardElement instanceof Column ? this._columns.indexOf(cardElement) : -1;
    }

    isLeftMostElement(element: CardElement): boolean {
        return this._columns.indexOf(<Column>element) == 0;
    }

    isRightMostElement(element: CardElement): boolean {
        return this._columns.indexOf(<Column>element) == this._columns.length - 1;
    }

    isTopElement(element: CardElement): boolean {
        return this._columns.indexOf(<Column>element) >= 0;
    }

    isBottomElement(element: CardElement): boolean {
        return this._columns.indexOf(<Column>element) >= 0;
    }

    getActionById(id: string): Action | undefined {
        let result: Action | undefined = undefined;

        for (let column of this._columns) {
            result = column.getActionById(id);

            if (result) {
                break;
            }
        }

        return result;
    }

    get bleed(): boolean {
        return this.getBleed();
    }

    set bleed(value: boolean) {
        this.setBleed(value);
    }

    get padding(): PaddingDefinition | undefined {
        return this.getPadding();
    }

    set padding(value: PaddingDefinition | undefined) {
        this.setPadding(value);
    }

    get selectAction(): Action | undefined {
        return this._selectAction;
    }

    set selectAction(value: Action | undefined) {
        this._selectAction = value;
    }
}

function raiseImageLoadedEvent(image: Image) {
    let card = image.getRootElement() as AdaptiveCard;
    let onImageLoadedHandler = (card && card.onImageLoaded) ? card.onImageLoaded : AdaptiveCard.onImageLoaded;

    if (onImageLoadedHandler) {
        onImageLoadedHandler(image);
    }
}

function raiseAnchorClickedEvent(element: CardElement, anchor: HTMLAnchorElement, ev?: MouseEvent): boolean {
    let card = element.getRootElement() as AdaptiveCard;
    let onAnchorClickedHandler = (card && card.onAnchorClicked) ? card.onAnchorClicked : AdaptiveCard.onAnchorClicked;

    return onAnchorClickedHandler !== undefined ? onAnchorClickedHandler(element, anchor, ev) : false;
}

function raiseExecuteActionEvent(action: Action) {
    let card = action.parent ? action.parent.getRootElement() as AdaptiveCard : undefined;
    let onExecuteActionHandler = (card && card.onExecuteAction) ? card.onExecuteAction : AdaptiveCard.onExecuteAction;

    if (action.prepareForExecution() && onExecuteActionHandler) {
        onExecuteActionHandler(action);
    }
}

function raiseInlineCardExpandedEvent(action: ShowCardAction, isExpanded: boolean) {
    let card = action.parent ? action.parent.getRootElement() as AdaptiveCard : undefined;
    let onInlineCardExpandedHandler = (card && card.onInlineCardExpanded) ? card.onInlineCardExpanded : AdaptiveCard.onInlineCardExpanded;

    if (onInlineCardExpandedHandler) {
        onInlineCardExpandedHandler(action, isExpanded);
    }
}

function raiseInputValueChangedEvent(input: Input) {
    let card = input.getRootElement() as AdaptiveCard;
    let onInputValueChangedHandler = (card && card.onInputValueChanged) ? card.onInputValueChanged : AdaptiveCard.onInputValueChanged;

    if (onInputValueChangedHandler) {
        onInputValueChangedHandler(input);
    }
}

function raiseElementVisibilityChangedEvent(element: CardElement, shouldUpdateLayout: boolean = true) {
    let rootElement = element.getRootElement();

    if (shouldUpdateLayout) {
        rootElement.updateLayout();
    }

    let card = rootElement as AdaptiveCard;
    let onElementVisibilityChangedHandler = (card && card.onElementVisibilityChanged) ? card.onElementVisibilityChanged : AdaptiveCard.onElementVisibilityChanged;

    if (onElementVisibilityChangedHandler !== undefined) {
        onElementVisibilityChangedHandler(element);
    }
}

/**
 * @returns return false to continue with default context menu; return true to skip SDK default context menu
 */
function raiseDisplayOverflowActionMenuEvent(action: OverflowAction, target?: HTMLElement): boolean {
    let card = action.parent ? action.parent.getRootElement() as AdaptiveCard : undefined;
    let onDisplayOverflowActionMenuHandler = (card && card.onDisplayOverflowActionMenu) ? card.onDisplayOverflowActionMenu : AdaptiveCard.onDisplayOverflowActionMenu;

    return onDisplayOverflowActionMenuHandler !== undefined ? onDisplayOverflowActionMenuHandler(action.getActions(), target) : false;
}

/**
 * @returns return false to continue with default action button; return true to skip SDK default action button
 */
function raiseRenderOverflowActionsEvent(action: OverflowAction, isAtRootLevelActions: boolean): boolean {
    let card = action.parent ? action.parent.getRootElement() as AdaptiveCard : undefined;
    let onRenderOverflowActionsHandler = (card && card.onRenderOverflowActions) ? card.onRenderOverflowActions : AdaptiveCard.onRenderOverflowActions;

    return onRenderOverflowActionsHandler !== undefined ? onRenderOverflowActionsHandler(action.getActions(), isAtRootLevelActions) : false;
}

export abstract class ContainerWithActions extends Container {
    private _actionCollection: ActionCollection;

    protected internalParse(source: any, context: SerializationContext) {
        super.internalParse(source, context);

        this.parseActions(source, context);
    }

    protected parseActions(source: any, context: SerializationContext) {
        this._actionCollection.parse(source["actions"], context);
    }

    protected internalToJSON(target: PropertyBag, context: SerializationContext) {
        super.internalToJSON(target, context);

        this._actionCollection.toJSON(target, "actions", context);
    }

    protected carouselRender(displayProperties: Display): HTMLElement | undefined {
        if (displayProperties && displayProperties.timerProperty && 
            displayProperties.timerProperty < this.hostConfig.carousel.minAutoplayDelay) {
            console.warn(Strings.errors.tooLittleTimeDelay);
            displayProperties.timerProperty = this.hostConfig.carousel.minAutoplayDelay;
        }
        let element = super.carouselRender(displayProperties);

        if (element) {
            let renderedActions = this._actionCollection.render(this.hostConfig.actions.actionsOrientation, false);

            if (renderedActions) {
                Utils.appendChild(
                    element,
                    renderSeparation(
                        this.hostConfig,
                        {
                            spacing: this.hostConfig.getEffectiveSpacing(this.hostConfig.actions.spacing)
                        },
                        Enums.Orientation.Horizontal));
                Utils.appendChild(element, renderedActions);
            }

            if (this.renderIfEmpty) {
                return element;
            }
            else {
                return element.children.length > 0 ? element : undefined;
            }
        }
        else {
            return undefined;
        }
    }

    protected internalRender(): HTMLElement | undefined {
        let element = super.internalRender();

        if (element) {
            let renderedActions = this._actionCollection.render(this.hostConfig.actions.actionsOrientation, false);

            if (renderedActions) {
                Utils.appendChild(
                    element,
                    renderSeparation(
                        this.hostConfig,
                        {
                            spacing: this.hostConfig.getEffectiveSpacing(this.hostConfig.actions.spacing)
                        },
                        Enums.Orientation.Horizontal));
                Utils.appendChild(element, renderedActions);
            }

            if (this.renderIfEmpty) {
                return element;
            }
            else {
                return element.children.length > 0 ? element : undefined;
            }
        }
        else {
            return undefined;
        }
    }

    protected getHasExpandedAction(): boolean {
        if (this.renderedActionCount == 0) {
            return false;
        }
        else if (this.renderedActionCount == 1) {
            return this._actionCollection.expandedAction !== undefined && !this.hostConfig.actions.preExpandSingleShowCardAction;
        }
        else {
            return this._actionCollection.expandedAction !== undefined;
        }
    }

    protected get renderedActionCount(): number {
        return this._actionCollection.renderedActionCount;
    }

    protected get renderIfEmpty(): boolean {
        return false;
    }

    constructor() {
        super();

        this._actionCollection = new ActionCollection(this);
    }

    getActionCount(): number {
        return this._actionCollection.getActionCount();
    }

    getActionAt(index: number): Action | undefined {
        if (index >= 0 && index < this.getActionCount()) {
            return this._actionCollection.getActionAt(index);
        }
        else {
            return super.getActionAt(index);
        }
    }

    getActionById(id: string): Action | undefined {
        let result: Action | undefined = this._actionCollection.getActionById(id);

        return result ? result : super.getActionById(id);
    }

    internalValidateProperties(context: ValidationResults) {
        super.internalValidateProperties(context);

        if (this._actionCollection) {
            this._actionCollection.validateProperties(context);
        }
    }

    isLastElement(element: CardElement): boolean {
        return super.isLastElement(element) && this._actionCollection.getActionCount() == 0;
    }

    addAction(action: Action) {
        this._actionCollection.addAction(action);
    }

    clear() {
        super.clear();

        this._actionCollection.clear();
    }

    getAllInputs(processActions: boolean = true): Input[] {
        let result = super.getAllInputs(processActions);

        if (processActions) {
            result = result.concat(this._actionCollection.getAllInputs(processActions));
        }

        return result;
    }

    getResourceInformation(): IResourceInformation[] {
        return super.getResourceInformation().concat(this._actionCollection.getResourceInformation());
    }

    isBleedingAtBottom(): boolean {
        if (this._actionCollection.renderedActionCount == 0) {
            return super.isBleedingAtBottom();
        }
        else {
            if (this._actionCollection.getActionCount() == 1) {
                return this._actionCollection.expandedAction !== undefined && !this.hostConfig.actions.preExpandSingleShowCardAction;
            }
            else {
                return this._actionCollection.expandedAction !== undefined;
            }
        }
    }

    get isStandalone(): boolean {
        return false;
    }
}

export interface IMarkdownProcessingResult {
    didProcess: boolean;
    outputHtml?: any;
}

export class RefreshActionProperty extends PropertyDefinition {
    parse(sender: RefreshDefinition, source: PropertyBag, context: SerializationContext): ExecuteAction | undefined {
        let action = context.parseAction(
            sender.parent,
            source[this.name],
            [],
            false);

        if (action !== undefined) {
            if (action instanceof ExecuteAction) {
                return action;
            }

            context.logParseEvent(
                sender,
                Enums.ValidationEvent.ActionTypeNotAllowed,
                Strings.errors.actionTypeNotAllowed(action.getJsonTypeName()));
        }

        context.logParseEvent(
            sender,
            Enums.ValidationEvent.PropertyCantBeNull,
            Strings.errors.propertyMustBeSet("action"));

        return undefined;
    }

    toJSON(sender: SerializableObject, target: PropertyBag, value: ExecuteAction | undefined, context: SerializationContext) {
        context.serializeValue(target, this.name, value ? value.toJSON(context) : undefined, undefined, true);
    }

    constructor(readonly targetVersion: Version, readonly name: string) {
        super(targetVersion, name, undefined);
    }
}

export class RefreshDefinition extends SerializableObject {
    //#region Schema

    static readonly actionProperty = new RefreshActionProperty(Versions.v1_4, "action");
    static readonly userIdsProperty = new StringArrayProperty(Versions.v1_4, "userIds");

    @property(RefreshDefinition.actionProperty)
    get action(): ExecuteAction {
        return this.getValue(RefreshDefinition.actionProperty);
    }

    set action(value: ExecuteAction) {
        this.setValue(RefreshDefinition.actionProperty, value);

        if (value) {
            value.setParent(this.parent);
        }
    }

    @property(RefreshDefinition.userIdsProperty)
    userIds?: string[];

    protected getSchemaKey(): string {
        return "RefreshDefinition";
    }

    //#endregion

    parent: CardElement;
}

export class AuthCardButton extends SerializableObject {
    //#region Schema

    static readonly typeProperty = new StringProperty(Versions.v1_4, "type");
    static readonly titleProperty = new StringProperty(Versions.v1_4, "title");
    static readonly imageProperty = new StringProperty(Versions.v1_4, "image");
    static readonly valueProperty = new StringProperty(Versions.v1_4, "value");

    protected getSchemaKey(): string {
        return "AuthCardButton";
    }

    //#endregion

    @property(AuthCardButton.typeProperty)
    type: string;

    @property(AuthCardButton.titleProperty)
    title?: string;

    @property(AuthCardButton.imageProperty)
    image?: string;

    @property(AuthCardButton.valueProperty)
    value: string;
}

export class TokenExchangeResource extends SerializableObject {
    //#region Schema

    static readonly idProperty = new StringProperty(Versions.v1_4, "id");
    static readonly uriProperty = new StringProperty(Versions.v1_4, "uri");
    static readonly providerIdProperty = new StringProperty(Versions.v1_4, "providerId");

    protected getSchemaKey(): string {
        return "TokenExchangeResource";
    }

    //#endregion

    @property(TokenExchangeResource.idProperty)
    id?: string;

    @property(TokenExchangeResource.uriProperty)
    uri?: string;

    @property(TokenExchangeResource.providerIdProperty)
    providerId?: string;
}

export class Authentication extends SerializableObject {
    //#region Schema

    static readonly textProperty = new StringProperty(Versions.v1_4, "text");
    static readonly connectionNameProperty = new StringProperty(Versions.v1_4, "connectionName");
    static readonly buttonsProperty = new SerializableObjectCollectionProperty(Versions.v1_4, "buttons", AuthCardButton);
    static readonly tokenExchangeResourceProperty = new SerializableObjectProperty(Versions.v1_4, "tokenExchangeResource", TokenExchangeResource, true);

    protected getSchemaKey(): string {
        return "Authentication";
    }

    //#endregion

    @property(Authentication.textProperty)
    text?: string;

    @property(Authentication.connectionNameProperty)
    connectionName?: string;

    @property(Authentication.buttonsProperty)
    buttons: AuthCardButton[];

    @property(Authentication.tokenExchangeResourceProperty)
    tokenExchangeResource?: TokenExchangeResource;
}

// @dynamic
export class AdaptiveCard extends ContainerWithActions {
    static readonly schemaUrl = "http://adaptivecards.io/schemas/adaptive-card.json";

    //#region Schema

    protected static readonly $schemaProperty = new CustomProperty<string>(
        Versions.v1_0,
        "$schema",
        (sender: SerializableObject, property: PropertyDefinition, source: PropertyBag, context: BaseSerializationContext) => {
            return AdaptiveCard.schemaUrl;
        },
        (sender: SerializableObject, property: PropertyDefinition, target: PropertyBag, value: Versions | undefined, context: BaseSerializationContext) => {
            context.serializeValue(target, property.name, AdaptiveCard.schemaUrl);
        });

    static readonly versionProperty = new CustomProperty<Version | undefined>(
        Versions.v1_0,
        "version",
        (sender: SerializableObject, property: PropertyDefinition, source: PropertyBag, context: BaseSerializationContext) => {
            let version = Version.parse(source[property.name], context);

            if (version === undefined) {
                version = Versions.latest;

                context.logParseEvent(
                    sender,
                    Enums.ValidationEvent.InvalidPropertyValue,
                    Strings.errors.invalidCardVersion(version.toString()));
            }

            return version;
        },
        (sender: SerializableObject, property: PropertyDefinition, target: PropertyBag, value: Versions | undefined, context: BaseSerializationContext) => {
            if (value !== undefined) {
                context.serializeValue(target, property.name, value.toString());
            }
        },
        Versions.v1_0);

    static readonly fallbackTextProperty = new StringProperty(Versions.v1_0, "fallbackText");
    static readonly speakProperty = new StringProperty(Versions.v1_0, "speak");
    static readonly refreshProperty = new SerializableObjectProperty(Versions.v1_4, "refresh", RefreshDefinition, true);
    static readonly authenticationProperty = new SerializableObjectProperty(Versions.v1_4, "authentication", Authentication, true);

    static readonly displayProperty = new SerializableObjectProperty(
        Versions.v1_6,
        "display",
        Display,
        true);

    @property(AdaptiveCard.versionProperty)
    version: Version;

    @property(AdaptiveCard.fallbackTextProperty)
    fallbackText?: string;

    @property(AdaptiveCard.speakProperty)
    speak?: string;

    @property(AdaptiveCard.refreshProperty)
    get refresh(): RefreshDefinition | undefined {
        return this.getValue(AdaptiveCard.refreshProperty);
    }

    set refresh(value: RefreshDefinition | undefined) {
        this.setValue(AdaptiveCard.refreshProperty, value);

        if (value) {
            value.parent = this;
        }
    }

    @property(AdaptiveCard.authenticationProperty)
    authentication?: Authentication;

    @property(AdaptiveCard.displayProperty)
    display?: Display;

    //#endregion

    static onAnchorClicked?: (element: CardElement, anchor: HTMLAnchorElement, ev?: MouseEvent) => boolean;
    static onExecuteAction?: (action: Action) => void;
    static onElementVisibilityChanged?: (element: CardElement) => void;
    static onImageLoaded?: (image: Image) => void;
    static onInlineCardExpanded?: (action: ShowCardAction, isExpanded: boolean) => void;
    static onInputValueChanged?: (input: Input) => void;
    static onProcessMarkdown?: (text: string, result: IMarkdownProcessingResult) => void;
    static onDisplayOverflowActionMenu?: (actions: readonly Action[], target?: HTMLElement) => boolean;
    static onRenderOverflowActions?: (actions: readonly Action[], isRootLevelActions: boolean) => boolean;

    static get processMarkdown(): (text: string) => string {
        throw new Error(Strings.errors.processMarkdownEventRemoved());
    }

    static set processMarkdown(value: (text: string) => string) {
        throw new Error(Strings.errors.processMarkdownEventRemoved());
    }

    static applyMarkdown(text: string): IMarkdownProcessingResult {
        let result: IMarkdownProcessingResult = {
            didProcess: false
        };

        if (AdaptiveCard.onProcessMarkdown) {
            AdaptiveCard.onProcessMarkdown(text, result);
        }
        else if ((<any>window).markdownit) {
            // Check for markdownit
            let markdownIt: any = (<any>window).markdownit;
            result.outputHtml = markdownIt().render(text);
            result.didProcess = true;
        }
        else {
            console.warn(Strings.errors.markdownProcessingNotEnabled)
        }

        return result;
    }

    private _fallbackCard?: AdaptiveCard;

    private isVersionSupported(): boolean {
        if (this.bypassVersionCheck) {
            return true;
        }
        else {
            let unsupportedVersion: boolean =
                !this.version ||
                !this.version.isValid ||
                (this.maxVersion.major < this.version.major) ||
                (this.maxVersion.major == this.version.major && this.maxVersion.minor < this.version.minor);

            return !unsupportedVersion;
        }
    }

    protected getDefaultSerializationContext(): BaseSerializationContext {
        return new SerializationContext(this.version);
    }

    protected getItemsCollectionPropertyName(): string {
        return "body";
    }

    private createCarouselPageInstance(source: any, context: SerializationContext): CarouselPage | undefined {
        return context.parseCardObject<CarouselPage>(
            this,
            source,
            [], // Forbidden types not supported for elements for now
            !this.isDesignMode(),
            (typeName: string) => {
                return !typeName || typeName === "CarouselPage" ? new CarouselPage() : undefined;
            },
            (typeName: string, errorType: Enums.TypeErrorType) => {
                context.logParseEvent(
                    undefined,
                    Enums.ValidationEvent.ElementTypeNotAllowed,
                    Strings.errors.elementTypeNotAllowed(typeName));
            });
    }

    protected internalParse(source: any, context: SerializationContext) {
        this._fallbackCard = undefined;

        let fallbackElement = context.parseElement(undefined, source["fallback"], !this.isDesignMode());

        if (fallbackElement) {
            this._fallbackCard = new AdaptiveCard();
            this._fallbackCard.addItem(fallbackElement);
        }

        // Parse all properties to determine if the card is a carousel card
        super.internalParse(source, context);

        // The AdaptiveCard is a carousel card if the display property has set the type as such
        this._isInCarouselCard = (this.display !== undefined && this.display.type === "carousel");

        // If the card is a carousel card then follow a similar parsing process as ColumnSet
        if (this._isInCarouselCard)
        {
            // Delete the previously parsed items
            super.clear();
            let carouselPages = source["body"];

            if (Array.isArray(carouselPages)) {
                for (let page of carouselPages) {
                    let carouselPage = this.createCarouselPageInstance(page, context);

                    if (carouselPage) {
                        super.insertItemAt(carouselPage, -1, true);
                    }
                }
            }

            super.parseActions(source, context);
        }
    }

    protected internalToJSON(target: PropertyBag, context: SerializationContext) {
        this.setValue(AdaptiveCard.versionProperty, context.targetVersion);

        super.internalToJSON(target, context);
    }

    protected internalRender(): HTMLElement | undefined {
        var renderedElement = this.display ? super.carouselRender(this.display) : super.internalRender();

        if (GlobalSettings.useAdvancedCardBottomTruncation && renderedElement) {
            // Unlike containers, the root card element should be allowed to
            // be shorter than its content (otherwise the overflow truncation
            // logic would never get triggered)
            renderedElement.style.removeProperty("minHeight");
        }

        return renderedElement;
    }

    protected getHasBackground(): boolean {
        return true;
    }

    protected getDefaultPadding(): PaddingDefinition {
        return new PaddingDefinition(
            Enums.Spacing.Padding,
            Enums.Spacing.Padding,
            Enums.Spacing.Padding,
            Enums.Spacing.Padding);
    }

    protected shouldSerialize(context: SerializationContext): boolean {
        return true;
    }

    protected get renderIfEmpty(): boolean {
        return true;
    }

    protected get bypassVersionCheck(): boolean {
        return false;
    }

    protected get allowCustomStyle() {
        return this.hostConfig.adaptiveCard && this.hostConfig.adaptiveCard.allowCustomStyle;
    }

    protected get hasBackground(): boolean {
        return true;
    }

    onAnchorClicked?: (element: CardElement, anchor: HTMLAnchorElement, ev?: MouseEvent) => boolean;
    onExecuteAction?: (action: Action) => void;
    onElementVisibilityChanged?: (element: CardElement) => void;
    onImageLoaded?: (image: Image) => void;
    onInlineCardExpanded?: (action: ShowCardAction, isExpanded: boolean) => void;
    onInputValueChanged?: (input: Input) => void;
    onDisplayOverflowActionMenu?: (actions: readonly Action[], target?: HTMLElement) => boolean;
    onRenderOverflowActions?: (actions: readonly Action[], isRootLevelActions: boolean) => boolean;

    designMode: boolean = false;

    getJsonTypeName(): string {
        return "AdaptiveCard";
    }

    internalValidateProperties(context: ValidationResults) {
        super.internalValidateProperties(context);

        if (this.getValue(CardElement.typeNameProperty) !== "AdaptiveCard") {
            context.addFailure(
                this,
                Enums.ValidationEvent.MissingCardType,
                Strings.errors.invalidCardType());
        }

        if (!this.bypassVersionCheck && !this.version) {
            context.addFailure(
                this,
                Enums.ValidationEvent.PropertyCantBeNull,
                Strings.errors.propertyMustBeSet("version"));
        }
        else if (!this.isVersionSupported()) {
            context.addFailure(
                this,
                Enums.ValidationEvent.UnsupportedCardVersion,
                Strings.errors.unsupportedCardVersion(this.version.toString(), this.maxVersion.toString()));
        }
    }

    render(target?: HTMLElement): HTMLElement | undefined {
        let renderedCard: HTMLElement | undefined;

        if (this.shouldFallback() && this._fallbackCard) {
            this._fallbackCard.hostConfig = this.hostConfig;

            renderedCard = this._fallbackCard.render();
        }
        else {
            renderedCard = super.render();

            if (renderedCard) {
                renderedCard.classList.add(this.hostConfig.makeCssClassName("ac-adaptiveCard"));

                // Having a tabIndex on the root container for a card can mess up accessibility in some scenarios.
                // However, we've shipped this behavior before, and so can't just turn it off in a point release. For
                // now, to unblock accessibility scenarios for our customers, we've got an option to turn it off. In a
                // future release, we should strongly consider flipping the default such that we *don't* emit a tabIndex
                // by default.
                if (GlobalSettings.setTabIndexAtCardRoot) {
                    renderedCard.tabIndex = 0;
                }

                if (this.speak) {
                    renderedCard.setAttribute("aria-label", this.speak);
                }
            }
        }

        if (target) {
            Utils.appendChild(target, renderedCard);

            this.updateLayout();
        }

        return renderedCard;
    }

    updateLayout(processChildren: boolean = true) {
        super.updateLayout(processChildren);

        if (GlobalSettings.useAdvancedCardBottomTruncation && this.isDisplayed()) {
            let padding = this.hostConfig.getEffectiveSpacing(Enums.Spacing.Default);

            this['handleOverflow']((<HTMLElement>this.renderedElement).offsetHeight - padding);
        }
    }

    shouldFallback(): boolean {
        return super.shouldFallback() || !this.isVersionSupported();
    }

    get hasVisibleSeparator(): boolean {
        return false;
    }

}

class InlineAdaptiveCard extends AdaptiveCard {
    //#region Schema

    protected getSchemaKey(): string {
        return "InlineAdaptiveCard";
    }

    protected populateSchema(schema: SerializableObjectSchema) {
        super.populateSchema(schema);

        schema.remove(
            AdaptiveCard.$schemaProperty,
            AdaptiveCard.versionProperty);
    }

    //#endregion

    protected getDefaultPadding(): PaddingDefinition {
        return new PaddingDefinition(
            this.suppressStyle ? Enums.Spacing.None : Enums.Spacing.Padding,
            Enums.Spacing.Padding,
            this.suppressStyle ? Enums.Spacing.None : Enums.Spacing.Padding,
            Enums.Spacing.Padding);
    }

    protected get bypassVersionCheck(): boolean {
        return true;
    }

    protected get defaultStyle(): string {
        if (this.suppressStyle) {
            return Enums.ContainerStyle.Default;
        }
        else {
            return this.hostConfig.actions.showCard.style ? this.hostConfig.actions.showCard.style : Enums.ContainerStyle.Emphasis;
        }
    }

    suppressStyle: boolean = false;

    render(target?: HTMLElement): HTMLElement | undefined {
        let renderedCard = super.render(target);

        if (renderedCard) {
            renderedCard.setAttribute("aria-live", "polite");
            renderedCard.removeAttribute("tabindex");
        }

        return renderedCard;
    }
}

export class SerializationContext extends BaseSerializationContext {
    private _elementRegistry?: CardObjectRegistry<CardElement>;
    private _actionRegistry?: CardObjectRegistry<Action>;

    private internalParseCardObject<T extends CardObject>(
        parent: CardElement | undefined,
        source: any,
        forbiddenTypeNames: string[],
        allowFallback: boolean,
        createInstanceCallback: (typeName: string | undefined) => T | undefined,
        logParseEvent: (typeName: string | undefined, errorType: Enums.TypeErrorType) => void): T | undefined {
        let result: T | undefined = undefined;

        if (source && typeof source === "object") {
            let typeName = Utils.parseString(source["type"]);

            if (typeName && forbiddenTypeNames.indexOf(typeName) >= 0) {
                logParseEvent(typeName, Enums.TypeErrorType.ForbiddenType);
            }
            else {
                let tryToFallback = false;

                result = createInstanceCallback(typeName);

                if (!result) {
                    tryToFallback = GlobalSettings.enableFallback && allowFallback;

                    logParseEvent(typeName, Enums.TypeErrorType.UnknownType);
                }
                else {
                    result.setParent(parent);
                    result.parse(source, this);

                    tryToFallback = GlobalSettings.enableFallback && allowFallback && result.shouldFallback();
                }

                if (tryToFallback) {
                    let fallback = source["fallback"];

                    if (!fallback && parent) {
                        parent.setShouldFallback(true);
                    }
                    if (typeof fallback === "string" && fallback.toLowerCase() === "drop") {
                        result = undefined;
                    }
                    else if (typeof fallback === "object") {
                        result = this.internalParseCardObject<T>(
                            parent,
                            fallback,
                            forbiddenTypeNames,
                            true,
                            createInstanceCallback,
                            logParseEvent);
                    }
                }
            }
        }

        return result;
    }

    protected cardObjectParsed(o: SerializableObject, source: any) {
        if (o instanceof Action && this.onParseAction) {
            this.onParseAction(o, source, this);
        }
        else if (o instanceof CardElement && this.onParseElement) {
            this.onParseElement(o, source, this);
        }
    }

    onParseAction?: (action: Action, source: any, context: SerializationContext) => void;
    onParseElement?: (element: CardElement, source: any, context: SerializationContext) => void;

    shouldSerialize(o: SerializableObject): boolean {
        if (o instanceof Action) {
            return this.actionRegistry.findByName(o.getJsonTypeName()) !== undefined;
        }
        else if (o instanceof CardElement) {
            return this.elementRegistry.findByName(o.getJsonTypeName()) !== undefined;
        }
        else {
            return true;
        }
    }

    parseCardObject<T extends CardObject>(
        parent: CardElement | undefined,
        source: any,
        forbiddenTypeNames: string[],
        allowFallback: boolean,
        createInstanceCallback: (typeName: string) => T | undefined,
        logParseEvent: (typeName: string, errorType: Enums.TypeErrorType) => void): T | undefined {
        let result = this.internalParseCardObject(
            parent,
            source,
            forbiddenTypeNames,
            allowFallback,
            createInstanceCallback,
            logParseEvent);

        if (result !== undefined) {
            this.cardObjectParsed(result, source);
        }

        return result;
    }

    parseElement(
        parent: CardElement | undefined,
        source: any,
        allowFallback: boolean): CardElement | undefined {

        let forbiddenTypes: string[] = [];
        if (parent?.isInCarouselCard())
        {
            forbiddenTypes = Array.from(GlobalRegistry.forbiddenCarouselElements.values());
        }

        return this.parseCardObject<CardElement>(
            parent,
            source,
            forbiddenTypes, // Forbidden types not supported for elements for now
            allowFallback,
            (typeName: string) => {
                return this.elementRegistry.createInstance(typeName, this.targetVersion);
            },
            (typeName: string, errorType: Enums.TypeErrorType) => {
                if (errorType === Enums.TypeErrorType.UnknownType) {
                    this.logParseEvent(
                        undefined,
                        Enums.ValidationEvent.UnknownElementType,
                        Strings.errors.unknownElementType(typeName));
                }
                else {
                    this.logParseEvent(
                        undefined,
                        Enums.ValidationEvent.ElementTypeNotAllowed,
                        Strings.errors.elementTypeNotAllowed(typeName));
                }
            });
    }

    parseAction(
        parent: CardElement,
        source: any,
        forbiddenActionTypes: string[],
        allowFallback: boolean): Action | undefined {

        let forbiddenTypes: string[] = [];
        if (parent.isInCarouselCard())
        {
            forbiddenTypes = Array.from(GlobalRegistry.forbiddenCarouselActions.values()).concat(forbiddenActionTypes);
        }

        return this.parseCardObject<Action>(
            parent,
            source,
            forbiddenTypes,
            allowFallback,
            (typeName: string) => {
                return this.actionRegistry.createInstance(typeName, this.targetVersion);
            },
            (typeName: string, errorType: Enums.TypeErrorType) => {
                if (errorType == Enums.TypeErrorType.UnknownType) {
                    this.logParseEvent(
                        undefined,
                        Enums.ValidationEvent.UnknownActionType,
                        Strings.errors.unknownActionType(typeName));
                }
                else {
                    this.logParseEvent(
                        undefined,
                        Enums.ValidationEvent.ActionTypeNotAllowed,
                        Strings.errors.actionTypeNotAllowed(typeName));
                }
            });
    }

    get elementRegistry(): CardObjectRegistry<CardElement> {
        return this._elementRegistry ? this._elementRegistry : GlobalRegistry.elements;
    }

    // Not using a property setter here because the setter should accept "undefined"
    // whereas the getter should never return undefined.
    setElementRegistry(value: CardObjectRegistry<CardElement> | undefined) {
        this._elementRegistry = value;
    }

    get actionRegistry(): CardObjectRegistry<Action> {
        return this._actionRegistry ? this._actionRegistry : GlobalRegistry.actions;
    }

    // Not using a property setter here because the setter should accept "undefined"
    // whereas the getter should never return undefined.
    setActionRegistry(value: CardObjectRegistry<Action> | undefined) {
        this._actionRegistry = value;
    }
}

GlobalRegistry.defaultElements.register("Container", Container);
GlobalRegistry.defaultElements.register("TextBlock", TextBlock);
GlobalRegistry.defaultElements.register("RichTextBlock", RichTextBlock, Versions.v1_2);
GlobalRegistry.defaultElements.register("TextRun", TextRun, Versions.v1_2);
GlobalRegistry.defaultElements.register("Image", Image);
GlobalRegistry.defaultElements.register("ImageSet", ImageSet);
GlobalRegistry.defaultElements.register("Media", Media, Versions.v1_1);
GlobalRegistry.defaultElements.register("FactSet", FactSet);
GlobalRegistry.defaultElements.register("CarouselPage", CarouselPage, Versions.v1_2);
GlobalRegistry.defaultElements.register("ColumnSet", ColumnSet);
GlobalRegistry.defaultElements.register("ActionSet", ActionSet, Versions.v1_2);
GlobalRegistry.defaultElements.register("Input.Text", TextInput);
GlobalRegistry.defaultElements.register("Input.Date", DateInput);
GlobalRegistry.defaultElements.register("Input.Time", TimeInput);
GlobalRegistry.defaultElements.register("Input.Number", NumberInput);
GlobalRegistry.defaultElements.register("Input.ChoiceSet", ChoiceSetInput);
GlobalRegistry.defaultElements.register("Input.Toggle", ToggleInput);

GlobalRegistry.defaultActions.register(OpenUrlAction.JsonTypeName, OpenUrlAction);
GlobalRegistry.defaultActions.register(SubmitAction.JsonTypeName, SubmitAction);
GlobalRegistry.defaultActions.register(ShowCardAction.JsonTypeName, ShowCardAction);
GlobalRegistry.defaultActions.register(ToggleVisibilityAction.JsonTypeName, ToggleVisibilityAction, Versions.v1_2);
GlobalRegistry.defaultActions.register(ExecuteAction.JsonTypeName, ExecuteAction, Versions.v1_4);

GlobalRegistry.forbiddenCarouselElements.add("Media");
GlobalRegistry.forbiddenCarouselElements.add("ActionSet");
GlobalRegistry.forbiddenCarouselElements.add("Input.Text");
GlobalRegistry.forbiddenCarouselElements.add("Input.Date");
GlobalRegistry.forbiddenCarouselElements.add("Input.Time");
GlobalRegistry.forbiddenCarouselElements.add("Input.Number");
GlobalRegistry.forbiddenCarouselElements.add("Input.ChoiceSet");
GlobalRegistry.forbiddenCarouselElements.add("Input.Toggle");

GlobalRegistry.forbiddenCarouselActions.add(ShowCardAction.JsonTypeName);
GlobalRegistry.forbiddenCarouselActions.add(ToggleVisibilityAction.JsonTypeName);<|MERGE_RESOLUTION|>--- conflicted
+++ resolved
@@ -5900,21 +5900,17 @@
             }
         };
 
-        let swiper: Swiper = new Swiper(swiperContainer, swiperOptions);
-
-<<<<<<< HEAD
+        this._swiper = new Swiper(swiperContainer, swiperOptions);
+
         // While the 'pauseOnMouseEnter' option should resume autoplay on
         // mouse exit it doesn't do it, so adding custom events to handle it
         swiperContainer.onmouseenter = function(){
-            swiper.autoplay.stop();
+            this._swiper.autoplay.stop();
         };
 
         swiperContainer.onmouseleave = function(){
-            swiper.autoplay.start();
+            this._swiper.autoplay.start();
         };
-=======
-         this._swiper = new Swiper(swiperContainer, swiperOptions);
->>>>>>> c8a60e46
     }
 
     protected internalRender(): HTMLElement | undefined {
@@ -6838,7 +6834,7 @@
     }
 
     protected carouselRender(displayProperties: Display): HTMLElement | undefined {
-        if (displayProperties && displayProperties.timerProperty && 
+        if (displayProperties && displayProperties.timerProperty &&
             displayProperties.timerProperty < this.hostConfig.carousel.minAutoplayDelay) {
             console.warn(Strings.errors.tooLittleTimeDelay);
             displayProperties.timerProperty = this.hostConfig.carousel.minAutoplayDelay;
