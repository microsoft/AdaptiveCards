// Copyright (c) Microsoft Corporation. All rights reserved.
// Licensed under the MIT License.
import * as Enums from "./enums";
import { PaddingDefinition, GlobalSettings, SizeAndUnit,SpacingDefinition, ISeparationDefinition,
    Dictionary, StringWithSubstitutions, ContentTypes, IInput, IResourceInformation } from "./shared";
import * as Utils from "./utils";
import { HostConfig, defaultHostConfig, BaseTextDefinition, FontTypeDefinition, ColorSetDefinition, TextColorDefinition, ContainerStyleDefinition, TextStyleDefinition } from "./host-config";
import * as TextFormatters from "./text-formatters";
import { CardObject, ValidationResults } from "./card-object";
import { Versions, Version, property, BaseSerializationContext, SerializableObject, SerializableObjectSchema, StringProperty,
    BoolProperty, ValueSetProperty, EnumProperty, SerializableObjectCollectionProperty, SerializableObjectProperty, PixelSizeProperty,
    NumProperty, PropertyBag, CustomProperty, PropertyDefinition, StringArrayProperty } from "./serialization";
import { CardObjectRegistry, GlobalRegistry } from "./registry";
import { Strings } from "./strings";
import { MenuItem, PopupMenu } from "./controls";
import { runInThisContext } from "vm";
import * as Swiper from "swiper";
import 'swiper/css'

export function renderSeparation(hostConfig: HostConfig, separationDefinition: ISeparationDefinition, orientation: Enums.Orientation): HTMLElement | undefined {
    if (separationDefinition.spacing > 0 || (separationDefinition.lineThickness && separationDefinition.lineThickness > 0)) {
        let separator = document.createElement("div");
        separator.className = hostConfig.makeCssClassName("ac-" + (orientation == Enums.Orientation.Horizontal ? "horizontal" : "vertical") + "-separator");
        separator.setAttribute("aria-hidden", "true");

        let color = separationDefinition.lineColor ? Utils.stringToCssColor(separationDefinition.lineColor) : "";

        if (orientation == Enums.Orientation.Horizontal) {
            if (separationDefinition.lineThickness) {
                separator.style.paddingTop = (separationDefinition.spacing / 2) + "px";
                separator.style.marginBottom = (separationDefinition.spacing / 2) + "px";
                separator.style.borderBottom = separationDefinition.lineThickness + "px solid " + color;
            }
            else {
                separator.style.height = separationDefinition.spacing + "px";
            }
        }
        else {
            if (separationDefinition.lineThickness) {
                separator.style.paddingLeft = (separationDefinition.spacing / 2) + "px";
                separator.style.marginRight = (separationDefinition.spacing / 2) + "px";
                separator.style.borderRight = separationDefinition.lineThickness + "px solid " + color;
            }
            else {
                separator.style.width = separationDefinition.spacing + "px";
            }
        }

        separator.style.overflow = "hidden";
        separator.style.flex = "0 0 auto";

        return separator;
    }
    else {
        return undefined;
    }
}

export type CardElementHeight = "auto" | "stretch";

export abstract class CardElement extends CardObject {
    //#region Schema

    static readonly langProperty = new StringProperty(Versions.v1_1, "lang", true, /^[a-z]{2,3}$/ig);
    static readonly isVisibleProperty = new BoolProperty(Versions.v1_2, "isVisible", true);
    static readonly separatorProperty = new BoolProperty(Versions.v1_0, "separator", false);
    static readonly heightProperty = new ValueSetProperty(
        Versions.v1_1,
        "height",
        [
            { value: "auto" },
            { value: "stretch" }
        ],
        "auto");
    static readonly horizontalAlignmentProperty = new EnumProperty(
        Versions.v1_0,
        "horizontalAlignment",
        Enums.HorizontalAlignment);
    static readonly spacingProperty = new EnumProperty(
        Versions.v1_0,
        "spacing",
        Enums.Spacing,
        Enums.Spacing.Default);

    @property(CardElement.horizontalAlignmentProperty)
    horizontalAlignment?: Enums.HorizontalAlignment;

    @property(CardElement.spacingProperty)
    spacing: Enums.Spacing;

    @property(CardElement.separatorProperty)
    separator: boolean;

    @property(CardElement.heightProperty)
    height: CardElementHeight;

    @property(CardElement.langProperty)
    get lang(): string | undefined {
        let lang = this.getValue(CardElement.langProperty);

        if (lang) {
            return lang;
        }
        else {
            if (this.parent) {
                return this.parent.lang;
            }
            else {
                return undefined;
            }
        }
    }

    set lang(value: string | undefined) {
        this.setValue(CardElement.langProperty, value);
    }

    @property(CardElement.isVisibleProperty)
    get isVisible(): boolean {
        return this.getValue(CardElement.isVisibleProperty);
    }

    set isVisible(value: boolean) {
        // If the element is going to be hidden, reset any changes that were due
        // to overflow truncation (this ensures that if the element is later
        // un-hidden it has the right content)
        if (GlobalSettings.useAdvancedCardBottomTruncation && !value) {
            this.undoOverflowTruncation();
        }

        if (this.isVisible !== value) {
            this.setValue(CardElement.isVisibleProperty, value);

            this.updateRenderedElementVisibility();

            if (this._renderedElement) {
                raiseElementVisibilityChangedEvent(this);
            }
        }

        if (this._renderedElement) {
            this._renderedElement.setAttribute("aria-expanded", value.toString());
        }
    }

    //#endregion

    private _hostConfig?: HostConfig;
    private _separatorElement?: HTMLElement;
    private _truncatedDueToOverflow: boolean = false;
    private _defaultRenderedElementDisplayMode?: string;
    private _padding?: PaddingDefinition;

    private internalRenderSeparator(): HTMLElement | undefined {
        let renderedSeparator = renderSeparation(
            this.hostConfig,
            {
                spacing: this.hostConfig.getEffectiveSpacing(this.spacing),
                lineThickness: this.separator ? this.hostConfig.separator.lineThickness : undefined,
                lineColor: this.separator ? this.hostConfig.separator.lineColor : undefined
            },
            this.separatorOrientation);

            if (GlobalSettings.alwaysBleedSeparators && renderedSeparator && this.separatorOrientation == Enums.Orientation.Horizontal) {
                // Adjust separator's margins if the option to always bleed separators is turned on
                let parentContainer = this.getParentContainer();

                if (parentContainer && parentContainer.getEffectivePadding()) {
                    let parentPhysicalPadding = this.hostConfig.paddingDefinitionToSpacingDefinition(parentContainer.getEffectivePadding());

                    renderedSeparator.style.marginLeft = "-" + parentPhysicalPadding.left + "px";
                    renderedSeparator.style.marginRight = "-" + parentPhysicalPadding.right + "px";
                }
            }

            return renderedSeparator;
    }

    private updateRenderedElementVisibility() {
        let displayMode = this.isDesignMode() || this.isVisible ? this._defaultRenderedElementDisplayMode : "none";

        if (this._renderedElement) {
            if (displayMode) {
                this._renderedElement.style.display = displayMode;
            }
            else {
                this._renderedElement.style.removeProperty("display");
            }
        }

        if (this._separatorElement) {
            if (this.parent && this.parent.isFirstElement(this)) {
                this._separatorElement.style.display = "none";
            }
            else {
                if (displayMode) {
                    this._separatorElement.style.display = displayMode;
                }
                else {
                    this._separatorElement.style.removeProperty("display");
                }
            }
        }
    }

    private hideElementDueToOverflow() {
        if (this._renderedElement && this.isVisible) {
            this._renderedElement.style.visibility = "hidden";

            this.isVisible = false;
            raiseElementVisibilityChangedEvent(this, false);
        }
    }

    private showElementHiddenDueToOverflow() {
        if (this._renderedElement && !this.isVisible) {
            this._renderedElement.style.removeProperty("visibility");

            this.isVisible = true;
            raiseElementVisibilityChangedEvent(this, false);
        }
    }

    // Marked private to emulate internal access
    private handleOverflow(maxHeight: number) {
        if (this.isVisible || this.isHiddenDueToOverflow()) {
            let handled = this.truncateOverflow(maxHeight);

            // Even if we were unable to truncate the element to fit this time,
            // it still could have been previously truncated
            this._truncatedDueToOverflow = handled || this._truncatedDueToOverflow;

            if (!handled) {
                this.hideElementDueToOverflow();
            }
            else if (handled && !this.isVisible) {
                this.showElementHiddenDueToOverflow();
            }
        }
    }

    // Marked private to emulate internal access
    private resetOverflow(): boolean {
        let sizeChanged = false;

        if (this._truncatedDueToOverflow) {
            this.undoOverflowTruncation();
            this._truncatedDueToOverflow = false;
            sizeChanged = true;
        }

        if (this.isHiddenDueToOverflow()) {
            this.showElementHiddenDueToOverflow();
        }

        return sizeChanged;
    }

    protected getDefaultSerializationContext(): BaseSerializationContext {
        return new SerializationContext();
    }

    protected createPlaceholderElement(): HTMLElement {
        let styleDefinition = this.getEffectiveStyleDefinition();
        let foregroundCssColor = Utils.stringToCssColor(styleDefinition.foregroundColors.default.subtle);

        let element = document.createElement("div");
        element.style.border = "1px dashed " + foregroundCssColor;
        element.style.padding = "4px";
        element.style.minHeight = "32px";
        element.style.fontSize = "10px";
        element.style.color = <string>foregroundCssColor;
        element.innerText = "Empty " + this.getJsonTypeName();

        return element;
    }

    protected adjustRenderedElementSize(renderedElement: HTMLElement) {
        if (this.height === "auto") {
            renderedElement.style.flex = "0 0 auto";
        }
        else {
            renderedElement.style.flex = "1 1 auto";
        }
    }

    protected isDisplayed(): boolean {
        return this._renderedElement !== undefined && this.isVisible && this._renderedElement.offsetHeight > 0;
    }

    protected abstract internalRender(): HTMLElement | undefined;

    protected overrideInternalRender(): HTMLElement | undefined {
        return this.internalRender();
    }

    protected applyPadding() {
        if (this.separatorElement && this.separatorOrientation === Enums.Orientation.Horizontal) {
            if (GlobalSettings.alwaysBleedSeparators && !this.isBleeding()) {
                let padding = new PaddingDefinition();

                this.getImmediateSurroundingPadding(padding);

                let physicalPadding = this.hostConfig.paddingDefinitionToSpacingDefinition(padding);

                this.separatorElement.style.marginLeft = "-" + physicalPadding.left + "px";
                this.separatorElement.style.marginRight = "-" + physicalPadding.right + "px";
            }
            else {
                this.separatorElement.style.marginRight = "0";
                this.separatorElement.style.marginLeft = "0";
            }
        }
    }

    /*
     * Called when this element overflows the bottom of the card.
     * maxHeight will be the amount of space still available on the card (0 if
     * the element is fully off the card).
     */
    protected truncateOverflow(maxHeight: number): boolean {
        // Child implementations should return true if the element handled
        // the truncation request such that its content fits within maxHeight,
        // false if the element should fall back to being hidden
        return false;
    }

    /*
     * This should reverse any changes performed in truncateOverflow().
     */
    protected undoOverflowTruncation() { }

    protected getDefaultPadding(): PaddingDefinition {
        return new PaddingDefinition();
    }

    protected getHasBackground(): boolean {
        return false;
    }

    protected getHasBorder(): boolean {
        return false;
    }

    protected getPadding(): PaddingDefinition | undefined {
        return this._padding;
    }

    protected setPadding(value: PaddingDefinition | undefined) {
        this._padding = value;
    }

    protected shouldSerialize(context: SerializationContext): boolean {
        return context.elementRegistry.findByName(this.getJsonTypeName()) !== undefined;
    }

    protected get useDefaultSizing(): boolean {
        return true;
    }

    protected get separatorOrientation(): Enums.Orientation {
        return Enums.Orientation.Horizontal;
    }

    protected get defaultStyle(): string {
        return Enums.ContainerStyle.Default;
    }

    customCssSelector?: string;

    parse(source: any, context?: SerializationContext) {
        super.parse(source, context ? context : new SerializationContext());
    }

    asString(): string | undefined {
        return "";
    }

    isBleeding(): boolean {
        return false;
    }

    getEffectiveStyle(): string {
        if (this.parent) {
            return this.parent.getEffectiveStyle();
        }

        return this.defaultStyle;
    }

    getEffectiveStyleDefinition(): ContainerStyleDefinition {
        return this.hostConfig.containerStyles.getStyleByName(this.getEffectiveStyle());
    }

    getEffectiveTextStyleDefinition(): TextStyleDefinition {
        if (this.parent) {
            return this.parent.getEffectiveTextStyleDefinition();
        }

        return this.hostConfig.textStyles.default;
    }

    getForbiddenActionTypes(): ActionType[] {
        return [];
    }

    getImmediateSurroundingPadding(
        result: PaddingDefinition,
        processTop: boolean = true,
        processRight: boolean = true,
        processBottom: boolean = true,
        processLeft: boolean = true) {
        if (this.parent) {
            let doProcessTop = processTop && this.parent.isTopElement(this);
            let doProcessRight = processRight && this.parent.isRightMostElement(this);
            let doProcessBottom = processBottom && this.parent.isBottomElement(this);
            let doProcessLeft = processLeft && this.parent.isLeftMostElement(this);

            let effectivePadding = this.parent.getEffectivePadding();

            if (effectivePadding) {
                if (doProcessTop && effectivePadding.top != Enums.Spacing.None) {
                    result.top = effectivePadding.top;

                    doProcessTop = false;
                }

                if (doProcessRight && effectivePadding.right != Enums.Spacing.None) {
                    result.right = effectivePadding.right;

                    doProcessRight = false;
                }

                if (doProcessBottom && effectivePadding.bottom != Enums.Spacing.None) {
                    result.bottom = effectivePadding.bottom;

                    doProcessBottom = false;
                }

                if (doProcessLeft && effectivePadding.left != Enums.Spacing.None) {
                    result.left = effectivePadding.left;

                    doProcessLeft = false;
                }
            }

            if (doProcessTop || doProcessRight || doProcessBottom || doProcessLeft) {
                this.parent.getImmediateSurroundingPadding(
                    result,
                    doProcessTop,
                    doProcessRight,
                    doProcessBottom,
                    doProcessLeft);
            }
        }
    }

    getActionCount(): number {
        return 0;
    }

    getActionAt(index: number): Action | undefined {
        throw new Error(Strings.errors.indexOutOfRange(index));
    }

    indexOfAction(action: Action): number {
        for (let i = 0; i < this.getActionCount(); i++) {
            if (this.getActionAt(i) === action) {
                return i;
            }
        }

        return -1;
    }

    remove(): boolean {
        if (this.parent && this.parent instanceof CardElementContainer) {
            return this.parent.removeItem(this);
        }

        return false;
    }

    render(): HTMLElement | undefined {
        this._renderedElement = this.overrideInternalRender();
        this._separatorElement = this.internalRenderSeparator();

        if (this._renderedElement) {
            if (this.id) {
                this._renderedElement.id = this.id;
            }

            if (this.customCssSelector) {
                this._renderedElement.classList.add(this.customCssSelector);
            }

            this._renderedElement.style.boxSizing = "border-box";
            this._defaultRenderedElementDisplayMode = this._renderedElement.style.display ? this._renderedElement.style.display : undefined;

            this.adjustRenderedElementSize(this._renderedElement);
            this.updateLayout(false);
        }
        else if (this.isDesignMode()) {
            this._renderedElement = this.createPlaceholderElement();
        }

        return this._renderedElement;
    }

    updateLayout(processChildren: boolean = true) {
        this.updateRenderedElementVisibility();
        this.applyPadding();
    }

    indexOf(cardElement: CardElement): number {
        return -1;
    }

    isDesignMode(): boolean {
        let rootElement = this.getRootElement();

        return rootElement instanceof AdaptiveCard && rootElement.designMode;
    }

    isFirstElement(element: CardElement): boolean {
        return true;
    }

    isLastElement(element: CardElement): boolean {
        return true;
    }

    isAtTheVeryLeft(): boolean {
        return this.parent ? this.parent.isLeftMostElement(this) && this.parent.isAtTheVeryLeft() : true;
    }

    isAtTheVeryRight(): boolean {
        return this.parent ? this.parent.isRightMostElement(this) && this.parent.isAtTheVeryRight() : true;
    }

    isAtTheVeryTop(): boolean {
        return this.parent ? this.parent.isFirstElement(this) && this.parent.isAtTheVeryTop() : true;
    }

    isAtTheVeryBottom(): boolean {
        return this.parent ? this.parent.isLastElement(this) && this.parent.isAtTheVeryBottom() : true;
    }

    isBleedingAtTop(): boolean {
        return false;
    }

    isBleedingAtBottom(): boolean {
        return false;
    }

    isLeftMostElement(element: CardElement): boolean {
        return true;
    }

    isRightMostElement(element: CardElement): boolean {
        return true;
    }

    isTopElement(element: CardElement): boolean {
        return this.isFirstElement(element);
    }

    isBottomElement(element: CardElement): boolean {
        return this.isLastElement(element);
    }

    isHiddenDueToOverflow(): boolean {
        return this._renderedElement !== undefined && this._renderedElement.style.visibility == 'hidden';
    }

    getRootElement(): CardElement {
        return this.getRootObject() as CardElement;
    }

    getParentContainer(): Container | undefined {
        let currentElement = this.parent;

        while (currentElement) {
            if (currentElement instanceof Container) {
                return <Container>currentElement;
            }

            currentElement = currentElement.parent;
        }

        return undefined;
    }

    getAllInputs(processActions: boolean = true): Input[] {
        return [];
    }

    getResourceInformation(): IResourceInformation[] {
        return [];
    }

    getElementById(id: string): CardElement | undefined {
        return this.id === id ? this : undefined;
    }

    getActionById(id: string): Action | undefined {
        return undefined;
    }

    getEffectivePadding(): PaddingDefinition {
        let padding = this.getPadding();

        return padding ? padding : this.getDefaultPadding();
    }

    getEffectiveHorizontalAlignment(): Enums.HorizontalAlignment {
        if (this.horizontalAlignment !== undefined) {
            return this.horizontalAlignment;
        }

        if (this.parent) {
            return this.parent.getEffectiveHorizontalAlignment();
        }

        return Enums.HorizontalAlignment.Left;
    }

    get hostConfig(): HostConfig {
        if (this._hostConfig) {
            return this._hostConfig;
        }
        else {
            if (this.parent) {
                return this.parent.hostConfig;
            }
            else {
                return defaultHostConfig;
            }
        }
    }

    set hostConfig(value: HostConfig) {
        this._hostConfig = value;
    }

    get index(): number {
        if (this.parent) {
            return this.parent.indexOf(this);
        }
        else {
            return 0;
        }
    }

    get isInteractive(): boolean {
        return false;
    }

    get isStandalone(): boolean {
        return true;
    }

    get isInline(): boolean {
        return false;
    }

    get hasVisibleSeparator(): boolean {
        if (this.parent && this.separatorElement) {
            return !this.parent.isFirstElement(this) && (this.isVisible || this.isDesignMode());
        }
        else {
            return false;
        }
    }

    get separatorElement(): HTMLElement | undefined {
        return this._separatorElement;
    }

    get parent(): CardElement | undefined {
        return <CardElement>this._parent;
    }
}

export class ActionProperty extends PropertyDefinition {
    parse(sender: SerializableObject, source: PropertyBag, context: SerializationContext): Action | undefined {
        let parent = <CardElement>sender;

        return context.parseAction(
            parent,
            source[this.name],
            this.forbiddenActionTypes,
            parent.isDesignMode());
    }

    toJSON(sender: SerializableObject, target: PropertyBag, value: Action | undefined, context: SerializationContext) {
        context.serializeValue(target, this.name, value ? value.toJSON(context) : undefined, undefined, true);
    }

    constructor(
        readonly targetVersion: Version,
        readonly name: string,
        readonly forbiddenActionTypes: string[] = []) {
        super(targetVersion, name, undefined);
    }
}

export abstract class BaseTextBlock extends CardElement {
    //#region Schema

    static readonly textProperty = new StringProperty(Versions.v1_0, "text", true);
    static readonly sizeProperty = new EnumProperty(Versions.v1_0, "size", Enums.TextSize);
    static readonly weightProperty = new EnumProperty(Versions.v1_0, "weight", Enums.TextWeight);
    static readonly colorProperty = new EnumProperty(Versions.v1_0, "color", Enums.TextColor);
    static readonly isSubtleProperty = new BoolProperty(Versions.v1_0, "isSubtle");
    static readonly fontTypeProperty = new EnumProperty(Versions.v1_2, "fontType", Enums.FontType);
    static readonly selectActionProperty = new ActionProperty(Versions.v1_1, "selectAction", [ "Action.ShowCard" ]);

    protected populateSchema(schema: SerializableObjectSchema) {
        super.populateSchema(schema);

        // selectAction is declared on BaseTextBlock but is only exposed on TextRun,
        // so the property is removed from the BaseTextBlock schema.
        schema.remove(BaseTextBlock.selectActionProperty);
    }

    @property(BaseTextBlock.sizeProperty)
    size?: Enums.TextSize;

    @property(BaseTextBlock.weightProperty)
    weight?: Enums.TextWeight;

    @property(BaseTextBlock.colorProperty)
    color?: Enums.TextColor;

    @property(BaseTextBlock.fontTypeProperty)
    fontType?: Enums.FontType;

    @property(BaseTextBlock.isSubtleProperty)
    isSubtle?: boolean;

    @property(BaseTextBlock.textProperty)
    get text(): string | undefined {
        return this.getValue(BaseTextBlock.textProperty);
    }

    set text(value: string | undefined) {
        this.setText(value);
    }

    @property(BaseTextBlock.selectActionProperty)
    selectAction?: Action;

    //#endregion

    protected getFontSize(fontType: FontTypeDefinition): number {
        switch (this.effectiveSize) {
            case Enums.TextSize.Small:
                return fontType.fontSizes.small;
            case Enums.TextSize.Medium:
                return fontType.fontSizes.medium;
            case Enums.TextSize.Large:
                return fontType.fontSizes.large;
            case Enums.TextSize.ExtraLarge:
                return fontType.fontSizes.extraLarge;
            default:
                return fontType.fontSizes.default;
        }
    }

    protected getColorDefinition(colorSet: ColorSetDefinition, color: Enums.TextColor): TextColorDefinition {
        switch (color) {
            case Enums.TextColor.Accent:
                return colorSet.accent;
            case Enums.TextColor.Dark:
                return colorSet.dark;
            case Enums.TextColor.Light:
                return colorSet.light;
            case Enums.TextColor.Good:
                return colorSet.good;
            case Enums.TextColor.Warning:
                return colorSet.warning;
            case Enums.TextColor.Attention:
                return colorSet.attention;
            default:
                return colorSet.default;
        }
    }

    protected setText(value: string | undefined) {
        this.setValue(BaseTextBlock.textProperty, value);
    }

    ariaHidden: boolean = false;

    constructor(text?: string) {
        super();

        if (text) {
            this.text = text;
        }
    }

    init(textDefinition: BaseTextDefinition) {
        this.size = textDefinition.size;
        this.weight = textDefinition.weight;
        this.color = textDefinition.color;
        this.isSubtle = textDefinition.isSubtle;
    }

    asString(): string | undefined {
        return this.text;
    }

    applyStylesTo(targetElement: HTMLElement) {
        let fontType = this.hostConfig.getFontTypeDefinition(this.effectiveFontType);

        if (fontType.fontFamily) {
            targetElement.style.fontFamily = fontType.fontFamily;
        }

        let fontSize: number;

        switch (this.effectiveSize) {
            case Enums.TextSize.Small:
                fontSize = fontType.fontSizes.small;
                break;
            case Enums.TextSize.Medium:
                fontSize = fontType.fontSizes.medium;
                break;
            case Enums.TextSize.Large:
                fontSize = fontType.fontSizes.large;
                break;
            case Enums.TextSize.ExtraLarge:
                fontSize = fontType.fontSizes.extraLarge;
                break;
            default:
                fontSize = fontType.fontSizes.default;
                break;
        }

        targetElement.style.fontSize = fontSize + "px";

        let colorDefinition = this.getColorDefinition(this.getEffectiveStyleDefinition().foregroundColors, this.effectiveColor);

        targetElement.style.color = <string>Utils.stringToCssColor(this.effectiveIsSubtle ? colorDefinition.subtle : colorDefinition.default);

        let fontWeight: number;

        switch (this.effectiveWeight) {
            case Enums.TextWeight.Lighter:
                fontWeight = fontType.fontWeights.lighter;
                break;
            case Enums.TextWeight.Bolder:
                fontWeight = fontType.fontWeights.bolder;
                break;
            default:
                fontWeight = fontType.fontWeights.default;
                break;
        }

        targetElement.style.fontWeight = fontWeight.toString();

        if (this.ariaHidden) {
            targetElement.setAttribute("aria-hidden", "true");
        }
    }

    get effectiveColor(): Enums.TextColor {
        return this.color !== undefined ? this.color : this.getEffectiveTextStyleDefinition().color;
    }

    get effectiveFontType(): Enums.FontType {
        return this.fontType !== undefined ? this.fontType : this.getEffectiveTextStyleDefinition().fontType;
    }

    get effectiveIsSubtle(): boolean {
        return this.isSubtle !== undefined ? this.isSubtle : this.getEffectiveTextStyleDefinition().isSubtle;
    }

    get effectiveSize(): Enums.TextSize {
        return this.size !== undefined ? this.size : this.getEffectiveTextStyleDefinition().size;
    }

    get effectiveWeight(): Enums.TextWeight {
        return this.weight !== undefined ? this.weight : this.getEffectiveTextStyleDefinition().weight;
    }
}

export type TextBlockStyle = "default" | "heading" | "columnHeader";

export class TextBlock extends BaseTextBlock {
    //#region Schema

    static readonly wrapProperty = new BoolProperty(Versions.v1_0, "wrap", false);
    static readonly maxLinesProperty = new NumProperty(Versions.v1_0, "maxLines");
    static readonly styleProperty = new ValueSetProperty(
        Versions.v1_5,
        "style",
        [
            { value: "default" },
            { value: "columnHeader" },
            { value: "heading" }
        ]);

    @property(TextBlock.wrapProperty)
    wrap: boolean = false;

    @property(TextBlock.maxLinesProperty)
    maxLines?: number;

    @property(TextBlock.styleProperty)
    style?: TextBlockStyle;

    //#endregion

    private _computedLineHeight: number;
    private _originalInnerHtml: string;
    private _processedText?: string;
    private _treatAsPlainText: boolean = true;

    private restoreOriginalContent() {
        if (this.renderedElement !== undefined) {
            if (this.maxLines && this.maxLines > 0) {
                this.renderedElement.style.maxHeight = this._computedLineHeight * this.maxLines + "px";
            }

            this.renderedElement.innerHTML = this._originalInnerHtml;
        }
    }

    private truncateIfSupported(maxHeight: number): boolean {
        if (this.renderedElement !== undefined) {
            // For now, only truncate TextBlocks that contain just a single
            // paragraph -- since the maxLines calculation doesn't take into
            // account Markdown lists
            let children = this.renderedElement.children;
            let isTextOnly = !children.length;
            let truncationSupported = isTextOnly || children.length == 1 && (<HTMLElement>children[0]).tagName.toLowerCase() == 'p';

            if (truncationSupported) {
                let element = isTextOnly ? this.renderedElement : <HTMLElement>children[0];

                Utils.truncate(element, maxHeight, this._computedLineHeight);

                return true;
            }
        }

        return false;
    }

    protected setText(value: string) {
        super.setText(value);

        this._processedText = undefined;
    }

    protected internalRender(): HTMLElement | undefined {
        this._processedText = undefined;

        if (this.text) {
            let preProcessedText = this.preProcessPropertyValue(BaseTextBlock.textProperty);
            let hostConfig = this.hostConfig;

            let element: HTMLElement;

            if (this.forElementId) {
                let labelElement = document.createElement("label");
                labelElement.htmlFor = this.forElementId;

                element = labelElement;
            }
            else {
                element = document.createElement("div");
            }

            element.classList.add(hostConfig.makeCssClassName("ac-textBlock"));
            element.style.overflow = "hidden";

            this.applyStylesTo(element);

            if (this.style === "heading") {
                element.setAttribute("role", "heading");

                let headingLevel = this.hostConfig.textBlock.headingLevel;

                if (headingLevel !== undefined && headingLevel > 0) {
                    element.setAttribute("aria-level", headingLevel.toString());
                }
            }

            if (this.selectAction && hostConfig.supportsInteractivity) {
                element.onclick = (e) => {
                    if (this.selectAction && this.selectAction.isEnabled) {
                        e.preventDefault();
                        e.cancelBubble = true;

                        this.selectAction.execute();
                    }
                }

                this.selectAction.setupElementForAccessibility(element);

                if (this.selectAction.isEnabled) {
                    element.classList.add(hostConfig.makeCssClassName("ac-selectable"));
                }
            }

            if (!this._processedText) {
                this._treatAsPlainText = true;

                let formattedText = TextFormatters.formatText(this.lang, preProcessedText);

                if (this.useMarkdown && formattedText) {
                    if (GlobalSettings.allowMarkForTextHighlighting) {
                        formattedText = formattedText.replace(/<mark>/g, "===").replace(/<\/mark>/g, "/==/");
                    }

                    let markdownProcessingResult = AdaptiveCard.applyMarkdown(formattedText);

                    if (markdownProcessingResult.didProcess && markdownProcessingResult.outputHtml) {
                        this._processedText = markdownProcessingResult.outputHtml;
                        this._treatAsPlainText = false;

                        // Only process <mark> tag if markdown processing was applied because
                        // markdown processing is also responsible for sanitizing the input string
                        if (GlobalSettings.allowMarkForTextHighlighting && this._processedText) {
                            let markStyle: string = "";
                            let effectiveStyle = this.getEffectiveStyleDefinition();

                            if (effectiveStyle.highlightBackgroundColor) {
                                markStyle += "background-color: " + effectiveStyle.highlightBackgroundColor + ";";
                            }

                            if (effectiveStyle.highlightForegroundColor) {
                                markStyle += "color: " + effectiveStyle.highlightForegroundColor + ";";
                            }

                            if (markStyle) {
                                markStyle = 'style="' + markStyle + '"';
                            }

                            this._processedText = this._processedText.replace(/===/g, "<mark " + markStyle + ">").replace(/\/==\//g, "</mark>");
                        }
                    } else {
                        this._processedText = formattedText;
                        this._treatAsPlainText = true;
                    }
                }
                else {
                    this._processedText = formattedText;
                    this._treatAsPlainText = true;
                }
            }

            if (!this._processedText) {
                this._processedText = "";
            }

            if (this._treatAsPlainText) {
                element.innerText = this._processedText;
            }
            else {
                element.innerHTML = this._processedText;
            }

            if (element.firstElementChild instanceof HTMLElement) {
                let firstElementChild = <HTMLElement>element.firstElementChild;
                firstElementChild.style.marginTop = "0px";
                firstElementChild.style.width = "100%";

                if (!this.wrap) {
                    firstElementChild.style.overflow = "hidden";
                    firstElementChild.style.textOverflow = "ellipsis";
                }
            }

            if (element.lastElementChild instanceof HTMLElement) {
                (<HTMLElement>element.lastElementChild).style.marginBottom = "0px";
            }

            let anchors = element.getElementsByTagName("a");

            for (let i = 0; i < anchors.length; i++) {
                let anchor = <HTMLAnchorElement>anchors[i];
                anchor.classList.add(hostConfig.makeCssClassName("ac-anchor"));
                anchor.target = "_blank";
                anchor.onclick = (e: MouseEvent) => {
                    if (raiseAnchorClickedEvent(this, e.target as HTMLAnchorElement, e)) {
                        e.preventDefault();
                        e.cancelBubble = true;
                    }
                }
                anchor.oncontextmenu = (e: MouseEvent) => {
                    if (raiseAnchorClickedEvent(this, e.target as HTMLAnchorElement, e)) {
                        e.preventDefault();
                        e.cancelBubble = true;

                        return false;
                    }

                    return true;
                }
            }

            if (this.wrap) {
                element.style.wordWrap = "break-word";

                if (this.maxLines && this.maxLines > 0) {
                    element.style.overflow = "hidden";

                    if (Utils.isInternetExplorer() || !GlobalSettings.useWebkitLineClamp) {
                        element.style.maxHeight = (this._computedLineHeight * this.maxLines) + "px";
                    }
                    else {
                        // While non standard, --webkit-line-clamp works in every browser (except IE)
                        // and is a great solution to support the maxLines feature with ellipsis
                        // truncation. With --webkit-line-clamp there is need to use explicit line heights
                        element.style.removeProperty("line-height");
                        element.style.display = "-webkit-box";
                        element.style.webkitBoxOrient = "vertical";
                        element.style.webkitLineClamp = this.maxLines.toString();
                    }
                }
            }
            else {
                element.style.whiteSpace = "nowrap";
                element.style.textOverflow = "ellipsis";
            }

            if (GlobalSettings.useAdvancedTextBlockTruncation || GlobalSettings.useAdvancedCardBottomTruncation) {
                this._originalInnerHtml = element.innerHTML;
            }

            return element;
        }
        else {
            return undefined;
        }
    }

    protected truncateOverflow(maxHeight: number): boolean {
        if (maxHeight >= this._computedLineHeight) {
            return this.truncateIfSupported(maxHeight);
        }

        return false;
    }

    protected undoOverflowTruncation() {
        this.restoreOriginalContent();

        if (GlobalSettings.useAdvancedTextBlockTruncation && this.maxLines) {
            let maxHeight = this._computedLineHeight * this.maxLines;

            this.truncateIfSupported(maxHeight);
        }
    }

    useMarkdown: boolean = true;
    forElementId?: string;

    applyStylesTo(targetElement: HTMLElement) {
        super.applyStylesTo(targetElement);

        switch (this.getEffectiveHorizontalAlignment()) {
            case Enums.HorizontalAlignment.Center:
                targetElement.style.textAlign = "center";
                break;
            case Enums.HorizontalAlignment.Right:
                targetElement.style.textAlign = "end";
                break;
            default:
                targetElement.style.textAlign = "start";
                break;
        }

        let lineHeights = this.hostConfig.lineHeights;

        if (lineHeights) {
            switch (this.effectiveSize) {
                case Enums.TextSize.Small:
                    this._computedLineHeight = lineHeights.small;
                    break;
                case Enums.TextSize.Medium:
                    this._computedLineHeight = lineHeights.medium;
                    break;
                case Enums.TextSize.Large:
                    this._computedLineHeight = lineHeights.large;
                    break;
                case Enums.TextSize.ExtraLarge:
                    this._computedLineHeight = lineHeights.extraLarge;
                    break;
                default:
                    this._computedLineHeight = lineHeights.default;
                    break;
            }
        }
        else {
            // Looks like 1.33 is the magic number to compute line-height
            // from font size.
            this._computedLineHeight = this.getFontSize(this.hostConfig.getFontTypeDefinition(this.effectiveFontType)) * 1.33;
        }

        targetElement.style.lineHeight = this._computedLineHeight + "px";
    }

    getJsonTypeName(): string {
        return "TextBlock";
    }

    getEffectiveTextStyleDefinition(): TextStyleDefinition {
        if (this.style) {
            return this.hostConfig.textStyles.getStyleByName(this.style);
        }

        return super.getEffectiveTextStyleDefinition();
    }

    updateLayout(processChildren: boolean = false) {
        super.updateLayout(processChildren);

        if (GlobalSettings.useAdvancedTextBlockTruncation && this.maxLines && this.isDisplayed()) {
            // Reset the element's innerHTML in case the available room for
            // content has increased
            this.restoreOriginalContent();
            this.truncateIfSupported(this._computedLineHeight * this.maxLines);
        }
    }
}

export class TextRun extends BaseTextBlock {
    //#region Schema

    static readonly italicProperty = new BoolProperty(Versions.v1_2, "italic", false);
    static readonly strikethroughProperty = new BoolProperty(Versions.v1_2, "strikethrough", false);
    static readonly highlightProperty = new BoolProperty(Versions.v1_2, "highlight", false);
    static readonly underlineProperty = new BoolProperty(Versions.v1_3, "underline", false);

    protected populateSchema(schema: SerializableObjectSchema) {
        super.populateSchema(schema);

        schema.add(BaseTextBlock.selectActionProperty);
    }

    @property(TextRun.italicProperty)
    italic: boolean = false;

    @property(TextRun.strikethroughProperty)
    strikethrough: boolean = false;

    @property(TextRun.highlightProperty)
    highlight: boolean = false;

    @property(TextRun.underlineProperty)
    underline: boolean = false;

    //#endregion

    protected internalRender(): HTMLElement | undefined {
        if (this.text) {
            let preProcessedText = this.preProcessPropertyValue(BaseTextBlock.textProperty);
            let hostConfig = this.hostConfig;

            let formattedText = TextFormatters.formatText(this.lang, preProcessedText);

            if (!formattedText) {
                formattedText = "";
            }

            let element = document.createElement("span");
            element.classList.add(hostConfig.makeCssClassName("ac-textRun"));

            this.applyStylesTo(element);

            if (this.selectAction && hostConfig.supportsInteractivity) {
                let anchor = document.createElement("a");
                anchor.classList.add(hostConfig.makeCssClassName("ac-anchor"));

                let href = this.selectAction.getHref();

                anchor.href = href ? href : "";
                anchor.target = "_blank";
                anchor.onclick = (e) => {
                    if (this.selectAction && this.selectAction.isEnabled) {
                        e.preventDefault();
                        e.cancelBubble = true;

                        this.selectAction.execute();
                    }
                }

                this.selectAction.setupElementForAccessibility(anchor);

                anchor.innerText = formattedText;

                element.appendChild(anchor);
            }
            else {
                element.innerText = formattedText;
            }

            return element;
        }
        else {
            return undefined;
        }
    }

    applyStylesTo(targetElement: HTMLElement) {
        super.applyStylesTo(targetElement);

        if (this.italic) {
            targetElement.style.fontStyle = "italic";
        }

        if (this.strikethrough) {
            targetElement.style.textDecoration = "line-through";
        }

        if (this.highlight) {
            let colorDefinition = this.getColorDefinition(this.getEffectiveStyleDefinition().foregroundColors, this.effectiveColor);

            targetElement.style.backgroundColor = <string>Utils.stringToCssColor(this.effectiveIsSubtle ? colorDefinition.highlightColors.subtle : colorDefinition.highlightColors.default);
        }

        if (this.underline) {
            targetElement.style.textDecoration = "underline";
        }
    }

    getJsonTypeName(): string {
        return "TextRun";
    }

    get isStandalone(): boolean {
        return false;
    }

    get isInline(): boolean {
        return true;
    }
}

export class RichTextBlock extends CardElement {
    private _inlines: CardElement[] = [];

    private internalAddInline(inline: CardElement, forceAdd: boolean = false) {
        if (!inline.isInline) {
            throw new Error(Strings.errors.elementCannotBeUsedAsInline());
        }

        let doAdd: boolean = inline.parent === undefined || forceAdd;

        if (!doAdd && inline.parent != this) {
            throw new Error(Strings.errors.inlineAlreadyParented());
        }
        else {
            inline.setParent(this);

            this._inlines.push(inline);
        }
    }

    protected internalParse(source: any, context: SerializationContext) {
        super.internalParse(source, context);

        this._inlines = [];

        if (Array.isArray(source["inlines"])) {
            for (let jsonInline of source["inlines"]) {
                let inline: CardElement | undefined;

                if (typeof jsonInline === "string") {
                    let textRun = new TextRun();
                    textRun.text = jsonInline;

                    inline = textRun;
                }
                else {
                    // No fallback for inlines in 1.2
                    inline = context.parseElement(this, jsonInline, false);
                }

                if (inline) {
                    this.internalAddInline(inline, true);
                }
            }
        }
    }

    protected internalToJSON(target: PropertyBag, context: SerializationContext) {
        super.internalToJSON(target, context);

        if (this._inlines.length > 0) {
            let jsonInlines: any[] = [];

            for (let inline of this._inlines) {
                jsonInlines.push(inline.toJSON(context));
            }

            context.serializeValue(target, "inlines", jsonInlines);
        }
    }

    protected internalRender(): HTMLElement | undefined {
        if (this._inlines.length > 0) {
            let element: HTMLElement;

            if (this.forElementId) {
                let labelElement = document.createElement("label");
                labelElement.htmlFor = this.forElementId;

                element = labelElement;
            }
            else {
                element = document.createElement("div");
            }

            element.className = this.hostConfig.makeCssClassName("ac-richTextBlock");

            switch (this.getEffectiveHorizontalAlignment()) {
                case Enums.HorizontalAlignment.Center:
                    element.style.textAlign = "center";
                    break;
                case Enums.HorizontalAlignment.Right:
                    element.style.textAlign = "end";
                    break;
                default:
                    element.style.textAlign = "start";
                    break;
            }

            let renderedInlines: number = 0;

            for (let inline of this._inlines) {
                let renderedInline = inline.render();

                if (renderedInline) {
                    element.appendChild(renderedInline);

                    renderedInlines++;
                }
            }

            if (renderedInlines > 0) {
                return element;
            }
        }

        return undefined;
    }

    forElementId?: string;

    asString(): string | undefined {
        let result = "";

        for (let inline of this._inlines) {
            result += inline.asString();
        }

        return result;
    }

    getJsonTypeName(): string {
        return "RichTextBlock";
    }

    getInlineCount(): number {
        return this._inlines.length;
    }

    getInlineAt(index: number): CardElement {
        if (index >= 0 && index < this._inlines.length) {
            return this._inlines[index];
        }
        else {
            throw new Error(Strings.errors.indexOutOfRange(index));
        }
    }

    addInline(inline: CardElement | string) {
        if (typeof inline === "string") {
            this.internalAddInline(new TextRun(inline));
        }
        else {
            this.internalAddInline(inline);
        }
    }

    removeInline(inline: CardElement): boolean {
        let index = this._inlines.indexOf(inline);

        if (index >= 0) {
            this._inlines[index].setParent(undefined);
            this._inlines.splice(index, 1);

            return true;
        }

        return false;
    }
}

export class Fact extends SerializableObject {
    //#region Schema

    static readonly titleProperty = new StringProperty(Versions.v1_0, "title");
    static readonly valueProperty = new StringProperty(Versions.v1_0, "value");

    // For historic reasons, the "title" schema property is exposed as "name" in the OM.
    @property(Fact.titleProperty)
    name?: string;

    @property(Fact.valueProperty)
    value?: string;

    //#endregion

    protected getSchemaKey(): string {
        return "Fact";
    }

    constructor(name?: string, value?: string) {
        super();

        this.name = name;
        this.value = value;
    }
}

export class FactSet extends CardElement {
    //#region Schema

    static readonly factsProperty = new SerializableObjectCollectionProperty(Versions.v1_0, "facts", Fact);

    @property(FactSet.factsProperty)
    facts: Fact[];

    //#endregion

    protected get useDefaultSizing(): boolean {
        return false;
    }

    protected internalRender(): HTMLElement | undefined {
        let element: HTMLElement | undefined = undefined;
        let hostConfig = this.hostConfig;

        if (this.facts.length > 0) {
            element = document.createElement("table");
            element.style.borderWidth = "0px";
            element.style.borderSpacing = "0px";
            element.style.borderStyle = "none";
            element.style.borderCollapse = "collapse";
            element.style.display = "block";
            element.style.overflow = "hidden";
            element.classList.add(hostConfig.makeCssClassName("ac-factset"));
            element.setAttribute("role", "presentation");

            for (let i = 0; i < this.facts.length; i++) {
                let trElement = document.createElement("tr");

                if (i > 0) {
                    trElement.style.marginTop = hostConfig.factSet.spacing + "px";
                }

                // Title column
                let tdElement = document.createElement("td");
                tdElement.style.padding = "0";
                tdElement.classList.add(hostConfig.makeCssClassName("ac-fact-title"));

                if (hostConfig.factSet.title.maxWidth) {
                    tdElement.style.maxWidth = hostConfig.factSet.title.maxWidth + "px";
                }

                tdElement.style.verticalAlign = "top";

                let textBlock = new TextBlock();
                textBlock.setParent(this);
                textBlock.text = (!this.facts[i].name && this.isDesignMode()) ? "Title" : this.facts[i].name;
                textBlock.size = hostConfig.factSet.title.size;
                textBlock.color = hostConfig.factSet.title.color;
                textBlock.isSubtle = hostConfig.factSet.title.isSubtle;
                textBlock.weight = hostConfig.factSet.title.weight;
                textBlock.wrap = hostConfig.factSet.title.wrap;
                textBlock.spacing = Enums.Spacing.None;

                Utils.appendChild(tdElement, textBlock.render());
                Utils.appendChild(trElement, tdElement);

                // Spacer column
                tdElement = document.createElement("td");
                tdElement.style.width = "10px";

                Utils.appendChild(trElement, tdElement);

                // Value column
                tdElement = document.createElement("td");
                tdElement.style.padding = "0";
                tdElement.style.verticalAlign = "top";
                tdElement.classList.add(hostConfig.makeCssClassName("ac-fact-value"));

                textBlock = new TextBlock();
                textBlock.setParent(this);
                textBlock.text = this.facts[i].value;
                textBlock.size = hostConfig.factSet.value.size;
                textBlock.color = hostConfig.factSet.value.color;
                textBlock.isSubtle = hostConfig.factSet.value.isSubtle;
                textBlock.weight = hostConfig.factSet.value.weight;
                textBlock.wrap = hostConfig.factSet.value.wrap;
                textBlock.spacing = Enums.Spacing.None;

                Utils.appendChild(tdElement, textBlock.render());
                Utils.appendChild(trElement, tdElement);
                Utils.appendChild(element, trElement);
            }
        }

        return element;
    }

    getJsonTypeName(): string {
        return "FactSet";
    }
}

class ImageDimensionProperty extends PropertyDefinition {
    getInternalName(): string {
        return this.internalName;
    }

    parse(sender: SerializableObject, source: PropertyBag, context: BaseSerializationContext): number | undefined {
        let result: number | undefined = undefined;
        let sourceValue = source[this.name];

        if (sourceValue === undefined) {
            return this.defaultValue;
        }

        let isValid = false;

        if (typeof sourceValue === "string") {
            try {
                let size = SizeAndUnit.parse(sourceValue, true);

                if (size.unit == Enums.SizeUnit.Pixel) {
                    result = size.physicalSize;

                    isValid = true;
                }
            }
            catch {
                // Swallow the exception
            }

            // If the source value isn't valid per this property definition,
            // check its validity per the fallback property, if specified
            if (!isValid && this.fallbackProperty) {
                isValid = this.fallbackProperty.isValidValue(sourceValue, context);
            }
        }

        if (!isValid) {
            context.logParseEvent(
                sender,
                Enums.ValidationEvent.InvalidPropertyValue,
                Strings.errors.invalidPropertyValue(sourceValue, this.name));
        }

        return result;
    }

    toJSON(sender: SerializableObject, target: PropertyBag, value: number | undefined, context: BaseSerializationContext) {
        context.serializeValue(
            target,
            this.name,
            typeof value === "number" && !isNaN(value) ? value + "px" : undefined);
    }

    constructor(
        readonly targetVersion: Version,
        readonly name: string,
        readonly internalName: string,
        readonly fallbackProperty?: ValueSetProperty) {
        super(targetVersion, name);
    }
}

export class Image extends CardElement {
    //#region Schema

    static readonly urlProperty = new StringProperty(Versions.v1_0, "url");
    static readonly altTextProperty = new StringProperty(Versions.v1_0, "altText");
    static readonly backgroundColorProperty = new StringProperty(Versions.v1_1, "backgroundColor");
    static readonly styleProperty = new EnumProperty(
        Versions.v1_0,
        "style",
        Enums.ImageStyle,
        Enums.ImageStyle.Default);
    static readonly sizeProperty = new EnumProperty(
        Versions.v1_0,
        "size",
        Enums.Size,
        Enums.Size.Auto);
    static readonly pixelWidthProperty = new ImageDimensionProperty(Versions.v1_1, "width", "pixelWidth");
    static readonly pixelHeightProperty = new ImageDimensionProperty(Versions.v1_1, "height", "pixelHeight", CardElement.heightProperty);
    static readonly selectActionProperty = new ActionProperty(Versions.v1_1, "selectAction", [ "Action.ShowCard" ]);

    protected populateSchema(schema: SerializableObjectSchema) {
        super.populateSchema(schema);

        schema.remove(CardElement.heightProperty);
    }

    @property(Image.urlProperty)
    url?: string;

    @property(Image.altTextProperty)
    altText?: string;

    @property(Image.backgroundColorProperty)
    backgroundColor?: string;

    @property(Image.sizeProperty)
    size: Enums.Size = Enums.Size.Auto;

    @property(Image.styleProperty)
    style: Enums.ImageStyle = Enums.ImageStyle.Default;

    @property(Image.pixelWidthProperty)
    pixelWidth?: number;

    @property(Image.pixelHeightProperty)
    pixelHeight?: number;

    @property(Image.selectActionProperty)
    selectAction?: Action;

    //#endregion

    private applySize(element: HTMLElement) {
        if (this.pixelWidth || this.pixelHeight) {
            if (this.pixelWidth) {
                element.style.width = this.pixelWidth + "px";
            }

            if (this.pixelHeight) {
                element.style.height = this.pixelHeight + "px";
            }
        }
        else {
            if (this.maxHeight) {
                // If the image is constrained in height, we set its height property and
                // auto and stretch are ignored (default to medium). THis is necessary for
                // ImageSet which uses a maximum image height as opposed to the cards width
                // as a constraining dimension
                switch (this.size) {
                    case Enums.Size.Small:
                        element.style.height = this.hostConfig.imageSizes.small + "px";
                        break;
                    case Enums.Size.Large:
                        element.style.height = this.hostConfig.imageSizes.large + "px";
                        break;
                    default:
                        element.style.height = this.hostConfig.imageSizes.medium + "px";
                        break;
                }

                element.style.maxHeight = this.maxHeight + "px";
            }
            else {
                switch (this.size) {
                    case Enums.Size.Stretch:
                        element.style.width = "100%";
                        break;
                    case Enums.Size.Auto:
                        element.style.maxWidth = "100%";
                        break;
                    case Enums.Size.Small:
                        element.style.width = this.hostConfig.imageSizes.small + "px";
                        break;
                    case Enums.Size.Large:
                        element.style.width = this.hostConfig.imageSizes.large + "px";
                        break;
                    case Enums.Size.Medium:
                        element.style.width = this.hostConfig.imageSizes.medium + "px";
                        break;
                }

                element.style.maxHeight = "100%";
            }
        }
    }

    protected get useDefaultSizing() {
        return false;
    }

    protected internalRender(): HTMLElement | undefined {
        let element: HTMLElement | undefined = undefined;

        if (this.url) {
            element = document.createElement("div");
            element.style.display = "flex";
            element.style.alignItems = "flex-start";

            // Cache hostConfig to avoid walking the parent hierarchy multiple times
            let hostConfig = this.hostConfig;

            switch (this.getEffectiveHorizontalAlignment()) {
                case Enums.HorizontalAlignment.Center:
                    element.style.justifyContent = "center";
                    break;
                case Enums.HorizontalAlignment.Right:
                    element.style.justifyContent = "flex-end";
                    break;
                default:
                    element.style.justifyContent = "flex-start";
                    break;
            }

            let imageElement = document.createElement("img");
            imageElement.onload = (e: Event) => {
                raiseImageLoadedEvent(this);
            }
            imageElement.onerror = (e: Event) => {
                if (this.renderedElement) {
                    let card = this.getRootElement() as AdaptiveCard;

                    this.renderedElement.innerHTML = "";

                    if (card && card.designMode) {
                        let errorElement = document.createElement("div");
                        errorElement.style.display = "flex";
                        errorElement.style.alignItems = "center";
                        errorElement.style.justifyContent = "center";
                        errorElement.style.backgroundColor = "#EEEEEE";
                        errorElement.style.color = "black";
                        errorElement.innerText = ":-(";
                        errorElement.style.padding = "10px";

                        this.applySize(errorElement);

                        this.renderedElement.appendChild(errorElement);
                    }
                }

                raiseImageLoadedEvent(this);
            }
            imageElement.style.minWidth = "0";
            imageElement.classList.add(hostConfig.makeCssClassName("ac-image"));

            if (this.selectAction && hostConfig.supportsInteractivity) {
                imageElement.onkeypress = (e) => {
                    if (this.selectAction && this.selectAction.isEnabled && (e.code == "Enter" || e.code == "Space")) { // enter or space pressed
                        e.preventDefault();
                        e.cancelBubble = true;

                        this.selectAction.execute();
                    }
                }

                imageElement.onclick = (e) => {
                    if (this.selectAction && this.selectAction.isEnabled) {
                        e.preventDefault();
                        e.cancelBubble = true;

                        this.selectAction.execute();
                    }
                }

                this.selectAction.setupElementForAccessibility(imageElement);

                if (this.selectAction.isEnabled) {
                    imageElement.classList.add(hostConfig.makeCssClassName("ac-selectable"));
                }
            }

            this.applySize(imageElement);

            if (this.style === Enums.ImageStyle.Person) {
                imageElement.style.borderRadius = "50%";
                imageElement.style.backgroundPosition = "50% 50%";
                imageElement.style.backgroundRepeat = "no-repeat";
            }

            imageElement.style.backgroundColor = <string>Utils.stringToCssColor(this.backgroundColor);
            imageElement.src = <string>this.preProcessPropertyValue(Image.urlProperty);

            const altTextProperty = this.preProcessPropertyValue(Image.altTextProperty);
            if (altTextProperty) {
                imageElement.alt = <string>altTextProperty;
            }

            element.appendChild(imageElement);
        }

        return element;
    }

    maxHeight?: number;

    getJsonTypeName(): string {
        return "Image";
    }

    getActionById(id: string) {
        let result = super.getActionById(id);

        if (!result && this.selectAction) {
            result = this.selectAction.getActionById(id);
        }

        return result;
    }

    getResourceInformation(): IResourceInformation[] {
        return this.url ? [{ url: this.url, mimeType: "image" }] : [];
    }
}

export abstract class CardElementContainer extends CardElement {
    //#region Schema

    static readonly selectActionProperty = new ActionProperty(Versions.v1_1, "selectAction", [ "Action.ShowCard" ]);

    protected populateSchema(schema: SerializableObjectSchema) {
        super.populateSchema(schema);

        if (!this.isSelectable) {
            schema.remove(CardElementContainer.selectActionProperty);
        }
    }

    @property(CardElementContainer.selectActionProperty)
    protected _selectAction?: Action;

    //#endregion

    protected isElementAllowed(element: CardElement) {
        return this.hostConfig.supportsInteractivity || !element.isInteractive;
    }

    protected applyPadding() {
        super.applyPadding();

        if (!this.renderedElement) {
            return;
        }

        let physicalPadding = new SpacingDefinition();

        if (this.getEffectivePadding()) {
            physicalPadding = this.hostConfig.paddingDefinitionToSpacingDefinition(this.getEffectivePadding());
        }

        this.renderedElement.style.paddingTop = physicalPadding.top + "px";
        this.renderedElement.style.paddingRight = physicalPadding.right + "px";
        this.renderedElement.style.paddingBottom = physicalPadding.bottom + "px";
        this.renderedElement.style.paddingLeft = physicalPadding.left + "px";

        this.renderedElement.style.marginRight = "0";
        this.renderedElement.style.marginLeft = "0";
    }

    protected get isSelectable(): boolean {
        return false;
    }

    abstract getItemCount(): number;
    abstract getItemAt(index: number): CardElement;
    abstract getFirstVisibleRenderedItem(): CardElement | undefined;
    abstract getLastVisibleRenderedItem(): CardElement | undefined;
    abstract removeItem(item: CardElement): boolean;

    allowVerticalOverflow: boolean = false;

    internalValidateProperties(context: ValidationResults) {
        super.internalValidateProperties(context);

        for (let i = 0; i < this.getItemCount(); i++) {
            let item = this.getItemAt(i);

            if (!this.hostConfig.supportsInteractivity && item.isInteractive) {
                context.addFailure(
                    this,
                    Enums.ValidationEvent.InteractivityNotAllowed,
                    Strings.errors.interactivityNotAllowed());
            }

            if (!this.isElementAllowed(item)) {
                context.addFailure(
                    this,
                    Enums.ValidationEvent.InteractivityNotAllowed,
                    Strings.errors.elementTypeNotAllowed(item.getJsonTypeName()));
            }

            item.internalValidateProperties(context);
        }

        if (this._selectAction) {
            this._selectAction.internalValidateProperties(context);
        }
    }

    render(): HTMLElement | undefined {
        let element = super.render();

        if (element) {
            let hostConfig = this.hostConfig;

            if (this.allowVerticalOverflow) {
                element.style.overflowX = "hidden";
                element.style.overflowY = "auto";
            }

            if (element && this.isSelectable && this._selectAction && hostConfig.supportsInteractivity) {
                element.onclick = (e) => {
                    if (this._selectAction && this._selectAction.isEnabled) {
                        e.preventDefault();
                        e.cancelBubble = true;

                        this._selectAction.execute();
                    }
                }

                element.onkeypress = (e) => {
                    if (this._selectAction && this._selectAction.isEnabled && (e.code == "Enter" || e.code == "Space")) {
                        // Enter or space pressed
                        e.preventDefault();
                        e.cancelBubble = true;

                        this._selectAction.execute();
                    }
                }

                this._selectAction.setupElementForAccessibility(element);

                if (this._selectAction.isEnabled) {
                    element.classList.add(hostConfig.makeCssClassName("ac-selectable"));
                }

            }
        }

        return element;
    }

    updateLayout(processChildren: boolean = true) {
        super.updateLayout(processChildren);

        if (processChildren) {
            for (let i = 0; i < this.getItemCount(); i++) {
                this.getItemAt(i).updateLayout();
            }
        }
    }

    getAllInputs(processActions: boolean = true): Input[] {
        let result: Input[] = [];

        for (let i = 0; i < this.getItemCount(); i++) {
            result = result.concat(this.getItemAt(i).getAllInputs(processActions));
        }

        return result;
    }

    getResourceInformation(): IResourceInformation[] {
        let result: IResourceInformation[] = [];

        for (let i = 0; i < this.getItemCount(); i++) {
            result = result.concat(this.getItemAt(i).getResourceInformation());
        }

        return result;
    }

    getElementById(id: string): CardElement | undefined {
        let result = super.getElementById(id);

        if (!result) {
            for (let i = 0; i < this.getItemCount(); i++) {
                result = this.getItemAt(i).getElementById(id);

                if (result) {
                    break;
                }
            }
        }

        return result;
    }

    /**
     * @inheritdoc
     */
    findDOMNodeOwner(node: Node): CardObject | undefined {
        let target: CardObject | undefined = undefined;

        for (let i = 0; i < this.getItemCount(); i++) {
            // recur through child elements
            target = this.getItemAt(i).findDOMNodeOwner(node);

            if (target) {
                return target;
            }
        }

        // if not found in children, defer to parent implementation
        return super.findDOMNodeOwner(node);
    }
}

export class ImageSet extends CardElementContainer {
    //#region Schema

    static readonly imagesProperty = new SerializableObjectCollectionProperty(
        Versions.v1_0,
        "images",
        Image,
        (sender: SerializableObject, item: Image) => { item.setParent(<CardElement>sender); });
    static readonly imageSizeProperty = new EnumProperty(
        Versions.v1_0,
        "imageSize",
        Enums.ImageSize,
        Enums.ImageSize.Medium);

    @property(ImageSet.imagesProperty)
    private _images: Image[] = [];

    @property(ImageSet.imageSizeProperty)
    imageSize: Enums.ImageSize = Enums.ImageSize.Medium;

    //#endregion

    protected internalRender(): HTMLElement | undefined {
        let element: HTMLElement | undefined = undefined;

        if (this._images.length > 0) {
            element = document.createElement("div");
            element.style.display = "flex";
            element.style.flexWrap = "wrap";

            for (let image of this._images) {
                switch (this.imageSize) {
                    case Enums.ImageSize.Small:
                        image.size = Enums.Size.Small;
                        break;
                    case Enums.ImageSize.Large:
                        image.size = Enums.Size.Large;
                        break;
                    default:
                        image.size = Enums.Size.Medium;
                        break;
                }

                image.maxHeight = this.hostConfig.imageSet.maxImageHeight;

                let renderedImage = image.render();

                if (renderedImage) {
                    renderedImage.style.display = "inline-flex";
                    renderedImage.style.margin = "0px";
                    renderedImage.style.marginRight = "10px";

                    Utils.appendChild(element, renderedImage);
                }
            }
        }

        return element;
    }

    getItemCount(): number {
        return this._images.length;
    }

    getItemAt(index: number): CardElement {
        return this._images[index];
    }

    getFirstVisibleRenderedItem(): CardElement | undefined {
        return this._images && this._images.length > 0 ? this._images[0] : undefined;
    }

    getLastVisibleRenderedItem(): CardElement | undefined {
        return this._images && this._images.length > 0 ? this._images[this._images.length - 1] : undefined;
    }

    removeItem(item: CardElement): boolean {
        if (item instanceof Image) {
            let itemIndex = this._images.indexOf(item);

            if (itemIndex >= 0) {
                this._images.splice(itemIndex, 1);

                item.setParent(undefined);

                this.updateLayout();

                return true;
            }
        }

        return false;
    }

    getJsonTypeName(): string {
        return "ImageSet";
    }

    addImage(image: Image) {
        if (!image.parent) {
            this._images.push(image);

            image.setParent(this);
        }
        else {
            throw new Error("This image already belongs to another ImageSet");
        }
    }

    indexOf(cardElement: CardElement): number {
        return cardElement instanceof Image ? this._images.indexOf(cardElement) : -1;
    }
}

export class MediaSource extends SerializableObject {
    //#region Schema

    static readonly mimeTypeProperty = new StringProperty(Versions.v1_1, "mimeType");
    static readonly urlProperty = new StringProperty(Versions.v1_1, "url");

    @property(MediaSource.mimeTypeProperty)
    mimeType?: string;

    @property(MediaSource.urlProperty)
    url?: string;

    //#endregion

    protected getSchemaKey(): string {
        return "MediaSource";
    }

    constructor(url?: string, mimeType?: string) {
        super();

        this.url = url;
        this.mimeType = mimeType;
    }

    isValid(): boolean {
        return this.mimeType && this.url ? true : false;
    }

    render(): HTMLElement | undefined {
        let result: HTMLSourceElement | undefined = undefined;

        if (this.isValid()) {
            result = document.createElement("source");
            result.src = <string>this.url;
            result.type = <string>this.mimeType;
        }

        return result;
    }
}

export class Media extends CardElement {
    //#region Schema

    static readonly sourcesProperty = new SerializableObjectCollectionProperty(Versions.v1_1, "sources", MediaSource);
    static readonly posterProperty = new StringProperty(Versions.v1_1, "poster");
    static readonly altTextProperty = new StringProperty(Versions.v1_1, "altText");

    @property(Media.sourcesProperty)
    sources: MediaSource[] = [];

    @property(Media.posterProperty)
    poster?: string;

    @property(Media.altTextProperty)
    altText?: string;

    //#endregion

    static readonly supportedMediaTypes = ["audio", "video"];

    private _selectedMediaType?: string;
    private _selectedSources: MediaSource[];

    private getPosterUrl(): string | undefined {
        return this.poster ? this.poster : this.hostConfig.media.defaultPoster;
    }

    private processSources() {
        this._selectedSources = [];
        this._selectedMediaType = undefined;

        for (let source of this.sources) {
            let mimeComponents = source.mimeType ? source.mimeType.split('/') : [];

            if (mimeComponents.length == 2) {
                if (!this._selectedMediaType) {
                    let index = Media.supportedMediaTypes.indexOf(mimeComponents[0]);

                    if (index >= 0) {
                        this._selectedMediaType = Media.supportedMediaTypes[index];
                    }
                }
                if (mimeComponents[0] == this._selectedMediaType) {
                    this._selectedSources.push(source);
                }
            }
        }
    }

    private handlePlayButtonInvoke(event: UIEvent) : void
    {
        if (this.hostConfig.media.allowInlinePlayback) {
            event.preventDefault();
            event.cancelBubble = true;

            if (this.renderedElement) {
                let mediaPlayerElement = this.renderMediaPlayer();

                this.renderedElement.innerHTML = "";
                this.renderedElement.appendChild(mediaPlayerElement);

                mediaPlayerElement.play();
                mediaPlayerElement.focus();
            }
        }
        else {
            if (Media.onPlay) {
                event.preventDefault();
                event.cancelBubble = true;

                Media.onPlay(this);
            }
        }
    }

    private renderPoster(): HTMLElement {
        const playButtonArrowWidth = 12;
        const playButtonArrowHeight = 15;

        let posterRootElement = document.createElement("div");
        posterRootElement.className = this.hostConfig.makeCssClassName("ac-media-poster");
        posterRootElement.setAttribute("role", "contentinfo");
        posterRootElement.setAttribute("aria-label", this.altText ? this.altText : Strings.defaults.mediaPlayerAriaLabel());
        posterRootElement.style.position = "relative";
        posterRootElement.style.display = "flex";

        let posterUrl = this.getPosterUrl();

        if (posterUrl) {
            let posterImageElement = document.createElement("img");
            posterImageElement.style.width = "100%";
            posterImageElement.style.height = "100%";
            posterImageElement.setAttribute("role", "presentation");

            posterImageElement.onerror = (e: Event) => {
                if (posterImageElement.parentNode) {
                    posterImageElement.parentNode.removeChild(posterImageElement);
                }

                posterRootElement.classList.add("empty");
                posterRootElement.style.minHeight = "150px";
            }

            posterImageElement.src = posterUrl;

            posterRootElement.appendChild(posterImageElement);
        }
        else {
            posterRootElement.classList.add("empty");
            posterRootElement.style.minHeight = "150px";
        }

        if (this.hostConfig.supportsInteractivity && this._selectedSources.length > 0) {
            let playButtonOuterElement = document.createElement("div");
            playButtonOuterElement.tabIndex = 0;
            playButtonOuterElement.setAttribute("role", "button");
            playButtonOuterElement.setAttribute("aria-label", Strings.defaults.mediaPlayerPlayMedia());
            playButtonOuterElement.className = this.hostConfig.makeCssClassName("ac-media-playButton");
            playButtonOuterElement.style.display = "flex";
            playButtonOuterElement.style.alignItems = "center";
            playButtonOuterElement.style.justifyContent = "center";
            playButtonOuterElement.onclick = (e) => {
                this.handlePlayButtonInvoke(e);
            }

            playButtonOuterElement.onkeypress = (e: KeyboardEvent) => {
                if (e.code == "Enter" || e.code == "Space") { // space or enter
                    this.handlePlayButtonInvoke(e);
                }
            }

            let playButtonInnerElement = document.createElement("div");
            playButtonInnerElement.className = this.hostConfig.makeCssClassName("ac-media-playButton-arrow");
            playButtonInnerElement.style.width = playButtonArrowWidth + "px";
            playButtonInnerElement.style.height = playButtonArrowHeight + "px";
            playButtonInnerElement.style.borderTopWidth = (playButtonArrowHeight / 2) + "px";
            playButtonInnerElement.style.borderBottomWidth = (playButtonArrowHeight / 2) + "px";
            playButtonInnerElement.style.borderLeftWidth = playButtonArrowWidth + "px";
            playButtonInnerElement.style.borderRightWidth = "0";
            playButtonInnerElement.style.borderStyle = "solid";
            playButtonInnerElement.style.borderTopColor = "transparent";
            playButtonInnerElement.style.borderRightColor = "transparent";
            playButtonInnerElement.style.borderBottomColor = "transparent";
            playButtonInnerElement.style.transform = "translate(" + (playButtonArrowWidth / 10) + "px,0px)";

            playButtonOuterElement.appendChild(playButtonInnerElement);

            let playButtonContainer = document.createElement("div");
            playButtonContainer.style.position = "absolute";
            playButtonContainer.style.left = "0";
            playButtonContainer.style.top = "0";
            playButtonContainer.style.width = "100%";
            playButtonContainer.style.height = "100%";
            playButtonContainer.style.display = "flex";
            playButtonContainer.style.justifyContent = "center";
            playButtonContainer.style.alignItems = "center";

            playButtonContainer.appendChild(playButtonOuterElement);
            posterRootElement.appendChild(playButtonContainer);
        }

        return posterRootElement;
    }

    private renderMediaPlayer(): HTMLMediaElement {
        let mediaElement: HTMLMediaElement;

        if (this._selectedMediaType == "video") {
            let videoPlayer = document.createElement("video");

            let posterUrl = this.getPosterUrl();

            if (posterUrl) {
                videoPlayer.poster = posterUrl;
            }

            mediaElement = videoPlayer;
        }
        else {
            mediaElement = document.createElement("audio");
        }

        mediaElement.setAttribute("aria-label", this.altText ? this.altText : Strings.defaults.mediaPlayerAriaLabel());
        mediaElement.setAttribute("webkit-playsinline", "");
        mediaElement.setAttribute("playsinline", "");
        mediaElement.autoplay = true;
        mediaElement.controls = true;

        if (Utils.isMobileOS()) {
            mediaElement.muted = true;
        }

        mediaElement.preload = "none";
        mediaElement.style.width = "100%";

        for (let source of this.sources) {
            let renderedSource = source.render();

            Utils.appendChild(mediaElement, renderedSource);
        }

        return mediaElement;
    }

    protected internalRender(): HTMLElement | undefined {
        let element = <HTMLElement>document.createElement("div");
        element.className = this.hostConfig.makeCssClassName("ac-media");

        this.processSources();

        element.appendChild(this.renderPoster());

        return element;
    }

    static onPlay?: (sender: Media) => void;

    getJsonTypeName(): string {
        return "Media";
    }

    getResourceInformation(): IResourceInformation[] {
        let result: IResourceInformation[] = [];

        let posterUrl = this.getPosterUrl();

        if (posterUrl) {
            result.push({ url: posterUrl, mimeType: "image" });
        }

        for (let mediaSource of this.sources) {
            if (mediaSource.isValid()) {
                result.push(
                    {
                        url: <string>mediaSource.url,
                        mimeType: <string>mediaSource.mimeType
                    }
                );
            }
        }

        return result;
    }

    get selectedMediaType(): string | undefined {
        return this._selectedMediaType;
    }
}

export abstract class Input extends CardElement implements IInput {
    //#region Schema

    static readonly labelProperty = new StringProperty(Versions.v1_3, "label", true);
    static readonly isRequiredProperty = new BoolProperty(Versions.v1_3, "isRequired", false);
    static readonly errorMessageProperty = new StringProperty(Versions.v1_3, "errorMessage", true);

    @property(Input.labelProperty)
    label?: string;

    @property(Input.isRequiredProperty)
    isRequired: boolean;

    @property(Input.errorMessageProperty)
    errorMessage?: string;

    //#endregion

    private _outerContainerElement: HTMLElement;
    private _inputControlContainerElement: HTMLElement;
    private _renderedErrorMessageElement?: HTMLElement;
    private _renderedLabelElement?: HTMLElement;
    private _renderedInputControlElement?: HTMLElement;

    protected getAllLabelIds(): string[] {
        let labelIds: string[] = [];

        if (this.labelledBy) {
            labelIds.push(this.labelledBy);
        }

        if (this._renderedLabelElement) {
            labelIds.push(this._renderedLabelElement.id);
        }

        if (this._renderedErrorMessageElement) {
            labelIds.push(this._renderedErrorMessageElement.id);
        }

        return labelIds;
    }

    protected updateInputControlAriaLabelledBy() {
        if (this._renderedInputControlElement) {
            let labelIds: string[] = this.getAllLabelIds();

            if (labelIds.length > 0) {
                this._renderedInputControlElement.setAttribute("aria-labelledby", labelIds.join(" "));
            }
            else {
                this._renderedInputControlElement.removeAttribute("aria-labelledby");
            }
        }
    }

    protected get isNullable(): boolean {
        return true;
    }

    protected get renderedInputControlElement(): HTMLElement | undefined {
        return this._renderedInputControlElement;
    }

    protected get inputControlContainerElement(): HTMLElement {
        return this._inputControlContainerElement;
    }

    protected overrideInternalRender(): HTMLElement | undefined {
        let hostConfig = this.hostConfig;

        this._outerContainerElement = document.createElement("div");
        this._outerContainerElement.style.display = "flex";
        this._outerContainerElement.style.flexDirection = "column";

        let renderedInputControlId = Utils.generateUniqueId();

        if (this.label) {
            let labelRichTextBlock = new RichTextBlock();
            labelRichTextBlock.setParent(this);
            labelRichTextBlock.forElementId = renderedInputControlId;

            let labelInline = new TextRun(this.label);
            labelRichTextBlock.addInline(labelInline);

            if (this.isRequired) {
                labelInline.init(hostConfig.inputs.label.requiredInputs);

                let isRequiredCueInline = new TextRun(hostConfig.inputs.label.requiredInputs.suffix);
                isRequiredCueInline.color = hostConfig.inputs.label.requiredInputs.suffixColor;
                isRequiredCueInline.ariaHidden = true;

                labelRichTextBlock.addInline(isRequiredCueInline);
            }
            else {
                labelInline.init(hostConfig.inputs.label.optionalInputs);
            }

            this._renderedLabelElement = labelRichTextBlock.render();

            if (this._renderedLabelElement) {
                this._renderedLabelElement.id = Utils.generateUniqueId();
                this._renderedLabelElement.style.marginBottom = hostConfig.getEffectiveSpacing(hostConfig.inputs.label.inputSpacing) + "px";

                this._outerContainerElement.appendChild(this._renderedLabelElement);
            }
        }

        this._inputControlContainerElement = document.createElement("div");
        this._inputControlContainerElement.className = hostConfig.makeCssClassName("ac-input-container");
        this._inputControlContainerElement.style.display = "flex";

        if (this.height === "stretch") {
            this._inputControlContainerElement.style.alignItems = "stretch";
            this._inputControlContainerElement.style.flex = "1 1 auto";
        }

        this._renderedInputControlElement = this.internalRender();

        if (this._renderedInputControlElement) {
            this._renderedInputControlElement.id = renderedInputControlId;
            this._renderedInputControlElement.style.minWidth = "0px";

            if (this.isNullable && this.isRequired) {
                this._renderedInputControlElement.setAttribute("aria-required", "true");
                this._renderedInputControlElement.classList.add(hostConfig.makeCssClassName("ac-input-required"));
            }

            this._inputControlContainerElement.appendChild(this._renderedInputControlElement);
            this._outerContainerElement.appendChild(this._inputControlContainerElement);

            this.updateInputControlAriaLabelledBy();

            return this._outerContainerElement;
        }

        return undefined;
    }

    protected valueChanged() {
        if (this.isValid()) {
            this.resetValidationFailureCue();
        }

        if (this.onValueChanged) {
            this.onValueChanged(this);
        }

        raiseInputValueChangedEvent(this);
    }

    protected resetValidationFailureCue() {
        if (this.renderedInputControlElement) {
            this.renderedInputControlElement.classList.remove(this.hostConfig.makeCssClassName("ac-input-validation-failed"));

            this.updateInputControlAriaLabelledBy();

            if (this._renderedErrorMessageElement) {
                this._outerContainerElement.removeChild(this._renderedErrorMessageElement);

                this._renderedErrorMessageElement = undefined;
            }
        }
    }

    protected showValidationErrorMessage() {
        if (this.renderedElement && this.errorMessage && GlobalSettings.displayInputValidationErrors) {
            let errorMessageTextBlock = new TextBlock();
            errorMessageTextBlock.setParent(this);
            errorMessageTextBlock.text = this.errorMessage;
            errorMessageTextBlock.wrap = true;
            errorMessageTextBlock.init(this.hostConfig.inputs.errorMessage);

            this._renderedErrorMessageElement = errorMessageTextBlock.render();

            if (this._renderedErrorMessageElement) {
                this._renderedErrorMessageElement.id = Utils.generateUniqueId();
                this._outerContainerElement.appendChild(this._renderedErrorMessageElement);

                this.updateInputControlAriaLabelledBy();
            }
        }
    }

    onValueChanged: (sender: Input) => void;

    labelledBy?: string;

    abstract isSet(): boolean;

    focus() {
        if (this._renderedInputControlElement) {
            this._renderedInputControlElement.focus();
        }
    }

    isValid(): boolean {
        return true;
    }

    internalValidateProperties(context: ValidationResults) {
        super.internalValidateProperties(context);

        if (!this.id) {
            context.addFailure(
                this,
                Enums.ValidationEvent.PropertyCantBeNull,
                Strings.errors.inputsMustHaveUniqueId());
        }

        if (this.isRequired) {
            if (!this.label) {
                context.addFailure(
                    this,
                    Enums.ValidationEvent.RequiredInputsShouldHaveLabel,
                    "Required inputs should have a label");
            }

            if (!this.errorMessage) {
                context.addFailure(
                    this,
                    Enums.ValidationEvent.RequiredInputsShouldHaveErrorMessage,
                    "Required inputs should have an error message");
            }
        }
    }

    validateValue(): boolean {
        this.resetValidationFailureCue();

        let result = this.isRequired ? this.isSet() && this.isValid() : this.isValid();

        if (!result && this.renderedInputControlElement) {
            this.renderedInputControlElement.classList.add(this.hostConfig.makeCssClassName("ac-input-validation-failed"));

            this.showValidationErrorMessage();
        }

        return result;
    }

    getAllInputs(processActions: boolean = true): Input[] {
        return [ this ];
    }

    abstract get value(): any;

    get isInteractive(): boolean {
        return true;
    }
}

export class TextInput extends Input {
    //#region Schema

    static readonly valueProperty = new StringProperty(Versions.v1_0, "value");
    static readonly maxLengthProperty = new NumProperty(Versions.v1_0, "maxLength");
    static readonly isMultilineProperty = new BoolProperty(Versions.v1_0, "isMultiline", false);
    static readonly placeholderProperty = new StringProperty(Versions.v1_0, "placeholder");
    static readonly styleProperty = new EnumProperty(
        Versions.v1_0,
        "style",
        Enums.InputTextStyle,
        Enums.InputTextStyle.Text,
        [
            { value: Enums.InputTextStyle.Text },
            { value: Enums.InputTextStyle.Tel },
            { value: Enums.InputTextStyle.Url },
            { value: Enums.InputTextStyle.Email },
            { value: Enums.InputTextStyle.Password, targetVersion: Versions.v1_5}
        ]
    );
    static readonly inlineActionProperty = new ActionProperty(Versions.v1_0, "inlineAction", [ "Action.ShowCard" ]);
    static readonly regexProperty = new StringProperty(Versions.v1_3, "regex", true);

    @property(TextInput.valueProperty)
    defaultValue?: string;

    @property(TextInput.maxLengthProperty)
    maxLength?: number;

    @property(TextInput.isMultilineProperty)
    isMultiline: boolean = false;

    @property(TextInput.placeholderProperty)
    placeholder?: string;

    @property(TextInput.styleProperty)
    style: Enums.InputTextStyle = Enums.InputTextStyle.Text;

    @property(TextInput.inlineActionProperty)
    inlineAction?: Action;

    @property(TextInput.regexProperty)
    regex?: string;

    //#endregion

    private setupInput(input: HTMLInputElement | HTMLTextAreaElement) {
        input.style.flex = "1 1 auto";
        input.tabIndex = 0;

        if (this.placeholder) {
            input.placeholder = this.placeholder;
            input.setAttribute("aria-label", this.placeholder)
        }

        if (this.defaultValue) {
            input.value = this.defaultValue;
        }

        if (this.maxLength && this.maxLength > 0) {
            input.maxLength = this.maxLength;
        }

        input.oninput = () => { this.valueChanged(); }
        input.onkeypress = (e: KeyboardEvent) => {
            // Ctrl+Enter pressed
            if (e.ctrlKey && e.code === "Enter" && this.inlineAction && this.inlineAction.isEnabled) {
                this.inlineAction.execute();
            }
        }
    }

    protected internalRender(): HTMLElement | undefined {
        let result: HTMLInputElement | HTMLTextAreaElement;

        if (this.isMultiline && this.style !== Enums.InputTextStyle.Password) {
            result = document.createElement("textarea");
            result.className = this.hostConfig.makeCssClassName("ac-input", "ac-textInput", "ac-multiline");

            if (this.height === "stretch") {
                result.style.height = "initial";
            }
        }
        else {
            result = document.createElement("input");
            result.className = this.hostConfig.makeCssClassName("ac-input", "ac-textInput");
            result.type = Enums.InputTextStyle[this.style].toLowerCase();
        }

        this.setupInput(result);

        return result;
    }

    protected overrideInternalRender(): HTMLElement | undefined {
        let renderedInputControl = super.overrideInternalRender();

        if (this.inlineAction) {
            let button = document.createElement("button");
            button.className = this.hostConfig.makeCssClassName(this.inlineAction.isEnabled ? "ac-inlineActionButton" : "ac-inlineActionButton-disabled");

            button.onclick = (e) => {
                if (this.inlineAction && this.inlineAction.isEnabled) {
                    e.preventDefault();
                    e.cancelBubble = true;

                    this.inlineAction.execute();
                }
            };

            if (this.inlineAction.iconUrl) {
                button.classList.add("iconOnly");

                let icon = document.createElement("img");
                icon.style.height = "100%";
                icon.setAttribute("role", "presentation");

                // The below trick is necessary as a workaround in Chrome where the icon is initially displayed
                // at its native size then resized to 100% of the button's height. This cfreates an unpleasant
                // flicker. On top of that, Chrome's flex implementation fails to prperly re-layout the button
                // after the image has loaded and been gicven its final size. The below trick also fixes that.
                icon.style.display = "none";
                icon.onload = () => {
                    icon.style.removeProperty("display");
                };
                icon.onerror = () => {
                    button.removeChild(icon);
                    button.classList.remove("iconOnly");
                    button.classList.add("textOnly");
                    button.textContent = this.inlineAction && this.inlineAction.title ? this.inlineAction.title : Strings.defaults.inlineActionTitle();
                }

                icon.src = this.inlineAction.iconUrl;

                button.appendChild(icon);
                button.title = this.inlineAction.title ? this.inlineAction.title : Strings.defaults.inlineActionTitle();
            }
            else {
                button.classList.add("textOnly");
                button.textContent = this.inlineAction.title ? this.inlineAction.title : Strings.defaults.inlineActionTitle();
            }

            this.inlineAction.setupElementForAccessibility(button, true);

            button.style.marginLeft = "8px";

            this.inputControlContainerElement.appendChild(button);
        }

        return renderedInputControl;
    }

    getJsonTypeName(): string {
        return "Input.Text";
    }

    getActionById(id: string) {
        let result = super.getActionById(id);

        if (!result && this.inlineAction) {
            result = this.inlineAction.getActionById(id);
        }

        return result;
    }

    isSet(): boolean {
        return this.value ? true : false;
    }

    isValid(): boolean {
        if (!this.value) {
            return true;
        }

        if (this.regex) {
            return new RegExp(this.regex, "g").test(this.value);
        }

        return true;
    }

    get value(): string | undefined {
        if (this.renderedInputControlElement) {
            if (this.isMultiline) {
                return (<HTMLTextAreaElement>this.renderedInputControlElement).value;
            }
            else {
                return (<HTMLInputElement>this.renderedInputControlElement).value;
            }
        }
        else {
            return undefined;
        }
    }
}

export class ToggleInput extends Input {
    //#region Schema

    static readonly valueProperty = new StringProperty(Versions.v1_0, "value");
    static readonly titleProperty = new StringProperty(Versions.v1_0, "title");
    static readonly valueOnProperty = new StringProperty(Versions.v1_0, "valueOn", true, undefined, "true", (sender: SerializableObject) => { return "true"; });
    static readonly valueOffProperty = new StringProperty(Versions.v1_0, "valueOff", true, undefined, "false", (sender: SerializableObject) => { return "false"; });
    static readonly wrapProperty = new BoolProperty(Versions.v1_2, "wrap", false);

    @property(ToggleInput.valueProperty)
    defaultValue?: string;

    @property(ToggleInput.titleProperty)
    title?: string;

    @property(ToggleInput.valueOnProperty)
    valueOn: string = "true";

    @property(ToggleInput.valueOffProperty)
    valueOff: string = "false";

    @property(ToggleInput.wrapProperty)
    wrap: boolean = false;

    //#endregion

    private _checkboxInputElement: HTMLInputElement;
    private _checkboxInputLabelElement: HTMLElement | undefined;

    protected updateInputControlAriaLabelledBy() {
        if (this._checkboxInputElement) {
            let joinedLabelIds = this.getAllLabelIds().join(" ");

            if (this._checkboxInputLabelElement && this._checkboxInputLabelElement.id) {
                joinedLabelIds += " " + this._checkboxInputLabelElement.id;
            }

            if (joinedLabelIds) {
                this._checkboxInputElement.setAttribute("aria-labelledby", joinedLabelIds);
            }
            else {
                this._checkboxInputElement.removeAttribute("aria-labelledby");
            }
        }
    }

    protected internalRender(): HTMLElement | undefined {
        let element = document.createElement("div");
        element.className = this.hostConfig.makeCssClassName("ac-input", "ac-toggleInput");
        element.style.width = "100%";
        element.style.display = "flex";
        element.style.alignItems = "center";

        this._checkboxInputElement = document.createElement("input");
        this._checkboxInputElement.id = Utils.generateUniqueId();
        this._checkboxInputElement.type = "checkbox";
        this._checkboxInputElement.style.display = "inline-block";
        this._checkboxInputElement.style.verticalAlign = "middle";
        this._checkboxInputElement.style.margin = "0";
        this._checkboxInputElement.style.flex = "0 0 auto";

        if (this.title) {
            this._checkboxInputElement.setAttribute("aria-label", this.title);
        }

        if (this.isRequired) {
            this._checkboxInputElement.setAttribute("aria-required", "true");
        }

        this._checkboxInputElement.tabIndex = 0;

        if (this.defaultValue == this.valueOn) {
            this._checkboxInputElement.checked = true;
        }

        this._checkboxInputElement.onchange = () => { this.valueChanged(); }

        Utils.appendChild(element, this._checkboxInputElement);

        if (this.title || this.isDesignMode()) {
            let label = new TextBlock();
            label.setParent(this);
            label.forElementId = this._checkboxInputElement.id;
            label.hostConfig = this.hostConfig;
            label.text = !this.title ? this.getJsonTypeName() : this.title;
            label.useMarkdown = GlobalSettings.useMarkdownInRadioButtonAndCheckbox;
            label.wrap = this.wrap;

            this._checkboxInputLabelElement = label.render();

            if (this._checkboxInputLabelElement) {
                this._checkboxInputLabelElement.id = Utils.generateUniqueId();
                this._checkboxInputLabelElement.style.display = "inline-block";
                this._checkboxInputLabelElement.style.flex = "1 1 auto";
                this._checkboxInputLabelElement.style.marginLeft = "6px";
                this._checkboxInputLabelElement.style.verticalAlign = "middle";

                let spacerElement = document.createElement("div");
                spacerElement.style.width = "6px";

                Utils.appendChild(element, spacerElement);
                Utils.appendChild(element, this._checkboxInputLabelElement);
            }
        }

        return element;
    }

    protected get isNullable(): boolean {
        return false;
    }

    getJsonTypeName(): string {
        return "Input.Toggle";
    }

    focus() {
        if (this._checkboxInputElement) {
            this._checkboxInputElement.focus();
        }
    }

    isSet(): boolean {
        if (this.isRequired) {
            return this.value === this.valueOn;
        }

        return this.value ? true : false;
    }

    get value(): string | undefined {
        if (this._checkboxInputElement) {
            return this._checkboxInputElement.checked ? this.valueOn : this.valueOff;
        }
        else {
            return undefined;
        }
    }
}

export class Choice extends SerializableObject {
    //#region Schema

    static readonly titleProperty = new StringProperty(Versions.v1_0, "title");
    static readonly valueProperty = new StringProperty(Versions.v1_0, "value");

    @property(Choice.titleProperty)
    title?: string;

    @property(Choice.valueProperty)
    value?: string;

    //#endregion

    protected getSchemaKey(): string {
        return "Choice";
    }

    constructor(title?: string, value?: string) {
        super();

        this.title = title;
        this.value = value;
    }
}

export class ChoiceSetInput extends Input {
    //#region Schema

    static readonly valueProperty = new StringProperty(Versions.v1_0, "value");
    static readonly choicesProperty = new SerializableObjectCollectionProperty(Versions.v1_0, "choices", Choice);
    static readonly styleProperty = new ValueSetProperty(
        Versions.v1_0,
        "style",
        [
            { value: "compact" },
            { value: "expanded" },
            { value: "filtered", targetVersion: Versions.v1_5 }
        ],
        "compact");
    static readonly isMultiSelectProperty = new BoolProperty(Versions.v1_0, "isMultiSelect", false);
    static readonly placeholderProperty = new StringProperty(Versions.v1_0, "placeholder");
    static readonly wrapProperty = new BoolProperty(Versions.v1_2, "wrap", false);

    @property(ChoiceSetInput.valueProperty)
    defaultValue?: string;

    @property(ChoiceSetInput.styleProperty)
    style?: "compact" | "expanded" | "filtered";

    get isCompact(): boolean {
        return !this.style || this.style === "compact";
    }

    set isCompact(value: boolean) {
        this.style = value ? undefined : "expanded";
    }

    @property(ChoiceSetInput.isMultiSelectProperty)
    isMultiSelect: boolean = false;

    @property(ChoiceSetInput.placeholderProperty)
    placeholder?: string;

    @property(ChoiceSetInput.wrapProperty)
    wrap: boolean = false;

    @property(ChoiceSetInput.choicesProperty)
    choices: Choice[] = [];

    //#endregion

    private static uniqueCategoryCounter = 0;

    private static getUniqueCategoryName(): string {
        let uniqueCategoryName = "__ac-category" + ChoiceSetInput.uniqueCategoryCounter;

        ChoiceSetInput.uniqueCategoryCounter++;

        return uniqueCategoryName;
    }

    private _uniqueCategoryName: string;
    private _selectElement: HTMLSelectElement | undefined;
    private _textInput: HTMLInputElement | undefined;
    private _toggleInputs: HTMLInputElement[] | undefined;
    private _labels: Array<HTMLElement | undefined>;

    // Make sure `aria-current` is applied to the currently-selected item
    private internalApplyAriaCurrent(): void {
        if (this._selectElement) {
            const options = this._selectElement.options;

            if (options) {
                for (let i = 0; i < options.length; i++) {
                    if (options[i].selected) {
                        options[i].setAttribute("aria-current", "true");
                    }
                    else {
                        options[i].removeAttribute("aria-current");
                    }
                }
            }
        }
    }

    private renderCompoundInput(cssClassName: string, type: "checkbox" | "radio", defaultValues: string[] | undefined): HTMLElement {
        let element = document.createElement("div");
        element.className = this.hostConfig.makeCssClassName("ac-input", cssClassName);
        element.style.width = "100%";

        this._toggleInputs = [];
        this._labels = [];

        for (let choice of this.choices) {
            let input = document.createElement("input");
            input.id = Utils.generateUniqueId();
            input.type = type;
            input.style.margin = "0";
            input.style.display = "inline-block";
            input.style.verticalAlign = "middle";
            input.style.flex = "0 0 auto";
            input.name = this.id ? this.id : this._uniqueCategoryName;

            if (this.isRequired) {
                input.setAttribute("aria-required", "true");
            }

            if (choice.value) {
                input.value = choice.value;
            }

            if (choice.title) {
                input.setAttribute("aria-label", choice.title);
            }

            if (defaultValues && choice.value) {
                if (defaultValues.indexOf(choice.value) >= 0) {
                    input.checked = true;
                }
            }

            input.onchange = () => { this.valueChanged(); }

            this._toggleInputs.push(input);

            let compoundInput = document.createElement("div");
            compoundInput.style.display = "flex";
            compoundInput.style.alignItems = "center";

            Utils.appendChild(compoundInput, input);

            let label = new TextBlock();
            label.setParent(this);
            label.forElementId = input.id;
            label.hostConfig = this.hostConfig;
            label.text = choice.title ? choice.title : "Choice " + this._toggleInputs.length;
            label.useMarkdown = GlobalSettings.useMarkdownInRadioButtonAndCheckbox;
            label.wrap = this.wrap;

            let labelElement = label.render();

            this._labels.push(labelElement);

            if (labelElement) {
                labelElement.id = Utils.generateUniqueId();
                labelElement.style.display = "inline-block";
                labelElement.style.flex = "1 1 auto";
                labelElement.style.marginLeft = "6px";
                labelElement.style.verticalAlign = "middle";

                let spacerElement = document.createElement("div");
                spacerElement.style.width = "6px";

                Utils.appendChild(compoundInput, spacerElement);
                Utils.appendChild(compoundInput, labelElement);
            }

            Utils.appendChild(element, compoundInput);
        }

        return element;
    }

    protected updateInputControlAriaLabelledBy() {
        if ((this.isMultiSelect || this.style === "expanded") && this._toggleInputs && this._labels) {
            let labelIds: string[] = this.getAllLabelIds();

            for (let i = 0; i < this._toggleInputs.length; i++) {
                let joinedLabelIds = labelIds.join(" ");
                let label = this._labels[i];

                if (label && label.id) {
                    joinedLabelIds += " " + label.id;
                }

                if (joinedLabelIds) {
                    this._toggleInputs[i].setAttribute("aria-labelledby", joinedLabelIds);
                }
                else {
                    this._toggleInputs[i].removeAttribute("aria-labelledby");
                }
            }
        }
        else {
            super.updateInputControlAriaLabelledBy();
        }
    }

    protected internalRender(): HTMLElement | undefined {
        this._uniqueCategoryName = ChoiceSetInput.getUniqueCategoryName();

        if (this.isMultiSelect) {
            // Render as a list of toggle inputs
            return this.renderCompoundInput(
                "ac-choiceSetInput-multiSelect",
                "checkbox",
                this.defaultValue ? this.defaultValue.split(this.hostConfig.choiceSetInputValueSeparator) : undefined);
        }
        else {
            if (this.style === "expanded") {
                // Render as a series of radio buttons
                return this.renderCompoundInput(
                    "ac-choiceSetInput-expanded",
                    "radio",
                    this.defaultValue ? [ this.defaultValue ] : undefined);
            }
            else if (this.style === "filtered") {
                // Render as a text input coupled with a datalist
                let inputContainer = document.createElement("div");
                inputContainer.style.width = "100%";

                this._textInput = document.createElement("input");
                this._textInput.className = this.hostConfig.makeCssClassName("ac-input", "ac-multichoiceInput", "ac-choiceSetInput-filtered");
                this._textInput.type = "text";
                this._textInput.style.width = "100%";
                this._textInput.oninput = () => {
                    this.valueChanged();

                    if (this._textInput) {
                        // Remove aria-label when value is not empty so narration software doesn't
                        // read the placeholder
                        if (this.value) {
                            this._textInput.removeAttribute("placeholder");
                            this._textInput.removeAttribute("aria-label");
                        }
                        else if (this.placeholder) {
                            this._textInput.placeholder = this.placeholder;
                            this._textInput.setAttribute("aria-label", this.placeholder);
                        }
                    }
                }

                if (this.defaultValue) {
                    this._textInput.value = this.defaultValue;
                }

                if (this.placeholder && !this._textInput.value) {
                    this._textInput.placeholder = this.placeholder;
                    this._textInput.setAttribute("aria-label", this.placeholder);
                }

                let dataList = document.createElement("datalist");
                dataList.id = Utils.generateUniqueId();

                for (let choice of this.choices) {
                    let option = document.createElement("option");
                    // To fix https://stackoverflow.com/questions/29882361/show-datalist-labels-but-submit-the-actual-value
                    // value is mapped to choice.title other than choice.value
                    option.value = <string>choice.title;
                    option.setAttribute("aria-label", <string>choice.title);

                    dataList.appendChild(option);
                }

                this._textInput.setAttribute("list", dataList.id);

                inputContainer.append(this._textInput, dataList);

                return inputContainer;
            }
            else {
                // Render as a combo box
                this._selectElement = document.createElement("select");
                this._selectElement.className = this.hostConfig.makeCssClassName("ac-input", "ac-multichoiceInput", "ac-choiceSetInput-compact");
                this._selectElement.style.width = "100%";

                let option = document.createElement("option");
                option.selected = true;
                option.disabled = true;
                option.hidden = true;
                option.value = "";

                if (this.placeholder) {
                    option.text = this.placeholder;
                }

                Utils.appendChild(this._selectElement, option);

                for (let choice of this.choices) {
                    let option = document.createElement("option");
                    option.value = <string>choice.value;
                    option.text = <string>choice.title;
                    option.setAttribute("aria-label", <string>choice.title);

                    if (choice.value == this.defaultValue) {
                        option.selected = true;
                    }

                    Utils.appendChild(this._selectElement, option);
                }

                this._selectElement.onchange = () => {
                    this.internalApplyAriaCurrent();
                    this.valueChanged();
                }

                this.internalApplyAriaCurrent();

                return this._selectElement;
            }
        }
    }

    getJsonTypeName(): string {
        return "Input.ChoiceSet";
    }

    focus() {
        if (this._toggleInputs && (this.isMultiSelect || this.style === "expanded")) {
            if (this._toggleInputs.length > 0) {
                this._toggleInputs[0].focus();
            }
        }
        else if (this._textInput) {
            this._textInput.focus();
        }
        else {
            super.focus();
        }
    }

    internalValidateProperties(context: ValidationResults) {
        super.internalValidateProperties(context);

        if (this.choices.length == 0) {
            context.addFailure(
                this,
                Enums.ValidationEvent.CollectionCantBeEmpty,
                Strings.errors.choiceSetMustHaveAtLeastOneChoice());
        }

        for (let choice of this.choices) {
            if (!choice.title || !choice.value) {
                context.addFailure(
                    this,
                    Enums.ValidationEvent.PropertyCantBeNull,
                    Strings.errors.choiceSetChoicesMustHaveTitleAndValue());
            }
        }
    }

    isSet(): boolean {
        return this.value ? true : false;
    }

    isValid(): boolean {
        if (this._textInput) {
            if (this.value === "" || this.value === this.placeholder) {
                return true;
            }
            for (let choice of this.choices) {
                if (this.value === choice.value) {
                    return true;
                }
            }

            return false;
        }

        return super.isValid();
    }

    get value(): string | undefined {
        if (!this.isMultiSelect) {
            if (this._selectElement) {
                return this._selectElement.selectedIndex > 0 ? this._selectElement.value : undefined;
            }
            else if (this._textInput) {
                for (let choice of this.choices)
                {
                    if (choice.title && this._textInput.value === choice.title)
                    {
                        return choice.value;
                    }
                }
                return this._textInput.value;
            }
            else if (this._toggleInputs && this._toggleInputs.length > 0) {
                for (let toggleInput of this._toggleInputs) {
                    if (toggleInput.checked) {
                        return toggleInput.value;
                    }
                }
            }

            return undefined;
        }
        else {
            if (!this._toggleInputs || this._toggleInputs.length == 0) {
                return undefined;
            }

            let result: string = "";

            for (let toggleInput of this._toggleInputs) {
                if (toggleInput.checked) {
                    if (result != "") {
                        result += this.hostConfig.choiceSetInputValueSeparator;
                    }

                    result += toggleInput.value;
                }
            }

            return result ? result : undefined;
        }
    }
}

export class NumberInput extends Input {
    //#region Schema

    static readonly valueProperty = new NumProperty(Versions.v1_0, "value");
    static readonly placeholderProperty = new StringProperty(Versions.v1_0, "placeholder");
    static readonly minProperty = new NumProperty(Versions.v1_0, "min");
    static readonly maxProperty = new NumProperty(Versions.v1_0, "max");

    @property(NumberInput.valueProperty)
    defaultValue?: number;

    @property(NumberInput.minProperty)
    min?: number;

    @property(NumberInput.maxProperty)
    max?: number;

    @property(NumberInput.placeholderProperty)
    placeholder?: string;

    //#endregion

    private _numberInputElement: HTMLInputElement;

    protected internalRender(): HTMLElement | undefined {
        this._numberInputElement = document.createElement("input");
        this._numberInputElement.setAttribute("type", "number");

        if (this.min !== undefined) {
            this._numberInputElement.setAttribute("min", this.min.toString());
        }

        if (this.max !== undefined) {
            this._numberInputElement.setAttribute("max", this.max.toString());
        }

        this._numberInputElement.className = this.hostConfig.makeCssClassName("ac-input", "ac-numberInput");
        this._numberInputElement.style.width = "100%";
        this._numberInputElement.tabIndex = 0;

        if (this.defaultValue !== undefined) {
            this._numberInputElement.valueAsNumber = this.defaultValue;
        }

        if (this.placeholder) {
            this._numberInputElement.placeholder = this.placeholder;
            this._numberInputElement.setAttribute("aria-label", this.placeholder);
        }

        this._numberInputElement.oninput = () => { this.valueChanged(); }

        return this._numberInputElement;
    }

    getJsonTypeName(): string {
        return "Input.Number";
    }

    isSet(): boolean {
        return this.value !== undefined && !isNaN(this.value);
    }

    isValid(): boolean {
        if (this.value === undefined) {
            return !this.isRequired;
        }

        let result = true;

        if (this.min !== undefined) {
            result = result && (this.value >= this.min);
        }

        if (this.max !== undefined) {
            result = result && (this.value <= this.max);
        }

        return result;
    }

    get value(): number | undefined {
        return this._numberInputElement ? this._numberInputElement.valueAsNumber : undefined;
    }
}

export class DateInput extends Input {
    //#region Schema

    static readonly valueProperty = new StringProperty(Versions.v1_0, "value");
    static readonly placeholderProperty = new StringProperty(Versions.v1_0, "placeholder");
    static readonly minProperty = new StringProperty(Versions.v1_0, "min");
    static readonly maxProperty = new StringProperty(Versions.v1_0, "max");

    @property(DateInput.valueProperty)
    defaultValue?: string;

    @property(DateInput.minProperty)
    min?: string;

    @property(DateInput.maxProperty)
    max?: string;

    @property(DateInput.placeholderProperty)
    placeholder?: string;

    //#endregion

    private _dateInputElement: HTMLInputElement;

    protected internalRender(): HTMLElement | undefined {
        this._dateInputElement = document.createElement("input");
        this._dateInputElement.setAttribute("type", "date");

        if (this.min) {
            this._dateInputElement.setAttribute("min", this.min);
        }

        if (this.max) {
            this._dateInputElement.setAttribute("max", this.max);
        }

        if (this.placeholder) {
            this._dateInputElement.placeholder = this.placeholder;
            this._dateInputElement.setAttribute("aria-label", this.placeholder);
        }

        this._dateInputElement.className = this.hostConfig.makeCssClassName("ac-input", "ac-dateInput");
        this._dateInputElement.style.width = "100%";

        this._dateInputElement.oninput = () => { this.valueChanged(); }

        if (this.defaultValue) {
            this._dateInputElement.value = this.defaultValue;
        }

        return this._dateInputElement;
    }

    getJsonTypeName(): string {
        return "Input.Date";
    }

    isSet(): boolean {
        return this.value ? true : false;
    }

    isValid(): boolean {
        if (!this.value) {
            return !this.isRequired;
        }

        let valueAsDate = new Date(this.value);

        let result = true;

        if (this.min) {
            let minDate = new Date(this.min);

            result = result && (valueAsDate >= minDate);
        }

        if (this.max) {
            let maxDate = new Date(this.max);

            result = result && (valueAsDate <= maxDate);
        }

        return result;
    }

    get value(): string | undefined {
        return this._dateInputElement ? this._dateInputElement.value : undefined;
    }
}

export class TimeProperty extends CustomProperty<string | undefined> {
    constructor(readonly targetVersion: Version, readonly name: string) {
        super(
            targetVersion,
            name,
            (sender: SerializableObject, property: PropertyDefinition, source: PropertyBag, context: BaseSerializationContext) => {
                let value = source[property.name];

                if (typeof value === "string" && value && /^[0-9]{2}:[0-9]{2}$/.test(value)) {
                    return value;
                }

                return undefined;
            },
            (sender: SerializableObject, property: PropertyDefinition, target: PropertyBag, value: string | undefined, context: BaseSerializationContext) => {
                context.serializeValue(target, property.name, value);
            });
    }
}

export class TimeInput extends Input {
    private static convertTimeStringToDate(timeString: string): Date {
        return new Date("1973-09-04T" + timeString + ":00Z");
    }

    //#region Schema

    static readonly valueProperty = new TimeProperty(Versions.v1_0, "value");
    static readonly placeholderProperty = new StringProperty(Versions.v1_0, "placeholder");
    static readonly minProperty = new TimeProperty(Versions.v1_0, "min");
    static readonly maxProperty = new TimeProperty(Versions.v1_0, "max");

    @property(TimeInput.valueProperty)
    defaultValue?: string;

    @property(TimeInput.minProperty)
    min?: string;

    @property(TimeInput.maxProperty)
    max?: string;

    @property(TimeInput.placeholderProperty)
    placeholder?: string;

    //#endregion

    private _timeInputElement: HTMLInputElement;

    protected internalRender(): HTMLElement | undefined {
        this._timeInputElement = document.createElement("input");
        this._timeInputElement.setAttribute("type", "time");
        this._timeInputElement.setAttribute("min", <string>this.min);
        this._timeInputElement.setAttribute("max", <string>this.max);
        this._timeInputElement.className = this.hostConfig.makeCssClassName("ac-input", "ac-timeInput");
        this._timeInputElement.style.width = "100%";
        this._timeInputElement.oninput = () => { this.valueChanged(); }

        if (this.placeholder) {
            this._timeInputElement.placeholder = this.placeholder;
            this._timeInputElement.setAttribute("aria-label", this.placeholder);
        }

        if (this.defaultValue) {
            this._timeInputElement.value = this.defaultValue;
        }

        return this._timeInputElement;
    }

    getJsonTypeName(): string {
        return "Input.Time";
    }

    isSet(): boolean {
        return this.value ? true : false;
    }

    isValid(): boolean {
        if (!this.value) {
            return !this.isRequired;
        }

        let valueAsDate = TimeInput.convertTimeStringToDate(this.value);

        let result = true;

        if (this.min) {
            let minDate = TimeInput.convertTimeStringToDate(this.min);

            result = result && (valueAsDate >= minDate);
        }

        if (this.max) {
            let maxDate = TimeInput.convertTimeStringToDate(this.max);

            result = result && (valueAsDate <= maxDate);
        }

        return result;
    }

    get value(): string | undefined {
        return this._timeInputElement ? this._timeInputElement.value : undefined;
    }
}

export const enum ActionButtonState {
    Normal,
    Expanded,
    Subdued
}

export type ActionType = { new(): Action };

export abstract class Action extends CardObject {
    //#region Schema

    static readonly titleProperty = new StringProperty(Versions.v1_0, "title");
    static readonly iconUrlProperty = new StringProperty(Versions.v1_1, "iconUrl");
    static readonly styleProperty = new ValueSetProperty(
        Versions.v1_2,
        "style",
        [
            { value: Enums.ActionStyle.Default },
            { value: Enums.ActionStyle.Positive },
            { value: Enums.ActionStyle.Destructive }
        ],
        Enums.ActionStyle.Default);
    static readonly modeProperty = new ValueSetProperty(
        Versions.v1_5,
        "mode",
        [
            { value: Enums.ActionMode.Primary },
            { value: Enums.ActionMode.Secondary }
        ],
        Enums.ActionMode.Primary);
    static readonly tooltipProperty = new StringProperty(Versions.v1_5, "tooltip");
    static readonly isEnabledProperty = new BoolProperty(Versions.v1_5, "isEnabled", true);

    @property(Action.titleProperty)
    title?: string;

    @property(Action.iconUrlProperty)
    iconUrl?: string;

    @property(Action.styleProperty)
    style: string = Enums.ActionStyle.Default;

    @property(Action.modeProperty)
    mode: string = Enums.ActionMode.Primary;

    @property(Action.tooltipProperty)
    tooltip?: string;

    @property(Action.isEnabledProperty)
    isEnabled: boolean;

    //#endregion

    private renderButtonContent() {
        if (this.renderedElement) {
            // Cache hostConfig for perf
            let hostConfig = this.hostConfig;

            let titleElement = document.createElement("div");
            titleElement.style.overflow = "hidden";
            titleElement.style.textOverflow = "ellipsis";

            if (!(hostConfig.actions.iconPlacement == Enums.ActionIconPlacement.AboveTitle || hostConfig.actions.allowTitleToWrap)) {
                titleElement.style.whiteSpace = "nowrap";
            }

            if (this.title) {
                titleElement.innerText = this.title;
            }

            if (!this.iconUrl) {
                this.renderedElement.classList.add("noIcon");
                this.renderedElement.appendChild(titleElement);
            }
            else {
                let iconElement = document.createElement("img");
                iconElement.src = this.iconUrl;
                iconElement.style.width = hostConfig.actions.iconSize + "px";
                iconElement.style.height = hostConfig.actions.iconSize + "px";
                iconElement.style.flex = "0 0 auto";

                if (hostConfig.actions.iconPlacement == Enums.ActionIconPlacement.AboveTitle) {
                    this.renderedElement.classList.add("iconAbove");
                    this.renderedElement.style.flexDirection = "column";

                    if (this.title) {
                        iconElement.style.marginBottom = "6px";
                    }
                }
                else {
                    this.renderedElement.classList.add("iconLeft");

                    iconElement.style.maxHeight = "100%";

                    if (this.title) {
                        iconElement.style.marginRight = "6px";
                    }
                }

                this.renderedElement.appendChild(iconElement);
                this.renderedElement.appendChild(titleElement);
            }
        }
    }

    private getParentContainer(): Container | undefined {
        if (this.parent instanceof Container) {
            return this.parent;
        }

        return this.parent ? this.parent.getParentContainer() : undefined;
    }

    private _state: ActionButtonState = ActionButtonState.Normal;
    private _actionCollection?: ActionCollection; // hold the reference to its action collection
    private _isFocusable: boolean = true;

    protected updateCssClasses() {
        if (this.parent && this.renderedElement) {
            let hostConfig = this.parent.hostConfig;

            this.renderedElement.className = hostConfig.makeCssClassName(this.isEnabled ? "ac-pushButton" : "ac-pushButton-disabled");

            let parentContainer = this.getParentContainer();

            if (parentContainer) {
                let parentContainerStyle = parentContainer.getEffectiveStyle();

                if (parentContainerStyle) {
                    this.renderedElement.classList.add("style-" + parentContainerStyle);
                }
            }

            this.renderedElement.tabIndex = this.isFocusable ? 0 : -1;

            switch (this._state) {
                case ActionButtonState.Expanded:
                    this.renderedElement.classList.add(hostConfig.makeCssClassName("expanded"));
                    break;
                case ActionButtonState.Subdued:
                    this.renderedElement.classList.add(hostConfig.makeCssClassName("subdued"));
                    break;
            }

            if (this.style && this.isEnabled) {
                if (this.style === Enums.ActionStyle.Positive) {
                    this.renderedElement.classList.add(...hostConfig.makeCssClassNames("primary", "style-positive"));
                }
                else {
                    this.renderedElement.classList.add(...hostConfig.makeCssClassNames("style-" + this.style.toLowerCase()));
                }
            }
        }
    }

    protected getDefaultSerializationContext(): BaseSerializationContext {
        return new SerializationContext();
    }

    protected internalGetReferencedInputs(): Dictionary<Input> {
        return {};
    }

    protected internalPrepareForExecution(inputs: Dictionary<Input> | undefined) {
        // Do nothing in base implementation
    }

    protected internalValidateInputs(referencedInputs: Dictionary<Input> | undefined): Input[] {
        let result: Input[] = [];

        if (referencedInputs) {
            for (let key of Object.keys(referencedInputs)) {
                let input = referencedInputs[key];

                if (!input.validateValue()) {
                    result.push(input);
                }
            }
        }

        return result;
    }

    protected shouldSerialize(context: SerializationContext): boolean {
        return context.actionRegistry.findByName(this.getJsonTypeName()) !== undefined;
    }

    protected raiseExecuteActionEvent() {
        if (this.onExecute) {
            this.onExecute(this);
        }

        raiseExecuteActionEvent(this);
    }

    onExecute: (sender: Action) => void;

    getHref(): string | undefined {
        return "";
    }

    getAriaRole(): string {
        return "button";
    }

    setupElementForAccessibility(element: HTMLElement, promoteTooltipToLabel: boolean = false) {
        element.tabIndex = this.isEnabled ? 0 : -1;

        element.setAttribute("role", this.getAriaRole());

        if (element instanceof HTMLButtonElement) {
            element.disabled = !this.isEnabled;
        }

        if (!this.isEnabled) {
            element.setAttribute("aria-disabled", "true");
        }
        else {
            element.classList.add(this.hostConfig.makeCssClassName("ac-selectable"));
        }

        if (this.title) {
            element.setAttribute("aria-label", this.title);
            element.title = this.title;
        }

        if (this.tooltip) {
            let targetAriaAttribute = promoteTooltipToLabel ? (this.title ? "aria-description" : "aria-label") : "aria-description";

            element.setAttribute(targetAriaAttribute, this.tooltip);
            element.title = this.tooltip;
        }
    }

    parse(source: any, context?: SerializationContext) {
        return super.parse(source, context ? context : new SerializationContext());
    }

    render() {
        let buttonElement = document.createElement("button");
        buttonElement.type = "button";
        buttonElement.style.display = "flex";
        buttonElement.style.alignItems = "center";
        buttonElement.style.justifyContent = "center";
        buttonElement.onclick = (e) => {
            if (this.isEnabled) {
                e.preventDefault();
                e.cancelBubble = true;

                this.execute();
            }
        };

        this._renderedElement = buttonElement;

        this.renderButtonContent();
        this.updateCssClasses();
        this.setupElementForAccessibility(buttonElement);
    }

    execute() {
        if (this._actionCollection) {
            this._actionCollection.actionExecuted(this);
        }

        this.raiseExecuteActionEvent();
    }

    prepareForExecution(): boolean {
        let referencedInputs = this.getReferencedInputs();
        let invalidInputs = this.internalValidateInputs(referencedInputs);

        if (invalidInputs.length > 0) {
            invalidInputs[0].focus();

            return false;
        }

        this.internalPrepareForExecution(referencedInputs);

        return true;
    };

    remove(): boolean {
        if (this._actionCollection) {
            return this._actionCollection.removeAction(this);
        }

        return false;
    }

    getAllInputs(processActions: boolean = true): Input[] {
        return [];
    }

    getResourceInformation(): IResourceInformation[] {
        return this.iconUrl ? [{ url: this.iconUrl, mimeType: "image" }] : [];
    }

    getActionById(id: string): Action | undefined {
        return this.id === id ? this : undefined;
    }

    getReferencedInputs(): Dictionary<Input> | undefined {
        return this.internalGetReferencedInputs();
    }

    /**
     * Validates the inputs associated with this action.
     *
     * @returns A list of inputs that failed validation, or an empty array if no input failed validation.
     */
    validateInputs(): Input[] {
        return this.internalValidateInputs(this.getReferencedInputs());
    }

    get isPrimary(): boolean {
        return this.style == Enums.ActionStyle.Positive;
    }

    set isPrimary(value: boolean) {
        if (value) {
            this.style = Enums.ActionStyle.Positive;
        }
        else {
            if (this.style == Enums.ActionStyle.Positive) {
                this.style = Enums.ActionStyle.Default;
            }
        }
    }

    get hostConfig(): HostConfig {
        return this.parent ? this.parent.hostConfig : defaultHostConfig;
    }

    get parent(): CardElement | undefined {
        return <CardElement>this._parent;
    }

    get state(): ActionButtonState {
        return this._state;
    }

    set state(value: ActionButtonState) {
        if (this._state !== value) {
            this._state = value;

            this.updateCssClasses();
        }
    }

    get isFocusable(): boolean {
        return this._isFocusable;
    }

    set isFocusable(value: boolean) {
        if (this._isFocusable !== value) {
            this._isFocusable = value;

            this.updateCssClasses();
        }
    }
}

export abstract class SubmitActionBase extends Action {
    //#region Schema

    static readonly dataProperty = new PropertyDefinition(Versions.v1_0, "data");
    static readonly associatedInputsProperty = new CustomProperty(
        Versions.v1_3,
        "associatedInputs",
        (sender: SerializableObject, property: PropertyDefinition, source: PropertyBag, context: BaseSerializationContext) => {
            let value = source[property.name];

            if (value !== undefined && typeof value === "string") {
                return value.toLowerCase() === "none" ? "none" : "auto";
            }

            return undefined;
        },
        (sender: SerializableObject, property: PropertyDefinition, target: PropertyBag, value: string | undefined, context: BaseSerializationContext) => {
            context.serializeValue(target, property.name, value);
        });

    @property(SubmitActionBase.dataProperty)
    private _originalData?: PropertyBag;

    @property(SubmitActionBase.associatedInputsProperty)
    associatedInputs?: "auto" | "none";

    //#endregion

    private _isPrepared: boolean = false;
    private _processedData?: PropertyBag;

    protected internalGetReferencedInputs(): Dictionary<Input> {
        let result: Dictionary<Input> = {};

        if (this.associatedInputs !== "none") {
            let current: CardElement | undefined = this.parent;
            let inputs: Input[] = [];

            while (current) {
                inputs = inputs.concat(current.getAllInputs(false));

                current = current.parent;
            }

            for (let input of inputs) {
                if (input.id) {
                    result[input.id] = input;
                }
            }
        }

        return result;
    }

    protected internalPrepareForExecution(inputs: Dictionary<Input> | undefined) {
        if (this._originalData) {
            this._processedData = JSON.parse(JSON.stringify(this._originalData));
        }
        else {
            this._processedData = {};
        }

        if (this._processedData && inputs) {
            for (let key of Object.keys(inputs)) {
                let input = inputs[key];

                if (input.id && input.isSet()) {
                    this._processedData[input.id] = typeof input.value === "string" ? input.value : input.value.toString();
                }
            }
        }

        this._isPrepared = true;
    }

    get data(): object | undefined {
        return this._isPrepared ? this._processedData : this._originalData;
    }

    set data(value: object | undefined) {
        this._originalData = value;
        this._isPrepared = false;
    }
}

export class SubmitAction extends SubmitActionBase {
    // Note the "weird" way this field is declared is to work around a breaking
    // change introduced in TS 3.1 wrt d.ts generation. DO NOT CHANGE
    static readonly JsonTypeName: "Action.Submit" = "Action.Submit";

    getJsonTypeName(): string {
        return SubmitAction.JsonTypeName;
    }
}

export class ExecuteAction extends SubmitActionBase {
    // Note the "weird" way this field is declared is to work around a breaking
    // change introduced in TS 3.1 wrt d.ts generation. DO NOT CHANGE
    static readonly JsonTypeName: "Action.Execute" = "Action.Execute";

    //#region Schema

    static readonly verbProperty = new StringProperty(Versions.v1_4, "verb");

    @property(ExecuteAction.verbProperty)
    verb: string;

    //#endregion

    getJsonTypeName(): string {
        return ExecuteAction.JsonTypeName;
    }
}

export class OpenUrlAction extends Action {
    //#region Schema

    static readonly urlProperty = new StringProperty(Versions.v1_0, "url");

    @property(OpenUrlAction.urlProperty)
    url?: string;

    //#endregion

    // Note the "weird" way this field is declared is to work around a breaking
    // change introduced in TS 3.1 wrt d.ts generation. DO NOT CHANGE
    static readonly JsonTypeName: "Action.OpenUrl" = "Action.OpenUrl";

    getJsonTypeName(): string {
        return OpenUrlAction.JsonTypeName;
    }

    getAriaRole() : string {
        return "link";
    }

    internalValidateProperties(context: ValidationResults) {
        super.internalValidateProperties(context);

        if (!this.url) {
            context.addFailure(
                this,
                Enums.ValidationEvent.PropertyCantBeNull,
                Strings.errors.propertyMustBeSet("url"));
        }
    }

    getHref(): string | undefined {
        return this.url;
    }
}

export class ToggleVisibilityAction extends Action {
    //#region Schema

    static readonly targetElementsProperty = new CustomProperty<PropertyBag>(
        Versions.v1_2,
        "targetElements",
        (sender: SerializableObject, property: PropertyDefinition, source: PropertyBag, context: BaseSerializationContext) => {
            let result: PropertyBag = {}

            if (Array.isArray(source[property.name])) {
                for (let item of source[property.name]) {
                    if (typeof item === "string") {
                        result[item] = undefined;
                    }
                    else if (typeof item === "object") {
                        let elementId = item["elementId"];

                        if (typeof elementId === "string") {
                            result[elementId] = Utils.parseBool(item["isVisible"]);
                        }
                    }
                }
            }

            return result;
        },
        (sender: SerializableObject, property: PropertyDefinition, target: PropertyBag, value: PropertyBag, context: BaseSerializationContext) => {
            let targetElements: any[] = [];

            for (let id of Object.keys(value)) {
                if (typeof value[id] === "boolean") {
                    targetElements.push(
                        {
                            elementId: id,
                            isVisible: value[id]
                        }
                    );
                }
                else {
                    targetElements.push(id);
                }
            }

            context.serializeArray(target, property.name, targetElements);
        },
        {},
        (sender: SerializableObject) => { return {}; });

    @property(ToggleVisibilityAction.targetElementsProperty)
    targetElements: { [key: string]: any } = {};

    //#endregion

    // Note the "weird" way this field is declared is to work around a breaking
    // change introduced in TS 3.1 wrt d.ts generation. DO NOT CHANGE
    static readonly JsonTypeName: "Action.ToggleVisibility" = "Action.ToggleVisibility";

    private updateAriaControlsAttribute() {
        // apply aria labels to make it clear which elements this action will toggle
        if (this.targetElements) {
            const elementIds = Object.keys(this.targetElements);

            if (this._renderedElement) {
                if (elementIds.length > 0) {
                    this._renderedElement.setAttribute("aria-controls", elementIds.join(" "));
                }
                else {
                    this._renderedElement.removeAttribute("aria-controls");
                }
            }
        }
    }

    internalValidateProperties(context: ValidationResults) {
        super.internalValidateProperties(context);

        if (!this.targetElements) {
            context.addFailure(
                this,
                Enums.ValidationEvent.PropertyCantBeNull,
                Strings.errors.propertyMustBeSet("targetElements"));
        }
    }

    getJsonTypeName(): string {
        return ToggleVisibilityAction.JsonTypeName;
    }

    render() {
        super.render();

        this.updateAriaControlsAttribute();
    }

    execute() {
        if (this.parent) {
            for (let elementId of Object.keys(this.targetElements)) {
                let targetElement = this.parent.getRootElement().getElementById(elementId);

                if (targetElement) {
                    if (typeof this.targetElements[elementId] === "boolean") {
                        targetElement.isVisible = this.targetElements[elementId];
                    }
                    else {
                        targetElement.isVisible = !targetElement.isVisible;
                    }
                }
            }
        }
    }

    addTargetElement(elementId: string, isVisible: boolean | undefined = undefined) {
        this.targetElements[elementId] = isVisible;
        this.updateAriaControlsAttribute();
    }

    removeTargetElement(elementId: string) {
        delete this.targetElements[elementId];
        this.updateAriaControlsAttribute();
    }
}

class StringWithSubstitutionProperty extends PropertyDefinition  {
    parse(sender: SerializableObject, source: PropertyBag, context: BaseSerializationContext): StringWithSubstitutions {
        let result = new StringWithSubstitutions();
        result.set(Utils.parseString(source[this.name]));

        return result;
    }

    toJSON(sender: SerializableObject, target: PropertyBag, value: StringWithSubstitutions, context: BaseSerializationContext): void {
        context.serializeValue(target, this.name, value.getOriginal());
    }

    constructor(
        readonly targetVersion: Version,
        readonly name: string) {
        super(targetVersion, name, undefined, () => { return new StringWithSubstitutions(); });
    }
}

export class HttpHeader extends SerializableObject {
    //#region Schema

    static readonly nameProperty = new StringProperty(Versions.v1_0, "name");
    static readonly valueProperty = new StringWithSubstitutionProperty(Versions.v1_0, "value");

    protected getSchemaKey(): string {
        return "HttpHeader";
    }

    @property(HttpHeader.nameProperty)
    name: string;

    @property(HttpHeader.valueProperty)
    private _value: StringWithSubstitutions;

    //#endregion

    constructor(name: string = "", value: string = "") {
        super();

        this.name = name;
        this.value = value;
    }

    getReferencedInputs(inputs: Input[], referencedInputs: Dictionary<Input>) {
        this._value.getReferencedInputs(inputs, referencedInputs);
    }

    prepareForExecution(inputs: Dictionary<Input>) {
        this._value.substituteInputValues(inputs, ContentTypes.applicationXWwwFormUrlencoded);
    }

    get value(): string | undefined {
        return this._value.get();
    }

    set value(newValue: string | undefined) {
        this._value.set(newValue);
    }
}

export class HttpAction extends Action {
    //#region Schema

    static readonly urlProperty = new StringWithSubstitutionProperty(Versions.v1_0, "url");
    static readonly bodyProperty = new StringWithSubstitutionProperty(Versions.v1_0, "body");
    static readonly methodProperty = new StringProperty(Versions.v1_0, "method");
    static readonly headersProperty = new SerializableObjectCollectionProperty(Versions.v1_0, "headers", HttpHeader);
    static readonly ignoreInputValidationProperty = new BoolProperty(Versions.v1_3, "ignoreInputValidation", false);

    @property(HttpAction.urlProperty)
    private _url: StringWithSubstitutions;

    @property(HttpAction.bodyProperty)
    private _body: StringWithSubstitutions;

    @property(HttpAction.methodProperty)
    method?: string;

    @property(HttpAction.headersProperty)
    headers: HttpHeader[];

    @property(HttpAction.ignoreInputValidationProperty)
    private _ignoreInputValidation: boolean = false;

    //#endregion

    // Note the "weird" way this field is declared is to work around a breaking
    // change introduced in TS 3.1 wrt d.ts generation. DO NOT CHANGE
    static readonly JsonTypeName: "Action.Http" = "Action.Http";

    protected internalGetReferencedInputs(): Dictionary<Input> {
        let allInputs = this.parent ? this.parent.getRootElement().getAllInputs() : [];
        let result: Dictionary<Input> = {};

        this._url.getReferencedInputs(allInputs, result);

        for (let header of this.headers) {
            header.getReferencedInputs(allInputs, result);
        }

        this._body.getReferencedInputs(allInputs, result);

        return result;
    }

    protected internalPrepareForExecution(inputs: Dictionary<Input> | undefined) {
        if (inputs) {
            this._url.substituteInputValues(inputs, ContentTypes.applicationXWwwFormUrlencoded);

            let contentType = ContentTypes.applicationJson;

            for (let header of this.headers) {
                header.prepareForExecution(inputs);

                if (header.name && header.name.toLowerCase() == "content-type") {
                    contentType = <string>header.value;
                }
            }

            this._body.substituteInputValues(inputs, contentType);
        }
    };

    getJsonTypeName(): string {
        return HttpAction.JsonTypeName;
    }

    internalValidateProperties(context: ValidationResults) {
        super.internalValidateProperties(context);

        if (!this.url) {
            context.addFailure(
                this,
                Enums.ValidationEvent.PropertyCantBeNull,
                Strings.errors.propertyMustBeSet("url"));
        }

        if (this.headers.length > 0) {
            for (let header of this.headers) {
                if (!header.name) {
                    context.addFailure(
                        this,
                        Enums.ValidationEvent.PropertyCantBeNull,
                        Strings.errors.actionHttpHeadersMustHaveNameAndValue());
                }
            }
        }
    }

    get ignoreInputValidation(): boolean {
        return this._ignoreInputValidation;
    }

    set ignoreInputValidation(value: boolean) {
        this._ignoreInputValidation = value;
    }

    get url(): string | undefined {
        return this._url.get();
    }

    set url(value: string | undefined) {
        this._url.set(value);
    }

    get body(): string | undefined {
        return this._body.get();
    }

    set body(value: string | undefined) {
        this._body.set(value);
    }
}

export class ShowCardAction extends Action {
    // Note the "weird" way this field is declared is to work around a breaking
    // change introduced in TS 3.1 wrt d.ts generation. DO NOT CHANGE
    static readonly JsonTypeName: "Action.ShowCard" = "Action.ShowCard";

    protected updateCssClasses() {
        super.updateCssClasses();

        if (this.renderedElement) {
            let effectiveHostConfig = this.parent ? this.parent.hostConfig : defaultHostConfig;

            this.renderedElement.classList.add(effectiveHostConfig.makeCssClassName("expandable"));
            this.renderedElement.setAttribute("aria-expanded", (this.state === ActionButtonState.Expanded).toString());
        }
    }

    protected internalParse(source: any, context: SerializationContext) {
        super.internalParse(source, context);

        let jsonCard = source["card"];

        if (jsonCard) {
            this.card.parse(jsonCard, context);
        }
        else {
            context.logParseEvent(
                this,
                Enums.ValidationEvent.PropertyCantBeNull,
                Strings.errors.showCardMustHaveCard());
        }
    }

    protected internalToJSON(target: PropertyBag, context: SerializationContext) {
        super.internalToJSON(target, context);

        if (this.card) {
            context.serializeValue(target, "card", this.card.toJSON(context));
        }
    }

    protected raiseExecuteActionEvent() {
        if (this.hostConfig.actions.showCard.actionMode === Enums.ShowCardActionMode.Popup) {
            // Only raise the event in Popup mode.
            super.raiseExecuteActionEvent();
        }
    }

    readonly card: AdaptiveCard = new InlineAdaptiveCard();

    getJsonTypeName(): string {
        return ShowCardAction.JsonTypeName;
    }

    internalValidateProperties(context: ValidationResults) {
        super.internalValidateProperties(context);

        this.card.internalValidateProperties(context);
    }

    setParent(value: CardElement) {
        super.setParent(value);

        this.card.setParent(value);
    }

    getAllInputs(processActions: boolean = true): Input[] {
        return this.card.getAllInputs(processActions);
    }

    getResourceInformation(): IResourceInformation[] {
        return super.getResourceInformation().concat(this.card.getResourceInformation());
    }

    getActionById(id: string): Action | undefined {
        let result = super.getActionById(id);

        if (!result) {
            result = this.card.getActionById(id);
        }

        return result;
    }
}

class OverflowAction extends Action {
    static readonly JsonTypeName: "Action.Overflow" = "Action.Overflow";

    constructor(private actions: Action[]) {
        super();

        this.title = Strings.defaults.overflowButtonText();
    }

    getActions(): readonly Action[] {
        return this.actions;
    }

    getJsonTypeName(): string {
        return ShowCardAction.JsonTypeName;
    }

    execute() {
        const shouldDisplayPopupMenu = !raiseDisplayOverflowActionMenuEvent(this, this.renderedElement);

        if (shouldDisplayPopupMenu && this.renderedElement) {
            let contextMenu = new PopupMenu();
            contextMenu.hostConfig = this.hostConfig;

            for (let i = 0; i < this.actions.length; i++) {
                const menuItem = new MenuItem(i.toString(), this.actions[i].title ?? "");
                menuItem.isEnabled = this.actions[i].isEnabled;
                menuItem.onClick = () => {
                    let actionToExecute = this.actions[i];

                    contextMenu.closePopup(false);

                    if (actionToExecute.isEnabled) {
                        actionToExecute.execute();
                    }
                };

                contextMenu.items.add(menuItem);
            };

            contextMenu.popup(this.renderedElement);
        }
	}
}

class ActionCollection {
    private _owner: CardElement;
    private _actionCardContainer: HTMLDivElement;
    private _expandedAction?: ShowCardAction;
    private _actionCard?: HTMLElement;

    private isActionAllowed(action: Action): boolean {
        let forbiddenTypes = this._owner.getForbiddenActionTypes();

        if (forbiddenTypes) {
            for (let forbiddenType of forbiddenTypes) {
                if (action.constructor === forbiddenType) {
                    return false;
                }
            }
        }

        return true;
    }

    private refreshContainer() {
        this._actionCardContainer.innerHTML = "";

        if (!this._actionCard) {
            this._actionCardContainer.style.marginTop = "0px";

            return;
        }

        this._actionCardContainer.style.marginTop = this.renderedActionCount > 0 ? this._owner.hostConfig.actions.showCard.inlineTopMargin + "px" : "0px";

        let padding = this._owner.getEffectivePadding();

        this._owner.getImmediateSurroundingPadding(padding);

        let physicalPadding = this._owner.hostConfig.paddingDefinitionToSpacingDefinition(padding);

        if (this._actionCard) {
            this._actionCard.style.paddingLeft = physicalPadding.left + "px";
            this._actionCard.style.paddingRight = physicalPadding.right + "px";

            this._actionCard.style.marginLeft = "-" + physicalPadding.left + "px";
            this._actionCard.style.marginRight = "-" + physicalPadding.right + "px";

            if (physicalPadding.bottom != 0 && !this._owner.isDesignMode()) {
                this._actionCard.style.paddingBottom = physicalPadding.bottom + "px";
                this._actionCard.style.marginBottom = "-" + physicalPadding.bottom + "px";
            }

            Utils.appendChild(this._actionCardContainer, this._actionCard);
        }
    }

    private layoutChanged() {
        this._owner.getRootElement().updateLayout();
    }

    private showActionCard(action: ShowCardAction, suppressStyle: boolean = false, raiseEvent: boolean = true) {
        (<InlineAdaptiveCard>action.card).suppressStyle = suppressStyle;

        // Always re-render a ShowCard action in design mode; reuse already rendered ShowCard (if available) otherwise
        let renderedCard = action.card.renderedElement && !this._owner.isDesignMode() ? action.card.renderedElement : action.card.render();

        this._actionCard = renderedCard;
        this._expandedAction = action;

        this.refreshContainer();

        if (raiseEvent) {
            this.layoutChanged();

            raiseInlineCardExpandedEvent(action, true);
        }
    }

    private collapseExpandedAction() {
        for (let action of this._renderedActions) {
            action.state = ActionButtonState.Normal;
        }

        let previouslyExpandedAction = this._expandedAction;

        this._expandedAction = undefined;
        this._actionCard = undefined;

        this.refreshContainer();

        if (previouslyExpandedAction) {
            this.layoutChanged();

            raiseInlineCardExpandedEvent(previouslyExpandedAction, false);
        }
    }

    private expandShowCardAction(action: ShowCardAction, raiseEvent: boolean) {
        let afterSelectedAction = false;

        for (let renderedAction of this._renderedActions) {
            // Remove actions after selected action from tabOrder, to skip focus directly to expanded card
            if (afterSelectedAction) {
                renderedAction.isFocusable = false;
            }

            if (renderedAction !== action) {
                renderedAction.state = ActionButtonState.Subdued;
            }
            else {
                renderedAction.state = ActionButtonState.Expanded;

                afterSelectedAction = true;

                if (renderedAction.renderedElement) {
                    renderedAction.renderedElement.onblur = (e) => {
                        for (let ra of this._renderedActions) {
                            ra.isFocusable = true;
                        }
                    }
                }
            }
        }

        this.showActionCard(
            action,
            !(this._owner.isAtTheVeryLeft() && this._owner.isAtTheVeryRight()),
            raiseEvent);
    }

    private _items: Action[] = [];
    private _overflowAction?: OverflowAction;
    private _renderedActions: Action[] = [];

    constructor(owner: CardElement) {
        this._owner = owner;
    }

    actionExecuted(action: Action) {
        if (!(action instanceof ShowCardAction)) {
            this.collapseExpandedAction();
        }
        else {
            if (action === this._expandedAction) {
                this.collapseExpandedAction();
            }
            else if (this._owner.hostConfig.actions.showCard.actionMode === Enums.ShowCardActionMode.Inline) {
                this.expandShowCardAction(action, true);
            }
        }
    }

    parse(source: any, context: SerializationContext) {
        this.clear();

        if (Array.isArray(source)) {
            for (let jsonAction of source) {
                let action = context.parseAction(
                    this._owner,
                    jsonAction,
                    [],
                    !this._owner.isDesignMode());

                if (action) {
                    this.addAction(action);
                }
            }
        }
    }

    toJSON(target: PropertyBag, propertyName: string, context: SerializationContext): any {
        context.serializeArray(target, propertyName, this._items);
    }

    getActionAt(id: number): Action | undefined {
        return this._items[id];
    }

    getActionCount(): number {
        return this._items.length;
    }

    getActionById(id: string): Action | undefined {
        let result: Action | undefined = undefined;

        for (let item of this._items) {
            result = item.getActionById(id);

            if (result) {
                break;
            }
        }

        return result;
    }

    validateProperties(context: ValidationResults) {
        if (this._owner.hostConfig.actions.maxActions && this._items.length > this._owner.hostConfig.actions.maxActions) {
            context.addFailure(
                this._owner,
                Enums.ValidationEvent.TooManyActions,
                Strings.errors.tooManyActions(this._owner.hostConfig.actions.maxActions));
        }

        if (this._items.length > 0 && !this._owner.hostConfig.supportsInteractivity) {
            context.addFailure(
                this._owner,
                Enums.ValidationEvent.InteractivityNotAllowed,
                Strings.errors.interactivityNotAllowed());
        }

        for (let item of this._items) {
            if (!this.isActionAllowed(item)) {
                context.addFailure(
                    this._owner,
                    Enums.ValidationEvent.ActionTypeNotAllowed,
                    Strings.errors.actionTypeNotAllowed(item.getJsonTypeName()));
            }

            item.internalValidateProperties(context);
        }
    }

    render(orientation: Enums.Orientation, isDesignMode: boolean): HTMLElement | undefined {
        // Cache hostConfig for better perf
        let hostConfig = this._owner.hostConfig;

        if (!hostConfig.supportsInteractivity) {
            return undefined;
        }

        let element = document.createElement("div");
        let maxActions = hostConfig.actions.maxActions ? Math.min(hostConfig.actions.maxActions, this._items.length) : this._items.length;

        this._actionCardContainer = document.createElement("div");
        this._renderedActions = [];

        if (hostConfig.actions.preExpandSingleShowCardAction && maxActions == 1 && this._items[0] instanceof ShowCardAction && this.isActionAllowed(this._items[0])) {
            this.showActionCard(<ShowCardAction>this._items[0], true);
            this._renderedActions.push(this._items[0]);
        }
        else {
            let buttonStrip = document.createElement("div");
            buttonStrip.className = hostConfig.makeCssClassName("ac-actionSet");
            buttonStrip.style.display = "flex";
            buttonStrip.setAttribute("role", "menubar");

            if (orientation == Enums.Orientation.Horizontal) {
                buttonStrip.style.flexDirection = "row";

                if (this._owner.horizontalAlignment && hostConfig.actions.actionAlignment != Enums.ActionAlignment.Stretch) {
                    switch (this._owner.horizontalAlignment) {
                        case Enums.HorizontalAlignment.Center:
                            buttonStrip.style.justifyContent = "center";
                            break;
                        case Enums.HorizontalAlignment.Right:
                            buttonStrip.style.justifyContent = "flex-end";
                            break;
                        default:
                            buttonStrip.style.justifyContent = "flex-start";
                            break;
                    }
                }
                else {
                    switch (hostConfig.actions.actionAlignment) {
                        case Enums.ActionAlignment.Center:
                            buttonStrip.style.justifyContent = "center";
                            break;
                        case Enums.ActionAlignment.Right:
                            buttonStrip.style.justifyContent = "flex-end";
                            break;
                        default:
                            buttonStrip.style.justifyContent = "flex-start";
                            break;
                    }
                }
            }
            else {
                buttonStrip.style.flexDirection = "column";

                if (this._owner.horizontalAlignment && hostConfig.actions.actionAlignment != Enums.ActionAlignment.Stretch) {
                    switch (this._owner.horizontalAlignment) {
                        case Enums.HorizontalAlignment.Center:
                            buttonStrip.style.alignItems = "center";
                            break;
                        case Enums.HorizontalAlignment.Right:
                            buttonStrip.style.alignItems = "flex-end";
                            break;
                        default:
                            buttonStrip.style.alignItems = "flex-start";
                            break;
                    }
                }
                else {
                    switch (hostConfig.actions.actionAlignment) {
                        case Enums.ActionAlignment.Center:
                            buttonStrip.style.alignItems = "center";
                            break;
                        case Enums.ActionAlignment.Right:
                            buttonStrip.style.alignItems = "flex-end";
                            break;
                        case Enums.ActionAlignment.Stretch:
                            buttonStrip.style.alignItems = "stretch";
                            break;
                        default:
                            buttonStrip.style.alignItems = "flex-start";
                            break;
                    }
                }
            }

            const allowedActions = this._items.filter(this.isActionAllowed.bind(this));

            let primaryActions: Action[] = [];
            let secondaryActions: Action[] = [];

            if (!this._owner.isDesignMode()) {
                allowedActions.forEach(action => action.mode === Enums.ActionMode.Secondary ? secondaryActions.push(action) : primaryActions.push(action));

                // If primaryActions.length > maxActions, extra actions are moved to overflow
                const overflowPrimaryActions = primaryActions.splice(hostConfig.actions.maxActions);

                if (GlobalSettings.allowMoreThanMaxActionsInOverflowMenu) {
                    secondaryActions.push(...overflowPrimaryActions);
                }

                let shouldRenderOverflowActionButton = true;

                if (secondaryActions.length > 0) {
                    if (!this._overflowAction) {
                        this._overflowAction = new OverflowAction(secondaryActions);
                        this._overflowAction.setParent(this._owner);
                        this._overflowAction["_actionCollection"] = this;
                    }

                    let isRootAction = this._owner instanceof AdaptiveCard && !this._owner.parent;
                    shouldRenderOverflowActionButton = !raiseRenderOverflowActionsEvent(this._overflowAction, isRootAction);
                }

                if (this._overflowAction && shouldRenderOverflowActionButton) {
                    primaryActions.push(this._overflowAction);
                }
            }
            else {
                primaryActions = allowedActions;
            }

            for (let i = 0; i < primaryActions.length; i++) {
                let action = primaryActions[i];
                action.render();

                if (action.renderedElement) {
                    if (primaryActions.length > 1) {
                        action.renderedElement.setAttribute("aria-posinset", (i + 1).toString());
                        action.renderedElement.setAttribute("aria-setsize", primaryActions.length.toString());
                        action.renderedElement.setAttribute("role", "menuitem");
                    }

                    if (hostConfig.actions.actionsOrientation == Enums.Orientation.Horizontal && hostConfig.actions.actionAlignment == Enums.ActionAlignment.Stretch) {
                        action.renderedElement.style.flex = "0 1 100%";
                    }
                    else {
                        action.renderedElement.style.flex = "0 1 auto";
                    }

                    buttonStrip.appendChild(action.renderedElement);

                    this._renderedActions.push(action);

                    if (i < primaryActions.length - 1 && hostConfig.actions.buttonSpacing > 0) {
                        let spacer = document.createElement("div");

                        if (orientation === Enums.Orientation.Horizontal) {
                            spacer.style.flex = "0 0 auto";
                            spacer.style.width = hostConfig.actions.buttonSpacing + "px";
                        }
                        else {
                            spacer.style.height = hostConfig.actions.buttonSpacing + "px";
                        }

                        Utils.appendChild(buttonStrip, spacer);
                    }
                }
            }

            let buttonStripContainer = document.createElement("div");
            buttonStripContainer.style.overflow = "hidden";
            buttonStripContainer.appendChild(buttonStrip);

            Utils.appendChild(element, buttonStripContainer);
        }

        Utils.appendChild(element, this._actionCardContainer);

        for (let renderedAction of this._renderedActions) {
            if (renderedAction.state == ActionButtonState.Expanded) {
                this.expandShowCardAction(<ShowCardAction>renderedAction, false);

                break;
            }
        }

        return this._renderedActions.length > 0 ? element : undefined;
    }

    addAction(action: Action) {
        if (!action) {
            throw new Error("The action parameter cannot be null.");
        }

        if ((!action.parent || action.parent === this._owner) && this._items.indexOf(action) < 0) {
            this._items.push(action);

            if (!action.parent) {
                action.setParent(this._owner);
            }

            action["_actionCollection"] = this;
        }
        else {
            throw new Error(Strings.errors.actionAlreadyParented());
        }
    }

    removeAction(action: Action): boolean {
        if (this.expandedAction && this._expandedAction == action) {
            this.collapseExpandedAction();
        }

        let actionIndex = this._items.indexOf(action);

        if (actionIndex >= 0) {
            this._items.splice(actionIndex, 1);

            action.setParent(undefined);

            action["_actionCollection"] = undefined;

            for (let i = 0; i < this._renderedActions.length; i++) {
                if (this._renderedActions[i] == action) {
                    this._renderedActions.splice(i, 1);

                    break;
                }
            }

            return true;
        }

        return false;
    }

    clear() {
        this._items = [];
        this._renderedActions = [];
        this._expandedAction = undefined;
    }

    getAllInputs(processActions: boolean = true): Input[] {
        let result: Input[] = [];

        if (processActions) {
            for (let action of this._items) {
                result = result.concat(action.getAllInputs());
            }
        }

        return result;
    }

    getResourceInformation(): IResourceInformation[] {
        let result: IResourceInformation[] = [];

        for (let action of this._items) {
            result = result.concat(action.getResourceInformation());
        }

        return result;
    }

    get renderedActionCount(): number {
        return this._renderedActions.length;
    }

    get expandedAction(): ShowCardAction | undefined {
        return this._expandedAction;
    }
}

export class ActionSet extends CardElement {
    //#region Schema

    static readonly orientationProperty = new EnumProperty(Versions.v1_1, "orientation", Enums.Orientation);

    @property(ActionSet.orientationProperty)
    orientation?: Enums.Orientation;

    //#endregion

    private _actionCollection: ActionCollection;

    protected internalParse(source: any, context: SerializationContext) {
        super.internalParse(source, context);

        this._actionCollection.parse(source["actions"], context);
    }

    protected internalToJSON(target: PropertyBag, context: SerializationContext) {
        super.internalToJSON(target, context);

        this._actionCollection.toJSON(target, "actions", context);
    }

    protected internalRender(): HTMLElement | undefined {
        return this._actionCollection.render(this.orientation !== undefined ? this.orientation : this.hostConfig.actions.actionsOrientation, this.isDesignMode());
    }

    constructor() {
        super();

        this._actionCollection = new ActionCollection(this);
    }

    isBleedingAtBottom(): boolean {
        if (this._actionCollection.renderedActionCount == 0) {
            return super.isBleedingAtBottom();
        }
        else {
            if (this._actionCollection.getActionCount() == 1) {
                return this._actionCollection.expandedAction !== undefined && !this.hostConfig.actions.preExpandSingleShowCardAction;
            }
            else {
                return this._actionCollection.expandedAction !== undefined;
            }
        }
    }

    getJsonTypeName(): string {
        return "ActionSet";
    }

    getActionCount(): number {
        return this._actionCollection.getActionCount();
    }

    getActionAt(index: number): Action | undefined {
        if (index >= 0 && index < this.getActionCount()) {
            return this._actionCollection.getActionAt(index);
        }
        else {
            return super.getActionAt(index);
        }
    }

    getActionById(id: string): Action | undefined {
        let result: Action | undefined = this._actionCollection.getActionById(id);

        return result ? result : super.getActionById(id);
    }

    internalValidateProperties(context: ValidationResults) {
        super.internalValidateProperties(context);

        this._actionCollection.validateProperties(context);
    }

    addAction(action: Action) {
        this._actionCollection.addAction(action);
    }

    getAllInputs(processActions: boolean = true): Input[] {
        return processActions ? this._actionCollection.getAllInputs() : [];
    }

    getResourceInformation(): IResourceInformation[] {
        return this._actionCollection.getResourceInformation();
    }

    /**
     * @inheritdoc
     */
    findDOMNodeOwner(node: Node): CardObject | undefined {
        let target: CardObject | undefined = undefined;

        for (let i = 0; i < this.getActionCount(); i++) {
            let action = this.getActionAt(i);

            if (action) {
                // recur through each Action
                target = action.findDOMNodeOwner(node);

                if (target) {
                    return target;
                }
            }
        }

        // if not found in any Action, defer to parent implementation
        return super.findDOMNodeOwner(node);
    }

    get isInteractive(): boolean {
        return true;
    }
}

export class ContainerStyleProperty extends ValueSetProperty {
    constructor(
        readonly targetVersion: Version,
        readonly name: string,
        readonly defaultValue?: string,
        readonly onGetInitialValue?: (sender: SerializableObject) => string) {
        super(
            targetVersion,
            name,
            [
                { value: Enums.ContainerStyle.Default },
                { value: Enums.ContainerStyle.Emphasis },
                { targetVersion: Versions.v1_2, value: Enums.ContainerStyle.Accent },
                { targetVersion: Versions.v1_2, value: Enums.ContainerStyle.Good },
                { targetVersion: Versions.v1_2, value: Enums.ContainerStyle.Attention },
                { targetVersion: Versions.v1_2, value: Enums.ContainerStyle.Warning }
            ],
            defaultValue,
            onGetInitialValue);
    }
}

export abstract class StylableCardElementContainer extends CardElementContainer {
    //#region Schema

    static readonly styleProperty = new ContainerStyleProperty(Versions.v1_0, "style");

    @property(StylableCardElementContainer.styleProperty)
    get style(): string | undefined {
        if (this.allowCustomStyle) {
            let style = this.getValue(StylableCardElementContainer.styleProperty);

            if (style && this.hostConfig.containerStyles.getStyleByName(style)) {
                return style;
            }
        }

        return undefined;
    }

    set style(value: string | undefined) {
        this.setValue(StylableCardElementContainer.styleProperty, value);
    }

    //#endregion

    protected get allowCustomStyle(): boolean {
        return true;
    }

    protected get hasExplicitStyle(): boolean {
        return this.getValue(StylableCardElementContainer.styleProperty) !== undefined;
    }

    protected applyBorder() {
        // No border in base implementation
    }

    protected applyBackground() {
        if (this.renderedElement) {
            let styleDefinition = this.hostConfig.containerStyles.getStyleByName(this.style, this.hostConfig.containerStyles.getStyleByName(this.defaultStyle));

            if (styleDefinition.backgroundColor) {
                const bgColor = <string>Utils.stringToCssColor(styleDefinition.backgroundColor);
                this.renderedElement.style.backgroundColor = bgColor;
            }
        }
    }

    protected applyPadding() {
        super.applyPadding();

        if (!this.renderedElement) {
            return;
        }

        let physicalPadding = new SpacingDefinition();

        if (this.getEffectivePadding()) {
            physicalPadding = this.hostConfig.paddingDefinitionToSpacingDefinition(this.getEffectivePadding());
        }

        this.renderedElement.style.paddingTop = physicalPadding.top + "px";
        this.renderedElement.style.paddingRight = physicalPadding.right + "px";
        this.renderedElement.style.paddingBottom = physicalPadding.bottom + "px";
        this.renderedElement.style.paddingLeft = physicalPadding.left + "px";

        if (this.isBleeding()) {
            // Bleed into the first parent that does have padding
            let padding = new PaddingDefinition();

            this.getImmediateSurroundingPadding(padding);

            let surroundingPadding = this.hostConfig.paddingDefinitionToSpacingDefinition(padding);

            this.renderedElement.style.marginRight = "-" + surroundingPadding.right + "px";
            this.renderedElement.style.marginLeft = "-" + surroundingPadding.left + "px";

            if (!this.isDesignMode()) {
                this.renderedElement.style.marginTop = "-" + surroundingPadding.top + "px";
                this.renderedElement.style.marginBottom = "-" + surroundingPadding.bottom + "px";
            }

            if (this.separatorElement && this.separatorOrientation == Enums.Orientation.Horizontal) {
                this.separatorElement.style.marginLeft = "-" + surroundingPadding.left + "px";
                this.separatorElement.style.marginRight = "-" + surroundingPadding.right + "px";
            }
        }
        else {
            this.renderedElement.style.marginRight = "0";
            this.renderedElement.style.marginLeft = "0";
            this.renderedElement.style.marginTop = "0";
            this.renderedElement.style.marginBottom = "0";

            if (this.separatorElement && this.separatorOrientation === Enums.Orientation.Horizontal) {
                this.separatorElement.style.marginRight = "0";
                this.separatorElement.style.marginLeft = "0";
            }
        }
    }

    protected getHasBackground(): boolean {
        let currentElement: CardElement | undefined = this.parent;

        while (currentElement) {
            let currentElementHasBackgroundImage = currentElement instanceof Container ? currentElement.backgroundImage.isValid() : false;

            if (currentElement instanceof StylableCardElementContainer) {
                if (this.hasExplicitStyle && (currentElement.getEffectiveStyle() != this.getEffectiveStyle() || currentElementHasBackgroundImage)) {
                    return true;
                }
            }

            currentElement = currentElement.parent;
        }

        return false;
    }

    protected getDefaultPadding(): PaddingDefinition {
        return this.getHasBackground() || this.getHasBorder() ?
            new PaddingDefinition(
                Enums.Spacing.Padding,
                Enums.Spacing.Padding,
                Enums.Spacing.Padding,
                Enums.Spacing.Padding) : super.getDefaultPadding();
    }

    internalValidateProperties(context: ValidationResults) {
        super.internalValidateProperties(context);

        let explicitStyle = this.getValue(StylableCardElementContainer.styleProperty);

        if (explicitStyle !== undefined) {
            let styleDefinition = this.hostConfig.containerStyles.getStyleByName(explicitStyle);

            if (!styleDefinition) {
                context.addFailure(
                    this,
                    Enums.ValidationEvent.InvalidPropertyValue,
                    Strings.errors.invalidPropertyValue(explicitStyle, "style"));
            }
        }
    }

    render(): HTMLElement | undefined {
        let renderedElement = super.render();

        if (renderedElement && this.getHasBackground()) {
            this.applyBackground();
        }

        this.applyBorder();

        return renderedElement;
    }

    getEffectiveStyle(): string {
        let effectiveStyle = this.style;

        return effectiveStyle ? effectiveStyle : super.getEffectiveStyle();
    }
}

export abstract class ContainerBase extends StylableCardElementContainer {
    //#region Schema

    static readonly bleedProperty = new BoolProperty(Versions.v1_2, "bleed", false);
    static readonly minHeightProperty = new PixelSizeProperty(Versions.v1_2, "minHeight");

    @property(ContainerBase.bleedProperty)
    private _bleed: boolean = false;

    @property(ContainerBase.minHeightProperty)
    minPixelHeight?: number;

    //#endregion

    protected adjustRenderedElementSize(renderedElement: HTMLElement) {
        super.adjustRenderedElementSize(renderedElement);

        if (this.minPixelHeight) {
            renderedElement.style.minHeight = this.minPixelHeight + "px";
        }
    }

    protected getHasExpandedAction(): boolean {
        return false;
    }

    protected getBleed(): boolean {
        return this._bleed;
    }

    protected setBleed(value: boolean) {
        this._bleed = value;
    }

    protected get renderedActionCount(): number {
        return 0;
    }

    isBleeding(): boolean {
		return (this.getHasBackground() || this.hostConfig.alwaysAllowBleed) && this.getBleed();
    }
}

export class BackgroundImage extends SerializableObject {
    //#region Schema

    static readonly urlProperty = new StringProperty(Versions.v1_0, "url");
    static readonly fillModeProperty = new EnumProperty(Versions.v1_2, "fillMode", Enums.FillMode, Enums.FillMode.Cover);
    static readonly horizontalAlignmentProperty = new EnumProperty(Versions.v1_2, "horizontalAlignment", Enums.HorizontalAlignment, Enums.HorizontalAlignment.Left);
    static readonly verticalAlignmentProperty = new EnumProperty(Versions.v1_2, "verticalAlignment", Enums.VerticalAlignment, Enums.VerticalAlignment.Top);

    @property(BackgroundImage.urlProperty)
    url?: string;

    @property(BackgroundImage.fillModeProperty)
    fillMode: Enums.FillMode;

    @property(BackgroundImage.horizontalAlignmentProperty)
    horizontalAlignment: Enums.HorizontalAlignment;

    @property(BackgroundImage.verticalAlignmentProperty)
    verticalAlignment: Enums.VerticalAlignment;

    //#endregion

    protected getSchemaKey(): string {
        return "BackgroundImage";
    }

    protected internalParse(source: any, context: BaseSerializationContext) {
        if (typeof source === "string") {
            this.resetDefaultValues();
            this.url = source;
        }
        else {
            return super.internalParse(source, context);
        }
    }

    apply(element: CardElement) {
        if (this.url && element.renderedElement) {
            element.renderedElement.style.backgroundImage = "url('" + element.preProcessPropertyValue(BackgroundImage.urlProperty, this.url) + "')";

            switch (this.fillMode) {
                case Enums.FillMode.Repeat:
                    element.renderedElement.style.backgroundRepeat = "repeat";
                    break;
                case Enums.FillMode.RepeatHorizontally:
                    element.renderedElement.style.backgroundRepeat = "repeat-x";
                    break;
                case Enums.FillMode.RepeatVertically:
                    element.renderedElement.style.backgroundRepeat = "repeat-y";
                    break;
                case Enums.FillMode.Cover:
                default:
                    element.renderedElement.style.backgroundRepeat = "no-repeat";
                    element.renderedElement.style.backgroundSize = "cover";
                    break;
            }

            switch (this.horizontalAlignment) {
                case Enums.HorizontalAlignment.Center:
                    element.renderedElement.style.backgroundPositionX = "center";
                    break;
                case Enums.HorizontalAlignment.Right:
                    element.renderedElement.style.backgroundPositionX = "right";
                    break;
            }

            switch (this.verticalAlignment) {
                case Enums.VerticalAlignment.Center:
                    element.renderedElement.style.backgroundPositionY = "center";
                    break;
                case Enums.VerticalAlignment.Bottom:
                    element.renderedElement.style.backgroundPositionY = "bottom";
                    break;
            }
        }
    }

    isValid(): boolean {
        return this.url ? true : false;
    }
}

export class TBD extends SerializableObject {
    //#region Schema

    static readonly typeProperty = new StringProperty(Versions.v1_6, "type");
    static readonly timerProperty = new NumProperty(Versions.v1_6, "timer");

    @property(TBD.typeProperty)
    type?: string;

    @property(TBD.timerProperty)
    timerProperty?: number;

    //#endregion

    protected getSchemaKey(): string {
        return "TBD";
    }

    protected internalParse(source: any, context: BaseSerializationContext) {
        return super.internalParse(source, context);
    }

    isValid(): boolean {
        return true;
    }
}

export class Container extends ContainerBase {
    //#region Schema

    static readonly backgroundImageProperty = new SerializableObjectProperty(
        Versions.v1_0,
        "backgroundImage",
        BackgroundImage);
    static readonly verticalContentAlignmentProperty = new EnumProperty(
        Versions.v1_1,
        "verticalContentAlignment",
        Enums.VerticalAlignment);
    static readonly rtlProperty = new BoolProperty(Versions.v1_0, "rtl");

    @property(Container.backgroundImageProperty)
    get backgroundImage(): BackgroundImage {
        return this.getValue(Container.backgroundImageProperty);
    }

    @property(Container.verticalContentAlignmentProperty)
    verticalContentAlignment?: Enums.VerticalAlignment;

    @property(Container.rtlProperty)
    rtl?: boolean;

    //#endregion

    private _items: CardElement[] = [];
    private _renderedItems: CardElement[] = [];

    protected insertItemAt(
        item: CardElement,
        index: number,
        forceInsert: boolean) {
        if (!item.parent || forceInsert) {
            if (item.isStandalone) {
                if (index < 0 || index >= this._items.length) {
                    this._items.push(item);
                }
                else {
                    this._items.splice(index, 0, item);
                }

                item.setParent(this);
            }
            else {
                throw new Error(Strings.errors.elementTypeNotStandalone(item.getJsonTypeName()));
            }
        }
        else {
            throw new Error(Strings.errors.elementAlreadyParented());
        }
    }

    protected getItemsCollectionPropertyName(): string {
        return "items";
    }

    protected applyBackground() {
        if (this.backgroundImage.isValid() && this.renderedElement) {
            this.backgroundImage.apply(this);
        }

        super.applyBackground();
    }

    protected carouselRender(): HTMLElement | undefined {
        let swiperWrapper : HTMLElement = document.createElement("div");
        swiperWrapper.className = this.hostConfig.makeCssClassName("swiper-wrapper");

        //swiperWrapper.style.display = "flex";
        //swiperWrapper.style.flexDirection = "column";

        if (GlobalSettings.useAdvancedCardBottomTruncation) {
            // Forces the container to be at least as tall as its content.
            //
            // Fixes a quirk in Chrome where, for nested flex elements, the
            // inner element's height would never exceed the outer element's
            // height. This caused overflow truncation to break -- containers
            // would always be measured as not overflowing, since their heights
            // were constrained by their parents as opposed to truly reflecting
            // the height of their content.
            //
            // See the "Browser Rendering Notes" section of this answer:
            // https://stackoverflow.com/questions/36247140/why-doesnt-flex-item-shrink-past-content-size
            swiperWrapper.style.minHeight = '-webkit-min-content';
        }

        //switch (this.getEffectiveVerticalContentAlignment()) {
        //    case Enums.VerticalAlignment.Center:
        //        swiperWrapper.style.justifyContent = "center";
        //        break;
        //    case Enums.VerticalAlignment.Bottom:
        //        swiperWrapper.style.justifyContent = "flex-end";
        //        break;
        //    default:
        //        swiperWrapper.style.justifyContent = "flex-start";
        //        break;
        //}

        if (this._items.length > 0) {
            for (let item of this._items) {
                let renderedItem = this.isElementAllowed(item) ? item.render() : undefined;

                if (renderedItem) {
                    Utils.appendChild(swiperWrapper, renderedItem);

                    this._renderedItems.push(item);
                }
            }
        }
        return swiperWrapper;
    }

    protected internalRender(): HTMLElement | undefined {
        this._renderedItems = [];

        // Cache hostConfig to avoid walking the parent hierarchy several times
        let hostConfig = this.hostConfig;

        let element = document.createElement("div");

        if (this.rtl !== undefined) {
            element.dir = this.rtl ? "rtl" : "ltr";
        }

        element.classList.add(hostConfig.makeCssClassName("ac-container"));
        element.style.display = "flex";
        element.style.flexDirection = "column";

        if (GlobalSettings.useAdvancedCardBottomTruncation) {
            // Forces the container to be at least as tall as its content.
            //
            // Fixes a quirk in Chrome where, for nested flex elements, the
            // inner element's height would never exceed the outer element's
            // height. This caused overflow truncation to break -- containers
            // would always be measured as not overflowing, since their heights
            // were constrained by their parents as opposed to truly reflecting
            // the height of their content.
            //
            // See the "Browser Rendering Notes" section of this answer:
            // https://stackoverflow.com/questions/36247140/why-doesnt-flex-item-shrink-past-content-size
            element.style.minHeight = '-webkit-min-content';
        }

        switch (this.getEffectiveVerticalContentAlignment()) {
            case Enums.VerticalAlignment.Center:
                element.style.justifyContent = "center";
                break;
            case Enums.VerticalAlignment.Bottom:
                element.style.justifyContent = "flex-end";
                break;
            default:
                element.style.justifyContent = "flex-start";
                break;
        }

        if (this._items.length > 0) {
            for (let item of this._items) {
                let renderedItem = this.isElementAllowed(item) ? item.render() : undefined;

                if (renderedItem) {
                    if (this._renderedItems.length > 0 && item.separatorElement) {
                        item.separatorElement.style.flex = "0 0 auto";

                        Utils.appendChild(element, item.separatorElement);
                    }

                    Utils.appendChild(element, renderedItem);

                    this._renderedItems.push(item);
                }
            }
        }
        else {
            if (this.isDesignMode()) {
                let placeholderElement = this.createPlaceholderElement();
                placeholderElement.style.width = "100%";
                placeholderElement.style.height = "100%";

                element.appendChild(placeholderElement);
            }
        }

        return element;
    }

    protected truncateOverflow(maxHeight: number): boolean {
        if (this.renderedElement) {
            // Add 1 to account for rounding differences between browsers
            let boundary = this.renderedElement.offsetTop + maxHeight + 1;

            let handleElement = (cardElement: CardElement) => {
                let elt = cardElement.renderedElement;

                if (elt) {
                    switch (Utils.getFitStatus(elt, boundary)) {
                        case Enums.ContainerFitStatus.FullyInContainer:
                            let sizeChanged = cardElement['resetOverflow']();
                            // If the element's size changed after resetting content,
                            // we have to check if it still fits fully in the card
                            if (sizeChanged) {
                                handleElement(cardElement);
                            }
                            break;
                        case Enums.ContainerFitStatus.Overflowing:
                            let maxHeight = boundary - elt.offsetTop;
                            cardElement['handleOverflow'](maxHeight);
                            break;
                        case Enums.ContainerFitStatus.FullyOutOfContainer:
                            cardElement['handleOverflow'](0);
                            break;
                    }
                }
            };

            for (let item of this._items) {
                handleElement(item);
            }

            return true;
        }

        return false;
    }

    protected undoOverflowTruncation() {
        for (let item of this._items) {
            item['resetOverflow']();
        }
    }

    protected getHasBackground(): boolean {
        return this.backgroundImage.isValid() || super.getHasBackground();
    }

    protected internalParse(source: any, context: SerializationContext) {
        super.internalParse(source, context);

        this.clear();
        this.setShouldFallback(false);

        let jsonItems = source[this.getItemsCollectionPropertyName()];

        if (Array.isArray(jsonItems)) {
            for (let item of jsonItems) {
                let element = context.parseElement(this, item, !this.isDesignMode());

                if (element) {
                    this.insertItemAt(element, -1, true);
                }
            }
        }
    }

    protected internalToJSON(target: PropertyBag, context: SerializationContext) {
        super.internalToJSON(target, context);

        context.serializeArray(target, this.getItemsCollectionPropertyName(), this._items);
    }

    protected get isSelectable(): boolean {
        return true;
    }

    getEffectiveVerticalContentAlignment(): Enums.VerticalAlignment {
        if (this.verticalContentAlignment !== undefined) {
            return this.verticalContentAlignment;
        }

        let parentContainer = this.getParentContainer();

        return parentContainer ? parentContainer.getEffectiveVerticalContentAlignment() : Enums.VerticalAlignment.Top;
    }

    getItemCount(): number {
        return this._items.length;
    }

    getItemAt(index: number): CardElement {
        return this._items[index];
    }

    getFirstVisibleRenderedItem(): CardElement | undefined {
        if (this.renderedElement && this._renderedItems && this._renderedItems.length > 0) {
            for (let item of this._renderedItems) {
                if (item.isVisible) {
                    return item;
                }
            };
        }

        return undefined;
    }

    getLastVisibleRenderedItem(): CardElement | undefined {
        if (this.renderedElement && this._renderedItems && this._renderedItems.length > 0) {
            for (let i = this._renderedItems.length - 1; i >= 0; i--) {
                if (this._renderedItems[i].isVisible) {
                    return this._renderedItems[i];
                }
            }
        }

        return undefined;
    }

    getJsonTypeName(): string {
        return "Container";
    }

    isFirstElement(element: CardElement): boolean {
        let designMode = this.isDesignMode();

        for (let item of this._items) {
            if (item.isVisible || designMode) {
                return item == element;
            }
        }

        return false;
    }

    isLastElement(element: CardElement): boolean {
        let designMode = this.isDesignMode();

        for (let i = this._items.length - 1; i >= 0; i--) {
            if (this._items[i].isVisible || designMode) {
                return this._items[i] == element;
            }
        }

        return false;
    }

    isRtl(): boolean {
        if (this.rtl !== undefined) {
            return this.rtl;
        }
        else {
            let parentContainer = this.getParentContainer();

            return parentContainer ? parentContainer.isRtl() : false;
        }
    }

    isBleedingAtTop(): boolean {
        let firstRenderedItem = this.getFirstVisibleRenderedItem();

        return this.isBleeding() || (firstRenderedItem ? firstRenderedItem.isBleedingAtTop() : false);
    }

    isBleedingAtBottom(): boolean {
        let lastRenderedItem = this.getLastVisibleRenderedItem();

        return this.isBleeding() || (lastRenderedItem ? lastRenderedItem.isBleedingAtBottom() && lastRenderedItem.getEffectiveStyle() == this.getEffectiveStyle() : false);
    }

    indexOf(cardElement: CardElement): number {
        return this._items.indexOf(cardElement);
    }

    addItem(item: CardElement) {
        this.insertItemAt(item, -1, false);
    }

    insertItemBefore(item: CardElement, insertBefore: CardElement) {
        this.insertItemAt(item, this._items.indexOf(insertBefore), false);
    }

    insertItemAfter(item: CardElement, insertAfter: CardElement) {
        this.insertItemAt(item, this._items.indexOf(insertAfter) + 1, false);
    }

    removeItem(item: CardElement): boolean {
        let itemIndex = this._items.indexOf(item);

        if (itemIndex >= 0) {
            this._items.splice(itemIndex, 1);

            item.setParent(undefined);

            this.updateLayout();

            return true;
        }

        return false;
    }

    clear() {
        this._items = [];
        this._renderedItems = [];
    }

    getResourceInformation(): IResourceInformation[] {
        let result = super.getResourceInformation();

        if (this.backgroundImage.isValid()) {
            result.push(
                {
                    url: <string>this.backgroundImage.url,
                    mimeType: "image"
                }
            );
        }

        return result;
    }

    getActionById(id: string): Action | undefined {
        let result: Action | undefined = super.getActionById(id);

        if (!result) {
            if (this.selectAction) {
                result = this.selectAction.getActionById(id);
            }

            if (!result) {
                for (let item of this._items) {
                    result = item.getActionById(id);

                    if (result) {
                        break;
                    }
                }
            }
        }

        return result;
    }

    get padding(): PaddingDefinition | undefined {
        return this.getPadding();
    }

    set padding(value: PaddingDefinition | undefined) {
        this.setPadding(value);
    }

    get selectAction(): Action | undefined {
        return this._selectAction;
    }

    set selectAction(value: Action | undefined) {
        this._selectAction = value;
    }

    get bleed(): boolean {
        return this.getBleed();
    }

    set bleed(value: boolean) {
        this.setBleed(value);
    }
}

export class CarouselPage extends Container {
    //#region Schema

    //#endregion

    protected internalRender(): HTMLElement | undefined {

        let swiperSlide : HTMLElement = document.createElement("div");
        swiperSlide.className = this.hostConfig.makeCssClassName("swiper-slide");
<<<<<<< HEAD

        //let element : HTMLElement = document.createElement("div");
        //element.style.display = "block";

=======

        //let element : HTMLElement = document.createElement("div");
        //element.style.display = "block";

>>>>>>> 3fd7f0ab
        //this.spacing = Enums.Spacing.None;
        //this.separator = false;

        let renderedElement = super.internalRender();
        Utils.appendChild(swiperSlide, renderedElement);
        //if (GlobalSettings.useAdvancedCardBottomTruncation) {
        //    // See comment in Container.internalRender()
        //    element.style.minHeight = '-webkit-min-content';
        //}
        //return element;
        return swiperSlide;
    }
    static bannedElementList : Set<any>;

    private prepopulateBannedElementList()
    {
        if (CarouselPage.bannedElementList === undefined)
        {
            CarouselPage.bannedElementList = new Set([TextInput, Media]);
        }
    }

    protected internalParse(source: any, context: SerializationContext) {
        super.internalParse(source, context);

        this.clear();
        this.setShouldFallback(false);
        this.prepopulateBannedElementList();

        let jsonItems = source[this.getItemsCollectionPropertyName()];

        if (Array.isArray(jsonItems)) {
            for (let item of jsonItems) {
                let element = context.parseElement(this, item, !this.isDesignMode());

                if (CarouselPage.bannedElementList.has(typeof item))
                {
                    // TODO: throw a warning or something to log
                    continue;
                }

                if (element) {
                    super.insertItemAt(element, -1, true);
                }
            }
        }
    }

    getJsonTypeName(): string {
        return "CarouselPage";
    }
}

export type ColumnWidth = SizeAndUnit | "auto" | "stretch";

export class Column extends Container {
    //#region Schema

    static readonly widthProperty = new CustomProperty<ColumnWidth>(
        Versions.v1_0,
        "width",
        (sender: SerializableObject, property: PropertyDefinition, source: PropertyBag, context: BaseSerializationContext) => {
            let result: ColumnWidth = property.defaultValue;
            let value = source[property.name];
            let invalidWidth = false;

            if (typeof value === "number" && !isNaN(value)) {
                result = new SizeAndUnit(value, Enums.SizeUnit.Weight);
            }
            else if (value === "auto" || value === "stretch") {
                result = value;
            }
            else if (typeof value === "string") {
                try {
                    result = SizeAndUnit.parse(value);

                    if (result.unit === Enums.SizeUnit.Pixel && property.targetVersion.compareTo(context.targetVersion) > 0) {
                        invalidWidth = true;
                    }
                }
                catch (e) {
                    invalidWidth = true;
                }
            }
            else {
                invalidWidth = true;
            }

            if (invalidWidth) {
                context.logParseEvent(
                    sender,
                    Enums.ValidationEvent.InvalidPropertyValue,
                    Strings.errors.invalidColumnWidth(value));

                result = "auto";
            }

            return result;
        },
        (sender: SerializableObject, property: PropertyDefinition, target: PropertyBag, value: ColumnWidth, context: BaseSerializationContext) => {
            if (value instanceof SizeAndUnit) {
                if (value.unit === Enums.SizeUnit.Pixel) {
                    context.serializeValue(target, "width", value.physicalSize + "px");
                }
                else {
                    context.serializeNumber(target, "width", value.physicalSize);
                }
            }
            else {
                context.serializeValue(target, "width", value);
            }
        },
        "stretch");

    @property(Column.widthProperty)
    width: ColumnWidth = "stretch";

    //#endregion

    private _computedWeight: number = 0;

    protected adjustRenderedElementSize(renderedElement: HTMLElement) {
        const minDesignTimeColumnHeight = 20;

        if (this.isDesignMode()) {
            renderedElement.style.minWidth = "20px";
            renderedElement.style.minHeight = (!this.minPixelHeight ? minDesignTimeColumnHeight : Math.max(this.minPixelHeight, minDesignTimeColumnHeight)) + "px";
        }
        else {
            renderedElement.style.minWidth = "0";

            if (this.minPixelHeight) {
                renderedElement.style.minHeight = this.minPixelHeight + "px";
            }
        }

        if (this.width === "auto") {
            renderedElement.style.flex = "0 1 auto";
        }
        else if (this.width === "stretch") {
            renderedElement.style.flex = "1 1 50px";
        }
        else if (this.width instanceof SizeAndUnit) {
            if (this.width.unit == Enums.SizeUnit.Pixel) {
                renderedElement.style.flex = "0 0 auto";
                renderedElement.style.width = this.width.physicalSize + "px";
            }
            else {
                renderedElement.style.flex = "1 1 " + (this._computedWeight > 0 ? this._computedWeight : this.width.physicalSize) + "%";
            }
        }
    }

    protected shouldSerialize(context: SerializationContext): boolean {
        return true;
    }

    protected get separatorOrientation(): Enums.Orientation {
        return Enums.Orientation.Vertical;
    }

    constructor(width: ColumnWidth = "stretch") {
        super();

        this.width = width;
    }

    getJsonTypeName(): string {
        return "Column";
    }

    get hasVisibleSeparator(): boolean {
        if (this.parent && this.parent instanceof ColumnSet) {
            return this.separatorElement !== undefined && !this.parent.isLeftMostElement(this);
        }
        else {
            return false;
        }
    }

    get isStandalone(): boolean {
        return false;
    }
}

export class ColumnSet extends ContainerBase {
    private _columns: Column[] = [];
    private _renderedColumns: Column[];

    private createColumnInstance(source: any, context: SerializationContext): Column | undefined {
        return context.parseCardObject<Column>(
            this,
            source,
            [], // Forbidden types not supported for elements for now
            !this.isDesignMode(),
            (typeName: string) => {
                return !typeName || typeName === "Column" ? new Column() : undefined;
            },
            (typeName: string, errorType: Enums.TypeErrorType) => {
                context.logParseEvent(
                    undefined,
                    Enums.ValidationEvent.ElementTypeNotAllowed,
                    Strings.errors.elementTypeNotAllowed(typeName));
            });
    }

    protected internalRender(): HTMLElement | undefined {
        this._renderedColumns = [];

        if (this._columns.length > 0) {
            // Cache hostConfig to avoid walking the parent hierarchy several times
            let hostConfig = this.hostConfig;

            let element = document.createElement("div");
            element.className = hostConfig.makeCssClassName("ac-columnSet");
            element.style.display = "flex";

            if (GlobalSettings.useAdvancedCardBottomTruncation) {
                // See comment in Container.internalRender()
                element.style.minHeight = '-webkit-min-content';
            }

            switch (this.getEffectiveHorizontalAlignment()) {
                case Enums.HorizontalAlignment.Center:
                    element.style.justifyContent = "center";
                    break;
                case Enums.HorizontalAlignment.Right:
                    element.style.justifyContent = "flex-end";
                    break;
                default:
                    element.style.justifyContent = "flex-start";
                    break;
            }

            let totalWeight: number = 0;

            for (let column of this._columns) {
                if (column.width instanceof SizeAndUnit && (column.width.unit == Enums.SizeUnit.Weight)) {
                    totalWeight += column.width.physicalSize;
                }
            }

            for (let column of this._columns) {
                if (column.width instanceof SizeAndUnit && column.width.unit == Enums.SizeUnit.Weight && totalWeight > 0) {
                    let computedWeight = 100 / totalWeight * column.width.physicalSize;

                    // Best way to emulate "internal" access I know of
                    column["_computedWeight"] = computedWeight;
                }

                let renderedColumn = column.render();

                if (renderedColumn) {
                    if (this._renderedColumns.length > 0 && column.separatorElement) {
                        column.separatorElement.style.flex = "0 0 auto";

                        Utils.appendChild(element, column.separatorElement);
                    }

                    Utils.appendChild(element, renderedColumn);

                    this._renderedColumns.push(column);
                }
            }

            return this._renderedColumns.length > 0 ? element : undefined;
        }
        else {
            return undefined;
        }
    }

    protected truncateOverflow(maxHeight: number): boolean {
        for (let column of this._columns) {
            column['handleOverflow'](maxHeight);
        }

        return true;
    }

    protected undoOverflowTruncation() {
        for (let column of this._columns) {
            column['resetOverflow']();
        }
    }

    protected get isSelectable(): boolean {
        return true;
    }

    protected internalParse(source: any, context: SerializationContext) {
        super.internalParse(source, context);

        this._columns = [];
        this._renderedColumns = [];

        let jsonColumns = source["columns"];

        if (Array.isArray(jsonColumns)) {
            for (let item of jsonColumns) {
                let column = this.createColumnInstance(item, context);

                if (column) {
                    this._columns.push(column);
                }
            }
        }
    }

    protected internalToJSON(target: PropertyBag, context: SerializationContext) {
        super.internalToJSON(target, context);

        context.serializeArray(target, "columns", this._columns);
    }

    isFirstElement(element: CardElement): boolean {
        for (let column of this._columns) {
            if (column.isVisible) {
                return column == element;
            }
        }

        return false;
    }

    isBleedingAtTop(): boolean {
        if (this.isBleeding()) {
            return true;
        }

        if (this._renderedColumns && this._renderedColumns.length > 0) {
            for (let column of this._columns) {
                if (column.isBleedingAtTop()) {
                    return true;
                }
            }
        }

        return false;
    }

    isBleedingAtBottom(): boolean {
        if (this.isBleeding()) {
            return true;
        }

        if (this._renderedColumns && this._renderedColumns.length > 0) {
            for (let column of this._columns) {
                if (column.isBleedingAtBottom()) {
                    return true;
                }
            }
        }

        return false;
    }

    getItemCount(): number {
        return this._columns.length;
    }

    getFirstVisibleRenderedItem(): CardElement | undefined {
        if (this.renderedElement && this._renderedColumns && this._renderedColumns.length > 0) {
            return this._renderedColumns[0];
        }
        else {
            return undefined;
        }
    }

    getLastVisibleRenderedItem(): CardElement | undefined {
        if (this.renderedElement && this._renderedColumns && this._renderedColumns.length > 0) {
            return this._renderedColumns[this._renderedColumns.length - 1];
        }
        else {
            return undefined;
        }
    }

    getColumnAt(index: number): Column {
        return this._columns[index];
    }

    getItemAt(index: number): CardElement {
        return this.getColumnAt(index);
    }

    getJsonTypeName(): string {
        return "ColumnSet";
    }

    internalValidateProperties(context: ValidationResults) {
        super.internalValidateProperties(context);

        let weightedColumns: number = 0;
        let stretchedColumns: number = 0;

        for (let column of this._columns) {
            if (typeof column.width === "number") {
                weightedColumns++;
            }
            else if (column.width === "stretch") {
                stretchedColumns++;
            }
        }

        if (weightedColumns > 0 && stretchedColumns > 0) {
            context.addFailure(
                this,
                Enums.ValidationEvent.Hint,
                Strings.hints.dontUseWeightedAndStrecthedColumnsInSameSet());
        }
    }

    addColumn(column: Column) {
        if (!column.parent) {
            this._columns.push(column);

            column.setParent(this);
        }
        else {
            throw new Error(Strings.errors.columnAlreadyBelongsToAnotherSet());
        }
    }

    removeItem(item: CardElement): boolean {
        if (item instanceof Column) {
            let itemIndex = this._columns.indexOf(item);

            if (itemIndex >= 0) {
                this._columns.splice(itemIndex, 1);

                item.setParent(undefined);

                this.updateLayout();

                return true;
            }
        }

        return false;
    }

    indexOf(cardElement: CardElement): number {
        return cardElement instanceof Column ? this._columns.indexOf(cardElement) : -1;
    }

    isLeftMostElement(element: CardElement): boolean {
        return this._columns.indexOf(<Column>element) == 0;
    }

    isRightMostElement(element: CardElement): boolean {
        return this._columns.indexOf(<Column>element) == this._columns.length - 1;
    }

    isTopElement(element: CardElement): boolean {
        return this._columns.indexOf(<Column>element) >= 0;
    }

    isBottomElement(element: CardElement): boolean {
        return this._columns.indexOf(<Column>element) >= 0;
    }

    getActionById(id: string): Action | undefined {
        let result: Action | undefined = undefined;

        for (let column of this._columns) {
            result = column.getActionById(id);

            if (result) {
                break;
            }
        }

        return result;
    }

    get bleed(): boolean {
        return this.getBleed();
    }

    set bleed(value: boolean) {
        this.setBleed(value);
    }

    get padding(): PaddingDefinition | undefined {
        return this.getPadding();
    }

    set padding(value: PaddingDefinition | undefined) {
        this.setPadding(value);
    }

    get selectAction(): Action | undefined {
        return this._selectAction;
    }

    set selectAction(value: Action | undefined) {
        this._selectAction = value;
    }
}

function raiseImageLoadedEvent(image: Image) {
    let card = image.getRootElement() as AdaptiveCard;
    let onImageLoadedHandler = (card && card.onImageLoaded) ? card.onImageLoaded : AdaptiveCard.onImageLoaded;

    if (onImageLoadedHandler) {
        onImageLoadedHandler(image);
    }
}

function raiseAnchorClickedEvent(element: CardElement, anchor: HTMLAnchorElement, ev?: MouseEvent): boolean {
    let card = element.getRootElement() as AdaptiveCard;
    let onAnchorClickedHandler = (card && card.onAnchorClicked) ? card.onAnchorClicked : AdaptiveCard.onAnchorClicked;

    return onAnchorClickedHandler !== undefined ? onAnchorClickedHandler(element, anchor, ev) : false;
}

function raiseExecuteActionEvent(action: Action) {
    let card = action.parent ? action.parent.getRootElement() as AdaptiveCard : undefined;
    let onExecuteActionHandler = (card && card.onExecuteAction) ? card.onExecuteAction : AdaptiveCard.onExecuteAction;

    if (action.prepareForExecution() && onExecuteActionHandler) {
        onExecuteActionHandler(action);
    }
}

function raiseInlineCardExpandedEvent(action: ShowCardAction, isExpanded: boolean) {
    let card = action.parent ? action.parent.getRootElement() as AdaptiveCard : undefined;
    let onInlineCardExpandedHandler = (card && card.onInlineCardExpanded) ? card.onInlineCardExpanded : AdaptiveCard.onInlineCardExpanded;

    if (onInlineCardExpandedHandler) {
        onInlineCardExpandedHandler(action, isExpanded);
    }
}

function raiseInputValueChangedEvent(input: Input) {
    let card = input.getRootElement() as AdaptiveCard;
    let onInputValueChangedHandler = (card && card.onInputValueChanged) ? card.onInputValueChanged : AdaptiveCard.onInputValueChanged;

    if (onInputValueChangedHandler) {
        onInputValueChangedHandler(input);
    }
}

function raiseElementVisibilityChangedEvent(element: CardElement, shouldUpdateLayout: boolean = true) {
    let rootElement = element.getRootElement();

    if (shouldUpdateLayout) {
        rootElement.updateLayout();
    }

    let card = rootElement as AdaptiveCard;
    let onElementVisibilityChangedHandler = (card && card.onElementVisibilityChanged) ? card.onElementVisibilityChanged : AdaptiveCard.onElementVisibilityChanged;

    if (onElementVisibilityChangedHandler !== undefined) {
        onElementVisibilityChangedHandler(element);
    }
}

/**
 * @returns return false to continue with default context menu; return true to skip SDK default context menu
 */
function raiseDisplayOverflowActionMenuEvent(action: OverflowAction, target?: HTMLElement): boolean {
    let card = action.parent ? action.parent.getRootElement() as AdaptiveCard : undefined;
    let onDisplayOverflowActionMenuHandler = (card && card.onDisplayOverflowActionMenu) ? card.onDisplayOverflowActionMenu : AdaptiveCard.onDisplayOverflowActionMenu;

    return onDisplayOverflowActionMenuHandler !== undefined ? onDisplayOverflowActionMenuHandler(action.getActions(), target) : false;
}

/**
 * @returns return false to continue with default action button; return true to skip SDK default action button
 */
function raiseRenderOverflowActionsEvent(action: OverflowAction, isAtRootLevelActions: boolean): boolean {
    let card = action.parent ? action.parent.getRootElement() as AdaptiveCard : undefined;
    let onRenderOverflowActionsHandler = (card && card.onRenderOverflowActions) ? card.onRenderOverflowActions : AdaptiveCard.onRenderOverflowActions;

    return onRenderOverflowActionsHandler !== undefined ? onRenderOverflowActionsHandler(action.getActions(), isAtRootLevelActions) : false;
}

export abstract class ContainerWithActions extends Container {
    private _actionCollection: ActionCollection;

    protected internalParse(source: any, context: SerializationContext) {
        super.internalParse(source, context);

        this._actionCollection.parse(source["actions"], context);
    }

    protected internalToJSON(target: PropertyBag, context: SerializationContext) {
        super.internalToJSON(target, context);

        this._actionCollection.toJSON(target, "actions", context);
    }

    protected internalRender(): HTMLElement | undefined {
        let element = super.internalRender();

        if (element) {
            let renderedActions = this._actionCollection.render(this.hostConfig.actions.actionsOrientation, false);

            if (renderedActions) {
                Utils.appendChild(
                    element,
                    renderSeparation(
                        this.hostConfig,
                        {
                            spacing: this.hostConfig.getEffectiveSpacing(this.hostConfig.actions.spacing)
                        },
                        Enums.Orientation.Horizontal));
                Utils.appendChild(element, renderedActions);
            }

            if (this.renderIfEmpty) {
                return element;
            }
            else {
                return element.children.length > 0 ? element : undefined;
            }
        }
        else {
            return undefined;
        }
    }

    protected getHasExpandedAction(): boolean {
        if (this.renderedActionCount == 0) {
            return false;
        }
        else if (this.renderedActionCount == 1) {
            return this._actionCollection.expandedAction !== undefined && !this.hostConfig.actions.preExpandSingleShowCardAction;
        }
        else {
            return this._actionCollection.expandedAction !== undefined;
        }
    }

    protected get renderedActionCount(): number {
        return this._actionCollection.renderedActionCount;
    }

    protected get renderIfEmpty(): boolean {
        return false;
    }

    constructor() {
        super();

        this._actionCollection = new ActionCollection(this);
    }

    getActionCount(): number {
        return this._actionCollection.getActionCount();
    }

    getActionAt(index: number): Action | undefined {
        if (index >= 0 && index < this.getActionCount()) {
            return this._actionCollection.getActionAt(index);
        }
        else {
            return super.getActionAt(index);
        }
    }

    getActionById(id: string): Action | undefined {
        let result: Action | undefined = this._actionCollection.getActionById(id);

        return result ? result : super.getActionById(id);
    }

    internalValidateProperties(context: ValidationResults) {
        super.internalValidateProperties(context);

        if (this._actionCollection) {
            this._actionCollection.validateProperties(context);
        }
    }

    isLastElement(element: CardElement): boolean {
        return super.isLastElement(element) && this._actionCollection.getActionCount() == 0;
    }

    addAction(action: Action) {
        this._actionCollection.addAction(action);
    }

    clear() {
        super.clear();

        this._actionCollection.clear();
    }

    getAllInputs(processActions: boolean = true): Input[] {
        let result = super.getAllInputs(processActions);

        if (processActions) {
            result = result.concat(this._actionCollection.getAllInputs(processActions));
        }

        return result;
    }

    getResourceInformation(): IResourceInformation[] {
        return super.getResourceInformation().concat(this._actionCollection.getResourceInformation());
    }

    isBleedingAtBottom(): boolean {
        if (this._actionCollection.renderedActionCount == 0) {
            return super.isBleedingAtBottom();
        }
        else {
            if (this._actionCollection.getActionCount() == 1) {
                return this._actionCollection.expandedAction !== undefined && !this.hostConfig.actions.preExpandSingleShowCardAction;
            }
            else {
                return this._actionCollection.expandedAction !== undefined;
            }
        }
    }

    get isStandalone(): boolean {
        return false;
    }
}

export interface IMarkdownProcessingResult {
    didProcess: boolean;
    outputHtml?: any;
}

export class RefreshActionProperty extends PropertyDefinition {
    parse(sender: RefreshDefinition, source: PropertyBag, context: SerializationContext): ExecuteAction | undefined {
        let action = context.parseAction(
            sender.parent,
            source[this.name],
            [],
            false);

        if (action !== undefined) {
            if (action instanceof ExecuteAction) {
                return action;
            }

            context.logParseEvent(
                sender,
                Enums.ValidationEvent.ActionTypeNotAllowed,
                Strings.errors.actionTypeNotAllowed(action.getJsonTypeName()));
        }

        context.logParseEvent(
            sender,
            Enums.ValidationEvent.PropertyCantBeNull,
            Strings.errors.propertyMustBeSet("action"));

        return undefined;
    }

    toJSON(sender: SerializableObject, target: PropertyBag, value: ExecuteAction | undefined, context: SerializationContext) {
        context.serializeValue(target, this.name, value ? value.toJSON(context) : undefined, undefined, true);
    }

    constructor(readonly targetVersion: Version, readonly name: string) {
        super(targetVersion, name, undefined);
    }
}

export class RefreshDefinition extends SerializableObject {
    //#region Schema

    static readonly actionProperty = new RefreshActionProperty(Versions.v1_4, "action");
    static readonly userIdsProperty = new StringArrayProperty(Versions.v1_4, "userIds");

    @property(RefreshDefinition.actionProperty)
    get action(): ExecuteAction {
        return this.getValue(RefreshDefinition.actionProperty);
    }

    set action(value: ExecuteAction) {
        this.setValue(RefreshDefinition.actionProperty, value);

        if (value) {
            value.setParent(this.parent);
        }
    }

    @property(RefreshDefinition.userIdsProperty)
    userIds?: string[];

    protected getSchemaKey(): string {
        return "RefreshDefinition";
    }

    //#endregion

    parent: CardElement;
}

export class AuthCardButton extends SerializableObject {
    //#region Schema

    static readonly typeProperty = new StringProperty(Versions.v1_4, "type");
    static readonly titleProperty = new StringProperty(Versions.v1_4, "title");
    static readonly imageProperty = new StringProperty(Versions.v1_4, "image");
    static readonly valueProperty = new StringProperty(Versions.v1_4, "value");

    protected getSchemaKey(): string {
        return "AuthCardButton";
    }

    //#endregion

    @property(AuthCardButton.typeProperty)
    type: string;

    @property(AuthCardButton.titleProperty)
    title?: string;

    @property(AuthCardButton.imageProperty)
    image?: string;

    @property(AuthCardButton.valueProperty)
    value: string;
}

export class TokenExchangeResource extends SerializableObject {
    //#region Schema

    static readonly idProperty = new StringProperty(Versions.v1_4, "id");
    static readonly uriProperty = new StringProperty(Versions.v1_4, "uri");
    static readonly providerIdProperty = new StringProperty(Versions.v1_4, "providerId");

    protected getSchemaKey(): string {
        return "TokenExchangeResource";
    }

    //#endregion

    @property(TokenExchangeResource.idProperty)
    id?: string;

    @property(TokenExchangeResource.uriProperty)
    uri?: string;

    @property(TokenExchangeResource.providerIdProperty)
    providerId?: string;
}

export class Authentication extends SerializableObject {
    //#region Schema

    static readonly textProperty = new StringProperty(Versions.v1_4, "text");
    static readonly connectionNameProperty = new StringProperty(Versions.v1_4, "connectionName");
    static readonly buttonsProperty = new SerializableObjectCollectionProperty(Versions.v1_4, "buttons", AuthCardButton);
    static readonly tokenExchangeResourceProperty = new SerializableObjectProperty(Versions.v1_4, "tokenExchangeResource", TokenExchangeResource, true);

    protected getSchemaKey(): string {
        return "Authentication";
    }

    //#endregion

    @property(Authentication.textProperty)
    text?: string;

    @property(Authentication.connectionNameProperty)
    connectionName?: string;

    @property(Authentication.buttonsProperty)
    buttons: AuthCardButton[];

    @property(Authentication.tokenExchangeResourceProperty)
    tokenExchangeResource?: TokenExchangeResource;
}

// @dynamic
export class AdaptiveCard extends ContainerWithActions {
    static readonly schemaUrl = "http://adaptivecards.io/schemas/adaptive-card.json";

    //#region Schema

    protected static readonly $schemaProperty = new CustomProperty<string>(
        Versions.v1_0,
        "$schema",
        (sender: SerializableObject, property: PropertyDefinition, source: PropertyBag, context: BaseSerializationContext) => {
            return AdaptiveCard.schemaUrl;
        },
        (sender: SerializableObject, property: PropertyDefinition, target: PropertyBag, value: Versions | undefined, context: BaseSerializationContext) => {
            context.serializeValue(target, property.name, AdaptiveCard.schemaUrl);
        });

    static readonly versionProperty = new CustomProperty<Version | undefined>(
        Versions.v1_0,
        "version",
        (sender: SerializableObject, property: PropertyDefinition, source: PropertyBag, context: BaseSerializationContext) => {
            let version = Version.parse(source[property.name], context);

            if (version === undefined) {
                version = Versions.latest;

                context.logParseEvent(
                    sender,
                    Enums.ValidationEvent.InvalidPropertyValue,
                    Strings.errors.invalidCardVersion(version.toString()));
            }

            return version;
        },
        (sender: SerializableObject, property: PropertyDefinition, target: PropertyBag, value: Versions | undefined, context: BaseSerializationContext) => {
            if (value !== undefined) {
                context.serializeValue(target, property.name, value.toString());
            }
        },
        Versions.v1_0);

    static readonly TBDProperty = new SerializableObjectProperty(
        Versions.v1_6,
        "TBD",
        TBD,
        true);

    static readonly fallbackTextProperty = new StringProperty(Versions.v1_0, "fallbackText");
    static readonly speakProperty = new StringProperty(Versions.v1_0, "speak");
    static readonly refreshProperty = new SerializableObjectProperty(Versions.v1_4, "refresh", RefreshDefinition, true);
    static readonly authenticationProperty = new SerializableObjectProperty(Versions.v1_4, "authentication", Authentication, true);

    @property(AdaptiveCard.versionProperty)
    version: Version;

    @property(AdaptiveCard.fallbackTextProperty)
    fallbackText?: string;

    @property(AdaptiveCard.speakProperty)
    speak?: string;

    @property(AdaptiveCard.refreshProperty)
    get refresh(): RefreshDefinition | undefined {
        return this.getValue(AdaptiveCard.refreshProperty);
    }

    set refresh(value: RefreshDefinition | undefined) {
        this.setValue(AdaptiveCard.refreshProperty, value);

        if (value) {
            value.parent = this;
        }
    }

    @property(AdaptiveCard.authenticationProperty)
    authentication?: Authentication;

    @property(AdaptiveCard.TBDProperty)
    TBD?: TBD;

    //#endregion

    static onAnchorClicked?: (element: CardElement, anchor: HTMLAnchorElement, ev?: MouseEvent) => boolean;
    static onExecuteAction?: (action: Action) => void;
    static onElementVisibilityChanged?: (element: CardElement) => void;
    static onImageLoaded?: (image: Image) => void;
    static onInlineCardExpanded?: (action: ShowCardAction, isExpanded: boolean) => void;
    static onInputValueChanged?: (input: Input) => void;
    static onProcessMarkdown?: (text: string, result: IMarkdownProcessingResult) => void;
    static onDisplayOverflowActionMenu?: (actions: readonly Action[], target?: HTMLElement) => boolean;
    static onRenderOverflowActions?: (actions: readonly Action[], isRootLevelActions: boolean) => boolean;

    static get processMarkdown(): (text: string) => string {
        throw new Error(Strings.errors.processMarkdownEventRemoved());
    }

    static set processMarkdown(value: (text: string) => string) {
        throw new Error(Strings.errors.processMarkdownEventRemoved());
    }

    static applyMarkdown(text: string): IMarkdownProcessingResult {
        let result: IMarkdownProcessingResult = {
            didProcess: false
        };

        if (AdaptiveCard.onProcessMarkdown) {
            AdaptiveCard.onProcessMarkdown(text, result);
        }
        else if ((<any>window).markdownit) {
            // Check for markdownit
            let markdownIt: any = (<any>window).markdownit;
            result.outputHtml = markdownIt().render(text);
            result.didProcess = true;
        }
        else {
            console.warn(Strings.errors.markdownProcessingNotEnabled)
        }

        return result;
    }

    private _fallbackCard?: AdaptiveCard;

    private isVersionSupported(): boolean {
        if (this.bypassVersionCheck) {
            return true;
        }
        else {
            let unsupportedVersion: boolean =
                !this.version ||
                !this.version.isValid ||
                (this.maxVersion.major < this.version.major) ||
                (this.maxVersion.major == this.version.major && this.maxVersion.minor < this.version.minor);

            return !unsupportedVersion;
        }
    }

    protected getDefaultSerializationContext(): BaseSerializationContext {
        return new SerializationContext(this.version);
    }

    protected getItemsCollectionPropertyName(): string {
        return "body";
    }

    protected internalParse(source: any, context: SerializationContext) {
        this._fallbackCard = undefined;

        let fallbackElement = context.parseElement(undefined, source["fallback"], !this.isDesignMode());

        if (fallbackElement) {
            this._fallbackCard = new AdaptiveCard();
            this._fallbackCard.addItem(fallbackElement);
        }

        super.internalParse(source, context);
    }

    protected internalToJSON(target: PropertyBag, context: SerializationContext) {
        this.setValue(AdaptiveCard.versionProperty, context.targetVersion);

        super.internalToJSON(target, context);
    }

    swiper : Swiper.Swiper;

    protected internalRender(): HTMLElement | undefined {

        var bCarousel : boolean = this.TBD ? true : false;
        if (bCarousel) {
            let swiper : HTMLElement = document.createElement("div");
            swiper.classList.add(this.hostConfig.makeCssClassName("swiper"));
<<<<<<< HEAD

            swiper.addEventListener('onload', this.initializeSwiper);
            swiper.addEventListener('click', this.initializeSwiper);

            let swiperWrapper : HTMLElement = super.carouselRender() as HTMLElement;

=======

            swiper.addEventListener('onload', this.initializeSwiper);
            swiper.addEventListener('click', this.initializeSwiper);

            let swiperWrapper : HTMLElement = super.carouselRender() as HTMLElement;

>>>>>>> 3fd7f0ab
            if (GlobalSettings.useAdvancedCardBottomTruncation && swiperWrapper) {
                // Unlike containers, the root card element should be allowed to
                // be shorter than its content (otherwise the overflow truncation
                // logic would never get triggered)
                swiperWrapper.style.removeProperty("minHeight");
            }

            swiper.appendChild(swiperWrapper as HTMLElement);

            var swiperPagination : HTMLElement = document.createElement("div");
            swiperPagination.classList.add("swiper-pagination");
            swiper.appendChild(swiperPagination);

            let swiperNext : HTMLElement = document.createElement("div");
            swiperNext.classList.add("swiper-button-next");
            swiper.appendChild(swiperNext);

            let swiperPrev : HTMLElement = document.createElement("div");
            swiperPrev.classList.add("swiper-button-prev");
            swiper.appendChild(swiperPrev);

            let swiperScroll : HTMLElement = document.createElement("div");
            swiperScroll.classList.add("swiper-scrollbar");
            swiper.appendChild(swiperScroll);
            return swiper;
        } else { 
            let renderedElement = super.internalRender();

            if (GlobalSettings.useAdvancedCardBottomTruncation && renderedElement) {
                // Unlike containers, the root card element should be allowed to
                // be shorter than its content (otherwise the overflow truncation
                // logic would never get triggered)
                renderedElement.style.removeProperty("minHeight");
            }
            return renderedElement;
        }
    }

    private initializeSwiper() : void {
<<<<<<< HEAD
        if (this.swiper == undefined) {
            this.swiper = new Swiper.Swiper(".swiper", {
                pagination: {
                    el: ".swiper-pagination",
                    dynamicBullets: true
                }
                
            });
        }
=======
		var swiper = new Swiper.Swiper(".swiper", {
			pagination: {
			  el: ".swiper-pagination",
			},
			navigation: {
			  nextEl: ".swiper-button-next",
			  prevEl: ".swiper-button-prev",
			},
		  });
>>>>>>> 3fd7f0ab
    }

    protected getHasBackground(): boolean {
        return true;
    }

    protected getDefaultPadding(): PaddingDefinition {
        return new PaddingDefinition(
            Enums.Spacing.Padding,
            Enums.Spacing.Padding,
            Enums.Spacing.Padding,
            Enums.Spacing.Padding);
    }

    protected shouldSerialize(context: SerializationContext): boolean {
        return true;
    }

    protected get renderIfEmpty(): boolean {
        return true;
    }

    protected get bypassVersionCheck(): boolean {
        return false;
    }

    protected get allowCustomStyle() {
        return this.hostConfig.adaptiveCard && this.hostConfig.adaptiveCard.allowCustomStyle;
    }

    protected get hasBackground(): boolean {
        return true;
    }

    onAnchorClicked?: (element: CardElement, anchor: HTMLAnchorElement, ev?: MouseEvent) => boolean;
    onExecuteAction?: (action: Action) => void;
    onElementVisibilityChanged?: (element: CardElement) => void;
    onImageLoaded?: (image: Image) => void;
    onInlineCardExpanded?: (action: ShowCardAction, isExpanded: boolean) => void;
    onInputValueChanged?: (input: Input) => void;
    onDisplayOverflowActionMenu?: (actions: readonly Action[], target?: HTMLElement) => boolean;
    onRenderOverflowActions?: (actions: readonly Action[], isRootLevelActions: boolean) => boolean;

    designMode: boolean = false;

    getJsonTypeName(): string {
        return "AdaptiveCard";
    }

    internalValidateProperties(context: ValidationResults) {
        super.internalValidateProperties(context);

        if (this.getValue(CardElement.typeNameProperty) !== "AdaptiveCard") {
            context.addFailure(
                this,
                Enums.ValidationEvent.MissingCardType,
                Strings.errors.invalidCardType());
        }

        if (!this.bypassVersionCheck && !this.version) {
            context.addFailure(
                this,
                Enums.ValidationEvent.PropertyCantBeNull,
                Strings.errors.propertyMustBeSet("version"));
        }
        else if (!this.isVersionSupported()) {
            context.addFailure(
                this,
                Enums.ValidationEvent.UnsupportedCardVersion,
                Strings.errors.unsupportedCardVersion(this.version.toString(), this.maxVersion.toString()));
        }
    }

    render(target?: HTMLElement): HTMLElement | undefined {
        let renderedCard: HTMLElement | undefined;

        if (this.shouldFallback() && this._fallbackCard) {
            this._fallbackCard.hostConfig = this.hostConfig;

            renderedCard = this._fallbackCard.render();
        }
        else {
            renderedCard = super.render();

            if (renderedCard) {
                renderedCard.classList.add(this.hostConfig.makeCssClassName("ac-adaptiveCard"));

                // Having a tabIndex on the root container for a card can mess up accessibility in some scenarios.
                // However, we've shipped this behavior before, and so can't just turn it off in a point release. For
                // now, to unblock accessibility scenarios for our customers, we've got an option to turn it off. In a
                // future release, we should strongly consider flipping the default such that we *don't* emit a tabIndex
                // by default.
                if (GlobalSettings.setTabIndexAtCardRoot) {
                    renderedCard.tabIndex = 0;
                }

                if (this.speak) {
                    renderedCard.setAttribute("aria-label", this.speak);
                }
            }
        }

        if (target) {
            Utils.appendChild(target, renderedCard);

            this.updateLayout();
        }

        return renderedCard;
    }

    updateLayout(processChildren: boolean = true) {
        super.updateLayout(processChildren);

        if (GlobalSettings.useAdvancedCardBottomTruncation && this.isDisplayed()) {
            let padding = this.hostConfig.getEffectiveSpacing(Enums.Spacing.Default);

            this['handleOverflow']((<HTMLElement>this.renderedElement).offsetHeight - padding);
        }
    }

    shouldFallback(): boolean {
        return super.shouldFallback() || !this.isVersionSupported();
    }

    get hasVisibleSeparator(): boolean {
        return false;
    }
}

class InlineAdaptiveCard extends AdaptiveCard {
    //#region Schema

    protected getSchemaKey(): string {
        return "InlineAdaptiveCard";
    }

    protected populateSchema(schema: SerializableObjectSchema) {
        super.populateSchema(schema);

        schema.remove(
            AdaptiveCard.$schemaProperty,
            AdaptiveCard.versionProperty);
    }

    //#endregion

    protected getDefaultPadding(): PaddingDefinition {
        return new PaddingDefinition(
            this.suppressStyle ? Enums.Spacing.None : Enums.Spacing.Padding,
            Enums.Spacing.Padding,
            this.suppressStyle ? Enums.Spacing.None : Enums.Spacing.Padding,
            Enums.Spacing.Padding);
    }

    protected get bypassVersionCheck(): boolean {
        return true;
    }

    protected get defaultStyle(): string {
        if (this.suppressStyle) {
            return Enums.ContainerStyle.Default;
        }
        else {
            return this.hostConfig.actions.showCard.style ? this.hostConfig.actions.showCard.style : Enums.ContainerStyle.Emphasis;
        }
    }

    suppressStyle: boolean = false;

    render(target?: HTMLElement): HTMLElement | undefined {
        let renderedCard = super.render(target);

        if (renderedCard) {
            renderedCard.setAttribute("aria-live", "polite");
            renderedCard.removeAttribute("tabindex");
        }

        return renderedCard;
    }
}

export class SerializationContext extends BaseSerializationContext {
    private _elementRegistry?: CardObjectRegistry<CardElement>;
    private _actionRegistry?: CardObjectRegistry<Action>;

    private internalParseCardObject<T extends CardObject>(
        parent: CardElement | undefined,
        source: any,
        forbiddenTypeNames: string[],
        allowFallback: boolean,
        createInstanceCallback: (typeName: string | undefined) => T | undefined,
        logParseEvent: (typeName: string | undefined, errorType: Enums.TypeErrorType) => void): T | undefined {
        let result: T | undefined = undefined;

        if (source && typeof source === "object") {
            let typeName = Utils.parseString(source["type"]);

            if (typeName && forbiddenTypeNames.indexOf(typeName) >= 0) {
                logParseEvent(typeName, Enums.TypeErrorType.ForbiddenType);
            }
            else {
                let tryToFallback = false;

                result = createInstanceCallback(typeName);

                if (!result) {
                    tryToFallback = GlobalSettings.enableFallback && allowFallback;

                    logParseEvent(typeName, Enums.TypeErrorType.UnknownType);
                }
                else {
                    result.setParent(parent);
                    result.parse(source, this);

                    tryToFallback = GlobalSettings.enableFallback && allowFallback && result.shouldFallback();
                }

                if (tryToFallback) {
                    let fallback = source["fallback"];

                    if (!fallback && parent) {
                        parent.setShouldFallback(true);
                    }
                    if (typeof fallback === "string" && fallback.toLowerCase() === "drop") {
                        result = undefined;
                    }
                    else if (typeof fallback === "object") {
                        result = this.internalParseCardObject<T>(
                            parent,
                            fallback,
                            forbiddenTypeNames,
                            true,
                            createInstanceCallback,
                            logParseEvent);
                    }
                }
            }
        }

        return result;
    }

    protected cardObjectParsed(o: SerializableObject, source: any) {
        if (o instanceof Action && this.onParseAction) {
            this.onParseAction(o, source, this);
        }
        else if (o instanceof CardElement && this.onParseElement) {
            this.onParseElement(o, source, this);
        }
    }

    onParseAction?: (action: Action, source: any, context: SerializationContext) => void;
    onParseElement?: (element: CardElement, source: any, context: SerializationContext) => void;

    shouldSerialize(o: SerializableObject): boolean {
        if (o instanceof Action) {
            return this.actionRegistry.findByName(o.getJsonTypeName()) !== undefined;
        }
        else if (o instanceof CardElement) {
            return this.elementRegistry.findByName(o.getJsonTypeName()) !== undefined;
        }
        else {
            return true;
        }
    }

    parseCardObject<T extends CardObject>(
        parent: CardElement | undefined,
        source: any,
        forbiddenTypeNames: string[],
        allowFallback: boolean,
        createInstanceCallback: (typeName: string) => T | undefined,
        logParseEvent: (typeName: string, errorType: Enums.TypeErrorType) => void): T | undefined {
        let result = this.internalParseCardObject(
            parent,
            source,
            forbiddenTypeNames,
            allowFallback,
            createInstanceCallback,
            logParseEvent);

        if (result !== undefined) {
            this.cardObjectParsed(result, source);
        }

        return result;
    }

    parseElement(parent: CardElement | undefined, source: any, allowFallback: boolean): CardElement | undefined {
        return this.parseCardObject<CardElement>(
            parent,
            source,
            [], // Forbidden types not supported for elements for now
            allowFallback,
            (typeName: string) => {
                return this.elementRegistry.createInstance(typeName, this.targetVersion);
            },
            (typeName: string, errorType: Enums.TypeErrorType) => {
                if (errorType === Enums.TypeErrorType.UnknownType) {
                    this.logParseEvent(
                        undefined,
                        Enums.ValidationEvent.UnknownElementType,
                        Strings.errors.unknownElementType(typeName));
                }
                else {
                    this.logParseEvent(
                        undefined,
                        Enums.ValidationEvent.ElementTypeNotAllowed,
                        Strings.errors.elementTypeNotAllowed(typeName));
                }
            });
    }

    parseAction(
        parent: CardElement,
        source: any,
        forbiddenActionTypes: string[],
        allowFallback: boolean): Action | undefined {
        return this.parseCardObject<Action>(
            parent,
            source,
            forbiddenActionTypes,
            allowFallback,
            (typeName: string) => {
                return this.actionRegistry.createInstance(typeName, this.targetVersion);
            },
            (typeName: string, errorType: Enums.TypeErrorType) => {
                if (errorType == Enums.TypeErrorType.UnknownType) {
                    this.logParseEvent(
                        undefined,
                        Enums.ValidationEvent.UnknownActionType,
                        Strings.errors.unknownActionType(typeName));
                }
                else {
                    this.logParseEvent(
                        undefined,
                        Enums.ValidationEvent.ActionTypeNotAllowed,
                        Strings.errors.actionTypeNotAllowed(typeName));
                }
            });
    }

    get elementRegistry(): CardObjectRegistry<CardElement> {
        return this._elementRegistry ? this._elementRegistry : GlobalRegistry.elements;
    }

    // Not using a property setter here because the setter should accept "undefined"
    // whereas the getter should never return undefined.
    setElementRegistry(value: CardObjectRegistry<CardElement> | undefined) {
        this._elementRegistry = value;
    }

    get actionRegistry(): CardObjectRegistry<Action> {
        return this._actionRegistry ? this._actionRegistry : GlobalRegistry.actions;
    }

    // Not using a property setter here because the setter should accept "undefined"
    // whereas the getter should never return undefined.
    setActionRegistry(value: CardObjectRegistry<Action> | undefined) {
        this._actionRegistry = value;
    }
}

GlobalRegistry.defaultElements.register("Container", Container);
GlobalRegistry.defaultElements.register("TextBlock", TextBlock);
GlobalRegistry.defaultElements.register("RichTextBlock", RichTextBlock, Versions.v1_2);
GlobalRegistry.defaultElements.register("TextRun", TextRun, Versions.v1_2);
GlobalRegistry.defaultElements.register("Image", Image);
GlobalRegistry.defaultElements.register("ImageSet", ImageSet);
GlobalRegistry.defaultElements.register("Media", Media, Versions.v1_1);
GlobalRegistry.defaultElements.register("FactSet", FactSet);
GlobalRegistry.defaultElements.register("CarouselPage", CarouselPage, Versions.v1_2);
GlobalRegistry.defaultElements.register("ColumnSet", ColumnSet);
GlobalRegistry.defaultElements.register("ActionSet", ActionSet, Versions.v1_2);
GlobalRegistry.defaultElements.register("Input.Text", TextInput);
GlobalRegistry.defaultElements.register("Input.Date", DateInput);
GlobalRegistry.defaultElements.register("Input.Time", TimeInput);
GlobalRegistry.defaultElements.register("Input.Number", NumberInput);
GlobalRegistry.defaultElements.register("Input.ChoiceSet", ChoiceSetInput);
GlobalRegistry.defaultElements.register("Input.Toggle", ToggleInput);

GlobalRegistry.defaultActions.register(OpenUrlAction.JsonTypeName, OpenUrlAction);
GlobalRegistry.defaultActions.register(SubmitAction.JsonTypeName, SubmitAction);
GlobalRegistry.defaultActions.register(ShowCardAction.JsonTypeName, ShowCardAction);
GlobalRegistry.defaultActions.register(ToggleVisibilityAction.JsonTypeName, ToggleVisibilityAction, Versions.v1_2);
GlobalRegistry.defaultActions.register(ExecuteAction.JsonTypeName, ExecuteAction, Versions.v1_4);<|MERGE_RESOLUTION|>--- conflicted
+++ resolved
@@ -6166,17 +6166,10 @@
 
         let swiperSlide : HTMLElement = document.createElement("div");
         swiperSlide.className = this.hostConfig.makeCssClassName("swiper-slide");
-<<<<<<< HEAD
 
         //let element : HTMLElement = document.createElement("div");
         //element.style.display = "block";
 
-=======
-
-        //let element : HTMLElement = document.createElement("div");
-        //element.style.display = "block";
-
->>>>>>> 3fd7f0ab
         //this.spacing = Enums.Spacing.None;
         //this.separator = false;
 
@@ -7215,7 +7208,7 @@
         super.internalToJSON(target, context);
     }
 
-    swiper : Swiper.Swiper;
+    gSwiper : Swiper.Swiper;
 
     protected internalRender(): HTMLElement | undefined {
 
@@ -7223,21 +7216,12 @@
         if (bCarousel) {
             let swiper : HTMLElement = document.createElement("div");
             swiper.classList.add(this.hostConfig.makeCssClassName("swiper"));
-<<<<<<< HEAD
 
             swiper.addEventListener('onload', this.initializeSwiper);
             swiper.addEventListener('click', this.initializeSwiper);
 
             let swiperWrapper : HTMLElement = super.carouselRender() as HTMLElement;
 
-=======
-
-            swiper.addEventListener('onload', this.initializeSwiper);
-            swiper.addEventListener('click', this.initializeSwiper);
-
-            let swiperWrapper : HTMLElement = super.carouselRender() as HTMLElement;
-
->>>>>>> 3fd7f0ab
             if (GlobalSettings.useAdvancedCardBottomTruncation && swiperWrapper) {
                 // Unlike containers, the root card element should be allowed to
                 // be shorter than its content (otherwise the overflow truncation
@@ -7277,18 +7261,7 @@
     }
 
     private initializeSwiper() : void {
-<<<<<<< HEAD
-        if (this.swiper == undefined) {
-            this.swiper = new Swiper.Swiper(".swiper", {
-                pagination: {
-                    el: ".swiper-pagination",
-                    dynamicBullets: true
-                }
-                
-            });
-        }
-=======
-		var swiper = new Swiper.Swiper(".swiper", {
+		var gSwiper = new Swiper.Swiper(".swiper", {
 			pagination: {
 			  el: ".swiper-pagination",
 			},
@@ -7297,7 +7270,6 @@
 			  prevEl: ".swiper-button-prev",
 			},
 		  });
->>>>>>> 3fd7f0ab
     }
 
     protected getHasBackground(): boolean {
