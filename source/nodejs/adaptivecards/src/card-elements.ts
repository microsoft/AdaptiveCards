﻿// Copyright (c) Microsoft Corporation. All rights reserved.
// Licensed under the MIT License.
import * as Enums from "./enums";
import { PaddingDefinition, GlobalSettings, SizeAndUnit,SpacingDefinition,
    Dictionary, StringWithSubstitutions, ContentTypes, IInput, IResourceInformation } from "./shared";
import * as Utils from "./utils";
import { HostConfig, defaultHostConfig, BaseTextDefinition, FontTypeDefinition, ColorSetDefinition, TextColorDefinition, ContainerStyleDefinition } from "./host-config";
import * as TextFormatters from "./text-formatters";
import { CardObject, ValidationResults } from "./card-object";
import { Versions, Version, property, BaseSerializationContext, SerializableObject, SerializableObjectSchema, StringProperty,
    BoolProperty, ValueSetProperty, EnumProperty, SerializableObjectCollectionProperty, SerializableObjectProperty, PixelSizeProperty,
    NumProperty, PropertyBag, CustomProperty, PropertyDefinition } from "./serialization";
import { CardObjectRegistry } from "./registry";
import { Strings } from "./strings";

export type CardElementHeight = "auto" | "stretch";

export abstract class CardElement extends CardObject {
    //#region Schema

    static readonly langProperty = new StringProperty(Versions.v1_1, "lang", true, /^[a-z]{2,3}$/ig);
    static readonly isVisibleProperty = new BoolProperty(Versions.v1_2, "isVisible", true);
    static readonly separatorProperty = new BoolProperty(Versions.v1_0, "separator", false);
    static readonly heightProperty = new ValueSetProperty(
        Versions.v1_1,
        "height",
        [
            { value: "auto" },
            { value: "stretch" }
        ],
        "auto");
    static readonly horizontalAlignmentProperty = new EnumProperty(
        Versions.v1_0,
        "horizontalAlignment",
        Enums.HorizontalAlignment,
        Enums.HorizontalAlignment.Left);
    static readonly spacingProperty = new EnumProperty(
        Versions.v1_0,
        "spacing",
        Enums.Spacing,
        Enums.Spacing.Default);

    @property(CardElement.horizontalAlignmentProperty)
    horizontalAlignment: Enums.HorizontalAlignment;

    @property(CardElement.spacingProperty)
    spacing: Enums.Spacing;

    @property(CardElement.separatorProperty)
    separator: boolean;

    @property(CardElement.heightProperty)
    height: CardElementHeight;

    @property(CardElement.langProperty)
    get lang(): string | undefined {
        let lang = this.getValue(CardElement.langProperty);

        if (lang) {
            return lang;
        }
        else {
            if (this.parent) {
                return this.parent.lang;
            }
            else {
                return undefined;
            }
        }
    }

    set lang(value: string | undefined) {
        this.setValue(CardElement.langProperty, value);
    }

    @property(CardElement.isVisibleProperty)
    get isVisible(): boolean {
        return this.getValue(CardElement.isVisibleProperty);
    }

    set isVisible(value: boolean) {
        // If the element is going to be hidden, reset any changes that were due
        // to overflow truncation (this ensures that if the element is later
        // un-hidden it has the right content)
        if (GlobalSettings.useAdvancedCardBottomTruncation && !value) {
            this.undoOverflowTruncation();
        }

        if (this.isVisible !== value) {
            this.setValue(CardElement.isVisibleProperty, value);

            this.updateRenderedElementVisibility();

            if (this._renderedElement) {
                raiseElementVisibilityChangedEvent(this);
            }
        }
    }

    //#endregion

    private _hostConfig?: HostConfig;
    private _separatorElement?: HTMLElement;
    private _truncatedDueToOverflow: boolean = false;
    private _defaultRenderedElementDisplayMode?: string;
    private _padding?: PaddingDefinition;

    private internalRenderSeparator(): HTMLElement | undefined {
        let renderedSeparator = Utils.renderSeparation(
            this.hostConfig,
            {
                spacing: this.hostConfig.getEffectiveSpacing(this.spacing),
                lineThickness: this.separator ? this.hostConfig.separator.lineThickness : undefined,
                lineColor: this.separator ? this.hostConfig.separator.lineColor : undefined
            },
            this.separatorOrientation);

            if (GlobalSettings.alwaysBleedSeparators && renderedSeparator && this.separatorOrientation == Enums.Orientation.Horizontal) {
                // Adjust separator's margins if the option to always bleed separators is turned on
                let parentContainer = this.getParentContainer();

                if (parentContainer && parentContainer.getEffectivePadding()) {
                    let parentPhysicalPadding = this.hostConfig.paddingDefinitionToSpacingDefinition(parentContainer.getEffectivePadding());

                    renderedSeparator.style.marginLeft = "-" + parentPhysicalPadding.left + "px";
                    renderedSeparator.style.marginRight = "-" + parentPhysicalPadding.right + "px";
                }
            }

            return renderedSeparator;
    }

    private updateRenderedElementVisibility() {
        let displayMode = this.isDesignMode() || this.isVisible ? this._defaultRenderedElementDisplayMode : "none";

        if (this._renderedElement) {
            if (displayMode) {
                this._renderedElement.style.display = displayMode;
            }
            else {
                this._renderedElement.style.removeProperty("display");
            }
        }

        if (this._separatorElement) {
            if (this.parent && this.parent.isFirstElement(this)) {
                this._separatorElement.style.display = "none";
            }
            else {
                if (displayMode) {
                    this._separatorElement.style.display = displayMode;
                }
                else {
                    this._separatorElement.style.removeProperty("display");
                }
            }
        }
    }

    private hideElementDueToOverflow() {
        if (this._renderedElement && this.isVisible) {
            this._renderedElement.style.visibility = "hidden";

            this.isVisible = false;
            raiseElementVisibilityChangedEvent(this, false);
        }
    }

    private showElementHiddenDueToOverflow() {
        if (this._renderedElement && !this.isVisible) {
            this._renderedElement.style.removeProperty("visibility");

            this.isVisible = true;
            raiseElementVisibilityChangedEvent(this, false);
        }
    }

    // Marked private to emulate internal access
    private handleOverflow(maxHeight: number) {
        if (this.isVisible || this.isHiddenDueToOverflow()) {
            let handled = this.truncateOverflow(maxHeight);

            // Even if we were unable to truncate the element to fit this time,
            // it still could have been previously truncated
            this._truncatedDueToOverflow = handled || this._truncatedDueToOverflow;

            if (!handled) {
                this.hideElementDueToOverflow();
            }
            else if (handled && !this.isVisible) {
                this.showElementHiddenDueToOverflow();
            }
        }
    }

    // Marked private to emulate internal access
    private resetOverflow(): boolean {
        let sizeChanged = false;

        if (this._truncatedDueToOverflow) {
            this.undoOverflowTruncation();
            this._truncatedDueToOverflow = false;
            sizeChanged = true;
        }

        if (this.isHiddenDueToOverflow()) {
            this.showElementHiddenDueToOverflow();
        }

        return sizeChanged;
    }

    protected createPlaceholderElement(): HTMLElement {
        let styleDefinition = this.getEffectiveStyleDefinition();
        let foregroundCssColor = Utils.stringToCssColor(styleDefinition.foregroundColors.default.subtle);

        let element = document.createElement("div");
        element.style.border = "1px dashed " + foregroundCssColor;
        element.style.padding = "4px";
        element.style.minHeight = "32px";
        element.style.fontSize = "10px";
        element.style.color = <string>foregroundCssColor;
        element.innerText = "Empty " + this.getJsonTypeName();

        return element;
    }

    protected adjustRenderedElementSize(renderedElement: HTMLElement) {
        if (this.height === "auto") {
            renderedElement.style.flex = "0 0 auto";
        }
        else {
            renderedElement.style.flex = "1 1 auto";
        }
    }

    protected isDisplayed(): boolean {
        return this._renderedElement !== undefined && this.isVisible && this._renderedElement.offsetHeight > 0;
    }

    protected abstract internalRender(): HTMLElement | undefined;

    protected overrideInternalRender(): HTMLElement | undefined {
        return this.internalRender();
    }

    protected applyPadding() {
        if (this.separatorElement) {
            if (GlobalSettings.alwaysBleedSeparators && this.separatorOrientation == Enums.Orientation.Horizontal && !this.isBleeding()) {
                let padding = new PaddingDefinition();

                this.getImmediateSurroundingPadding(padding);

                let physicalPadding = this.hostConfig.paddingDefinitionToSpacingDefinition(padding);

                this.separatorElement.style.marginLeft = "-" + physicalPadding.left + "px";
                this.separatorElement.style.marginRight = "-" + physicalPadding.right + "px";
            }
            else {
                this.separatorElement.style.marginRight = "0";
                this.separatorElement.style.marginLeft = "0";
            }
        }
    }

    /*
     * Called when this element overflows the bottom of the card.
     * maxHeight will be the amount of space still available on the card (0 if
     * the element is fully off the card).
     */
    protected truncateOverflow(maxHeight: number): boolean {
        // Child implementations should return true if the element handled
        // the truncation request such that its content fits within maxHeight,
        // false if the element should fall back to being hidden
        return false;
    }

    /*
     * This should reverse any changes performed in truncateOverflow().
     */
    protected undoOverflowTruncation() { }

    protected getDefaultPadding(): PaddingDefinition {
        return new PaddingDefinition();
    }

    protected getHasBackground(): boolean {
        return false;
    }

    protected getPadding(): PaddingDefinition | undefined {
        return this._padding;
    }

    protected setPadding(value: PaddingDefinition | undefined) {
        this._padding = value;
    }

    protected shouldSerialize(context: SerializationContext): boolean {
        return context.elementRegistry.findByName(this.getJsonTypeName()) !== undefined;
    }

    protected get useDefaultSizing(): boolean {
        return true;
    }

    protected get allowCustomPadding(): boolean {
        return true;
    }

    protected get separatorOrientation(): Enums.Orientation {
        return Enums.Orientation.Horizontal;
    }

    protected get defaultStyle(): string {
        return Enums.ContainerStyle.Default;
    }

    customCssSelector?: string;

    parse(source: any, context?: SerializationContext) {
        super.parse(source, context ? context : new SerializationContext());
    }

    toJSON(context?: SerializationContext): PropertyBag | undefined {
        return super.toJSON(context ? context : new SerializationContext());
    }

    asString(): string | undefined {
        return "";
    }

    isBleeding(): boolean {
        return false;
    }

    getEffectiveStyle(): string {
        if (this.parent) {
            return this.parent.getEffectiveStyle();
        }

        return this.defaultStyle;
    }

    getEffectiveStyleDefinition(): ContainerStyleDefinition {
        return this.hostConfig.containerStyles.getStyleByName(this.getEffectiveStyle());
    }

    getForbiddenActionTypes(): ActionType[] {
        return [];
    }

    getImmediateSurroundingPadding(
        result: PaddingDefinition,
        processTop: boolean = true,
        processRight: boolean = true,
        processBottom: boolean = true,
        processLeft: boolean = true) {
        if (this.parent) {
            let doProcessTop = processTop && this.parent.isTopElement(this);
            let doProcessRight = processRight && this.parent.isRightMostElement(this);
            let doProcessBottom = processBottom && this.parent.isBottomElement(this);
            let doProcessLeft = processLeft && this.parent.isLeftMostElement(this);

            let effectivePadding = this.parent.getEffectivePadding();

            if (effectivePadding) {
                if (doProcessTop && effectivePadding.top != Enums.Spacing.None) {
                    result.top = effectivePadding.top;

                    doProcessTop = false;
                }

                if (doProcessRight && effectivePadding.right != Enums.Spacing.None) {
                    result.right = effectivePadding.right;

                    doProcessRight = false;
                }

                if (doProcessBottom && effectivePadding.bottom != Enums.Spacing.None) {
                    result.bottom = effectivePadding.bottom;

                    doProcessBottom = false;
                }

                if (doProcessLeft && effectivePadding.left != Enums.Spacing.None) {
                    result.left = effectivePadding.left;

                    doProcessLeft = false;
                }
            }

            if (doProcessTop || doProcessRight || doProcessBottom || doProcessLeft) {
                this.parent.getImmediateSurroundingPadding(
                    result,
                    doProcessTop,
                    doProcessRight,
                    doProcessBottom,
                    doProcessLeft);
            }
        }
    }

    getActionCount(): number {
        return 0;
    }

    getActionAt(index: number): Action | undefined {
        throw new Error(Strings.errors.indexOutOfRange(index));
    }

    remove(): boolean {
        if (this.parent && this.parent instanceof CardElementContainer) {
            return this.parent.removeItem(this);
        }

        return false;
    }

    render(): HTMLElement | undefined {
        this._renderedElement = this.overrideInternalRender();
        this._separatorElement = this.internalRenderSeparator();

        if (this._renderedElement) {
            if (this.customCssSelector) {
                this._renderedElement.classList.add(this.customCssSelector);
            }

            this._renderedElement.style.boxSizing = "border-box";
            this._defaultRenderedElementDisplayMode = this._renderedElement.style.display ? this._renderedElement.style.display : undefined;

            this.adjustRenderedElementSize(this._renderedElement);
            this.updateLayout(false);
        }
        else if (this.isDesignMode()) {
            this._renderedElement = this.createPlaceholderElement();
        }

        return this._renderedElement;
    }

    updateLayout(processChildren: boolean = true) {
        this.updateRenderedElementVisibility();
        this.applyPadding();
    }

    indexOf(cardElement: CardElement): number {
        return -1;
    }

    isDesignMode(): boolean {
        let rootElement = this.getRootElement();

        return rootElement instanceof AdaptiveCard && rootElement.designMode;
    }

    isFirstElement(element: CardElement): boolean {
        return true;
    }

    isLastElement(element: CardElement): boolean {
        return true;
    }

    isAtTheVeryLeft(): boolean {
        return this.parent ? this.parent.isLeftMostElement(this) && this.parent.isAtTheVeryLeft() : true;
    }

    isAtTheVeryRight(): boolean {
        return this.parent ? this.parent.isRightMostElement(this) && this.parent.isAtTheVeryRight() : true;
    }

    isAtTheVeryTop(): boolean {
        return this.parent ? this.parent.isFirstElement(this) && this.parent.isAtTheVeryTop() : true;
    }

    isAtTheVeryBottom(): boolean {
        return this.parent ? this.parent.isLastElement(this) && this.parent.isAtTheVeryBottom() : true;
    }

    isBleedingAtTop(): boolean {
        return false;
    }

    isBleedingAtBottom(): boolean {
        return false;
    }

    isLeftMostElement(element: CardElement): boolean {
        return true;
    }

    isRightMostElement(element: CardElement): boolean {
        return true;
    }

    isTopElement(element: CardElement): boolean {
        return this.isFirstElement(element);
    }

    isBottomElement(element: CardElement): boolean {
        return this.isLastElement(element);
    }

    isHiddenDueToOverflow(): boolean {
        return this._renderedElement !== undefined && this._renderedElement.style.visibility == 'hidden';
    }

    getRootElement(): CardElement {
        return this.getRootObject() as CardElement;
    }

    getParentContainer(): Container | undefined {
        let currentElement = this.parent;

        while (currentElement) {
            if (currentElement instanceof Container) {
                return <Container>currentElement;
            }

            currentElement = currentElement.parent;
        }

        return undefined;
    }

    getAllInputs(processActions: boolean = true): Input[] {
        return [];
    }

    getResourceInformation(): IResourceInformation[] {
        return [];
    }

    getElementById(id: string): CardElement | undefined {
        return this.id === id ? this : undefined;
    }

    getActionById(id: string): Action | undefined {
        return undefined;
    }

    getEffectivePadding(): PaddingDefinition {
        let padding = this.getPadding();

        return (padding && this.allowCustomPadding) ? padding : this.getDefaultPadding();
    }

    get hostConfig(): HostConfig {
        if (this._hostConfig) {
            return this._hostConfig;
        }
        else {
            if (this.parent) {
                return this.parent.hostConfig;
            }
            else {
                return defaultHostConfig;
            }
        }
    }

    set hostConfig(value: HostConfig) {
        this._hostConfig = value;
    }

    get index(): number {
        if (this.parent) {
            return this.parent.indexOf(this);
        }
        else {
            return 0;
        }
    }

    get isInteractive(): boolean {
        return false;
    }

    get isStandalone(): boolean {
        return true;
    }

    get isInline(): boolean {
        return false;
    }

    get hasVisibleSeparator(): boolean {
        if (this.parent && this.separatorElement) {
            return !this.parent.isFirstElement(this) && (this.isVisible || this.isDesignMode());
        }
        else {
            return false;
        }
    }

    get separatorElement(): HTMLElement | undefined {
        return this._separatorElement;
    }

    get parent(): CardElement | undefined {
        return <CardElement>this._parent;
    }
}

export class ActionProperty extends PropertyDefinition {
    parse(sender: SerializableObject, source: PropertyBag, context: SerializationContext): Action | undefined {
        let parent = <CardElement>sender;

        return context.parseAction(
            parent,
            source[this.name],
            this.forbiddenActionTypes,
            parent.isDesignMode());
    }

    toJSON(sender: SerializableObject, target: PropertyBag, value: Action | undefined, context: SerializationContext) {
        context.serializeValue(target, this.name, value ? value.toJSON(context) : undefined);
    }

    constructor(
        readonly targetVersion: Version,
        readonly name: string,
        readonly forbiddenActionTypes: string[] = []) {
        super(targetVersion, name, undefined);
    }
}

export abstract class BaseTextBlock extends CardElement {
    //#region Schema

    static readonly textProperty = new StringProperty(
        Versions.v1_0,
        "text",
        true);
    static readonly sizeProperty = new EnumProperty(
        Versions.v1_0,
        "size",
        Enums.TextSize,
        Enums.TextSize.Default);
    static readonly weightProperty = new EnumProperty(
        Versions.v1_0,
        "weight",
        Enums.TextWeight,
        Enums.TextWeight.Default);
    static readonly colorProperty = new EnumProperty(
        Versions.v1_0,
        "color",
        Enums.TextColor,
        Enums.TextColor.Default);
    static readonly isSubtleProperty = new BoolProperty(
        Versions.v1_0,
        "isSubtle",
        false);
    static readonly fontTypeProperty = new EnumProperty(
        Versions.v1_2,
        "fontType",
        Enums.FontType);
    static readonly selectActionProperty = new ActionProperty(Versions.v1_0, "selectAction", [ "Action.ShowCard" ]);

    protected populateSchema(schema: SerializableObjectSchema) {
        super.populateSchema(schema);

        // selectAction is declared on BaseTextBlock but is only exposed on TextRun,
        // so the property is removed from the BaseTextBlock schema.
        schema.remove(BaseTextBlock.selectActionProperty);
    }

    @property(BaseTextBlock.sizeProperty)
    size: Enums.TextSize = Enums.TextSize.Default;

    @property(BaseTextBlock.weightProperty)
    weight: Enums.TextWeight = Enums.TextWeight.Default;

    @property(BaseTextBlock.colorProperty)
    color: Enums.TextColor = Enums.TextColor.Default;

    @property(BaseTextBlock.fontTypeProperty)
    fontType?: Enums.FontType;

    @property(BaseTextBlock.isSubtleProperty)
    isSubtle: boolean = false;

    @property(BaseTextBlock.textProperty)
    get text(): string | undefined {
        return this.getValue(BaseTextBlock.textProperty);
    }

    set text(value: string | undefined) {
        this.setText(value);
    }

    @property(BaseTextBlock.selectActionProperty)
    selectAction?: Action;

    //#endregion

    protected getFontSize(fontType: FontTypeDefinition): number {
        switch (this.size) {
            case Enums.TextSize.Small:
                return fontType.fontSizes.small;
            case Enums.TextSize.Medium:
                return fontType.fontSizes.medium;
            case Enums.TextSize.Large:
                return fontType.fontSizes.large;
            case Enums.TextSize.ExtraLarge:
                return fontType.fontSizes.extraLarge;
            default:
                return fontType.fontSizes.default;
        }
    }

    protected getColorDefinition(colorSet: ColorSetDefinition, color: Enums.TextColor): TextColorDefinition {
        switch (color) {
            case Enums.TextColor.Accent:
                return colorSet.accent;
            case Enums.TextColor.Dark:
                return colorSet.dark;
            case Enums.TextColor.Light:
                return colorSet.light;
            case Enums.TextColor.Good:
                return colorSet.good;
            case Enums.TextColor.Warning:
                return colorSet.warning;
            case Enums.TextColor.Attention:
                return colorSet.attention;
            default:
                return colorSet.default;
        }
    }

    protected setText(value: string | undefined) {
        this.setValue(BaseTextBlock.textProperty, value);
    }

    ariaHidden: boolean = false;

    constructor(text?: string) {
        super();
        
        if (text) {
            this.text = text;
        }
    }

    init(textDefinition: BaseTextDefinition) {
        this.size = textDefinition.size;
        this.weight = textDefinition.weight;
        this.color = textDefinition.color;
        this.isSubtle = textDefinition.isSubtle;
    }

    asString(): string | undefined {
        return this.text;
    }

    applyStylesTo(targetElement: HTMLElement) {
        let fontType = this.hostConfig.getFontTypeDefinition(this.fontType);

        if (fontType.fontFamily) {
            targetElement.style.fontFamily = fontType.fontFamily;
        }

        let fontSize: number;

        switch (this.size) {
            case Enums.TextSize.Small:
                fontSize = fontType.fontSizes.small;
                break;
            case Enums.TextSize.Medium:
                fontSize = fontType.fontSizes.medium;
                break;
            case Enums.TextSize.Large:
                fontSize = fontType.fontSizes.large;
                break;
            case Enums.TextSize.ExtraLarge:
                fontSize = fontType.fontSizes.extraLarge;
                break;
            default:
                fontSize = fontType.fontSizes.default;
                break;
        }

        targetElement.style.fontSize = fontSize + "px";

        let colorDefinition = this.getColorDefinition(this.getEffectiveStyleDefinition().foregroundColors, this.effectiveColor);

        targetElement.style.color = <string>Utils.stringToCssColor(this.isSubtle ? colorDefinition.subtle : colorDefinition.default);

        let fontWeight: number;

        switch (this.weight) {
            case Enums.TextWeight.Lighter:
                fontWeight = fontType.fontWeights.lighter;
                break;
            case Enums.TextWeight.Bolder:
                fontWeight = fontType.fontWeights.bolder;
                break;
            default:
                fontWeight = fontType.fontWeights.default;
                break;
        }

        targetElement.style.fontWeight = fontWeight.toString();

        if (this.ariaHidden) {
            targetElement.setAttribute("aria-hidden", "true");
        }
    }

    get effectiveColor(): Enums.TextColor {
        return this.color ? this.color : Enums.TextColor.Default;
    }
}

export class TextBlock extends BaseTextBlock {
    //#region Schema

    static readonly wrapProperty = new BoolProperty(Versions.v1_0, "wrap", false);
    static readonly maxLinesProperty = new NumProperty(Versions.v1_0, "maxLines");

    @property(TextBlock.wrapProperty)
    wrap: boolean = false;

    @property(TextBlock.maxLinesProperty)
    maxLines?: number;

    //#endregion

    private _computedLineHeight: number;
    private _originalInnerHtml: string;
    private _processedText?: string;
    private _treatAsPlainText: boolean = true;

    private restoreOriginalContent() {
        if (this.renderedElement !== undefined) {
            if (this.maxLines && this.maxLines > 0) {
                this.renderedElement.style.maxHeight = this._computedLineHeight * this.maxLines + "px";
            }

            this.renderedElement.innerHTML = this._originalInnerHtml;
        }
    }

    private truncateIfSupported(maxHeight: number): boolean {
        if (this.renderedElement !== undefined) {
            // For now, only truncate TextBlocks that contain just a single
            // paragraph -- since the maxLines calculation doesn't take into
            // account Markdown lists
            let children = this.renderedElement.children;
            let isTextOnly = !children.length;
            let truncationSupported = isTextOnly || children.length == 1 && (<HTMLElement>children[0]).tagName.toLowerCase() == 'p';

            if (truncationSupported) {
                let element = isTextOnly ? this.renderedElement : <HTMLElement>children[0];

                Utils.truncate(element, maxHeight, this._computedLineHeight);

                return true;
            }
        }

        return false;
    }

    protected setText(value: string) {
        super.setText(value);

        this._processedText = undefined;
    }

    protected internalRender(): HTMLElement | undefined {
        this._processedText = undefined;

        if (this.text) {
            let preProcessedText = this.preProcessPropertyValue(BaseTextBlock.textProperty);
            let hostConfig = this.hostConfig;

            let element: HTMLElement;
            
            if (this.forElementId) {
                let labelElement = document.createElement("label");
                labelElement.htmlFor = this.forElementId;

                element = labelElement;
            }
            else {
                element = document.createElement("div");
            }

            element.classList.add(hostConfig.makeCssClassName("ac-textBlock"));
            element.style.overflow = "hidden";

            this.applyStylesTo(element);

            if (this.selectAction) {
                element.onclick = (e) => {
                    e.preventDefault();
                    e.cancelBubble = true;

                    if (this.selectAction) {
                        this.selectAction.execute();
                    }
                }

                if (hostConfig.supportsInteractivity) {
                    element.tabIndex = 0
                    element.setAttribute("role", this.selectAction.getAriaRole());

                    if (this.selectAction.title) {
                        element.setAttribute("aria-label", this.selectAction.title);
                    }

                    element.classList.add(hostConfig.makeCssClassName("ac-selectable"));
                }
            }

            if (!this._processedText) {
                this._treatAsPlainText = true;

                let formattedText = TextFormatters.formatText(this.lang, preProcessedText);

                if (this.useMarkdown && formattedText) {
                    if (GlobalSettings.allowMarkForTextHighlighting) {
                        formattedText = formattedText.replace(/<mark>/g, "===").replace(/<\/mark>/g, "/==/");
                    }

                    let markdownProcessingResult = AdaptiveCard.applyMarkdown(formattedText);

                    if (markdownProcessingResult.didProcess && markdownProcessingResult.outputHtml) {
                        this._processedText = markdownProcessingResult.outputHtml;
                        this._treatAsPlainText = false;

                        // Only process <mark> tag if markdown processing was applied because
                        // markdown processing is also responsible for sanitizing the input string
                        if (GlobalSettings.allowMarkForTextHighlighting && this._processedText) {
                            let markStyle: string = "";
                            let effectiveStyle = this.getEffectiveStyleDefinition();

                            if (effectiveStyle.highlightBackgroundColor) {
                                markStyle += "background-color: " + effectiveStyle.highlightBackgroundColor + ";";
                            }

                            if (effectiveStyle.highlightForegroundColor) {
                                markStyle += "color: " + effectiveStyle.highlightForegroundColor + ";";
                            }

                            if (markStyle) {
                                markStyle = 'style="' + markStyle + '"';
                            }

                            this._processedText = this._processedText.replace(/===/g, "<mark " + markStyle + ">").replace(/\/==\//g, "</mark>");
                        }
                    } else {
                        this._processedText = formattedText;
                        this._treatAsPlainText = true;
                    }
                }
                else {
                    this._processedText = formattedText;
                    this._treatAsPlainText = true;
                }
            }

            if (!this._processedText) {
                this._processedText = "";
            }

            if (this._treatAsPlainText) {
                element.innerText = this._processedText;
            }
            else {
                element.innerHTML = this._processedText;
            }

            if (element.firstElementChild instanceof HTMLElement) {
                let firstElementChild = <HTMLElement>element.firstElementChild;
                firstElementChild.style.marginTop = "0px";
                firstElementChild.style.width = "100%";

                if (!this.wrap) {
                    firstElementChild.style.overflow = "hidden";
                    firstElementChild.style.textOverflow = "ellipsis";
                }
            }

            if (element.lastElementChild instanceof HTMLElement) {
                (<HTMLElement>element.lastElementChild).style.marginBottom = "0px";
            }

            let anchors = element.getElementsByTagName("a");

            for (let i = 0; i < anchors.length; i++) {
                let anchor = <HTMLAnchorElement>anchors[i];
                anchor.classList.add(hostConfig.makeCssClassName("ac-anchor"));
                anchor.target = "_blank";
                anchor.onclick = (e) => {
                    if (raiseAnchorClickedEvent(this, e.target as HTMLAnchorElement)) {
                        e.preventDefault();
                        e.cancelBubble = true;
                    }
                }
            }

            if (this.wrap) {
                element.style.wordWrap = "break-word";

                if (this.maxLines && this.maxLines > 0) {
                    element.style.maxHeight = (this._computedLineHeight * this.maxLines) + "px";
                    element.style.overflow = "hidden";
                }
            }
            else {
                element.style.whiteSpace = "nowrap";
                element.style.textOverflow = "ellipsis";
            }

            if (GlobalSettings.useAdvancedTextBlockTruncation || GlobalSettings.useAdvancedCardBottomTruncation) {
                this._originalInnerHtml = element.innerHTML;
            }

            return element;
        }
        else {
            return undefined;
        }
    }

    protected truncateOverflow(maxHeight: number): boolean {
        if (maxHeight >= this._computedLineHeight) {
            return this.truncateIfSupported(maxHeight);
        }

        return false;
    }

    protected undoOverflowTruncation() {
        this.restoreOriginalContent();

        if (GlobalSettings.useAdvancedTextBlockTruncation && this.maxLines) {
            let maxHeight = this._computedLineHeight * this.maxLines;

            this.truncateIfSupported(maxHeight);
        }
    }

    useMarkdown: boolean = true;
    forElementId?: string;

    applyStylesTo(targetElement: HTMLElement) {
        super.applyStylesTo(targetElement);

        let parentContainer = this.getParentContainer();
        let isRtl = parentContainer ? parentContainer.isRtl() : false;

        switch (this.horizontalAlignment) {
            case Enums.HorizontalAlignment.Center:
                targetElement.style.textAlign = "center";
                break;
            case Enums.HorizontalAlignment.Right:
                targetElement.style.textAlign = isRtl ? "left" : "right";
                break;
            default:
                targetElement.style.textAlign = isRtl ? "right" : "left";
                break;
        }

        let lineHeights = this.hostConfig.lineHeights;

        if (lineHeights) {
            switch (this.size) {
                case Enums.TextSize.Small:
                    this._computedLineHeight = lineHeights.small;
                    break;
                case Enums.TextSize.Medium:
                    this._computedLineHeight = lineHeights.medium;
                    break;
                case Enums.TextSize.Large:
                    this._computedLineHeight = lineHeights.large;
                    break;
                case Enums.TextSize.ExtraLarge:
                    this._computedLineHeight = lineHeights.extraLarge;
                    break;
                default:
                    this._computedLineHeight = lineHeights.default;
                    break;
            }
        }
        else {
            // Looks like 1.33 is the magic number to compute line-height
            // from font size.
            this._computedLineHeight = this.getFontSize(this.hostConfig.getFontTypeDefinition(this.fontType)) * 1.33;
        }

        targetElement.style.lineHeight = this._computedLineHeight + "px";
    }

    getJsonTypeName(): string {
        return "TextBlock";
    }

    updateLayout(processChildren: boolean = false) {
        super.updateLayout(processChildren);

        if (GlobalSettings.useAdvancedTextBlockTruncation && this.maxLines && this.isDisplayed()) {
            // Reset the element's innerHTML in case the available room for
            // content has increased
            this.restoreOriginalContent();
            this.truncateIfSupported(this._computedLineHeight * this.maxLines);
        }
    }
}

export class TextRun extends BaseTextBlock {
    //#region Schema

    static readonly italicProperty = new BoolProperty(Versions.v1_2, "italic", false);
    static readonly strikethroughProperty = new BoolProperty(Versions.v1_2, "strikethrough", false);
    static readonly highlightProperty = new BoolProperty(Versions.v1_2, "highlight", false);
    static readonly underlineProperty = new BoolProperty(Versions.v1_3, "underline", false);

    protected populateSchema(schema: SerializableObjectSchema) {
        super.populateSchema(schema);

        schema.add(BaseTextBlock.selectActionProperty);
    }

    @property(TextRun.italicProperty)
    italic: boolean = false;

    @property(TextRun.strikethroughProperty)
    strikethrough: boolean = false;

    @property(TextRun.highlightProperty)
    highlight: boolean = false;

    @property(TextRun.underlineProperty)
    underline: boolean = false;

    //#endregion

    protected internalRender(): HTMLElement | undefined {
        if (this.text) {
            let preProcessedText = this.preProcessPropertyValue(BaseTextBlock.textProperty);
            let hostConfig = this.hostConfig;

            let formattedText = TextFormatters.formatText(this.lang, preProcessedText);

            if (!formattedText) {
                formattedText = "";
            }

            let element = document.createElement("span");
            element.classList.add(hostConfig.makeCssClassName("ac-textRun"));

            this.applyStylesTo(element);

            if (this.selectAction && hostConfig.supportsInteractivity) {
                let anchor = document.createElement("a");
                anchor.classList.add(hostConfig.makeCssClassName("ac-anchor"));

                let href = this.selectAction.getHref();

                anchor.href = href ? href : "";
                anchor.target = "_blank";
                anchor.onclick = (e) => {
                    e.preventDefault();
                    e.cancelBubble = true;

                    if (this.selectAction) {
                        this.selectAction.execute();
                    }
                }

                anchor.innerText = formattedText;

                element.appendChild(anchor);
            }
            else {
                element.innerText = formattedText;
            }

            return element;
        }
        else {
            return undefined;
        }
    }

    applyStylesTo(targetElement: HTMLElement) {
        super.applyStylesTo(targetElement);

        if (this.italic) {
            targetElement.style.fontStyle = "italic";
        }

        if (this.strikethrough) {
            targetElement.style.textDecoration = "line-through";
        }

        if (this.highlight) {
            let colorDefinition = this.getColorDefinition(this.getEffectiveStyleDefinition().foregroundColors, this.effectiveColor);

            targetElement.style.backgroundColor = <string>Utils.stringToCssColor(this.isSubtle ? colorDefinition.highlightColors.subtle : colorDefinition.highlightColors.default);
        }

        if (this.underline) {
            targetElement.style.textDecoration = "underline";
        }
    }

    getJsonTypeName(): string {
        return "TextRun";
    }

    get isStandalone(): boolean {
        return false;
    }

    get isInline(): boolean {
        return true;
    }
}

export class RichTextBlock extends CardElement {
    private _inlines: CardElement[] = [];

    private internalAddInline(inline: CardElement, forceAdd: boolean = false) {
        if (!inline.isInline) {
            throw new Error(Strings.errors.elementCannotBeUsedAsInline());
        }

        let doAdd: boolean = inline.parent === undefined || forceAdd;

        if (!doAdd && inline.parent != this) {
            throw new Error(Strings.errors.inlineAlreadyParented());
        }
        else {
            inline.setParent(this);

            this._inlines.push(inline);
        }
    }

    protected internalParse(source: any, context: SerializationContext) {
        super.internalParse(source, context);

        this._inlines = [];

        if (Array.isArray(source["inlines"])) {
            for (let jsonInline of source["inlines"]) {
                let inline: CardElement | undefined;

                if (typeof jsonInline === "string") {
                    let textRun = new TextRun();
                    textRun.text = jsonInline;

                    inline = textRun;
                }
                else {
                    // No fallback for inlines in 1.2
                    inline = context.parseElement(this, jsonInline, false);
                }

                if (inline) {
                    this.internalAddInline(inline, true);
                }
            }
        }
    }

    protected internalToJSON(target: PropertyBag, context: SerializationContext) {
        super.internalToJSON(target, context);

        if (this._inlines.length > 0) {
            let jsonInlines: any[] = [];

            for (let inline of this._inlines) {
                jsonInlines.push(inline.toJSON(context));
            }

            context.serializeValue(target, "inlines", jsonInlines);
        }
    }

    protected internalRender(): HTMLElement | undefined {
        if (this._inlines.length > 0) {
            let element: HTMLElement;

            if (this.forElementId) {
                let labelElement = document.createElement("label");
                labelElement.htmlFor = this.forElementId;

                element = labelElement;
            }
            else {
                element = document.createElement("div");
            }

            element.className = this.hostConfig.makeCssClassName("ac-richTextBlock");

            let parentContainer = this.getParentContainer();
            let isRtl = parentContainer ? parentContainer.isRtl() : false;

            switch (this.horizontalAlignment) {
                case Enums.HorizontalAlignment.Center:
                    element.style.textAlign = "center";
                    break;
                case Enums.HorizontalAlignment.Right:
                    element.style.textAlign = isRtl ? "left" : "right";
                    break;
                default:
                    element.style.textAlign = isRtl ? "right" : "left";
                    break;
            }

            let renderedInlines: number = 0;

            for (let inline of this._inlines) {
                let renderedInline = inline.render();

                if (renderedInline) {
                    element.appendChild(renderedInline);

                    renderedInlines++;
                }
            }

            if (renderedInlines > 0) {
                return element;
            }
        }

        return undefined;
    }

    forElementId?: string;

    asString(): string | undefined {
        let result = "";

        for (let inline of this._inlines) {
            result += inline.asString();
        }

        return result;
    }

    getJsonTypeName(): string {
        return "RichTextBlock";
    }

    getInlineCount(): number {
        return this._inlines.length;
    }

    getInlineAt(index: number): CardElement {
        if (index >= 0 && index < this._inlines.length) {
            return this._inlines[index];
        }
        else {
            throw new Error(Strings.errors.indexOutOfRange(index));
        }
    }

    addInline(inline: CardElement | string) {
        if (typeof inline === "string") {
            this.internalAddInline(new TextRun(inline));
        }
        else {
            this.internalAddInline(inline);
        }
    }

    removeInline(inline: CardElement): boolean {
        let index = this._inlines.indexOf(inline);

        if (index >= 0) {
            this._inlines[index].setParent(undefined);
            this._inlines.splice(index, 1);

            return true;
        }

        return false;
    }
}

export class Fact extends SerializableObject {
    //#region Schema

    static readonly titleProperty = new StringProperty(Versions.v1_0, "title");
    static readonly valueProperty = new StringProperty(Versions.v1_0, "value");

    // For historic reasons, the "title" schema property is exposed as "name" in the OM.
    @property(Fact.titleProperty)
    name?: string;

    @property(Fact.valueProperty)
    value?: string;

    //#endregion

    protected getSchemaKey(): string {
        return "Fact";
    }

    constructor(name?: string, value?: string) {
        super();

        this.name = name;
        this.value = value;
    }
}

export class FactSet extends CardElement {
    //#region Schema

    static readonly factsProperty = new SerializableObjectCollectionProperty(Versions.v1_0, "facts", Fact);

    @property(FactSet.factsProperty)
    facts: Fact[];

    //#endregion

    protected get useDefaultSizing(): boolean {
        return false;
    }

    protected internalRender(): HTMLElement | undefined {
        let element: HTMLElement | undefined = undefined;
        let hostConfig = this.hostConfig;

        if (this.facts.length > 0) {
            element = document.createElement("table");
            element.style.borderWidth = "0px";
            element.style.borderSpacing = "0px";
            element.style.borderStyle = "none";
            element.style.borderCollapse = "collapse";
            element.style.display = "block";
            element.style.overflow = "hidden";
            element.classList.add(hostConfig.makeCssClassName("ac-factset"));
            element.setAttribute("role", "presentation");

            for (let i = 0; i < this.facts.length; i++) {
                let trElement = document.createElement("tr");

                if (i > 0) {
                    trElement.style.marginTop = hostConfig.factSet.spacing + "px";
                }

                // Title column
                let tdElement = document.createElement("td");
                tdElement.style.padding = "0";
                tdElement.classList.add(hostConfig.makeCssClassName("ac-fact-title"));

                if (hostConfig.factSet.title.maxWidth) {
                    tdElement.style.maxWidth = hostConfig.factSet.title.maxWidth + "px";
                }

                tdElement.style.verticalAlign = "top";

                let textBlock = new TextBlock();
                textBlock.setParent(this);
                textBlock.text = (!this.facts[i].name && this.isDesignMode()) ? "Title" : this.facts[i].name;
                textBlock.size = hostConfig.factSet.title.size;
                textBlock.color = hostConfig.factSet.title.color;
                textBlock.isSubtle = hostConfig.factSet.title.isSubtle;
                textBlock.weight = hostConfig.factSet.title.weight;
                textBlock.wrap = hostConfig.factSet.title.wrap;
                textBlock.spacing = Enums.Spacing.None;

                Utils.appendChild(tdElement, textBlock.render());
                Utils.appendChild(trElement, tdElement);

                // Spacer column
                tdElement = document.createElement("td");
                tdElement.style.width = "10px";

                Utils.appendChild(trElement, tdElement);

                // Value column
                tdElement = document.createElement("td");
                tdElement.style.padding = "0";
                tdElement.style.verticalAlign = "top";
                tdElement.classList.add(hostConfig.makeCssClassName("ac-fact-value"));

                textBlock = new TextBlock();
                textBlock.setParent(this);
                textBlock.text = this.facts[i].value;
                textBlock.size = hostConfig.factSet.value.size;
                textBlock.color = hostConfig.factSet.value.color;
                textBlock.isSubtle = hostConfig.factSet.value.isSubtle;
                textBlock.weight = hostConfig.factSet.value.weight;
                textBlock.wrap = hostConfig.factSet.value.wrap;
                textBlock.spacing = Enums.Spacing.None;

                Utils.appendChild(tdElement, textBlock.render());
                Utils.appendChild(trElement, tdElement);
                Utils.appendChild(element, trElement);
            }
        }

        return element;
    }

    getJsonTypeName(): string {
        return "FactSet";
    }
}

class ImageDimensionProperty extends PropertyDefinition {
    getInternalName(): string {
        return this.internalName;
    }

    parse(sender: SerializableObject, source: PropertyBag, context: BaseSerializationContext): number | undefined {
        let result: number | undefined = undefined;
        let sourceValue = source[this.name];

        if (sourceValue === undefined) {
            return this.defaultValue;
        }

        let isValid = false;

        if (typeof sourceValue === "string") {
            try {
                let size = SizeAndUnit.parse(sourceValue, true);

                if (size.unit == Enums.SizeUnit.Pixel) {
                    result = size.physicalSize;

                    isValid = true;
                }
            }
            catch {
                // Do nothing. A parse error is emitted below
            }
        }

        if (!isValid) {
            context.logParseEvent(
                sender,
                Enums.ValidationEvent.InvalidPropertyValue,
                Strings.errors.invalidPropertyValue(sourceValue, this.name));
        }

        return result;
    }

    toJSON(sender: SerializableObject, target: PropertyBag, value: number | undefined, context: BaseSerializationContext) {
        context.serializeValue(
            target,
            this.name,
            typeof value === "number" && !isNaN(value) ? value + "px" : undefined);
    }

    constructor(
        readonly targetVersion: Version,
        readonly name: string,
        readonly internalName: string) {
        super(targetVersion, name);
    }
}

export class Image extends CardElement {
    //#region Schema

    static readonly urlProperty = new StringProperty(Versions.v1_0, "url");
    static readonly altTextProperty = new StringProperty(Versions.v1_0, "altText");
    static readonly backgroundColorProperty = new StringProperty(Versions.v1_1, "backgroundColor");
    static readonly styleProperty = new EnumProperty(
        Versions.v1_0,
        "style",
        Enums.ImageStyle,
        Enums.ImageStyle.Default);
    static readonly sizeProperty = new EnumProperty(
        Versions.v1_0,
        "size",
        Enums.Size,
        Enums.Size.Auto);
    static readonly pixelWidthProperty = new ImageDimensionProperty(Versions.v1_1, "width", "pixelWidth");
    static readonly pixelHeightProperty = new ImageDimensionProperty(Versions.v1_1, "height", "pixelHeight");
    static readonly selectActionProperty = new ActionProperty(Versions.v1_0, "selectAction", [ "Action.ShowCard" ]);

    protected populateSchema(schema: SerializableObjectSchema) {
        super.populateSchema(schema);

        schema.remove(CardElement.heightProperty);
    }

    @property(Image.urlProperty)
    url?: string;

    @property(Image.altTextProperty)
    altText?: string;

    @property(Image.backgroundColorProperty)
    backgroundColor?: string;

    @property(Image.sizeProperty)
    size: Enums.Size = Enums.Size.Auto;

    @property(Image.styleProperty)
    style: Enums.ImageStyle = Enums.ImageStyle.Default;

    @property(Image.pixelWidthProperty)
    pixelWidth?: number;

    @property(Image.pixelHeightProperty)
    pixelHeight?: number;

    @property(Image.selectActionProperty)
    selectAction?: Action;

    //#endregion

    private applySize(element: HTMLElement) {
        if (this.pixelWidth || this.pixelHeight) {
            if (this.pixelWidth) {
                element.style.width = this.pixelWidth + "px";
            }

            if (this.pixelHeight) {
                element.style.height = this.pixelHeight + "px";
            }
        }
        else {
            if (this.maxHeight) {
                // If the image is constrained in height, we set its height property and
                // auto and stretch are ignored (default to medium). THis is necessary for
                // ImageSet which uses a maximum image height as opposed to the cards width
                // as a constraining dimension
                switch (this.size) {
                    case Enums.Size.Small:
                        element.style.height = this.hostConfig.imageSizes.small + "px";
                        break;
                    case Enums.Size.Large:
                        element.style.height = this.hostConfig.imageSizes.large + "px";
                        break;
                    default:
                        element.style.height = this.hostConfig.imageSizes.medium + "px";
                        break;
                }

                element.style.maxHeight = this.maxHeight + "px";
            }
            else {
                switch (this.size) {
                    case Enums.Size.Stretch:
                        element.style.width = "100%";
                        break;
                    case Enums.Size.Auto:
                        element.style.maxWidth = "100%";
                        break;
                    case Enums.Size.Small:
                        element.style.width = this.hostConfig.imageSizes.small + "px";
                        break;
                    case Enums.Size.Large:
                        element.style.width = this.hostConfig.imageSizes.large + "px";
                        break;
                    case Enums.Size.Medium:
                        element.style.width = this.hostConfig.imageSizes.medium + "px";
                        break;
                }

                element.style.maxHeight = "100%";
            }
        }
    }

    protected get useDefaultSizing() {
        return false;
    }

    protected internalRender(): HTMLElement | undefined {
        let element: HTMLElement | undefined = undefined;

        if (this.url) {
            element = document.createElement("div");
            element.style.display = "flex";
            element.style.alignItems = "flex-start";

            element.onkeypress = (e) => {
                if (this.selectAction && (e.keyCode == 13 || e.keyCode == 32)) { // enter or space pressed
                    e.preventDefault();
                    e.cancelBubble = true;

                    this.selectAction.execute();
                }
            }

            element.onclick = (e) => {
                if (this.selectAction) {
                    e.preventDefault();
                    e.cancelBubble = true;

                    this.selectAction.execute();
                }
            }

            switch (this.horizontalAlignment) {
                case Enums.HorizontalAlignment.Center:
                    element.style.justifyContent = "center";
                    break;
                case Enums.HorizontalAlignment.Right:
                    element.style.justifyContent = "flex-end";
                    break;
                default:
                    element.style.justifyContent = "flex-start";
                    break;
            }

            // Cache hostConfig to avoid walking the parent hierarchy multiple times
            let hostConfig = this.hostConfig;

            let imageElement = document.createElement("img");
            imageElement.onload = (e: Event) => {
                raiseImageLoadedEvent(this);
            }
            imageElement.onerror = (e: Event) => {
                if (this.renderedElement) {
                    let card = this.getRootElement() as AdaptiveCard;

                    this.renderedElement.innerHTML = "";

                    if (card && card.designMode) {
                        let errorElement = document.createElement("div");
                        errorElement.style.display = "flex";
                        errorElement.style.alignItems = "center";
                        errorElement.style.justifyContent = "center";
                        errorElement.style.backgroundColor = "#EEEEEE";
                        errorElement.style.color = "black";
                        errorElement.innerText = ":-(";
                        errorElement.style.padding = "10px";

                        this.applySize(errorElement);

                        this.renderedElement.appendChild(errorElement);
                    }
                }

                raiseImageLoadedEvent(this);
            }
            imageElement.style.minWidth = "0";
            imageElement.classList.add(hostConfig.makeCssClassName("ac-image"));

            if (this.selectAction !== undefined && hostConfig.supportsInteractivity) {
                imageElement.tabIndex = 0
                imageElement.setAttribute("role", this.selectAction.getAriaRole());

                if (this.selectAction.title) {
                    imageElement.setAttribute("aria-label", <string>this.selectAction.title);
                }

                imageElement.classList.add(hostConfig.makeCssClassName("ac-selectable"));
            }

            this.applySize(imageElement);

            if (this.style === Enums.ImageStyle.Person) {
                imageElement.style.borderRadius = "50%";
                imageElement.style.backgroundPosition = "50% 50%";
                imageElement.style.backgroundRepeat = "no-repeat";
            }

            imageElement.style.backgroundColor = <string>Utils.stringToCssColor(this.backgroundColor);
            imageElement.src = <string>this.preProcessPropertyValue(Image.urlProperty);

            const altTextProperty = this.preProcessPropertyValue(Image.altTextProperty);
            if (altTextProperty) {
                imageElement.alt = <string>altTextProperty;
            }

            element.appendChild(imageElement);
        }

        return element;
    }

    maxHeight?: number;

    getJsonTypeName(): string {
        return "Image";
    }

    getActionById(id: string) {
        let result = super.getActionById(id);

        if (!result && this.selectAction) {
            result = this.selectAction.getActionById(id);
        }

        return result;
    }

    getResourceInformation(): IResourceInformation[] {
        return this.url ? [{ url: this.url, mimeType: "image" }] : [];
    }
}

export abstract class CardElementContainer extends CardElement {
    //#region Schema

    static readonly selectActionProperty = new ActionProperty(Versions.v1_0, "selectAction", [ "Action.ShowCard" ]);

    protected populateSchema(schema: SerializableObjectSchema) {
        super.populateSchema(schema);

        if (!this.isSelectable) {
            schema.remove(CardElementContainer.selectActionProperty);
        }
    }

    @property(CardElementContainer.selectActionProperty)
    protected _selectAction?: Action;

    //#endregion

    protected isElementAllowed(element: CardElement) {
        return this.hostConfig.supportsInteractivity || !element.isInteractive;
    }

    protected applyPadding() {
        super.applyPadding();

        if (!this.renderedElement) {
            return;
        }

        let physicalPadding = new SpacingDefinition();

        if (this.getEffectivePadding()) {
            physicalPadding = this.hostConfig.paddingDefinitionToSpacingDefinition(this.getEffectivePadding());
        }

        this.renderedElement.style.paddingTop = physicalPadding.top + "px";
        this.renderedElement.style.paddingRight = physicalPadding.right + "px";
        this.renderedElement.style.paddingBottom = physicalPadding.bottom + "px";
        this.renderedElement.style.paddingLeft = physicalPadding.left + "px";

        this.renderedElement.style.marginRight = "0";
        this.renderedElement.style.marginLeft = "0";
    }

    protected get isSelectable(): boolean {
        return false;
    }

    abstract getItemCount(): number;
    abstract getItemAt(index: number): CardElement;
    abstract getFirstVisibleRenderedItem(): CardElement | undefined;
    abstract getLastVisibleRenderedItem(): CardElement | undefined;
    abstract removeItem(item: CardElement): boolean;

    allowVerticalOverflow: boolean = false;

    internalValidateProperties(context: ValidationResults) {
        super.internalValidateProperties(context);

        for (let i = 0; i < this.getItemCount(); i++) {
            let item = this.getItemAt(i);

            if (!this.hostConfig.supportsInteractivity && item.isInteractive) {
                context.addFailure(
                    this,
                    Enums.ValidationEvent.InteractivityNotAllowed,
                    Strings.errors.interactivityNotAllowed());
            }

            if (!this.isElementAllowed(item)) {
                context.addFailure(
                    this,
                    Enums.ValidationEvent.InteractivityNotAllowed,
                    Strings.errors.elementTypeNotAllowed(item.getJsonTypeName()));
            }

            item.internalValidateProperties(context);
        }

        if (this._selectAction) {
            this._selectAction.internalValidateProperties(context);
        }
    }

    render(): HTMLElement | undefined {
        let element = super.render();

        if (element) {
            let hostConfig = this.hostConfig;

            if (this.allowVerticalOverflow) {
                element.style.overflowX = "hidden";
                element.style.overflowY = "auto";
            }

            if (element && this.isSelectable && this._selectAction && hostConfig.supportsInteractivity) {
                element.classList.add(hostConfig.makeCssClassName("ac-selectable"));
                element.tabIndex = 0;
                element.setAttribute("role", this._selectAction.getAriaRole());

                if (this._selectAction.title) {
                    element.setAttribute("aria-label", this._selectAction.title);
                }

                element.onclick = (e) => {
                    if (this._selectAction !== undefined) {
                        e.preventDefault();
                        e.cancelBubble = true;

                        this._selectAction.execute();
                    }
                }

                element.onkeypress = (e) => {
                    if (this._selectAction !== undefined && (e.keyCode == 13 || e.keyCode == 32)) {
                        // Enter or space pressed
                        e.preventDefault();
                        e.cancelBubble = true;

                        this._selectAction.execute();
                    }
                }
            }
        }

        return element;
    }

    updateLayout(processChildren: boolean = true) {
        super.updateLayout(processChildren);

        if (processChildren) {
            for (let i = 0; i < this.getItemCount(); i++) {
                this.getItemAt(i).updateLayout();
            }
        }
    }

    getAllInputs(processActions: boolean = true): Input[] {
        let result: Input[] = [];

        for (let i = 0; i < this.getItemCount(); i++) {
            result = result.concat(this.getItemAt(i).getAllInputs(processActions));
        }

        return result;
    }

    getResourceInformation(): IResourceInformation[] {
        let result: IResourceInformation[] = [];

        for (let i = 0; i < this.getItemCount(); i++) {
            result = result.concat(this.getItemAt(i).getResourceInformation());
        }

        return result;
    }

    getElementById(id: string): CardElement | undefined {
        let result = super.getElementById(id);

        if (!result) {
            for (let i = 0; i < this.getItemCount(); i++) {
                result = this.getItemAt(i).getElementById(id);

                if (result) {
                    break;
                }
            }
        }

        return result;
    }
}

export class ImageSet extends CardElementContainer {
    //#region Schema

    static readonly imagesProperty = new SerializableObjectCollectionProperty(
        Versions.v1_0,
        "images",
        Image,
        (sender: SerializableObject, item: Image) => { item.setParent(<CardElement>sender); });
    static readonly imageSizeProperty = new EnumProperty(
        Versions.v1_0,
        "imageSize",
        Enums.ImageSize,
        Enums.ImageSize.Medium);

    @property(ImageSet.imagesProperty)
    private _images: Image[] = [];

    @property(ImageSet.imageSizeProperty)
    imageSize: Enums.ImageSize = Enums.ImageSize.Medium;

    //#endregion

    protected internalRender(): HTMLElement | undefined {
        let element: HTMLElement | undefined = undefined;

        if (this._images.length > 0) {
            element = document.createElement("div");
            element.style.display = "flex";
            element.style.flexWrap = "wrap";

            for (let image of this._images) {
                switch (this.imageSize) {
                    case Enums.ImageSize.Small:
                        image.size = Enums.Size.Small;
                        break;
                    case Enums.ImageSize.Large:
                        image.size = Enums.Size.Large;
                        break;
                    default:
                        image.size = Enums.Size.Medium;
                        break;
                }

                image.maxHeight = this.hostConfig.imageSet.maxImageHeight;

                let renderedImage = image.render();

                if (renderedImage) {
                    renderedImage.style.display = "inline-flex";
                    renderedImage.style.margin = "0px";
                    renderedImage.style.marginRight = "10px";

                    Utils.appendChild(element, renderedImage);
                }
            }
        }

        return element;
    }

    getItemCount(): number {
        return this._images.length;
    }

    getItemAt(index: number): CardElement {
        return this._images[index];
    }

    getFirstVisibleRenderedItem(): CardElement | undefined {
        return this._images && this._images.length > 0 ? this._images[0] : undefined;
    }

    getLastVisibleRenderedItem(): CardElement | undefined {
        return this._images && this._images.length > 0 ? this._images[this._images.length - 1] : undefined;
    }

    removeItem(item: CardElement): boolean {
        if (item instanceof Image) {
            let itemIndex = this._images.indexOf(item);

            if (itemIndex >= 0) {
                this._images.splice(itemIndex, 1);

                item.setParent(undefined);

                this.updateLayout();

                return true;
            }
        }

        return false;
    }

    getJsonTypeName(): string {
        return "ImageSet";
    }

    addImage(image: Image) {
        if (!image.parent) {
            this._images.push(image);

            image.setParent(this);
        }
        else {
            throw new Error("This image already belongs to another ImageSet");
        }
    }

    indexOf(cardElement: CardElement): number {
        return cardElement instanceof Image ? this._images.indexOf(cardElement) : -1;
    }
}

export class MediaSource extends SerializableObject {
    //#region Schema

    static readonly mimeTypeProperty = new StringProperty(Versions.v1_1, "mimeType");
    static readonly urlProperty = new StringProperty(Versions.v1_1, "url");

    @property(MediaSource.mimeTypeProperty)
    mimeType?: string;

    @property(MediaSource.urlProperty)
    url?: string;

    //#endregion

    protected getSchemaKey(): string {
        return "MediaSource";
    }

    constructor(url?: string, mimeType?: string) {
        super();

        this.url = url;
        this.mimeType = mimeType;
    }

    isValid(): boolean {
        return this.mimeType && this.url ? true : false;
    }

    render(): HTMLElement | undefined {
        let result: HTMLSourceElement | undefined = undefined;

        if (this.isValid()) {
            result = document.createElement("source");
            result.src = <string>this.url;
            result.type = <string>this.mimeType;
        }

        return result;
    }
}

export class Media extends CardElement {
    //#region Schema

    static readonly sourcesProperty = new SerializableObjectCollectionProperty(Versions.v1_1, "sources", MediaSource);
    static readonly posterProperty = new StringProperty(Versions.v1_1, "poster");
    static readonly altTextProperty = new StringProperty(Versions.v1_1, "altText");

    @property(Media.sourcesProperty)
    sources: MediaSource[] = [];

    @property(Media.posterProperty)
    poster?: string;

    @property(Media.altTextProperty)
    altText?: string;

    //#endregion

    static readonly supportedMediaTypes = ["audio", "video"];

    private _selectedMediaType?: string;
    private _selectedSources: MediaSource[];

    private getPosterUrl(): string | undefined {
        return this.poster ? this.poster : this.hostConfig.media.defaultPoster;
    }

    private processSources() {
        this._selectedSources = [];
        this._selectedMediaType = undefined;

        for (let source of this.sources) {
            let mimeComponents = source.mimeType ? source.mimeType.split('/') : [];

            if (mimeComponents.length == 2) {
                if (!this._selectedMediaType) {
                    let index = Media.supportedMediaTypes.indexOf(mimeComponents[0]);

                    if (index >= 0) {
                        this._selectedMediaType = Media.supportedMediaTypes[index];
                    }
                }
                if (mimeComponents[0] == this._selectedMediaType) {
                    this._selectedSources.push(source);
                }
            }
        }
    }

    private renderPoster(): HTMLElement {
        const playButtonArrowWidth = 12;
        const playButtonArrowHeight = 15;

        let posterRootElement = document.createElement("div");
        posterRootElement.className = this.hostConfig.makeCssClassName("ac-media-poster");
        posterRootElement.setAttribute("role", "contentinfo");
        posterRootElement.setAttribute("aria-label", this.altText ? this.altText : "Media content");
        posterRootElement.style.position = "relative";
        posterRootElement.style.display = "flex";

        let posterUrl = this.getPosterUrl();

        if (posterUrl) {
            let posterImageElement = document.createElement("img");
            posterImageElement.style.width = "100%";
            posterImageElement.style.height = "100%";

            posterImageElement.onerror = (e: Event) => {
                if (posterImageElement.parentNode) {
                    posterImageElement.parentNode.removeChild(posterImageElement);
                }

                posterRootElement.classList.add("empty");
                posterRootElement.style.minHeight = "150px";
            }

            posterImageElement.src = posterUrl;

            posterRootElement.appendChild(posterImageElement);
        }
        else {
            posterRootElement.classList.add("empty");
            posterRootElement.style.minHeight = "150px";
        }

        if (this.hostConfig.supportsInteractivity && this._selectedSources.length > 0) {
            let playButtonOuterElement = document.createElement("div");
            playButtonOuterElement.tabIndex = 0;
            playButtonOuterElement.setAttribute("role", "button");
            playButtonOuterElement.setAttribute("aria-label", "Play media");
            playButtonOuterElement.className = this.hostConfig.makeCssClassName("ac-media-playButton");
            playButtonOuterElement.style.display = "flex";
            playButtonOuterElement.style.alignItems = "center";
            playButtonOuterElement.style.justifyContent = "center";
            playButtonOuterElement.onclick = (e) => {
                if (this.hostConfig.media.allowInlinePlayback) {
                    e.preventDefault();
                    e.cancelBubble = true;

                    if (this.renderedElement) {
                        let mediaPlayerElement = this.renderMediaPlayer();

                        this.renderedElement.innerHTML = "";
                        this.renderedElement.appendChild(mediaPlayerElement);

                        mediaPlayerElement.play();
                    }
                }
                else {
                    if (Media.onPlay) {
                        e.preventDefault();
                        e.cancelBubble = true;

                        Media.onPlay(this);
                    }
                }
            }

            let playButtonInnerElement = document.createElement("div");
            playButtonInnerElement.className = this.hostConfig.makeCssClassName("ac-media-playButton-arrow");
            playButtonInnerElement.style.width = playButtonArrowWidth + "px";
            playButtonInnerElement.style.height = playButtonArrowHeight + "px";
            playButtonInnerElement.style.borderTopWidth = (playButtonArrowHeight / 2) + "px";
            playButtonInnerElement.style.borderBottomWidth = (playButtonArrowHeight / 2) + "px";
            playButtonInnerElement.style.borderLeftWidth = playButtonArrowWidth + "px";
            playButtonInnerElement.style.borderRightWidth = "0";
            playButtonInnerElement.style.borderStyle = "solid";
            playButtonInnerElement.style.borderTopColor = "transparent";
            playButtonInnerElement.style.borderRightColor = "transparent";
            playButtonInnerElement.style.borderBottomColor = "transparent";
            playButtonInnerElement.style.transform = "translate(" + (playButtonArrowWidth / 10) + "px,0px)";

            playButtonOuterElement.appendChild(playButtonInnerElement);

            let playButtonContainer = document.createElement("div");
            playButtonContainer.style.position = "absolute";
            playButtonContainer.style.left = "0";
            playButtonContainer.style.top = "0";
            playButtonContainer.style.width = "100%";
            playButtonContainer.style.height = "100%";
            playButtonContainer.style.display = "flex";
            playButtonContainer.style.justifyContent = "center";
            playButtonContainer.style.alignItems = "center";

            playButtonContainer.appendChild(playButtonOuterElement);
            posterRootElement.appendChild(playButtonContainer);
        }

        return posterRootElement;
    }

    private renderMediaPlayer(): HTMLMediaElement {
        let mediaElement: HTMLMediaElement;

        if (this._selectedMediaType == "video") {
            let videoPlayer = document.createElement("video");

            let posterUrl = this.getPosterUrl();

            if (posterUrl) {
                videoPlayer.poster = posterUrl;
            }

            mediaElement = videoPlayer;
        }
        else {
            mediaElement = document.createElement("audio");
        }

        mediaElement.setAttribute("webkit-playsinline", "");
        mediaElement.setAttribute("playsinline", "");
        mediaElement.autoplay = true;
        mediaElement.controls = true;

        if (Utils.isMobileOS()) {
            mediaElement.muted = true;
        }

        mediaElement.preload = "none";
        mediaElement.style.width = "100%";

        for (let source of this.sources) {
            let renderedSource = source.render();

            Utils.appendChild(mediaElement, renderedSource);
        }

        return mediaElement;
    }

    protected internalRender(): HTMLElement | undefined {
        let element = <HTMLElement>document.createElement("div");
        element.className = this.hostConfig.makeCssClassName("ac-media");

        this.processSources();

        element.appendChild(this.renderPoster());

        return element;
    }

    static onPlay?: (sender: Media) => void;

    getJsonTypeName(): string {
        return "Media";
    }

    getResourceInformation(): IResourceInformation[] {
        let result: IResourceInformation[] = [];

        let posterUrl = this.getPosterUrl();

        if (posterUrl) {
            result.push({ url: posterUrl, mimeType: "image" });
        }

        for (let mediaSource of this.sources) {
            if (mediaSource.isValid()) {
                result.push(
                    {
                        url: <string>mediaSource.url,
                        mimeType: <string>mediaSource.mimeType
                    }
                );
            }
        }

        return result;
    }

    get selectedMediaType(): string | undefined {
        return this._selectedMediaType;
    }
}

export abstract class Input extends CardElement implements IInput {
    //#region Schema

    static readonly labelProperty = new StringProperty(Versions.v1_3, "label", true);
    static readonly isRequiredProperty = new BoolProperty(Versions.v1_3, "isRequired", false);
    static readonly errorMessageProperty = new StringProperty(Versions.v1_3, "errorMessage", true);

    @property(Input.labelProperty)
    label?: string;

    @property(Input.isRequiredProperty)
    isRequired: boolean;

    @property(Input.errorMessageProperty)
    errorMessage?: string;

    //#endregion

    private _outerContainerElement: HTMLElement;
    private _inputControlContainerElement: HTMLElement;
    private _renderedErrorMessageElement?: HTMLElement;
    private _renderedLabelElement?: HTMLElement;
    private _renderedInputControlElement?: HTMLElement;

    protected getAllLabelIds(): string[] {
        let labelIds: string[] = [];

        if (this._renderedLabelElement) {
            labelIds.push(this._renderedLabelElement.id);
        }

        if (this._renderedErrorMessageElement) {
            labelIds.push(this._renderedErrorMessageElement.id);
        }

        return labelIds;
    }

    protected updateInputControlAriaLabelledBy() {
        if (this._renderedInputControlElement) {
            let labelIds: string[] = this.getAllLabelIds();

            if (this._renderedLabelElement) {
                labelIds.push(this._renderedLabelElement.id);
            }

            if (this._renderedErrorMessageElement) {
                labelIds.push(this._renderedErrorMessageElement.id);
            }

            if (labelIds.length > 0) {
                this._renderedInputControlElement.setAttribute("aria-labelledby", labelIds.join(" "));
            }
            else {
                this._renderedInputControlElement.removeAttribute("aria-labelledby");
            }
        }
    }

    protected get isNullable(): boolean {
        return true;
    }

    protected get renderedInputControlElement(): HTMLElement | undefined {
        return this._renderedInputControlElement;
    }

    protected get inputControlContainerElement(): HTMLElement {
        return this._inputControlContainerElement;
    }

    protected overrideInternalRender(): HTMLElement | undefined {
        let hostConfig = this.hostConfig;

        this._outerContainerElement = document.createElement("div");
        this._outerContainerElement.style.display = "flex";
        this._outerContainerElement.style.flexDirection = "column";

        let renderedInputControlId = Utils.generateUniqueId();

        if (this.label) {
            let labelRichTextBlock = new RichTextBlock();
            labelRichTextBlock.setParent(this);
            labelRichTextBlock.forElementId = renderedInputControlId;

            let labelInline = new TextRun(this.label);
            labelRichTextBlock.addInline(labelInline);

            if (this.isRequired) {
                labelInline.init(hostConfig.inputs.label.requiredInputs);

                let isRequiredCueInline = new TextRun(hostConfig.inputs.label.requiredInputs.suffix);
                isRequiredCueInline.color = hostConfig.inputs.label.requiredInputs.suffixColor;
                isRequiredCueInline.ariaHidden = true;

                labelRichTextBlock.addInline(isRequiredCueInline);
            }
            else {
                labelInline.init(hostConfig.inputs.label.optionalInputs);
            }

            this._renderedLabelElement = labelRichTextBlock.render();

            if (this._renderedLabelElement) {
                this._renderedLabelElement.id = Utils.generateUniqueId();
                this._renderedLabelElement.style.marginBottom = hostConfig.getEffectiveSpacing(hostConfig.inputs.label.inputSpacing) + "px";

                this._outerContainerElement.appendChild(this._renderedLabelElement);
            }
        }

        this._inputControlContainerElement = document.createElement("div");
        this._inputControlContainerElement.className = hostConfig.makeCssClassName("ac-input-container");
        this._inputControlContainerElement.style.display = "flex";

        this._renderedInputControlElement = this.internalRender();

        if (this._renderedInputControlElement) {
            this._renderedInputControlElement.id = renderedInputControlId;
            this._renderedInputControlElement.style.minWidth = "0px";

            if (this.isNullable && this.isRequired) {
                this._renderedInputControlElement.setAttribute("aria-required", "true");
                this._renderedInputControlElement.classList.add(hostConfig.makeCssClassName("ac-input-required"));
            }

            this._inputControlContainerElement.appendChild(this._renderedInputControlElement);
            this._outerContainerElement.appendChild(this._inputControlContainerElement);

            this.updateInputControlAriaLabelledBy();

            return this._outerContainerElement;
        }

        return undefined;
    }

    protected valueChanged() {
        if (this.isValid()) {
            this.resetValidationFailureCue();
        }

        if (this.onValueChanged) {
            this.onValueChanged(this);
        }

        raiseInputValueChangedEvent(this);
    }

    protected resetValidationFailureCue() {
        if (this.renderedInputControlElement) {
            this.renderedInputControlElement.classList.remove(this.hostConfig.makeCssClassName("ac-input-validation-failed"));

            this.updateInputControlAriaLabelledBy();

            if (this._renderedErrorMessageElement) {
                this._outerContainerElement.removeChild(this._renderedErrorMessageElement);

                this._renderedErrorMessageElement = undefined;
            }
        }
    }

    protected showValidationErrorMessage() {
        if (this.renderedElement && this.errorMessage && GlobalSettings.displayInputValidationErrors) {
            let errorMessageTextBlock = new TextBlock();
            errorMessageTextBlock.setParent(this);
            errorMessageTextBlock.text = this.errorMessage;
            errorMessageTextBlock.wrap = true;
            errorMessageTextBlock.init(this.hostConfig.inputs.errorMessage);

            this._renderedErrorMessageElement = errorMessageTextBlock.render();
<<<<<<< HEAD

            if (this._renderedErrorMessageElement) {
                this._renderedErrorMessageElement.id = Utils.generateUniqueId();
                this._outerContainerElement.appendChild(this._renderedErrorMessageElement);

=======

            if (this._renderedErrorMessageElement) {
                this._renderedErrorMessageElement.id = Utils.generateUniqueId();
                this._outerContainerElement.appendChild(this._renderedErrorMessageElement);

>>>>>>> b7227cb8
                this.updateInputControlAriaLabelledBy();
            }
        }
    }

    onValueChanged: (sender: Input) => void;

    abstract isSet(): boolean;

    focus() {
        if (this._renderedInputControlElement) {
            this._renderedInputControlElement.focus();
        }
    }

    isValid(): boolean {
        return true;
    }

    internalValidateProperties(context: ValidationResults) {
        super.internalValidateProperties(context);

        if (!this.id) {
            context.addFailure(
                this,
                Enums.ValidationEvent.PropertyCantBeNull,
                Strings.errors.inputsMustHaveUniqueId());
        }

        if (this.isRequired && !this.label) {
            context.addFailure(
                this,
                Enums.ValidationEvent.RequiredInputsShouldHaveLabel,
                "Required inputs should have a label");
        }

        if (this.isRequired && !this.label) {
            context.addFailure(
                this,
                Enums.ValidationEvent.RequiredInputsShouldHaveLabel,
                "Required inputs should have a label");
        }
    }

    validateValue(): boolean {
        this.resetValidationFailureCue();

        let result = this.isRequired ? this.isSet() && this.isValid() : this.isValid();

        if (!result && this.renderedInputControlElement) {
            this.renderedInputControlElement.classList.add(this.hostConfig.makeCssClassName("ac-input-validation-failed"));

            this.showValidationErrorMessage();
        }

        return result;
    }

    getAllInputs(processActions: boolean = true): Input[] {
        return [ this ];
    }

    abstract get value(): any;

    get isInteractive(): boolean {
        return true;
    }
}

export class TextInput extends Input {
    //#region Schema

    static readonly valueProperty = new StringProperty(Versions.v1_0, "value");
    static readonly maxLengthProperty = new NumProperty(Versions.v1_0, "maxLength");
    static readonly isMultilineProperty = new BoolProperty(Versions.v1_0, "isMultiline", false);
    static readonly placeholderProperty = new StringProperty(Versions.v1_0, "placeholder");
    static readonly styleProperty = new EnumProperty(Versions.v1_0, "style", Enums.InputTextStyle, Enums.InputTextStyle.Text);
    static readonly inlineActionProperty = new ActionProperty(Versions.v1_0, "inlineAction", [ "Action.ShowCard" ]);
    static readonly regexProperty = new StringProperty(Versions.v1_3, "regex", true);

    @property(TextInput.valueProperty)
    defaultValue?: string;

    @property(TextInput.maxLengthProperty)
    maxLength?: number;

    @property(TextInput.isMultilineProperty)
    isMultiline: boolean = false;

    @property(TextInput.placeholderProperty)
    placeholder?: string;

    @property(TextInput.styleProperty)
    style: Enums.InputTextStyle = Enums.InputTextStyle.Text;

    @property(TextInput.inlineActionProperty)
    inlineAction?: Action;

    @property(TextInput.regexProperty)
    regex?: string;

    //#endregion

    private setupInput(input: HTMLInputElement | HTMLTextAreaElement) {
        input.style.flex = "1 1 auto";
        input.tabIndex = 0;

        if (this.placeholder) {
            input.placeholder = this.placeholder;
            input.setAttribute("aria-label", this.placeholder)
        }

        if (this.defaultValue) {
            input.value = this.defaultValue;
        }

        if (this.maxLength && this.maxLength > 0) {
            input.maxLength = this.maxLength;
        }

        input.oninput = () => { this.valueChanged(); }
        input.onkeypress = (e: KeyboardEvent) => {
            // Ctrl+Enter pressed
            if (e.keyCode == 10 && this.inlineAction) {
                this.inlineAction.execute();
            }
        }
    }

    protected internalRender(): HTMLElement | undefined {
        let result: HTMLInputElement | HTMLTextAreaElement;

        if (this.isMultiline) {
            result = document.createElement("textarea");
            result.className = this.hostConfig.makeCssClassName("ac-input", "ac-textInput", "ac-multiline");
        }
        else {
            result = document.createElement("input");
            result.className = this.hostConfig.makeCssClassName("ac-input", "ac-textInput");
            result.type = Enums.InputTextStyle[this.style].toLowerCase();
        }

        this.setupInput(result);

        return result;
    }

    protected overrideInternalRender(): HTMLElement | undefined {
        let renderedInputControl = super.overrideInternalRender();

        if (this.inlineAction) {
            let button = document.createElement("button");
            button.className = this.hostConfig.makeCssClassName("ac-inlineActionButton");
            button.onclick = (e) => {
                e.preventDefault();
                e.cancelBubble = true;

                if (this.inlineAction) {
                    this.inlineAction.execute();
                }
            };

            if (this.inlineAction.iconUrl) {
                button.classList.add("iconOnly");

                let icon = document.createElement("img");
                icon.style.height = "100%";

                // The below trick is necessary as a workaround in Chrome where the icon is initially displayed
                // at its native size then resized to 100% of the button's height. This cfreates an unpleasant
                // flicker. On top of that, Chrome's flex implementation fails to prperly re-layout the button
                // after the image has loaded and been gicven its final size. The below trick also fixes that.
                icon.style.display = "none";
                icon.onload = () => {
                    icon.style.removeProperty("display");
                };
                icon.onerror = () => {
                    button.removeChild(icon);
                    button.classList.remove("iconOnly");
                    button.classList.add("textOnly");

                    if (this.inlineAction) {
                        button.textContent = this.inlineAction.title ? this.inlineAction.title : "Title";
                    }
                    else {
                        button.textContent = "Title";
                    }
                }

                icon.src = this.inlineAction.iconUrl;

                button.appendChild(icon);

                if (this.inlineAction.title) {
                    button.title = this.inlineAction.title;
                }
            }
            else {
                button.classList.add("textOnly");
                button.textContent = this.inlineAction.title ? this.inlineAction.title : "Title";
            }

            button.style.marginLeft = "8px";

            this.inputControlContainerElement.appendChild(button);
        }

        return renderedInputControl;
    }

    getJsonTypeName(): string {
        return "Input.Text";
    }

    getActionById(id: string) {
        let result = super.getActionById(id);

        if (!result && this.inlineAction) {
            result = this.inlineAction.getActionById(id);
        }

        return result;
    }

    isSet(): boolean {
        return this.value ? true : false;
    }

    isValid(): boolean {
        if (!this.value) {
            return true;
        }

        if (this.regex) {
            return new RegExp(this.regex, "g").test(this.value);
        }

        return true;
    }

    get value(): string | undefined {
        if (this.renderedInputControlElement) {
            if (this.isMultiline) {
                return (<HTMLTextAreaElement>this.renderedInputControlElement).value;
            }
            else {
                return (<HTMLInputElement>this.renderedInputControlElement).value;
            }
        }
        else {
            return undefined;
        }
    }
}

export class ToggleInput extends Input {
    //#region Schema

    static readonly valueProperty = new StringProperty(Versions.v1_0, "value");
    static readonly titleProperty = new StringProperty(Versions.v1_0, "title");
    static readonly valueOnProperty = new StringProperty(Versions.v1_0, "valueOn", true, undefined, "true", (sender: SerializableObject) => { return "true"; });
    static readonly valueOffProperty = new StringProperty(Versions.v1_0, "valueOff", true, undefined, "false", (sender: SerializableObject) => { return "false"; });
    static readonly wrapProperty = new BoolProperty(Versions.v1_2, "wrap", false);

    @property(ToggleInput.valueProperty)
    defaultValue?: string;

    @property(ToggleInput.titleProperty)
    title?: string;

    @property(ToggleInput.valueOnProperty)
    valueOn: string = "true";

    @property(ToggleInput.valueOffProperty)
    valueOff: string = "false";

    @property(ToggleInput.wrapProperty)
    wrap: boolean = false;

    //#endregion

    private _checkboxInputElement: HTMLInputElement;
    private _checkboxInputLabelElement: HTMLElement | undefined;

    protected updateInputControlAriaLabelledBy() {
        if (this._checkboxInputElement) {
            let joinedLabelIds = this.getAllLabelIds().join(" ");

            if (this._checkboxInputLabelElement && this._checkboxInputLabelElement.id) {
                joinedLabelIds += " " + this._checkboxInputLabelElement.id;
            }

            if (joinedLabelIds) {
                this._checkboxInputElement.setAttribute("aria-labelledby", joinedLabelIds);
            }
            else {
                this._checkboxInputElement.removeAttribute("aria-labelledby");
            }
        }
    }

    protected internalRender(): HTMLElement | undefined {
        let element = document.createElement("div");
        element.className = this.hostConfig.makeCssClassName("ac-input", "ac-toggleInput");
        element.style.width = "100%";
        element.style.display = "flex";
        element.style.alignItems = "center";

        this._checkboxInputElement = document.createElement("input");
        this._checkboxInputElement.id = Utils.generateUniqueId();
        this._checkboxInputElement.type = "checkbox";
        this._checkboxInputElement.style.display = "inline-block";
        this._checkboxInputElement.style.verticalAlign = "middle";
        this._checkboxInputElement.style.margin = "0";
        this._checkboxInputElement.style.flex = "0 0 auto";

        if (this.title) {
            this._checkboxInputElement.setAttribute("aria-label", this.title);
        }

        if (this.isRequired) {
            this._checkboxInputElement.setAttribute("aria-required", "true");
        }

        this._checkboxInputElement.tabIndex = 0;

        if (this.defaultValue == this.valueOn) {
            this._checkboxInputElement.checked = true;
        }

        this._checkboxInputElement.onchange = () => { this.valueChanged(); }

        Utils.appendChild(element, this._checkboxInputElement);

        if (this.title || this.isDesignMode()) {
            let label = new TextBlock();
            label.setParent(this);
            label.forElementId = this._checkboxInputElement.id;
            label.hostConfig = this.hostConfig;
            label.text = !this.title ? this.getJsonTypeName() : this.title;
            label.useMarkdown = GlobalSettings.useMarkdownInRadioButtonAndCheckbox;
            label.wrap = this.wrap;

            this._checkboxInputLabelElement = label.render();

            if (this._checkboxInputLabelElement) {
                this._checkboxInputLabelElement.id = Utils.generateUniqueId();
                this._checkboxInputLabelElement.style.display = "inline-block";
                this._checkboxInputLabelElement.style.flex = "1 1 auto";
                this._checkboxInputLabelElement.style.marginLeft = "6px";
                this._checkboxInputLabelElement.style.verticalAlign = "middle";

                let spacerElement = document.createElement("div");
                spacerElement.style.width = "6px";

                Utils.appendChild(element, spacerElement);
                Utils.appendChild(element, this._checkboxInputLabelElement);
            }
        }

        return element;
    }

    protected get isNullable(): boolean {
        return false;
    }

    getJsonTypeName(): string {
        return "Input.Toggle";
    }

    focus() {
        if (this._checkboxInputElement) {
            this._checkboxInputElement.focus();
        }
    }

    isSet(): boolean {
        if (this.isRequired) {
            return this.value === this.valueOn;
        }

        return this.value ? true : false;
    }

    get value(): string | undefined {
        if (this._checkboxInputElement) {
            return this._checkboxInputElement.checked ? this.valueOn : this.valueOff;
        }
        else {
            return undefined;
        }
    }
}

export class Choice extends SerializableObject {
    //#region Schema

    static readonly titleProperty = new StringProperty(Versions.v1_0, "title");
    static readonly valueProperty = new StringProperty(Versions.v1_0, "value");

    @property(Choice.titleProperty)
    title?: string;

    @property(Choice.valueProperty)
    value?: string;

    //#endregion

    protected getSchemaKey(): string {
        return "Choice";
    }

    constructor(title?: string, value?: string) {
        super();

        this.title = title;
        this.value = value;
    }
}

export class ChoiceSetInput extends Input {
    //#region Schema

    static readonly valueProperty = new StringProperty(Versions.v1_0, "value");
    static readonly choicesProperty = new SerializableObjectCollectionProperty(Versions.v1_0, "choices", Choice);
    static readonly styleProperty = new ValueSetProperty(
        Versions.v1_0,
        "style",
        [
            { value: "compact" },
            { value: "expanded" }
        ],
        "compact");
    static readonly isMultiSelectProperty = new BoolProperty(Versions.v1_0, "isMultiSelect", false);
    static readonly placeholderProperty = new StringProperty(Versions.v1_0, "placeholder");
    static readonly wrapProperty = new BoolProperty(Versions.v1_2, "wrap", false);

    @property(ChoiceSetInput.valueProperty)
    defaultValue?: string;

    @property(ChoiceSetInput.styleProperty)
    style?: "compact" | "expanded";

    get isCompact(): boolean {
        return this.style !== "expanded";
    }

    set isCompact(value: boolean) {
        this.style = value ? undefined : "expanded";
    }

    @property(ChoiceSetInput.isMultiSelectProperty)
    isMultiSelect: boolean = false;

    @property(ChoiceSetInput.placeholderProperty)
    placeholder?: string;

    @property(ChoiceSetInput.wrapProperty)
    wrap: boolean = false;

    @property(ChoiceSetInput.choicesProperty)
    choices: Choice[] = [];

    //#endregion

    private static uniqueCategoryCounter = 0;

    private static getUniqueCategoryName(): string {
        let uniqueCategoryName = "__ac-category" + ChoiceSetInput.uniqueCategoryCounter;

        ChoiceSetInput.uniqueCategoryCounter++;

        return uniqueCategoryName;
    }

    private _uniqueCategoryName: string;
    private _selectElement: HTMLSelectElement;
    private _toggleInputs: HTMLInputElement[];
    private _labels: Array<HTMLElement | undefined>;

    private renderCompoundInput(cssClassName: string, type: "checkbox" | "radio", defaultValues: string[] | undefined): HTMLElement {
        let element = document.createElement("div");
        element.className = this.hostConfig.makeCssClassName("ac-input", cssClassName);
        element.style.width = "100%";

        this._toggleInputs = [];
        this._labels = [];

        for (let choice of this.choices) {
            let input = document.createElement("input");
            input.id = Utils.generateUniqueId();
            input.type = type;
            input.style.margin = "0";
            input.style.display = "inline-block";
            input.style.verticalAlign = "middle";
            input.style.flex = "0 0 auto";
            input.name = this.id ? this.id : this._uniqueCategoryName;

            if (this.isRequired) {
                input.setAttribute("aria-required", "true");
            }

            if (choice.value) {
                input.value = choice.value;
            }

            if (choice.title) {
                input.setAttribute("aria-label", choice.title);
            }

            if (defaultValues && choice.value) {
                if (defaultValues.indexOf(choice.value) >= 0) {
                    input.checked = true;
                }
            }

            input.onchange = () => { this.valueChanged(); }

            this._toggleInputs.push(input);

            let compoundInput = document.createElement("div");
            compoundInput.style.display = "flex";
            compoundInput.style.alignItems = "center";

            Utils.appendChild(compoundInput, input);

            let label = new TextBlock();
            label.setParent(this);
            label.forElementId = input.id;
            label.hostConfig = this.hostConfig;
            label.text = choice.title ? choice.title : "Choice " + this._toggleInputs.length;
            label.useMarkdown = GlobalSettings.useMarkdownInRadioButtonAndCheckbox;
            label.wrap = this.wrap;

            let labelElement = label.render();

            this._labels.push(labelElement);

            if (labelElement) {
                labelElement.id = Utils.generateUniqueId();
                labelElement.style.display = "inline-block";
                labelElement.style.flex = "1 1 auto";
                labelElement.style.marginLeft = "6px";
                labelElement.style.verticalAlign = "middle";

                let spacerElement = document.createElement("div");
                spacerElement.style.width = "6px";

                Utils.appendChild(compoundInput, spacerElement);
                Utils.appendChild(compoundInput, labelElement);
            }

            Utils.appendChild(element, compoundInput);
        }

        return element;
    }

    protected updateInputControlAriaLabelledBy() {
        if (this.isMultiSelect || this.style === "expanded") {
            let labelIds: string[] = this.getAllLabelIds();

            for (let i = 0; i < this._toggleInputs.length; i++) {
                let joinedLabelIds = labelIds.join(" ");
                let label = this._labels[i];

                if (label && label.id) {
                    joinedLabelIds += " " + label.id;
                }

                if (joinedLabelIds) {
                    this._toggleInputs[i].setAttribute("aria-labelledby", joinedLabelIds);
                }
                else {
                    this._toggleInputs[i].removeAttribute("aria-labelledby");
                }
            }
        }
        else {
            super.updateInputControlAriaLabelledBy();
        }
    }

    // Make sure `aria-current` is applied to the currently-selected item
    protected internalApplyAriaCurrent(): void {
        const options = this._selectElement.options;

        if (options) {
            for (let i = 0; i < options.length; i++) {
                if (options[i].selected) {
                    options[i].setAttribute("aria-current", "true");
                }
                else {
                    options[i].removeAttribute("aria-current");
                }
            }
        }
    }

    protected internalRender(): HTMLElement | undefined {
        this._uniqueCategoryName = ChoiceSetInput.getUniqueCategoryName();

        if (this.isMultiSelect) {
            // Render as a list of toggle inputs
            return this.renderCompoundInput(
                "ac-choiceSetInput-multiSelect",
                "checkbox",
                this.defaultValue ? this.defaultValue.split(this.hostConfig.choiceSetInputValueSeparator) : undefined);
        }
        else {
            if (this.style === "expanded") {
                // Render as a series of radio buttons
                return this.renderCompoundInput(
                    "ac-choiceSetInput-expanded",
                    "radio",
                    this.defaultValue ? [ this.defaultValue ] : undefined);
            }
            else {
                // Render as a combo box
                this._selectElement = document.createElement("select");
                this._selectElement.className = this.hostConfig.makeCssClassName("ac-input", "ac-multichoiceInput", "ac-choiceSetInput-compact");
                this._selectElement.style.width = "100%";

                let option = document.createElement("option");
                option.selected = true;
                option.disabled = true;
                option.hidden = true;
                option.value = "";

                if (this.placeholder) {
                    option.text = this.placeholder;
                }

                Utils.appendChild(this._selectElement, option);

                for (let choice of this.choices) {
                    let option = document.createElement("option");
                    option.value = <string>choice.value;
                    option.text = <string>choice.title;
                    option.setAttribute("aria-label", <string>choice.title);

                    if (choice.value == this.defaultValue) {
                        option.selected = true;
                    }

                    Utils.appendChild(this._selectElement, option);
                }

                this._selectElement.onchange = () => {
                    this.internalApplyAriaCurrent();
                    this.valueChanged();
                }

                this.internalApplyAriaCurrent();
                
                return this._selectElement;
            }
        }
    }

    getJsonTypeName(): string {
        return "Input.ChoiceSet";
    }

    focus() {
        if (this.isMultiSelect || this.style === "expanded") {
            if (this._toggleInputs.length > 0) {
                this._toggleInputs[0].focus();
            }
        }
        else {
            super.focus();
        }
    }

    internalValidateProperties(context: ValidationResults) {
        super.internalValidateProperties(context);

        if (this.choices.length == 0) {
            context.addFailure(
                this,
                Enums.ValidationEvent.CollectionCantBeEmpty,
                Strings.errors.choiceSetMustHaveAtLeastOneChoice());
        }

        for (let choice of this.choices) {
            if (!choice.title || !choice.value) {
                context.addFailure(
                    this,
                    Enums.ValidationEvent.PropertyCantBeNull,
                    Strings.errors.choiceSetChoicesMustHaveTitleAndValue());
            }
        }
    }

    isSet(): boolean {
        return this.value ? true : false;
    }

    get value(): string | undefined {
        if (!this.isMultiSelect) {
            if (this.isCompact) {
                if (this._selectElement) {
                    return this._selectElement.selectedIndex > 0 ? this._selectElement.value : undefined;
                }

                return undefined;
            }
            else {
                if (!this._toggleInputs || this._toggleInputs.length == 0) {
                    return undefined;
                }

                for (let toggleInput of this._toggleInputs) {
                    if (toggleInput.checked) {
                        return toggleInput.value;
                    }
                }

                return undefined;
            }
        }
        else {
            if (!this._toggleInputs || this._toggleInputs.length == 0) {
                return undefined;
            }

            let result: string = "";

            for (let toggleInput of this._toggleInputs) {
                if (toggleInput.checked) {
                    if (result != "") {
                        result += this.hostConfig.choiceSetInputValueSeparator;
                    }

                    result += toggleInput.value;
                }
            }

            return result ? result : undefined;
        }
    }
}

export class NumberInput extends Input {
    //#region Schema

    static readonly valueProperty = new NumProperty(Versions.v1_0, "value");
    static readonly placeholderProperty = new StringProperty(Versions.v1_0, "placeholder");
    static readonly minProperty = new NumProperty(Versions.v1_0, "min");
    static readonly maxProperty = new NumProperty(Versions.v1_0, "max");

    @property(NumberInput.valueProperty)
    defaultValue?: number;

    @property(NumberInput.minProperty)
    min?: number;

    @property(NumberInput.maxProperty)
    max?: number;

    @property(NumberInput.placeholderProperty)
    placeholder?: string;

    //#endregion

    private _numberInputElement: HTMLInputElement;

    protected internalRender(): HTMLElement | undefined {
        this._numberInputElement = document.createElement("input");
        this._numberInputElement.setAttribute("type", "number");

        if (this.min) {
            this._numberInputElement.setAttribute("min", this.min.toString());
        }

        if (this.max) {
            this._numberInputElement.setAttribute("max", this.max.toString());
        }

        this._numberInputElement.className = this.hostConfig.makeCssClassName("ac-input", "ac-numberInput");
        this._numberInputElement.style.width = "100%";
        this._numberInputElement.tabIndex = 0;

        if (this.defaultValue !== undefined) {
            this._numberInputElement.valueAsNumber = this.defaultValue;
        }

        if (this.placeholder) {
            this._numberInputElement.placeholder = this.placeholder;
            this._numberInputElement.setAttribute("aria-label", this.placeholder);
        }

        this._numberInputElement.oninput = () => { this.valueChanged(); }

        return this._numberInputElement;
    }

    getJsonTypeName(): string {
        return "Input.Number";
    }

    isSet(): boolean {
        return this.value !== undefined && !isNaN(this.value);
    }

    isValid(): boolean {
        if (!this.value) {
            return !this.isRequired;
        }

        let result = true;

        if (this.min !== undefined) {
            result = result && (this.value >= this.min);
        }

        if (this.max !== undefined) {
            result = result && (this.value <= this.max);
        }

        return result;
    }

    get value(): number | undefined {
        return this._numberInputElement ? this._numberInputElement.valueAsNumber : undefined;
    }
}

export class DateInput extends Input {
    //#region Schema

    static readonly valueProperty = new StringProperty(Versions.v1_0, "value");
    static readonly placeholderProperty = new StringProperty(Versions.v1_0, "placeholder");
    static readonly minProperty = new StringProperty(Versions.v1_0, "min");
    static readonly maxProperty = new StringProperty(Versions.v1_0, "max");

    @property(DateInput.valueProperty)
    defaultValue?: string;

    @property(DateInput.minProperty)
    min?: string;

    @property(DateInput.maxProperty)
    max?: string;

    @property(DateInput.placeholderProperty)
    placeholder?: string;

    //#endregion

    private _dateInputElement: HTMLInputElement;

    protected internalRender(): HTMLElement | undefined {
        this._dateInputElement = document.createElement("input");
        this._dateInputElement.setAttribute("type", "date");

        if (this.min) {
            this._dateInputElement.setAttribute("min", this.min);
        }

        if (this.max) {
            this._dateInputElement.setAttribute("max", this.max);
        }

        if (this.placeholder) {
            this._dateInputElement.placeholder = this.placeholder;
            this._dateInputElement.setAttribute("aria-label", this.placeholder);
        }

        this._dateInputElement.className = this.hostConfig.makeCssClassName("ac-input", "ac-dateInput");
        this._dateInputElement.style.width = "100%";

        this._dateInputElement.oninput = () => { this.valueChanged(); }

        if (this.defaultValue) {
            this._dateInputElement.value = this.defaultValue;
        }

        return this._dateInputElement;
    }

    getJsonTypeName(): string {
        return "Input.Date";
    }

    isSet(): boolean {
        return this.value ? true : false;
    }

    isValid(): boolean {
        if (!this.value) {
            return !this.isRequired;
        }

        let valueAsDate = new Date(this.value);

        let result = true;

        if (this.min) {
            let minDate = new Date(this.min);

            result = result && (valueAsDate >= minDate);
        }

        if (this.max) {
            let maxDate = new Date(this.max);

            result = result && (valueAsDate <= maxDate);
        }

        return result;
    }

    get value(): string | undefined {
        return this._dateInputElement ? this._dateInputElement.value : undefined;
    }
}

export class TimeProperty extends CustomProperty<string | undefined> {
    constructor(readonly targetVersion: Version, readonly name: string) {
        super(
            targetVersion,
            name,
            (sender: SerializableObject, property: PropertyDefinition, source: PropertyBag, context: BaseSerializationContext) => {
                let value = source[property.name];

                if (typeof value === "string" && value && /^[0-9]{2}:[0-9]{2}$/.test(value)) {
                    return value;
                }

                return undefined;
            },
            (sender: SerializableObject, property: PropertyDefinition, target: PropertyBag, value: string | undefined, context: BaseSerializationContext) => {
                context.serializeValue(target, property.name, value);
            });
    }
}

export class TimeInput extends Input {
    private static convertTimeStringToDate(timeString: string): Date {
        return new Date("1973-09-04T" + timeString + ":00Z");
    }

    //#region Schema

    static readonly valueProperty = new TimeProperty(Versions.v1_0, "value");
    static readonly placeholderProperty = new StringProperty(Versions.v1_0, "placeholder");
    static readonly minProperty = new TimeProperty(Versions.v1_0, "min");
    static readonly maxProperty = new TimeProperty(Versions.v1_0, "max");

    @property(TimeInput.valueProperty)
    defaultValue?: string;

    @property(TimeInput.minProperty)
    min?: string;

    @property(TimeInput.maxProperty)
    max?: string;

    @property(TimeInput.placeholderProperty)
    placeholder?: string;

    //#endregion

    private _timeInputElement: HTMLInputElement;

    protected internalRender(): HTMLElement | undefined {
        this._timeInputElement = document.createElement("input");
        this._timeInputElement.setAttribute("type", "time");
        this._timeInputElement.setAttribute("min", <string>this.min);
        this._timeInputElement.setAttribute("max", <string>this.max);
        this._timeInputElement.className = this.hostConfig.makeCssClassName("ac-input", "ac-timeInput");
        this._timeInputElement.style.width = "100%";
        this._timeInputElement.oninput = () => { this.valueChanged(); }

        if (this.placeholder) {
            this._timeInputElement.placeholder = this.placeholder;
            this._timeInputElement.setAttribute("aria-label", this.placeholder);
        }

        if (this.defaultValue) {
            this._timeInputElement.value = this.defaultValue;
        }

        return this._timeInputElement;
    }

    getJsonTypeName(): string {
        return "Input.Time";
    }

    isSet(): boolean {
        return this.value ? true : false;
    }

    isValid(): boolean {
        if (!this.value) {
            return !this.isRequired;
        }

        let valueAsDate = TimeInput.convertTimeStringToDate(this.value);

        let result = true;

        if (this.min) {
            let minDate = TimeInput.convertTimeStringToDate(this.min);

            result = result && (valueAsDate >= minDate);
        }

        if (this.max) {
            let maxDate = TimeInput.convertTimeStringToDate(this.max);

            result = result && (valueAsDate <= maxDate);
        }

        return result;
    }

    get value(): string | undefined {
        return this._timeInputElement ? this._timeInputElement.value : undefined;
    }
}

const enum ActionButtonState {
    Normal,
    Expanded,
    Subdued
}

class ActionButton {
    private _parentContainerStyle: string;
    private _state: ActionButtonState = ActionButtonState.Normal;

    private updateCssStyle() {
        if (this.action.parent && this.action.renderedElement) {
            let hostConfig = this.action.parent.hostConfig;

            this.action.renderedElement.className = hostConfig.makeCssClassName("ac-pushButton");

            if (this._parentContainerStyle) {
                this.action.renderedElement.classList.add("style-" + this._parentContainerStyle);
            }

            this.action.updateActionButtonCssStyle(this.action.renderedElement, this._state);

            this.action.renderedElement.classList.remove(hostConfig.makeCssClassName("expanded"));
            this.action.renderedElement.classList.remove(hostConfig.makeCssClassName("subdued"));

            switch (this._state) {
                case ActionButtonState.Expanded:
                    this.action.renderedElement.classList.add(hostConfig.makeCssClassName("expanded"));
                    break;
                case ActionButtonState.Subdued:
                    this.action.renderedElement.classList.add(hostConfig.makeCssClassName("subdued"));
                    break;
            }

            if (this.action.style) {
                if (this.action.style === Enums.ActionStyle.Positive) {
                    this.action.renderedElement.classList.add(...hostConfig.makeCssClassNames("primary", "style-positive"));
                }
                else {
                    this.action.renderedElement.classList.add(...hostConfig.makeCssClassNames("style-" + this.action.style.toLowerCase()));
                }
            }
        }
    }

    readonly action: Action;

    constructor(action: Action, parentContainerStyle: string) {
        this.action = action;
        this._parentContainerStyle = parentContainerStyle;
    }

    onClick?: (actionButton: ActionButton) => void;

    render() {
        this.action.render();

        if (this.action.renderedElement) {
            this.action.renderedElement.onclick = (e) => {
                e.preventDefault();
                e.cancelBubble = true;

                this.click();
            };

            this.updateCssStyle();
        }
    }

    click() {
        if (this.onClick !== undefined) {
            this.onClick(this);
        }
    }

    get state(): ActionButtonState {
        return this._state;
    }

    set state(value: ActionButtonState) {
        this._state = value;

        this.updateCssStyle();
    }
}

export type ActionType = { new(): Action };

export abstract class Action extends CardObject {
    //#region Schema

    static readonly titleProperty = new StringProperty(Versions.v1_0, "title");
    static readonly iconUrlProperty = new StringProperty(Versions.v1_1, "iconUrl");
    static readonly styleProperty = new ValueSetProperty(
        Versions.v1_2,
        "style",
        [
            { value: Enums.ActionStyle.Default },
            { value: Enums.ActionStyle.Positive },
            { value: Enums.ActionStyle.Destructive }
        ],
        Enums.ActionStyle.Default);
    // TODO: Revise this when finalizing input validation
    static readonly ignoreInputValidationProperty = new BoolProperty(Versions.v1_3, "ignoreInputValidation", false);

    @property(Action.titleProperty)
    title?: string;

    @property(Action.iconUrlProperty)
    iconUrl?: string;

    @property(Action.styleProperty)
    style: string = Enums.ActionStyle.Default;

    //#endregion

    private _actionCollection?: ActionCollection; // hold the reference to its action collection

    protected addCssClasses(element: HTMLElement) {
        // Do nothing in base implementation
    }

    protected internalGetReferencedInputs(): Dictionary<Input> {
        return {};
    }

    protected internalPrepareForExecution(inputs: Dictionary<Input> | undefined) {
        // Do nothing in base implementation
    }

    protected internalValidateInputs(referencedInputs: Dictionary<Input> | undefined): Input[] {
        let result: Input[] = [];

        if (!this.ignoreInputValidation && referencedInputs) {
            for (let key of Object.keys(referencedInputs)) {
                let input = referencedInputs[key];

                if (!input.validateValue()) {
                    result.push(input);
                }
            }
        }

        return result;
    }

    protected shouldSerialize(context: SerializationContext): boolean {
        return context.actionRegistry.findByName(this.getJsonTypeName()) !== undefined;
    }

    onExecute: (sender: Action) => void;

    getHref(): string | undefined {
        return "";
    }

    getAriaRole(): string {
        return "button";
    }

    updateActionButtonCssStyle(actionButtonElement: HTMLElement, buttonState: ActionButtonState = ActionButtonState.Normal): void {
        // Do nothing in base implementation
    }

    parse(source: any, context?: SerializationContext) {
        return super.parse(source, context ? context : new SerializationContext());
    }

    toJSON(context?: SerializationContext): PropertyBag | undefined {
        return super.toJSON(context ? context : new SerializationContext());
    }

    render(baseCssClass: string = "ac-pushButton") {
        // Cache hostConfig for perf
        let hostConfig = this.hostConfig;

        let buttonElement = document.createElement("button");

        this.addCssClasses(buttonElement);

        if (this.title) {
            buttonElement.setAttribute("aria-label", this.title);
        }

        buttonElement.type = "button";
        buttonElement.style.display = "flex";
        buttonElement.style.alignItems = "center";
        buttonElement.style.justifyContent = "center";

        buttonElement.setAttribute("role", this.getAriaRole());

        let titleElement = document.createElement("div");
        titleElement.style.overflow = "hidden";
        titleElement.style.textOverflow = "ellipsis";

        if (!(hostConfig.actions.iconPlacement == Enums.ActionIconPlacement.AboveTitle || hostConfig.actions.allowTitleToWrap)) {
            titleElement.style.whiteSpace = "nowrap";
        }

        if (this.title) {
            titleElement.innerText = this.title;
        }

        if (!this.iconUrl) {
            buttonElement.classList.add("noIcon");

            buttonElement.appendChild(titleElement);
        }
        else {
            let iconElement = document.createElement("img");
            iconElement.src = this.iconUrl;
            iconElement.style.width = hostConfig.actions.iconSize + "px";
            iconElement.style.height = hostConfig.actions.iconSize + "px";
            iconElement.style.flex = "0 0 auto";

            if (hostConfig.actions.iconPlacement == Enums.ActionIconPlacement.AboveTitle) {
                buttonElement.classList.add("iconAbove");
                buttonElement.style.flexDirection = "column";

                if (this.title) {
                    iconElement.style.marginBottom = "6px";
                }
            }
            else {
                buttonElement.classList.add("iconLeft");

                iconElement.style.maxHeight = "100%";

                if (this.title) {
                    iconElement.style.marginRight = "6px";
                }
            }

            buttonElement.appendChild(iconElement);
            buttonElement.appendChild(titleElement);
        }

        this._renderedElement = buttonElement;
    }

    execute() {
        if (this.onExecute) {
            this.onExecute(this);
        }

        raiseExecuteActionEvent(this);
    }

    prepareForExecution(): boolean {
        let referencedInputs = this.getReferencedInputs();
        let invalidInputs = this.internalValidateInputs(referencedInputs);

        if (invalidInputs.length > 0) {
            invalidInputs[0].focus();

            return false;
        }

        this.internalPrepareForExecution(referencedInputs);

        return true;
    };

    remove(): boolean {
        if (this._actionCollection) {
            return this._actionCollection.removeAction(this);
        }

        return false;
    }

    getAllInputs(processActions: boolean = true): Input[] {
        return [];
    }

    getResourceInformation(): IResourceInformation[] {
        return this.iconUrl ? [{ url: this.iconUrl, mimeType: "image" }] : [];
    }

    getActionById(id: string): Action | undefined {
        return this.id === id ? this : undefined;
    }

    getReferencedInputs(): Dictionary<Input> | undefined {
        return this.internalGetReferencedInputs();
    }

    /**
     * Validates the inputs associated with this action.
     * 
     * @returns A list of inputs that failed validation, or an empty array if no input failed validation.
     */
    validateInputs(): Input[] {
        return this.internalValidateInputs(this.getReferencedInputs());
    }

    get isPrimary(): boolean {
        return this.style == Enums.ActionStyle.Positive;
    }

    set isPrimary(value: boolean) {
        if (value) {
            this.style = Enums.ActionStyle.Positive;
        }
        else {
            if (this.style == Enums.ActionStyle.Positive) {
                this.style = Enums.ActionStyle.Default;
            }
        }
    }

    get ignoreInputValidation(): boolean {
        return true;
    }

    get hostConfig(): HostConfig {
        return this.parent ? this.parent.hostConfig : defaultHostConfig;
    }

    get parent(): CardElement | undefined {
        return <CardElement>this._parent;
    }
}

export class SubmitAction extends Action {
    //#region Schema

    static readonly dataProperty = new PropertyDefinition(Versions.v1_0, "data");

    @property(SubmitAction.dataProperty)
    private _originalData?: PropertyBag;

    @property(Action.ignoreInputValidationProperty)
    private _ignoreInputValidation: boolean = false;

    //#endregion

    // Note the "weird" way this field is declared is to work around a breaking
    // change introduced in TS 3.1 wrt d.ts generation. DO NOT CHANGE
    static readonly JsonTypeName: "Action.Submit" = "Action.Submit";

    private _isPrepared: boolean = false;
    private _processedData?: PropertyBag;

    protected internalGetReferencedInputs(): Dictionary<Input> {
        let result: Dictionary<Input> = {};
        let current: CardElement | undefined = this.parent;
        let inputs: Input[] = [];

        while (current) {
            inputs = inputs.concat(current.getAllInputs(false));

            current = current.parent;
        }

        for (let input of inputs) {
            if (input.id) {
                result[input.id] = input;
            }
        }

        return result;
    }

    protected internalPrepareForExecution(inputs: Dictionary<Input> | undefined) {
        if (this._originalData) {
            this._processedData = JSON.parse(JSON.stringify(this._originalData));
        }
        else {
            this._processedData = {};
        }

        if (this._processedData && inputs) {
            for (let key of Object.keys(inputs)) {
                let input = inputs[key];

                if (input.id) {
                    this._processedData[input.id] = input.value;
                }
            }
        }

        this._isPrepared = true;
    }

    getJsonTypeName(): string {
        return SubmitAction.JsonTypeName;
    }

    get ignoreInputValidation(): boolean {
        return this._ignoreInputValidation;
    }

    set ignoreInputValidation(value: boolean) {
        this._ignoreInputValidation = value;
    }

    get data(): object | undefined {
        return this._isPrepared ? this._processedData : this._originalData;
    }

    set data(value: object | undefined) {
        this._originalData = value;
        this._isPrepared = false;
    }
}

export class OpenUrlAction extends Action {
    //#region Schema

    static readonly urlProperty = new StringProperty(Versions.v1_0, "url");

    @property(OpenUrlAction.urlProperty)
    url?: string;

    //#endregion

    // Note the "weird" way this field is declared is to work around a breaking
    // change introduced in TS 3.1 wrt d.ts generation. DO NOT CHANGE
    static readonly JsonTypeName: "Action.OpenUrl" = "Action.OpenUrl";

    getJsonTypeName(): string {
        return OpenUrlAction.JsonTypeName;
    }

    getAriaRole() : string {
        return "link";
    }

    internalValidateProperties(context: ValidationResults) {
        super.internalValidateProperties(context);

        if (!this.url) {
            context.addFailure(
                this,
                Enums.ValidationEvent.PropertyCantBeNull,
                Strings.errors.propertyMustBeSet("url"));
        }
    }

    getHref(): string | undefined {
        return this.url;
    }
}

export class ToggleVisibilityAction extends Action {
    //#region Schema

    static readonly targetElementsProperty = new CustomProperty<PropertyBag>(
        Versions.v1_2,
        "targetElements",
        (sender: SerializableObject, property: PropertyDefinition, source: PropertyBag, context: BaseSerializationContext) => {
            let result: PropertyBag = {}

            if (Array.isArray(source[property.name])) {
                for (let item of source[property.name]) {
                    if (typeof item === "string") {
                        result[item] = undefined;
                    }
                    else if (typeof item === "object") {
                        let elementId = item["elementId"];

                        if (typeof elementId === "string") {
                            result[elementId] = Utils.parseBool(item["isVisible"]);
                        }
                    }
                }
            }

            return result;
        },
        (sender: SerializableObject, property: PropertyDefinition, target: PropertyBag, value: PropertyBag, context: BaseSerializationContext) => {
            let targetElements: any[] = [];

            for (let id of Object.keys(value)) {
                if (typeof value[id] === "boolean") {
                    targetElements.push(
                        {
                            elementId: id,
                            isVisible: value[id]
                        }
                    );
                }
                else {
                    targetElements.push(id);
                }
            }

            context.serializeArray(target, property.name, targetElements);
        },
        {},
        (sender: SerializableObject) => { return {}; });

    @property(ToggleVisibilityAction.targetElementsProperty)
    targetElements: { [key: string]: any } = {};

    //#endregion

    // Note the "weird" way this field is declared is to work around a breaking
    // change introduced in TS 3.1 wrt d.ts generation. DO NOT CHANGE
    static readonly JsonTypeName: "Action.ToggleVisibility" = "Action.ToggleVisibility";

    getJsonTypeName(): string {
        return ToggleVisibilityAction.JsonTypeName;
    }

    execute() {
        if (this.parent) {
            for (let elementId of Object.keys(this.targetElements)) {
                let targetElement = this.parent.getRootElement().getElementById(elementId);

                if (targetElement) {
                    if (typeof this.targetElements[elementId] === "boolean") {
                        targetElement.isVisible = this.targetElements[elementId];
                    }
                    else {
                        targetElement.isVisible = !targetElement.isVisible;
                    }
                }
            }
        }
    }

    addTargetElement(elementId: string, isVisible: boolean | undefined = undefined) {
        this.targetElements[elementId] = isVisible;
    }

    removeTargetElement(elementId: string) {
        delete this.targetElements[elementId];
    }
}

class StringWithSubstitutionProperty extends PropertyDefinition  {
    parse(sender: SerializableObject, source: PropertyBag, context: BaseSerializationContext): StringWithSubstitutions {
        let result = new StringWithSubstitutions();
        result.set(Utils.parseString(source[this.name]));

        return result;
    }

    toJSON(sender: SerializableObject, target: PropertyBag, value: StringWithSubstitutions, context: BaseSerializationContext): void {
        context.serializeValue(target, this.name, value.getOriginal());
    }

    constructor(
        readonly targetVersion: Version,
        readonly name: string) {
        super(targetVersion, name, undefined, () => { return new StringWithSubstitutions(); });
    }
}

export class HttpHeader extends SerializableObject {
    //#region Schema

    static readonly nameProperty = new StringProperty(Versions.v1_0, "name");
    static readonly valueProperty = new StringWithSubstitutionProperty(Versions.v1_0, "value");

    protected getSchemaKey(): string {
        return "HttpHeader";
    }

    @property(HttpHeader.nameProperty)
    name: string;

    @property(HttpHeader.valueProperty)
    private _value: StringWithSubstitutions;

    //#endregion

    constructor(name: string = "", value: string = "") {
        super();

        this.name = name;
        this.value = value;
    }

    getReferencedInputs(inputs: Input[], referencedInputs: Dictionary<Input>) {
        this._value.getReferencedInputs(inputs, referencedInputs);
    }

    prepareForExecution(inputs: Dictionary<Input>) {
        this._value.substituteInputValues(inputs, ContentTypes.applicationXWwwFormUrlencoded);
    }

    get value(): string | undefined {
        return this._value.get();
    }

    set value(newValue: string | undefined) {
        this._value.set(newValue);
    }
}

export class HttpAction extends Action {
    //#region Schema

    static readonly urlProperty = new StringWithSubstitutionProperty(Versions.v1_0, "url");
    static readonly bodyProperty = new StringWithSubstitutionProperty(Versions.v1_0, "body");
    static readonly methodProperty = new StringProperty(Versions.v1_0, "method");
    static readonly headersProperty = new SerializableObjectCollectionProperty(Versions.v1_0, "headers", HttpHeader);

    protected populateSchema(schema: SerializableObjectSchema) {
        super.populateSchema(schema);

        schema.add(Action.ignoreInputValidationProperty);
    }

    @property(HttpAction.urlProperty)
    private _url: StringWithSubstitutions;

    @property(HttpAction.bodyProperty)
    private _body: StringWithSubstitutions;

    @property(HttpAction.methodProperty)
    method?: string;

    @property(HttpAction.headersProperty)
    headers: HttpHeader[];

    @property(Action.ignoreInputValidationProperty)
    private _ignoreInputValidation: boolean = false;

    //#endregion

    // Note the "weird" way this field is declared is to work around a breaking
    // change introduced in TS 3.1 wrt d.ts generation. DO NOT CHANGE
    static readonly JsonTypeName: "Action.Http" = "Action.Http";

    protected internalGetReferencedInputs(): Dictionary<Input> {
        let allInputs = this.parent ? this.parent.getRootElement().getAllInputs() : [];
        let result: Dictionary<Input> = {};

        this._url.getReferencedInputs(allInputs, result);

        for (let header of this.headers) {
            header.getReferencedInputs(allInputs, result);
        }

        this._body.getReferencedInputs(allInputs, result);

        return result;
    }

    protected internalPrepareForExecution(inputs: Dictionary<Input> | undefined) {
        if (inputs) {
            this._url.substituteInputValues(inputs, ContentTypes.applicationXWwwFormUrlencoded);

            let contentType = ContentTypes.applicationJson;

            for (let header of this.headers) {
                header.prepareForExecution(inputs);

                if (header.name && header.name.toLowerCase() == "content-type") {
                    contentType = <string>header.value;
                }
            }

            this._body.substituteInputValues(inputs, contentType);
        }
    };

    getJsonTypeName(): string {
        return HttpAction.JsonTypeName;
    }

    internalValidateProperties(context: ValidationResults) {
        super.internalValidateProperties(context);

        if (!this.url) {
            context.addFailure(
                this,
                Enums.ValidationEvent.PropertyCantBeNull,
                Strings.errors.propertyMustBeSet("url"));
        }

        if (this.headers.length > 0) {
            for (let header of this.headers) {
                if (!header.name) {
                    context.addFailure(
                        this,
                        Enums.ValidationEvent.PropertyCantBeNull,
                        Strings.errors.actionHttpHeadersMustHaveNameAndValue());
                }
            }
        }
    }

    get ignoreInputValidation(): boolean {
        return this._ignoreInputValidation;
    }

    set ignoreInputValidation(value: boolean) {
        this._ignoreInputValidation = value;
    }

    get url(): string | undefined {
        return this._url.get();
    }

    set url(value: string | undefined) {
        this._url.set(value);
    }

    get body(): string | undefined {
        return this._body.get();
    }

    set body(value: string | undefined) {
        this._body.set(value);
    }
}

export class ShowCardAction extends Action {
    // Note the "weird" way this field is declared is to work around a breaking
    // change introduced in TS 3.1 wrt d.ts generation. DO NOT CHANGE
    static readonly JsonTypeName: "Action.ShowCard" = "Action.ShowCard";

    protected internalParse(source: any, context: SerializationContext) {
        super.internalParse(source, context);

        let jsonCard = source["card"];

        if (jsonCard) {
            this.card.parse(jsonCard, context);
        }
        else {
            context.logParseEvent(
                this,
                Enums.ValidationEvent.PropertyCantBeNull,
                Strings.errors.showCardMustHaveCard());
        }
    }

    protected internalToJSON(target: PropertyBag, context: SerializationContext) {
        super.internalToJSON(target, context);

        if (this.card) {
            context.serializeValue(target, "card", this.card.toJSON(context));
        }
    }

    protected addCssClasses(element: HTMLElement) {
        super.addCssClasses(element);

        if (this.parent) {
            element.classList.add(this.parent.hostConfig.makeCssClassName("expandable"));
        }
    }

    readonly card: AdaptiveCard = new InlineAdaptiveCard();

    getJsonTypeName(): string {
        return ShowCardAction.JsonTypeName;
    }

    internalValidateProperties(context: ValidationResults) {
        super.internalValidateProperties(context);

        this.card.internalValidateProperties(context);
    }

    updateActionButtonCssStyle(actionButtonElement: HTMLElement, buttonState: ActionButtonState = ActionButtonState.Normal): void {
        super.updateActionButtonCssStyle(actionButtonElement);

        if (this.parent) {
            actionButtonElement.classList.add(this.parent.hostConfig.makeCssClassName("expandable"));
            actionButtonElement.setAttribute("aria-expanded", (buttonState === ActionButtonState.Expanded).toString());
        }
    }

    setParent(value: CardElement) {
        super.setParent(value);

        this.card.setParent(value);
    }

    getAllInputs(processActions: boolean = true): Input[] {
        return this.card.getAllInputs(processActions);
    }

    getResourceInformation(): IResourceInformation[] {
        return super.getResourceInformation().concat(this.card.getResourceInformation());
    }

    getActionById(id: string): Action | undefined {
        let result = super.getActionById(id);

        if (!result) {
            result = this.card.getActionById(id);
        }

        return result;
    }
}

class ActionCollection {
    private _owner: CardElement;
    private _actionCardContainer: HTMLDivElement;
    private _expandedAction?: ShowCardAction;
    private _renderedActionCount: number = 0;
    private _actionCard?: HTMLElement;

    private isActionAllowed(action: Action): boolean {
        let forbiddenTypes = this._owner.getForbiddenActionTypes();

        if (forbiddenTypes) {
            for (let forbiddenType of forbiddenTypes) {
                if (action.constructor === forbiddenType) {
                    return false;
                }
            }
        }

        return true;
    }

    private refreshContainer() {
        this._actionCardContainer.innerHTML = "";

        if (!this._actionCard) {
            this._actionCardContainer.style.marginTop = "0px";

            return;
        }

        this._actionCardContainer.style.marginTop = this._renderedActionCount > 0 ? this._owner.hostConfig.actions.showCard.inlineTopMargin + "px" : "0px";

        let padding = this._owner.getEffectivePadding();

        this._owner.getImmediateSurroundingPadding(padding);

        let physicalPadding = this._owner.hostConfig.paddingDefinitionToSpacingDefinition(padding);

        if (this._actionCard) {
            this._actionCard.style.paddingLeft = physicalPadding.left + "px";
            this._actionCard.style.paddingRight = physicalPadding.right + "px";

            this._actionCard.style.marginLeft = "-" + physicalPadding.left + "px";
            this._actionCard.style.marginRight = "-" + physicalPadding.right + "px";

            if (physicalPadding.bottom != 0 && !this._owner.isDesignMode()) {
                this._actionCard.style.paddingBottom = physicalPadding.bottom + "px";
                this._actionCard.style.marginBottom = "-" + physicalPadding.bottom + "px";
            }

            Utils.appendChild(this._actionCardContainer, this._actionCard);
        }
    }

    private layoutChanged() {
        this._owner.getRootElement().updateLayout();
    }

    private hideActionCard() {
        let previouslyExpandedAction = this._expandedAction;

        this._expandedAction = undefined;
        this._actionCard = undefined;

        this.refreshContainer();

        if (previouslyExpandedAction) {
            this.layoutChanged();

            raiseInlineCardExpandedEvent(previouslyExpandedAction, false);
        }
    }

    private showActionCard(action: ShowCardAction, suppressStyle: boolean = false, raiseEvent: boolean = true) {
        (<InlineAdaptiveCard>action.card).suppressStyle = suppressStyle;

        // Always re-render a ShowCard action in design mode; reuse already rendered ShowCard (if available) otherwise
        let renderedCard = action.card.renderedElement && !this._owner.isDesignMode() ? action.card.renderedElement : action.card.render();

        this._actionCard = renderedCard;
        this._expandedAction = action;

        this.refreshContainer();

        if (raiseEvent) {
            this.layoutChanged();

            raiseInlineCardExpandedEvent(action, true);
        }
    }

    private collapseExpandedAction() {
        for (let button of this.buttons) {
            button.state = ActionButtonState.Normal;
        }

        this.hideActionCard();
    }

    private expandShowCardAction(action: ShowCardAction, raiseEvent: boolean) {
        for (let button of this.buttons) {
            if (button.action !== action) {
                button.state = ActionButtonState.Subdued;
            }
            else {
                button.state = ActionButtonState.Expanded;
            }
        }

        this.showActionCard(
            action,
            !(this._owner.isAtTheVeryLeft() && this._owner.isAtTheVeryRight()),
            raiseEvent);
    }

    private actionClicked(actionButton: ActionButton) {
        if (!(actionButton.action instanceof ShowCardAction)) {
            for (let button of this.buttons) {
                button.state = ActionButtonState.Normal;
            }

            this.hideActionCard();

            actionButton.action.execute();
        }
        else {
            if (this._owner.hostConfig.actions.showCard.actionMode === Enums.ShowCardActionMode.Popup) {
                actionButton.action.execute();
            }
            else if (actionButton.action === this._expandedAction) {
                this.collapseExpandedAction();
            }
            else {
                this.expandShowCardAction(actionButton.action, true);
            }
        }
    }

    private getParentContainer(): Container | undefined {
        if (this._owner instanceof Container) {
            return this._owner;
        }
        else {
            return this._owner.getParentContainer();
        }
    }

    private findActionButton(action: Action): ActionButton | undefined {
        for (let actionButton of this.buttons) {
            if (actionButton.action == action) {
                return actionButton;
            }
        }

        return undefined;
    }

    items: Action[] = [];
    buttons: ActionButton[] = [];

    constructor(owner: CardElement) {
        this._owner = owner;
    }

    parse(source: any, context: SerializationContext) {
        this.clear();

        if (Array.isArray(source)) {
            for (let jsonAction of source) {
                let action = context.parseAction(
                    this._owner,
                    jsonAction,
                    [],
                    !this._owner.isDesignMode());

                if (action) {
                    this.addAction(action);
                }
            }
        }
    }

    toJSON(target: PropertyBag, propertyName: string, context: SerializationContext): any {
        context.serializeArray(target, propertyName, this.items);
    }

    getActionById(id: string): Action | undefined {
        let result: Action | undefined = undefined;

        for (let item of this.items) {
            result = item.getActionById(id);

            if (result) {
                break;
            }
        }

        return result;
    }

    validateProperties(context: ValidationResults) {
        if (this._owner.hostConfig.actions.maxActions && this.items.length > this._owner.hostConfig.actions.maxActions) {
            context.addFailure(
                this._owner,
                Enums.ValidationEvent.TooManyActions,
                Strings.errors.tooManyActions(this._owner.hostConfig.actions.maxActions));
        }

        if (this.items.length > 0 && !this._owner.hostConfig.supportsInteractivity) {
            context.addFailure(
                this._owner,
                Enums.ValidationEvent.InteractivityNotAllowed,
                Strings.errors.interactivityNotAllowed());
        }

        for (let item of this.items) {
            if (!this.isActionAllowed(item)) {
                context.addFailure(
                    this._owner,
                    Enums.ValidationEvent.ActionTypeNotAllowed,
                    Strings.errors.actionTypeNotAllowed(item.getJsonTypeName()));
            }

            item.internalValidateProperties(context);
        }
    }

    render(orientation: Enums.Orientation, isDesignMode: boolean): HTMLElement | undefined {
        // Cache hostConfig for better perf
        let hostConfig = this._owner.hostConfig;

        if (!hostConfig.supportsInteractivity) {
            return undefined;
        }

        let element = document.createElement("div");
        let maxActions = hostConfig.actions.maxActions ? Math.min(hostConfig.actions.maxActions, this.items.length) : this.items.length;

        this._actionCardContainer = document.createElement("div");
        this._renderedActionCount = 0;

        if (hostConfig.actions.preExpandSingleShowCardAction && maxActions == 1 && this.items[0] instanceof ShowCardAction && this.isActionAllowed(this.items[0])) {
            this.showActionCard(<ShowCardAction>this.items[0], true);
            this._renderedActionCount = 1;
        }
        else {
            let buttonStrip = document.createElement("div");
            buttonStrip.className = hostConfig.makeCssClassName("ac-actionSet");
            buttonStrip.style.display = "flex";
            buttonStrip.setAttribute("role", "group");

            if (orientation == Enums.Orientation.Horizontal) {
                buttonStrip.style.flexDirection = "row";

                if (this._owner.horizontalAlignment && hostConfig.actions.actionAlignment != Enums.ActionAlignment.Stretch) {
                    switch (this._owner.horizontalAlignment) {
                        case Enums.HorizontalAlignment.Center:
                            buttonStrip.style.justifyContent = "center";
                            break;
                        case Enums.HorizontalAlignment.Right:
                            buttonStrip.style.justifyContent = "flex-end";
                            break;
                        default:
                            buttonStrip.style.justifyContent = "flex-start";
                            break;
                    }
                }
                else {
                    switch (hostConfig.actions.actionAlignment) {
                        case Enums.ActionAlignment.Center:
                            buttonStrip.style.justifyContent = "center";
                            break;
                        case Enums.ActionAlignment.Right:
                            buttonStrip.style.justifyContent = "flex-end";
                            break;
                        default:
                            buttonStrip.style.justifyContent = "flex-start";
                            break;
                    }
                }
            }
            else {
                buttonStrip.style.flexDirection = "column";

                if (this._owner.horizontalAlignment && hostConfig.actions.actionAlignment != Enums.ActionAlignment.Stretch) {
                    switch (this._owner.horizontalAlignment) {
                        case Enums.HorizontalAlignment.Center:
                            buttonStrip.style.alignItems = "center";
                            break;
                        case Enums.HorizontalAlignment.Right:
                            buttonStrip.style.alignItems = "flex-end";
                            break;
                        default:
                            buttonStrip.style.alignItems = "flex-start";
                            break;
                    }
                }
                else {
                    switch (hostConfig.actions.actionAlignment) {
                        case Enums.ActionAlignment.Center:
                            buttonStrip.style.alignItems = "center";
                            break;
                        case Enums.ActionAlignment.Right:
                            buttonStrip.style.alignItems = "flex-end";
                            break;
                        case Enums.ActionAlignment.Stretch:
                            buttonStrip.style.alignItems = "stretch";
                            break;
                        default:
                            buttonStrip.style.alignItems = "flex-start";
                            break;
                    }
                }
            }

            let parentContainer = this.getParentContainer();

            if (parentContainer) {
                let parentContainerStyle = parentContainer.getEffectiveStyle();

                const allowedActions = this.items.filter(this.isActionAllowed.bind(this));

                for (let i = 0; i < allowedActions.length; i++) {
                    let actionButton = this.findActionButton(allowedActions[i]);

                    if (!actionButton) {
                        actionButton = new ActionButton(allowedActions[i], parentContainerStyle);
                        actionButton.onClick = (ab) => { this.actionClicked(ab); };

                        this.buttons.push(actionButton);
                    }

                    actionButton.render();

                    if (actionButton.action.renderedElement) {
                        actionButton.action.renderedElement.setAttribute("aria-posinset", (i + 1).toString());
                        actionButton.action.renderedElement.setAttribute("aria-setsize", allowedActions.length.toString());
                        actionButton.action.renderedElement.setAttribute("role", "listitem");

                        if (hostConfig.actions.actionsOrientation == Enums.Orientation.Horizontal && hostConfig.actions.actionAlignment == Enums.ActionAlignment.Stretch) {
                            actionButton.action.renderedElement.style.flex = "0 1 100%";
                        }
                        else {
                            actionButton.action.renderedElement.style.flex = "0 1 auto";
                        }

                        buttonStrip.appendChild(actionButton.action.renderedElement);

                        this._renderedActionCount++;

                        if (this._renderedActionCount >= hostConfig.actions.maxActions || i == this.items.length - 1) {
                            break;
                        }
                        else if (hostConfig.actions.buttonSpacing > 0) {
                            let spacer = document.createElement("div");

                            if (orientation === Enums.Orientation.Horizontal) {
                                spacer.style.flex = "0 0 auto";
                                spacer.style.width = hostConfig.actions.buttonSpacing + "px";
                            }
                            else {
                                spacer.style.height = hostConfig.actions.buttonSpacing + "px";
                            }

                            Utils.appendChild(buttonStrip, spacer);
                        }
                    }
                }
            }

            let buttonStripContainer = document.createElement("div");
            buttonStripContainer.style.overflow = "hidden";
            buttonStripContainer.appendChild(buttonStrip);

            Utils.appendChild(element, buttonStripContainer);
        }

        Utils.appendChild(element, this._actionCardContainer);

        for (let button of this.buttons) {
            if (button.state == ActionButtonState.Expanded) {
                this.expandShowCardAction(<ShowCardAction>button.action, false);

                break;
            }
        }

        return this._renderedActionCount > 0 ? element : undefined;
    }

    addAction(action: Action) {
        if (!action) {
            throw new Error("The action parameter cannot be null.");
        }

        if ((!action.parent || action.parent === this._owner) && this.items.indexOf(action) < 0) {
            this.items.push(action);

            if (!action.parent) {
                action.setParent(this._owner);
            }

            action["_actionCollection"] = this;
        }
        else {
            throw new Error(Strings.errors.actionAlreadyParented());
        }
    }

    removeAction(action: Action): boolean {
        if (this.expandedAction && this._expandedAction == action) {
            this.collapseExpandedAction();
        }

        let actionIndex = this.items.indexOf(action);

        if (actionIndex >= 0) {
            this.items.splice(actionIndex, 1);

            action.setParent(undefined);

            action["_actionCollection"] = undefined;

            for (let i = 0; i < this.buttons.length; i++) {
                if (this.buttons[i].action == action) {
                    this.buttons.splice(i, 1);

                    break;
                }
            }

            return true;
        }

        return false;
    }

    clear() {
        this.items = [];
        this.buttons = [];

        this._expandedAction = undefined;
        this._renderedActionCount = 0;
    }

    getAllInputs(processActions: boolean = true): Input[] {
        let result: Input[] = [];

        if (processActions) {
            for (let action of this.items) {
                result = result.concat(action.getAllInputs());
            }
        }

        return result;
    }

    getResourceInformation(): IResourceInformation[] {
        let result: IResourceInformation[] = [];

        for (let action of this.items) {
            result = result.concat(action.getResourceInformation());
        }

        return result;
    }

    get renderedActionCount(): number {
        return this._renderedActionCount;
    }

    get expandedAction(): ShowCardAction | undefined {
        return this._expandedAction;
    }
}

export class ActionSet extends CardElement {
    //#region Schema

    static readonly orientationProperty = new EnumProperty(Versions.v1_1, "orientation", Enums.Orientation);

    @property(ActionSet.orientationProperty)
    orientation?: Enums.Orientation;

    //#endregion

    private _actionCollection: ActionCollection;

    protected internalParse(source: any, context: SerializationContext) {
        super.internalParse(source, context);

        this._actionCollection.parse(source["actions"], context);
    }

    protected internalToJSON(target: PropertyBag, context: SerializationContext) {
        super.internalToJSON(target, context);

        this._actionCollection.toJSON(target, "actions", context);
    }

    protected internalRender(): HTMLElement | undefined {
        return this._actionCollection.render(this.orientation !== undefined ? this.orientation : this.hostConfig.actions.actionsOrientation, this.isDesignMode());
    }

    constructor() {
        super();

        this._actionCollection = new ActionCollection(this);
    }

    isBleedingAtBottom(): boolean {
        if (this._actionCollection.renderedActionCount == 0) {
            return super.isBleedingAtBottom();
        }
        else {
            if (this._actionCollection.items.length == 1) {
                return this._actionCollection.expandedAction !== undefined && !this.hostConfig.actions.preExpandSingleShowCardAction;
            }
            else {
                return this._actionCollection.expandedAction !== undefined;
            }
        }
    }

    getJsonTypeName(): string {
        return "ActionSet";
    }

    getActionCount(): number {
        return this._actionCollection.items.length;
    }

    getActionAt(index: number): Action | undefined {
        if (index >= 0 && index < this.getActionCount()) {
            return this._actionCollection.items[index];
        }
        else {
            return super.getActionAt(index);
        }
    }

    internalValidateProperties(context: ValidationResults) {
        super.internalValidateProperties(context);

        this._actionCollection.validateProperties(context);
    }

    addAction(action: Action) {
        this._actionCollection.addAction(action);
    }

    getAllInputs(processActions: boolean = true): Input[] {
        return processActions ? this._actionCollection.getAllInputs() : [];
    }

    getResourceInformation(): IResourceInformation[] {
        return this._actionCollection.getResourceInformation();
    }

    get isInteractive(): boolean {
        return true;
    }
}

export abstract class StylableCardElementContainer extends CardElementContainer {
    //#region Schema

    static readonly styleProperty = new ValueSetProperty(
        Versions.v1_0,
        "style",
        [
            { value: Enums.ContainerStyle.Default },
            { value: Enums.ContainerStyle.Emphasis },
            { targetVersion: Versions.v1_2, value: Enums.ContainerStyle.Accent },
            { targetVersion: Versions.v1_2, value: Enums.ContainerStyle.Good },
            { targetVersion: Versions.v1_2, value: Enums.ContainerStyle.Attention },
            { targetVersion: Versions.v1_2, value: Enums.ContainerStyle.Warning }
        ]);
    static readonly bleedProperty = new BoolProperty(Versions.v1_2, "bleed", false);
    static readonly minHeightProperty = new PixelSizeProperty(Versions.v1_2, "minHeight");

    @property(StylableCardElementContainer.styleProperty)
    get style(): string | undefined {
        if (this.allowCustomStyle) {
            let style = this.getValue(StylableCardElementContainer.styleProperty);

            if (style && this.hostConfig.containerStyles.getStyleByName(style)) {
                return style;
            }
        }

        return undefined;
    }

    set style(value: string | undefined) {
        this.setValue(StylableCardElementContainer.styleProperty, value);
    }

    @property(StylableCardElementContainer.bleedProperty)
    private _bleed: boolean = false;

    @property(StylableCardElementContainer.minHeightProperty)
    minPixelHeight?: number;

    //#endregion

    protected adjustRenderedElementSize(renderedElement: HTMLElement) {
        super.adjustRenderedElementSize(renderedElement);

        if (this.minPixelHeight) {
            renderedElement.style.minHeight = this.minPixelHeight + "px";
        }
    }

    protected applyBackground() {
        if (this.renderedElement) {
            let styleDefinition = this.hostConfig.containerStyles.getStyleByName(this.style, this.hostConfig.containerStyles.getStyleByName(this.defaultStyle));

            if (styleDefinition.backgroundColor) {
                this.renderedElement.style.backgroundColor = <string>Utils.stringToCssColor(styleDefinition.backgroundColor);
            }
        }
    }

    protected applyPadding() {
        super.applyPadding();

        if (!this.renderedElement) {
            return;
        }

        let physicalPadding = new SpacingDefinition();

        if (this.getEffectivePadding()) {
            physicalPadding = this.hostConfig.paddingDefinitionToSpacingDefinition(this.getEffectivePadding());
        }

        this.renderedElement.style.paddingTop = physicalPadding.top + "px";
        this.renderedElement.style.paddingRight = physicalPadding.right + "px";
        this.renderedElement.style.paddingBottom = physicalPadding.bottom + "px";
        this.renderedElement.style.paddingLeft = physicalPadding.left + "px";

        if (this.isBleeding()) {
            // Bleed into the first parent that does have padding
            let padding = new PaddingDefinition();

            this.getImmediateSurroundingPadding(padding);

            let surroundingPadding = this.hostConfig.paddingDefinitionToSpacingDefinition(padding);

            this.renderedElement.style.marginRight = "-" + surroundingPadding.right + "px";
            this.renderedElement.style.marginLeft = "-" + surroundingPadding.left + "px";

            if (!this.isDesignMode()) {
                this.renderedElement.style.marginTop = "-" + surroundingPadding.top + "px";
                this.renderedElement.style.marginBottom = "-" + surroundingPadding.bottom + "px";
            }

            if (this.separatorElement && this.separatorOrientation == Enums.Orientation.Horizontal) {
                this.separatorElement.style.marginLeft = "-" + surroundingPadding.left + "px";
                this.separatorElement.style.marginRight = "-" + surroundingPadding.right + "px";
            }
        }
        else {
            this.renderedElement.style.marginRight = "0";
            this.renderedElement.style.marginLeft = "0";
            this.renderedElement.style.marginTop = "0";
            this.renderedElement.style.marginBottom = "0";

            if (this.separatorElement) {
                this.separatorElement.style.marginRight = "0";
                this.separatorElement.style.marginLeft = "0";
            }
        }
    }

    protected getHasBackground(): boolean {
        let currentElement: CardElement | undefined = this.parent;

        while (currentElement) {
            let currentElementHasBackgroundImage = currentElement instanceof Container ? currentElement.backgroundImage.isValid() : false;

            if (currentElement instanceof StylableCardElementContainer) {
                if (this.hasExplicitStyle && (currentElement.getEffectiveStyle() != this.getEffectiveStyle() || currentElementHasBackgroundImage)) {
                    return true;
                }
            }

            currentElement = currentElement.parent;
        }

        return false;
    }

    protected getDefaultPadding(): PaddingDefinition {
        return this.getHasBackground() ?
            new PaddingDefinition(
                Enums.Spacing.Padding,
                Enums.Spacing.Padding,
                Enums.Spacing.Padding,
                Enums.Spacing.Padding) : super.getDefaultPadding();
    }

    protected getHasExpandedAction(): boolean {
        return false;
    }

    protected getBleed(): boolean {
        return this._bleed;
    }

    protected setBleed(value: boolean) {
        this._bleed = value;
    }

    protected get renderedActionCount(): number {
        return 0;
    }

    protected get hasExplicitStyle(): boolean {
        return this.getValue(StylableCardElementContainer.styleProperty) !== undefined;
    }

    protected get allowCustomStyle(): boolean {
        return true;
    }

    isBleeding(): boolean {
		return (this.getHasBackground() || this.hostConfig.alwaysAllowBleed) && this.getBleed();
    }

    internalValidateProperties(context: ValidationResults) {
        super.internalValidateProperties(context);

        let explicitStyle = this.getValue(StylableCardElementContainer.styleProperty);

        if (explicitStyle !== undefined) {
            let styleDefinition = this.hostConfig.containerStyles.getStyleByName(explicitStyle);

            if (!styleDefinition) {
                context.addFailure(
                    this,
                    Enums.ValidationEvent.InvalidPropertyValue,
                    Strings.errors.invalidPropertyValue(explicitStyle, "style"));
            }
        }
    }

    render(): HTMLElement | undefined {
        let renderedElement = super.render();

        if (renderedElement && this.getHasBackground()) {
            this.applyBackground();
        }

        return renderedElement;
    }

    getEffectiveStyle(): string {
        let effectiveStyle = this.style;

        return effectiveStyle ? effectiveStyle : super.getEffectiveStyle();
    }
}

export class BackgroundImage extends SerializableObject {
    //#region Schema

    static readonly urlProperty = new StringProperty(Versions.v1_0, "url");
    static readonly fillModeProperty = new EnumProperty(Versions.v1_2, "fillMode", Enums.FillMode, Enums.FillMode.Cover);
    static readonly horizontalAlignmentProperty = new EnumProperty(Versions.v1_2, "horizontalAlignment", Enums.HorizontalAlignment, Enums.HorizontalAlignment.Left);
    static readonly verticalAlignmentProperty = new EnumProperty(Versions.v1_2, "verticalAlignment", Enums.VerticalAlignment, Enums.VerticalAlignment.Top);

    @property(BackgroundImage.urlProperty)
    url?: string;

    @property(BackgroundImage.fillModeProperty)
    fillMode: Enums.FillMode;

    @property(BackgroundImage.horizontalAlignmentProperty)
    horizontalAlignment: Enums.HorizontalAlignment;

    @property(BackgroundImage.verticalAlignmentProperty)
    verticalAlignment: Enums.VerticalAlignment;

    //#endregion

    protected getSchemaKey(): string {
        return "BackgroundImage";
    }

    protected internalParse(source: any, context: BaseSerializationContext) {
        if (typeof source === "string") {
            this.resetDefaultValues();
            this.url = source;
        }
        else {
            return super.internalParse(source, context);
        }
    }

    apply(element: CardElement) {
        if (this.url && element.renderedElement) {
            element.renderedElement.style.backgroundImage = "url('" + element.preProcessPropertyValue(BackgroundImage.urlProperty, this.url) + "')";

            switch (this.fillMode) {
                case Enums.FillMode.Repeat:
                    element.renderedElement.style.backgroundRepeat = "repeat";
                    break;
                case Enums.FillMode.RepeatHorizontally:
                    element.renderedElement.style.backgroundRepeat = "repeat-x";
                    break;
                case Enums.FillMode.RepeatVertically:
                    element.renderedElement.style.backgroundRepeat = "repeat-y";
                    break;
                case Enums.FillMode.Cover:
                default:
                    element.renderedElement.style.backgroundRepeat = "no-repeat";
                    element.renderedElement.style.backgroundSize = "cover";
                    break;
            }

            switch (this.horizontalAlignment) {
                case Enums.HorizontalAlignment.Center:
                    element.renderedElement.style.backgroundPositionX = "center";
                    break;
                case Enums.HorizontalAlignment.Right:
                    element.renderedElement.style.backgroundPositionX = "right";
                    break;
            }

            switch (this.verticalAlignment) {
                case Enums.VerticalAlignment.Center:
                    element.renderedElement.style.backgroundPositionY = "center";
                    break;
                case Enums.VerticalAlignment.Bottom:
                    element.renderedElement.style.backgroundPositionY = "bottom";
                    break;
            }
        }
    }

    isValid(): boolean {
        return this.url ? true : false;
    }
}

export class Container extends StylableCardElementContainer {
    //#region Schema

    static readonly backgroundImageProperty = new SerializableObjectProperty(
        Versions.v1_0,
        "backgroundImage",
        BackgroundImage);
    static readonly verticalContentAlignmentProperty = new EnumProperty(Versions.v1_1, "verticalContentAlignment", Enums.VerticalAlignment, Enums.VerticalAlignment.Top);
    static readonly rtlProperty = new BoolProperty(Versions.v1_0, "rtl");

    @property(Container.backgroundImageProperty)
    get backgroundImage(): BackgroundImage {
        return this.getValue(Container.backgroundImageProperty);
    }

    @property(Container.verticalContentAlignmentProperty)
    verticalContentAlignment: Enums.VerticalAlignment = Enums.VerticalAlignment.Top;

    @property(Container.rtlProperty)
    rtl?: boolean;

    //#endregion

    private _items: CardElement[] = [];
    private _renderedItems: CardElement[] = [];

    private insertItemAt(
        item: CardElement,
        index: number,
        forceInsert: boolean) {
        if (!item.parent || forceInsert) {
            if (item.isStandalone) {
                if (index < 0 || index >= this._items.length) {
                    this._items.push(item);
                }
                else {
                    this._items.splice(index, 0, item);
                }

                item.setParent(this);
            }
            else {
                throw new Error(Strings.errors.elementTypeNotStandalone(item.getJsonTypeName()));
            }
        }
        else {
            throw new Error(Strings.errors.elementAlreadyParented());
        }
    }

    protected supportsExcplitiHeight(): boolean {
        return true;
    }

    protected getItemsCollectionPropertyName(): string {
        return "items";
    }

    protected applyBackground() {
        if (this.backgroundImage.isValid() && this.renderedElement) {
            this.backgroundImage.apply(this);
        }

        super.applyBackground();
    }

    protected internalRender(): HTMLElement | undefined {
        this._renderedItems = [];

        // Cache hostConfig to avoid walking the parent hierarchy several times
        let hostConfig = this.hostConfig;

        let element = document.createElement("div");

        if (this.rtl !== undefined && this.rtl) {
            element.dir = "rtl";
        }

        element.classList.add(hostConfig.makeCssClassName("ac-container"));
        element.style.display = "flex";
        element.style.flexDirection = "column";

        if (GlobalSettings.useAdvancedCardBottomTruncation) {
            // Forces the container to be at least as tall as its content.
            //
            // Fixes a quirk in Chrome where, for nested flex elements, the
            // inner element's height would never exceed the outer element's
            // height. This caused overflow truncation to break -- containers
            // would always be measured as not overflowing, since their heights
            // were constrained by their parents as opposed to truly reflecting
            // the height of their content.
            //
            // See the "Browser Rendering Notes" section of this answer:
            // https://stackoverflow.com/questions/36247140/why-doesnt-flex-item-shrink-past-content-size
            element.style.minHeight = '-webkit-min-content';
        }

        switch (this.verticalContentAlignment) {
            case Enums.VerticalAlignment.Center:
                element.style.justifyContent = "center";
                break;
            case Enums.VerticalAlignment.Bottom:
                element.style.justifyContent = "flex-end";
                break;
            default:
                element.style.justifyContent = "flex-start";
                break;
        }

        if (this._items.length > 0) {
            for (let item of this._items) {
                let renderedItem = this.isElementAllowed(item) ? item.render() : undefined;

                if (renderedItem) {
                    if (this._renderedItems.length > 0 && item.separatorElement) {
                        item.separatorElement.style.flex = "0 0 auto";

                        Utils.appendChild(element, item.separatorElement);
                    }

                    Utils.appendChild(element, renderedItem);

                    this._renderedItems.push(item);
                }
            }
        }
        else {
            if (this.isDesignMode()) {
                let placeholderElement = this.createPlaceholderElement();
                placeholderElement.style.width = "100%";
                placeholderElement.style.height = "100%";

                element.appendChild(placeholderElement);
            }
        }

        return element;
    }

    protected truncateOverflow(maxHeight: number): boolean {
        if (this.renderedElement) {
            // Add 1 to account for rounding differences between browsers
            let boundary = this.renderedElement.offsetTop + maxHeight + 1;

            let handleElement = (cardElement: CardElement) => {
                let elt = cardElement.renderedElement;

                if (elt) {
                    switch (Utils.getFitStatus(elt, boundary)) {
                        case Enums.ContainerFitStatus.FullyInContainer:
                            let sizeChanged = cardElement['resetOverflow']();
                            // If the element's size changed after resetting content,
                            // we have to check if it still fits fully in the card
                            if (sizeChanged) {
                                handleElement(cardElement);
                            }
                            break;
                        case Enums.ContainerFitStatus.Overflowing:
                            let maxHeight = boundary - elt.offsetTop;
                            cardElement['handleOverflow'](maxHeight);
                            break;
                        case Enums.ContainerFitStatus.FullyOutOfContainer:
                            cardElement['handleOverflow'](0);
                            break;
                    }
                }
            };

            for (let item of this._items) {
                handleElement(item);
            }

            return true;
        }

        return false;
    }

    protected undoOverflowTruncation() {
        for (let item of this._items) {
            item['resetOverflow']();
        }
    }

    protected getHasBackground(): boolean {
        return this.backgroundImage.isValid() || super.getHasBackground();
    }

    protected internalParse(source: any, context: SerializationContext) {
        super.internalParse(source, context);

        this.clear();
        this.setShouldFallback(false);

        let jsonItems = source[this.getItemsCollectionPropertyName()];

        if (Array.isArray(jsonItems)) {
            for (let item of jsonItems) {
                let element = context.parseElement(this, item, !this.isDesignMode());

                if (element) {
                    this.insertItemAt(element, -1, true);
                }
            }
        }
    }

    protected internalToJSON(target: PropertyBag, context: SerializationContext) {
        super.internalToJSON(target, context);

        context.serializeArray(target, this.getItemsCollectionPropertyName(), this._items);
    }

    protected get isSelectable(): boolean {
        return true;
    }

    getItemCount(): number {
        return this._items.length;
    }

    getItemAt(index: number): CardElement {
        return this._items[index];
    }

    getFirstVisibleRenderedItem(): CardElement | undefined {
        if (this.renderedElement && this._renderedItems && this._renderedItems.length > 0) {
            for (let item of this._renderedItems) {
                if (item.isVisible) {
                    return item;
                }
            };
        }

        return undefined;
    }

    getLastVisibleRenderedItem(): CardElement | undefined {
        if (this.renderedElement && this._renderedItems && this._renderedItems.length > 0) {
            for (let i = this._renderedItems.length - 1; i >= 0; i--) {
                if (this._renderedItems[i].isVisible) {
                    return this._renderedItems[i];
                }
            }
        }

        return undefined;
    }

    getJsonTypeName(): string {
        return "Container";
    }

    isFirstElement(element: CardElement): boolean {
        let designMode = this.isDesignMode();

        for (let item of this._items) {
            if (item.isVisible || designMode) {
                return item == element;
            }
        }

        return false;
    }

    isLastElement(element: CardElement): boolean {
        let designMode = this.isDesignMode();

        for (let i = this._items.length - 1; i >= 0; i--) {
            if (this._items[i].isVisible || designMode) {
                return this._items[i] == element;
            }
        }

        return false;
    }

    isRtl(): boolean {
        if (this.rtl !== undefined) {
            return this.rtl;
        }
        else {
            let parentContainer = this.getParentContainer();

            return parentContainer ? parentContainer.isRtl() : false;
        }
    }

    isBleedingAtTop(): boolean {
        let firstRenderedItem = this.getFirstVisibleRenderedItem();

        return this.isBleeding() || (firstRenderedItem ? firstRenderedItem.isBleedingAtTop() : false);
    }

    isBleedingAtBottom(): boolean {
        let lastRenderedItem = this.getLastVisibleRenderedItem();

        return this.isBleeding() || (lastRenderedItem ? lastRenderedItem.isBleedingAtBottom() && lastRenderedItem.getEffectiveStyle() == this.getEffectiveStyle() : false);
    }

    indexOf(cardElement: CardElement): number {
        return this._items.indexOf(cardElement);
    }

    addItem(item: CardElement) {
        this.insertItemAt(item, -1, false);
    }

    insertItemBefore(item: CardElement, insertBefore: CardElement) {
        this.insertItemAt(item, this._items.indexOf(insertBefore), false);
    }

    insertItemAfter(item: CardElement, insertAfter: CardElement) {
        this.insertItemAt(item, this._items.indexOf(insertAfter) + 1, false);
    }

    removeItem(item: CardElement): boolean {
        let itemIndex = this._items.indexOf(item);

        if (itemIndex >= 0) {
            this._items.splice(itemIndex, 1);

            item.setParent(undefined);

            this.updateLayout();

            return true;
        }

        return false;
    }

    clear() {
        this._items = [];
        this._renderedItems = [];
    }

    getResourceInformation(): IResourceInformation[] {
        let result = super.getResourceInformation();

        if (this.backgroundImage.isValid()) {
            result.push(
                {
                    url: <string>this.backgroundImage.url,
                    mimeType: "image"
                }
            );
        }

        return result;
    }

    getActionById(id: string): Action | undefined {
        let result: Action | undefined = super.getActionById(id);

        if (!result) {
            if (this.selectAction) {
                result = this.selectAction.getActionById(id);
            }

            if (!result) {
                for (let item of this._items) {
                    result = item.getActionById(id);

                    if (result) {
                        break;
                    }
                }
            }
        }

        return result;
    }

    get padding(): PaddingDefinition | undefined {
        return this.getPadding();
    }

    set padding(value: PaddingDefinition | undefined) {
        this.setPadding(value);
    }

    get selectAction(): Action | undefined {
        return this._selectAction;
    }

    set selectAction(value: Action | undefined) {
        this._selectAction = value;
    }

    get bleed(): boolean {
        return this.getBleed();
    }

    set bleed(value: boolean) {
        this.setBleed(value);
    }
}

export type ColumnWidth = SizeAndUnit | "auto" | "stretch";

export class Column extends Container {
    //#region Schema

    static readonly widthProperty = new CustomProperty<ColumnWidth>(
        Versions.v1_0,
        "width",
        (sender: SerializableObject, property: PropertyDefinition, source: PropertyBag, context: BaseSerializationContext) => {
            let result: ColumnWidth = property.defaultValue;
            let value = source[property.name];
            let invalidWidth = false;

            if (typeof value === "number" && !isNaN(value)) {
                result = new SizeAndUnit(value, Enums.SizeUnit.Weight);
            }
            else if (value === "auto" || value === "stretch") {
                result = value;
            }
            else if (typeof value === "string") {
                try {
                    result = SizeAndUnit.parse(value);

                    if (result.unit === Enums.SizeUnit.Pixel && property.targetVersion.compareTo(context.targetVersion) > 0) {
                        invalidWidth = true;
                    }
                }
                catch (e) {
                    invalidWidth = true;
                }
            }
            else {
                invalidWidth = true;
            }

            if (invalidWidth) {
                context.logParseEvent(
                    sender,
                    Enums.ValidationEvent.InvalidPropertyValue,
                    Strings.errors.invalidColumnWidth(value));

                result = "auto";
            }

            return result;
        },
        (sender: SerializableObject, property: PropertyDefinition, target: PropertyBag, value: ColumnWidth, context: BaseSerializationContext) => {
            if (value instanceof SizeAndUnit) {
                if (value.unit === Enums.SizeUnit.Pixel) {
                    context.serializeValue(target, "width", value.physicalSize + "px");
                }
                else {
                    context.serializeNumber(target, "width", value.physicalSize);
                }
            }
            else {
                context.serializeValue(target, "width", value);
            }
        },
        "stretch");

    @property(Column.widthProperty)
    width: ColumnWidth = "stretch";

    //#endregion

    private _computedWeight: number = 0;

    protected adjustRenderedElementSize(renderedElement: HTMLElement) {
        const minDesignTimeColumnHeight = 20;

        if (this.isDesignMode()) {
            renderedElement.style.minWidth = "20px";
            renderedElement.style.minHeight = (!this.minPixelHeight ? minDesignTimeColumnHeight : Math.max(this.minPixelHeight, minDesignTimeColumnHeight)) + "px";
        }
        else {
            renderedElement.style.minWidth = "0";

            if (this.minPixelHeight) {
                renderedElement.style.minHeight = this.minPixelHeight + "px";
            }
        }

        if (this.width === "auto") {
            renderedElement.style.flex = "0 1 auto";
        }
        else if (this.width === "stretch") {
            renderedElement.style.flex = "1 1 50px";
        }
        else if (this.width instanceof SizeAndUnit) {
            if (this.width.unit == Enums.SizeUnit.Pixel) {
                renderedElement.style.flex = "0 0 auto";
                renderedElement.style.width = this.width.physicalSize + "px";
            }
            else {
                renderedElement.style.flex = "1 1 " + (this._computedWeight > 0 ? this._computedWeight : this.width.physicalSize) + "%";
            }
        }
    }

    protected shouldSerialize(context: SerializationContext): boolean {
        return true;
    }

    protected get separatorOrientation(): Enums.Orientation {
        return Enums.Orientation.Vertical;
    }

    constructor(width: ColumnWidth = "stretch") {
        super();

        this.width = width;
    }

    getJsonTypeName(): string {
        return "Column";
    }

    get hasVisibleSeparator(): boolean {
        if (this.parent && this.parent instanceof ColumnSet) {
            return this.separatorElement !== undefined && !this.parent.isLeftMostElement(this);
        }
        else {
            return false;
        }
    }

    get isStandalone(): boolean {
        return false;
    }
}

export class ColumnSet extends StylableCardElementContainer {
    private _columns: Column[] = [];
    private _renderedColumns: Column[];

    private createColumnInstance(source: any, context: SerializationContext): Column | undefined {
        return context.parseCardObject<Column>(
            this,
            source,
            [], // Forbidden types not supported for elements for now
            !this.isDesignMode(),
            (typeName: string) => {
                return !typeName || typeName === "Column" ? new Column() : undefined;
            },
            (typeName: string, errorType: TypeErrorType) => {
                context.logParseEvent(
                    undefined,
                    Enums.ValidationEvent.ElementTypeNotAllowed,
                    Strings.errors.elementTypeNotAllowed(typeName));
            });
    }

    protected internalRender(): HTMLElement | undefined {
        this._renderedColumns = [];

        if (this._columns.length > 0) {
            // Cache hostConfig to avoid walking the parent hierarchy several times
            let hostConfig = this.hostConfig;

            let element = document.createElement("div");
            element.className = hostConfig.makeCssClassName("ac-columnSet");
            element.style.display = "flex";

            if (GlobalSettings.useAdvancedCardBottomTruncation) {
                // See comment in Container.internalRender()
                element.style.minHeight = '-webkit-min-content';
            }

            switch (this.horizontalAlignment) {
                case Enums.HorizontalAlignment.Center:
                    element.style.justifyContent = "center";
                    break;
                case Enums.HorizontalAlignment.Right:
                    element.style.justifyContent = "flex-end";
                    break;
                default:
                    element.style.justifyContent = "flex-start";
                    break;
            }

            let totalWeight: number = 0;

            for (let column of this._columns) {
                if (column.width instanceof SizeAndUnit && (column.width.unit == Enums.SizeUnit.Weight)) {
                    totalWeight += column.width.physicalSize;
                }
            }

            for (let column of this._columns) {
                if (column.width instanceof SizeAndUnit && column.width.unit == Enums.SizeUnit.Weight && totalWeight > 0) {
                    let computedWeight = 100 / totalWeight * column.width.physicalSize;

                    // Best way to emulate "internal" access I know of
                    column["_computedWeight"] = computedWeight;
                }

                let renderedColumn = column.render();

                if (renderedColumn) {
                    if (this._renderedColumns.length > 0 && column.separatorElement) {
                        column.separatorElement.style.flex = "0 0 auto";

                        Utils.appendChild(element, column.separatorElement);
                    }

                    Utils.appendChild(element, renderedColumn);

                    this._renderedColumns.push(column);
                }
            }

            return this._renderedColumns.length > 0 ? element : undefined;
        }
        else {
            return undefined;
        }
    }

    protected truncateOverflow(maxHeight: number): boolean {
        for (let column of this._columns) {
            column['handleOverflow'](maxHeight);
        }

        return true;
    }

    protected undoOverflowTruncation() {
        for (let column of this._columns) {
            column['resetOverflow']();
        }
    }

    protected get isSelectable(): boolean {
        return true;
    }

    protected internalParse(source: any, context: SerializationContext) {
        super.internalParse(source, context);

        this._columns = [];
        this._renderedColumns = [];

        let jsonColumns = source["columns"];

        if (Array.isArray(jsonColumns)) {
            for (let item of jsonColumns) {
                let column = this.createColumnInstance(item, context);

                if (column) {
                    this._columns.push(column);
                }
            }
        }
    }

    protected internalToJSON(target: PropertyBag, context: SerializationContext) {
        super.internalToJSON(target, context);

        context.serializeArray(target, "columns", this._columns);
    }

    isFirstElement(element: CardElement): boolean {
        for (let column of this._columns) {
            if (column.isVisible) {
                return column == element;
            }
        }

        return false;
    }

    isBleedingAtTop(): boolean {
        if (this.isBleeding()) {
            return true;
        }

        if (this._renderedColumns && this._renderedColumns.length > 0) {
            for (let column of this._columns) {
                if (column.isBleedingAtTop()) {
                    return true;
                }
            }
        }

        return false;
    }

    isBleedingAtBottom(): boolean {
        if (this.isBleeding()) {
            return true;
        }

        if (this._renderedColumns && this._renderedColumns.length > 0) {
            for (let column of this._columns) {
                if (column.isBleedingAtBottom()) {
                    return true;
                }
            }
        }

        return false;
    }

    getItemCount(): number {
        return this._columns.length;
    }

    getFirstVisibleRenderedItem(): CardElement | undefined {
        if (this.renderedElement && this._renderedColumns && this._renderedColumns.length > 0) {
            return this._renderedColumns[0];
        }
        else {
            return undefined;
        }
    }

    getLastVisibleRenderedItem(): CardElement | undefined {
        if (this.renderedElement && this._renderedColumns && this._renderedColumns.length > 0) {
            return this._renderedColumns[this._renderedColumns.length - 1];
        }
        else {
            return undefined;
        }
    }

    getColumnAt(index: number): Column {
        return this._columns[index];
    }

    getItemAt(index: number): CardElement {
        return this.getColumnAt(index);
    }

    getJsonTypeName(): string {
        return "ColumnSet";
    }

    internalValidateProperties(context: ValidationResults) {
        super.internalValidateProperties(context);

        let weightedColumns: number = 0;
        let stretchedColumns: number = 0;

        for (let column of this._columns) {
            if (typeof column.width === "number") {
                weightedColumns++;
            }
            else if (column.width === "stretch") {
                stretchedColumns++;
            }
        }

        if (weightedColumns > 0 && stretchedColumns > 0) {
            context.addFailure(
                this,
                Enums.ValidationEvent.Hint,
                Strings.hints.dontUseWeightedAndStrecthedColumnsInSameSet());
        }
    }

    addColumn(column: Column) {
        if (!column.parent) {
            this._columns.push(column);

            column.setParent(this);
        }
        else {
            throw new Error(Strings.errors.columnAlreadyBelongsToAnotherSet());
        }
    }

    removeItem(item: CardElement): boolean {
        if (item instanceof Column) {
            let itemIndex = this._columns.indexOf(item);

            if (itemIndex >= 0) {
                this._columns.splice(itemIndex, 1);

                item.setParent(undefined);

                this.updateLayout();

                return true;
            }
        }

        return false;
    }

    indexOf(cardElement: CardElement): number {
        return cardElement instanceof Column ? this._columns.indexOf(cardElement) : -1;
    }

    isLeftMostElement(element: CardElement): boolean {
        return this._columns.indexOf(<Column>element) == 0;
    }

    isRightMostElement(element: CardElement): boolean {
        return this._columns.indexOf(<Column>element) == this._columns.length - 1;
    }

    isTopElement(element: CardElement): boolean {
        return this._columns.indexOf(<Column>element) >= 0;
    }

    isBottomElement(element: CardElement): boolean {
        return this._columns.indexOf(<Column>element) >= 0;
    }

    getActionById(id: string): Action | undefined {
        let result: Action | undefined = undefined;

        for (let column of this._columns) {
            result = column.getActionById(id);

            if (result) {
                break;
            }
        }

        return result;
    }

    get bleed(): boolean {
        return this.getBleed();
    }

    set bleed(value: boolean) {
        this.setBleed(value);
    }

    get padding(): PaddingDefinition | undefined {
        return this.getPadding();
    }

    set padding(value: PaddingDefinition | undefined) {
        this.setPadding(value);
    }

    get selectAction(): Action | undefined {
        return this._selectAction;
    }

    set selectAction(value: Action | undefined) {
        this._selectAction = value;
    }
}

function raiseImageLoadedEvent(image: Image) {
    let card = image.getRootElement() as AdaptiveCard;
    let onImageLoadedHandler = (card && card.onImageLoaded) ? card.onImageLoaded : AdaptiveCard.onImageLoaded;

    if (onImageLoadedHandler) {
        onImageLoadedHandler(image);
    }
}

function raiseAnchorClickedEvent(element: CardElement, anchor: HTMLAnchorElement): boolean {
    let card = element.getRootElement() as AdaptiveCard;
    let onAnchorClickedHandler = (card && card.onAnchorClicked) ? card.onAnchorClicked : AdaptiveCard.onAnchorClicked;

    return onAnchorClickedHandler !== undefined ? onAnchorClickedHandler(element, anchor) : false;
}

function raiseExecuteActionEvent(action: Action) {
    let card = action.parent ? action.parent.getRootElement() as AdaptiveCard : undefined;
    let onExecuteActionHandler = (card && card.onExecuteAction) ? card.onExecuteAction : AdaptiveCard.onExecuteAction;

    if (action.prepareForExecution() && onExecuteActionHandler) {
        onExecuteActionHandler(action);
    }
}

function raiseInlineCardExpandedEvent(action: ShowCardAction, isExpanded: boolean) {
    let card = action.parent ? action.parent.getRootElement() as AdaptiveCard : undefined;
    let onInlineCardExpandedHandler = (card && card.onInlineCardExpanded) ? card.onInlineCardExpanded : AdaptiveCard.onInlineCardExpanded;

    if (onInlineCardExpandedHandler) {
        onInlineCardExpandedHandler(action, isExpanded);
    }
}

function raiseInputValueChangedEvent(input: Input) {
    let card = input.getRootElement() as AdaptiveCard;
    let onInputValueChangedHandler = (card && card.onInputValueChanged) ? card.onInputValueChanged : AdaptiveCard.onInputValueChanged;

    if (onInputValueChangedHandler) {
        onInputValueChangedHandler(input);
    }
}

function raiseElementVisibilityChangedEvent(element: CardElement, shouldUpdateLayout: boolean = true) {
    let rootElement = element.getRootElement();

    if (shouldUpdateLayout) {
        rootElement.updateLayout();
    }

    let card = rootElement as AdaptiveCard;
    let onElementVisibilityChangedHandler = (card && card.onElementVisibilityChanged) ? card.onElementVisibilityChanged : AdaptiveCard.onElementVisibilityChanged;

    if (onElementVisibilityChangedHandler !== undefined) {
        onElementVisibilityChangedHandler(element);
    }
}

export abstract class ContainerWithActions extends Container {
    private _actionCollection: ActionCollection;

    protected internalParse(source: any, context: SerializationContext) {
        super.internalParse(source, context);

        this._actionCollection.parse(source["actions"], context);
    }

    protected internalToJSON(target: PropertyBag, context: SerializationContext) {
        super.internalToJSON(target, context);

        this._actionCollection.toJSON(target, "actions", context);
    }

    protected internalRender(): HTMLElement | undefined {
        let element = super.internalRender();

        if (element) {
            let renderedActions = this._actionCollection.render(this.hostConfig.actions.actionsOrientation, false);

            if (renderedActions) {
                Utils.appendChild(
                    element,
                    Utils.renderSeparation(
                        this.hostConfig,
                        {
                            spacing: this.hostConfig.getEffectiveSpacing(this.hostConfig.actions.spacing)
                        },
                        Enums.Orientation.Horizontal));
                Utils.appendChild(element, renderedActions);
            }

            if (this.renderIfEmpty) {
                return element;
            }
            else {
                return element.children.length > 0 ? element : undefined;
            }
        }
        else {
            return undefined;
        }
    }

    protected getHasExpandedAction(): boolean {
        if (this.renderedActionCount == 0) {
            return false;
        }
        else if (this.renderedActionCount == 1) {
            return this._actionCollection.expandedAction !== undefined && !this.hostConfig.actions.preExpandSingleShowCardAction;
        }
        else {
            return this._actionCollection.expandedAction !== undefined;
        }
    }

    protected get renderedActionCount(): number {
        return this._actionCollection.renderedActionCount;
    }

    protected get renderIfEmpty(): boolean {
        return false;
    }

    constructor() {
        super();

        this._actionCollection = new ActionCollection(this);
    }

    getActionCount(): number {
        return this._actionCollection.items.length;
    }

    getActionAt(index: number): Action | undefined {
        if (index >= 0 && index < this.getActionCount()) {
            return this._actionCollection.items[index];
        }
        else {
            return super.getActionAt(index);
        }
    }

    getActionById(id: string): Action | undefined {
        let result: Action | undefined = this._actionCollection.getActionById(id);

        return result ? result : super.getActionById(id);
    }

    internalValidateProperties(context: ValidationResults) {
        super.internalValidateProperties(context);

        if (this._actionCollection) {
            this._actionCollection.validateProperties(context);
        }
    }

    isLastElement(element: CardElement): boolean {
        return super.isLastElement(element) && this._actionCollection.items.length == 0;
    }

    addAction(action: Action) {
        this._actionCollection.addAction(action);
    }

    clear() {
        super.clear();

        this._actionCollection.clear();
    }

    getAllInputs(processActions: boolean = true): Input[] {
        let result = super.getAllInputs(processActions);

        if (processActions) {
            result = result.concat(this._actionCollection.getAllInputs(processActions));
        }

        return result;
    }

    getResourceInformation(): IResourceInformation[] {
        return super.getResourceInformation().concat(this._actionCollection.getResourceInformation());
    }

    isBleedingAtBottom(): boolean {
        if (this._actionCollection.renderedActionCount == 0) {
            return super.isBleedingAtBottom();
        }
        else {
            if (this._actionCollection.items.length == 1) {
                return this._actionCollection.expandedAction !== undefined && !this.hostConfig.actions.preExpandSingleShowCardAction;
            }
            else {
                return this._actionCollection.expandedAction !== undefined;
            }
        }
    }

    get isStandalone(): boolean {
        return false;
    }
}

export interface IMarkdownProcessingResult {
    didProcess: boolean;
    outputHtml?: any;
}

// @dynamic
export class AdaptiveCard extends ContainerWithActions {
    static readonly schemaUrl = "http://adaptivecards.io/schemas/adaptive-card.json";

    //#region Schema

    protected static readonly $schemaProperty = new CustomProperty<string>(
        Versions.v1_0,
        "$schema",
        (sender: SerializableObject, property: PropertyDefinition, source: PropertyBag, context: BaseSerializationContext) => {
            return AdaptiveCard.schemaUrl;
        },
        (sender: SerializableObject, property: PropertyDefinition, target: PropertyBag, value: Versions | undefined, context: BaseSerializationContext) => {
            context.serializeValue(target, property.name, AdaptiveCard.schemaUrl);
        });

    static readonly versionProperty = new CustomProperty<Version | undefined>(
        Versions.v1_0,
        "version",
        (sender: SerializableObject, property: PropertyDefinition, source: PropertyBag, context: BaseSerializationContext) => {
            let version = Version.parse(source[property.name], context);

            if (version === undefined) {
                version = Versions.latest;

                context.logParseEvent(
                    sender,
                    Enums.ValidationEvent.InvalidPropertyValue,
                    Strings.errors.invalidCardVersion(version.toString()));
            }

            return version;
        },
        (sender: SerializableObject, property: PropertyDefinition, target: PropertyBag, value: Versions | undefined, context: BaseSerializationContext) => {
            if (value !== undefined) {
                context.serializeValue(target, property.name, value.toString());
            }
        },
        Versions.v1_0);
    static readonly fallbackTextProperty = new StringProperty(Versions.v1_0, "fallbackText");
    static readonly speakProperty = new StringProperty(Versions.v1_0, "speak");

    @property(AdaptiveCard.versionProperty)
    version: Version;

    @property(AdaptiveCard.fallbackTextProperty)
    fallbackText?: string;

    @property(AdaptiveCard.speakProperty)
    speak?: string;

    //#endregion

    static onAnchorClicked?: (element: CardElement, anchor: HTMLAnchorElement) => boolean;
    static onExecuteAction?: (action: Action) => void;
    static onElementVisibilityChanged?: (element: CardElement) => void;
    static onImageLoaded?: (image: Image) => void;
    static onInlineCardExpanded?: (action: ShowCardAction, isExpanded: boolean) => void;
    static onInputValueChanged?: (input: Input) => void;
    static onProcessMarkdown?: (text: string, result: IMarkdownProcessingResult) => void;

    static get processMarkdown(): (text: string) => string {
        throw new Error(Strings.errors.processMarkdownEventRemoved());
    }

    static set processMarkdown(value: (text: string) => string) {
        throw new Error(Strings.errors.processMarkdownEventRemoved());
    }

    static applyMarkdown(text: string): IMarkdownProcessingResult {
        let result: IMarkdownProcessingResult = {
            didProcess: false
        };

        if (AdaptiveCard.onProcessMarkdown) {
            AdaptiveCard.onProcessMarkdown(text, result);
        }
        else if ((<any>window).markdownit) {
            // Check for markdownit
            let markdownIt: any = (<any>window).markdownit;
            result.outputHtml = markdownIt().render(text);
            result.didProcess = true;
        }
        else {
            console.warn(Strings.errors.markdownProcessingNotEnabled)
        }

        return result;
    }

    private _fallbackCard?: AdaptiveCard;

    private isVersionSupported(): boolean {
        if (this.bypassVersionCheck) {
            return true;
        }
        else {
            let unsupportedVersion: boolean =
                !this.version ||
                !this.version.isValid ||
                (this.maxVersion.major < this.version.major) ||
                (this.maxVersion.major == this.version.major && this.maxVersion.minor < this.version.minor);

            return !unsupportedVersion;
        }
    }

    protected getItemsCollectionPropertyName(): string {
        return "body";
    }

    protected internalParse(source: any, context: SerializationContext) {
        this._fallbackCard = undefined;

        let fallbackElement = context.parseElement(undefined, source["fallback"], !this.isDesignMode());

        if (fallbackElement) {
            this._fallbackCard = new AdaptiveCard();
            this._fallbackCard.addItem(fallbackElement);
        }

        super.internalParse(source, context);
    }

    protected internalToJSON(target: PropertyBag, context: SerializationContext) {
        this.setValue(AdaptiveCard.versionProperty, context.targetVersion);

        super.internalToJSON(target, context);
    }

    protected internalRender(): HTMLElement | undefined {
        let renderedElement = super.internalRender();

        if (GlobalSettings.useAdvancedCardBottomTruncation && renderedElement) {
            // Unlike containers, the root card element should be allowed to
            // be shorter than its content (otherwise the overflow truncation
            // logic would never get triggered)
            renderedElement.style.removeProperty("minHeight");
        }

        return renderedElement;
    }

    protected getHasBackground(): boolean {
        return true;
    }

    protected getDefaultPadding(): PaddingDefinition {
        return new PaddingDefinition(
            Enums.Spacing.Padding,
            Enums.Spacing.Padding,
            Enums.Spacing.Padding,
            Enums.Spacing.Padding);
    }

    protected shouldSerialize(context: SerializationContext): boolean {
        return true;
    }

    protected get renderIfEmpty(): boolean {
        return true;
    }

    protected get bypassVersionCheck(): boolean {
        return false;
    }

    protected get allowCustomStyle() {
        return this.hostConfig.adaptiveCard && this.hostConfig.adaptiveCard.allowCustomStyle;
    }

    protected get hasBackground(): boolean {
        return true;
    }

    onAnchorClicked?: (element: CardElement, anchor: HTMLAnchorElement) => boolean;
    onExecuteAction?: (action: Action) => void;
    onElementVisibilityChanged?: (element: CardElement) => void;
    onImageLoaded?: (image: Image) => void;
    onInlineCardExpanded?: (action: ShowCardAction, isExpanded: boolean) => void;
    onInputValueChanged?: (input: Input) => void;

    designMode: boolean = false;

    getJsonTypeName(): string {
        return "AdaptiveCard";
    }

    internalValidateProperties(context: ValidationResults) {
        super.internalValidateProperties(context);

        if (this.getValue(CardElement.typeNameProperty) !== "AdaptiveCard") {
            context.addFailure(
                this,
                Enums.ValidationEvent.MissingCardType,
                Strings.errors.invalidCardType());
        }

        if (!this.bypassVersionCheck && !this.version) {
            context.addFailure(
                this,
                Enums.ValidationEvent.PropertyCantBeNull,
                Strings.errors.propertyMustBeSet("version"));
        }
        else if (!this.isVersionSupported()) {
            context.addFailure(
                this,
                Enums.ValidationEvent.UnsupportedCardVersion,
                Strings.errors.unsupportedCardVersion(this.version.toString(), this.maxVersion.toString()));
        }
    }

    render(target?: HTMLElement): HTMLElement | undefined {
        let renderedCard: HTMLElement | undefined;

        if (this.shouldFallback() && this._fallbackCard) {
            this._fallbackCard.hostConfig = this.hostConfig;

            renderedCard = this._fallbackCard.render();
        }
        else {
            renderedCard = super.render();

            if (renderedCard) {
                renderedCard.classList.add(this.hostConfig.makeCssClassName("ac-adaptiveCard"));

                // Having a tabIndex on the root container for a card can mess up accessibility in some scenarios.
                // However, we've shipped this behavior before, and so can't just turn it off in a point release. For
                // now, to unblock accessibility scenarios for our customers, we've got an option to turn it off. In a
                // future release, we should strongly consider flipping the default such that we *don't* emit a tabIndex
                // by default.
                if (GlobalSettings.setTabIndexAtCardRoot) {
                    renderedCard.tabIndex = 0;
                }

                if (this.speak) {
                    renderedCard.setAttribute("aria-label", this.speak);
                }
            }
        }

        if (target) {
            Utils.appendChild(target, renderedCard);

            this.updateLayout();
        }

        return renderedCard;
    }

    updateLayout(processChildren: boolean = true) {
        super.updateLayout(processChildren);

        if (GlobalSettings.useAdvancedCardBottomTruncation && this.isDisplayed()) {
            let padding = this.hostConfig.getEffectiveSpacing(Enums.Spacing.Default);

            this['handleOverflow']((<HTMLElement>this.renderedElement).offsetHeight - padding);
        }
    }

    shouldFallback(): boolean {
        return super.shouldFallback() || !this.isVersionSupported();
    }

    get hasVisibleSeparator(): boolean {
        return false;
    }
}

class InlineAdaptiveCard extends AdaptiveCard {
    //#region Schema

    protected getSchemaKey(): string {
        return "InlineAdaptiveCard";
    }

    protected populateSchema(schema: SerializableObjectSchema) {
        super.populateSchema(schema);

        schema.remove(
            AdaptiveCard.$schemaProperty,
            AdaptiveCard.versionProperty);
    }

    //#endregion

    protected getDefaultPadding(): PaddingDefinition {
        return new PaddingDefinition(
            this.suppressStyle ? Enums.Spacing.None : Enums.Spacing.Padding,
            Enums.Spacing.Padding,
            this.suppressStyle ? Enums.Spacing.None : Enums.Spacing.Padding,
            Enums.Spacing.Padding);
    }

    protected get bypassVersionCheck(): boolean {
        return true;
    }

    protected get defaultStyle(): string {
        if (this.suppressStyle) {
            return Enums.ContainerStyle.Default;
        }
        else {
            return this.hostConfig.actions.showCard.style ? this.hostConfig.actions.showCard.style : Enums.ContainerStyle.Emphasis;
        }
    }

    suppressStyle: boolean = false;

    render(target?: HTMLElement): HTMLElement | undefined {
        let renderedCard = super.render(target);

        if (renderedCard) {
            renderedCard.setAttribute("aria-live", "polite");
            renderedCard.removeAttribute("tabindex");
        }

        return renderedCard;
    }
}

export class GlobalRegistry {
    static populateWithDefaultElements(registry: CardObjectRegistry<CardElement>) {
        registry.clear();

        registry.register("Container", Container);
        registry.register("TextBlock", TextBlock);
        registry.register("RichTextBlock", RichTextBlock, Versions.v1_2);
        registry.register("TextRun", TextRun, Versions.v1_2);
        registry.register("Image", Image);
        registry.register("ImageSet", ImageSet);
        registry.register("Media", Media, Versions.v1_1);
        registry.register("FactSet", FactSet);
        registry.register("ColumnSet", ColumnSet);
        registry.register("ActionSet", ActionSet, Versions.v1_2);
        registry.register("Input.Text", TextInput);
        registry.register("Input.Date", DateInput);
        registry.register("Input.Time", TimeInput);
        registry.register("Input.Number", NumberInput);
        registry.register("Input.ChoiceSet", ChoiceSetInput);
        registry.register("Input.Toggle", ToggleInput);
    }

    static populateWithDefaultActions(registry: CardObjectRegistry<Action>) {
        registry.clear();

        registry.register(OpenUrlAction.JsonTypeName, OpenUrlAction);
        registry.register(SubmitAction.JsonTypeName, SubmitAction);
        registry.register(ShowCardAction.JsonTypeName, ShowCardAction);
        registry.register(ToggleVisibilityAction.JsonTypeName, ToggleVisibilityAction, Versions.v1_2);
    }

    static readonly elements = new CardObjectRegistry<CardElement>();
    static readonly actions = new CardObjectRegistry<Action>();

    static reset() {
        GlobalRegistry.populateWithDefaultElements(GlobalRegistry.elements);
        GlobalRegistry.populateWithDefaultActions(GlobalRegistry.actions);
    }
}

GlobalRegistry.reset();

const enum TypeErrorType {
    UnknownType,
    ForbiddenType
}

export class SerializationContext extends BaseSerializationContext {
    private _elementRegistry?: CardObjectRegistry<CardElement>;
    private _actionRegistry?: CardObjectRegistry<Action>;

    private internalParseCardObject<T extends CardObject>(
        parent: CardElement | undefined,
        source: any,
        forbiddenTypeNames: string[],
        allowFallback: boolean,
        createInstanceCallback: (typeName: string) => T | undefined,
        logParseEvent: (typeName: string, errorType: TypeErrorType) => void): T | undefined {
        let result: T | undefined = undefined;

        if (source && typeof source === "object") {
            let typeName = Utils.parseString(source["type"]);

            if (typeName) {
                if (forbiddenTypeNames.indexOf(typeName) >= 0) {
                    logParseEvent(typeName, TypeErrorType.ForbiddenType);
                }
                else {
                    let tryToFallback = false;

                    result = createInstanceCallback(typeName);

                    if (!result) {
                        tryToFallback = GlobalSettings.enableFallback && allowFallback;

                        logParseEvent(typeName, TypeErrorType.UnknownType);
                    }
                    else {
                        result.setParent(parent);
                        result.parse(source, this);

                        tryToFallback = GlobalSettings.enableFallback && allowFallback && result.shouldFallback();
                    }

                    if (tryToFallback) {
                        let fallback = source["fallback"];

                        if (!fallback && parent) {
                            parent.setShouldFallback(true);
                        }
                        if (typeof fallback === "string" && fallback.toLowerCase() === "drop") {
                            result = undefined;
                        }
                        else if (typeof fallback === "object") {
                            result = this.internalParseCardObject<T>(
                                parent,
                                fallback,
                                forbiddenTypeNames,
                                true,
                                createInstanceCallback,
                                logParseEvent);
                        }
                    }
                }
            }
        }

        return result;
    }

    protected cardObjectParsed(o: SerializableObject, source: any) {
        if (o instanceof Action && this.onParseAction) {
            this.onParseAction(o, source, this);
        }
        else if (o instanceof CardElement && this.onParseElement) {
            this.onParseElement(o, source, this);
        }
    }

    onParseAction?: (action: Action, source: any, context: SerializationContext) => void;
    onParseElement?: (element: CardElement, source: any, context: SerializationContext) => void;

    parseCardObject<T extends CardObject>(
        parent: CardElement | undefined,
        source: any,
        forbiddenTypeNames: string[],
        allowFallback: boolean,
        createInstanceCallback: (typeName: string) => T | undefined,
        logParseEvent: (typeName: string, errorType: TypeErrorType) => void): T | undefined {
        let result = this.internalParseCardObject(
            parent,
            source,
            forbiddenTypeNames,
            allowFallback,
            createInstanceCallback,
            logParseEvent);

        if (result !== undefined) {
            this.cardObjectParsed(result, source);
        }

        return result;
    }

    parseElement(parent: CardElement | undefined, source: any, allowFallback: boolean): CardElement | undefined {
        return this.parseCardObject<CardElement>(
            parent,
            source,
            [], // Forbidden types not supported for elements for now
            allowFallback,
            (typeName: string) => {
                return this.elementRegistry.createInstance(typeName, this.targetVersion);
            },
            (typeName: string, errorType: TypeErrorType) => {
                if (errorType === TypeErrorType.UnknownType) {
                    this.logParseEvent(
                        undefined,
                        Enums.ValidationEvent.UnknownElementType,
                        Strings.errors.unknownElementType(typeName));
                }
                else {
                    this.logParseEvent(
                        undefined,
                        Enums.ValidationEvent.ElementTypeNotAllowed,
                        Strings.errors.elementTypeNotAllowed(typeName));
                }
            });
    }

    parseAction(
        parent: CardElement,
        source: any,
        forbiddenActionTypes: string[],
        allowFallback: boolean): Action | undefined {
        return this.parseCardObject<Action>(
            parent,
            source,
            forbiddenActionTypes,
            allowFallback,
            (typeName: string) => {
                return this.actionRegistry.createInstance(typeName, this.targetVersion);
            },
            (typeName: string, errorType: TypeErrorType) => {
                if (errorType == TypeErrorType.UnknownType) {
                    this.logParseEvent(
                        undefined,
                        Enums.ValidationEvent.UnknownActionType,
                        Strings.errors.unknownActionType(typeName));
                }
                else {
                    this.logParseEvent(
                        undefined,
                        Enums.ValidationEvent.ActionTypeNotAllowed,
                        Strings.errors.actionTypeNotAllowed(typeName));
                }
            });
    }

    get elementRegistry(): CardObjectRegistry<CardElement> {
        return this._elementRegistry ? this._elementRegistry : GlobalRegistry.elements;
    }

    // Not using a property setter here because the setter should accept "undefined"
    // whereas the getter should never return undefined.
    setElementRegistry(value: CardObjectRegistry<CardElement> | undefined) {
        this._elementRegistry = value;
    }

    get actionRegistry(): CardObjectRegistry<Action> {
        return this._actionRegistry ? this._actionRegistry : GlobalRegistry.actions;
    }

    // Not using a property setter here because the setter should accept "undefined"
    // whereas the getter should never return undefined.
    setActionRegistry(value: CardObjectRegistry<Action> | undefined) {
        this._actionRegistry = value;
    }
}<|MERGE_RESOLUTION|>--- conflicted
+++ resolved
@@ -2538,19 +2538,11 @@
             errorMessageTextBlock.init(this.hostConfig.inputs.errorMessage);
 
             this._renderedErrorMessageElement = errorMessageTextBlock.render();
-<<<<<<< HEAD
 
             if (this._renderedErrorMessageElement) {
                 this._renderedErrorMessageElement.id = Utils.generateUniqueId();
                 this._outerContainerElement.appendChild(this._renderedErrorMessageElement);
 
-=======
-
-            if (this._renderedErrorMessageElement) {
-                this._renderedErrorMessageElement.id = Utils.generateUniqueId();
-                this._outerContainerElement.appendChild(this._renderedErrorMessageElement);
-
->>>>>>> b7227cb8
                 this.updateInputControlAriaLabelledBy();
             }
         }
