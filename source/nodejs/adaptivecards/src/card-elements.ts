// Copyright (c) Microsoft Corporation. All rights reserved.
// Licensed under the MIT License.
import * as Enums from "./enums";
import { PaddingDefinition, GlobalSettings, SizeAndUnit,SpacingDefinition,
    Dictionary, StringWithSubstitutions, ContentTypes, IInput, IResourceInformation } from "./shared";
import * as Utils from "./utils";
import { HostConfig, defaultHostConfig, BaseTextDefinition, FontTypeDefinition, ColorSetDefinition, TextColorDefinition, ContainerStyleDefinition } from "./host-config";
import * as TextFormatters from "./text-formatters";
import { CardObject, ValidationResults } from "./card-object";
import { Versions, Version, property, BaseSerializationContext, SerializableObject, SerializableObjectSchema, StringProperty,
    BoolProperty, ValueSetProperty, EnumProperty, SerializableObjectCollectionProperty, SerializableObjectProperty, PixelSizeProperty,
    NumProperty, PropertyBag, CustomProperty, PropertyDefinition } from "./serialization";
import { CardObjectRegistry } from "./registry";

export type CardElementHeight = "auto" | "stretch";

export abstract class CardElement extends CardObject {
    //#region Schema

    static readonly langProperty = new StringProperty(Versions.v1_1, "lang", true, /^[a-z]{2,3}$/ig);
    static readonly isVisibleProperty = new BoolProperty(Versions.v1_2, "isVisible", true);
    static readonly separatorProperty = new BoolProperty(Versions.v1_0, "separator", false);
    static readonly heightProperty = new ValueSetProperty(
        Versions.v1_1,
        "height",
        [
            { value: "auto" },
            { value: "stretch" }
        ],
        "auto");
    static readonly horizontalAlignmentProperty = new EnumProperty(
        Versions.v1_0,
        "horizontalAlignment",
        Enums.HorizontalAlignment,
        Enums.HorizontalAlignment.Left);
    static readonly spacingProperty = new EnumProperty(
        Versions.v1_0,
        "spacing",
        Enums.Spacing,
        Enums.Spacing.Default);

    @property(CardElement.horizontalAlignmentProperty)
    horizontalAlignment: Enums.HorizontalAlignment;

    @property(CardElement.spacingProperty)
    spacing: Enums.Spacing;

    @property(CardElement.separatorProperty)
    separator: boolean;

    @property(CardElement.heightProperty)
    height: CardElementHeight;

    @property(CardElement.langProperty)
    get lang(): string | undefined {
        let lang = this.getValue(CardElement.langProperty);

        if (lang) {
            return lang;
        }
        else {
            if (this.parent) {
                return this.parent.lang;
            }
            else {
                return undefined;
            }
        }
    }

    set lang(value: string | undefined) {
        this.setValue(CardElement.langProperty, value);
    }

    @property(CardElement.isVisibleProperty)
    get isVisible(): boolean {
        return this.getValue(CardElement.isVisibleProperty);
    }

    set isVisible(value: boolean) {
        // If the element is going to be hidden, reset any changes that were due
        // to overflow truncation (this ensures that if the element is later
        // un-hidden it has the right content)
        if (GlobalSettings.useAdvancedCardBottomTruncation && !value) {
            this.undoOverflowTruncation();
        }

        if (this.isVisible !== value) {
            this.setValue(CardElement.isVisibleProperty, value);

            this.updateRenderedElementVisibility();

            if (this._renderedElement) {
                raiseElementVisibilityChangedEvent(this);
            }
        }
    }

    //#endregion

    private _hostConfig?: HostConfig;
    private _separatorElement?: HTMLElement;
    private _truncatedDueToOverflow: boolean = false;
    private _defaultRenderedElementDisplayMode?: string;
    private _padding?: PaddingDefinition;

    private internalRenderSeparator(): HTMLElement | undefined {
        let renderedSeparator = Utils.renderSeparation(
            this.hostConfig,
            {
                spacing: this.hostConfig.getEffectiveSpacing(this.spacing),
                lineThickness: this.separator ? this.hostConfig.separator.lineThickness : undefined,
                lineColor: this.separator ? this.hostConfig.separator.lineColor : undefined
            },
            this.separatorOrientation);

            if (GlobalSettings.alwaysBleedSeparators && renderedSeparator && this.separatorOrientation == Enums.Orientation.Horizontal) {
                // Adjust separator's margins if the option to always bleed separators is turned on
                let parentContainer = this.getParentContainer();

                if (parentContainer && parentContainer.getEffectivePadding()) {
                    let parentPhysicalPadding = this.hostConfig.paddingDefinitionToSpacingDefinition(parentContainer.getEffectivePadding());

                    renderedSeparator.style.marginLeft = "-" + parentPhysicalPadding.left + "px";
                    renderedSeparator.style.marginRight = "-" + parentPhysicalPadding.right + "px";
                }
            }

            return renderedSeparator;
    }

    private updateRenderedElementVisibility() {
        let displayMode = this.isDesignMode() || this.isVisible ? this._defaultRenderedElementDisplayMode : "none";

        if (this._renderedElement) {
            if (displayMode) {
                this._renderedElement.style.display = displayMode;
            }
            else {
                this._renderedElement.style.removeProperty("display");
            }
        }

        if (this._separatorElement) {
            if (this.parent && this.parent.isFirstElement(this)) {
                this._separatorElement.style.display = "none";
            }
            else {
                if (displayMode) {
                    this._separatorElement.style.display = displayMode;
                }
                else {
                    this._separatorElement.style.removeProperty("display");
                }
            }
        }
    }

    private hideElementDueToOverflow() {
        if (this._renderedElement && this.isVisible) {
            this._renderedElement.style.visibility = "hidden";

            this.isVisible = false;
            raiseElementVisibilityChangedEvent(this, false);
        }
    }

    private showElementHiddenDueToOverflow() {
        if (this._renderedElement && !this.isVisible) {
            this._renderedElement.style.removeProperty("visibility");

            this.isVisible = true;
            raiseElementVisibilityChangedEvent(this, false);
        }
    }

    // Marked private to emulate internal access
    private handleOverflow(maxHeight: number) {
        if (this.isVisible || this.isHiddenDueToOverflow()) {
            let handled = this.truncateOverflow(maxHeight);

            // Even if we were unable to truncate the element to fit this time,
            // it still could have been previously truncated
            this._truncatedDueToOverflow = handled || this._truncatedDueToOverflow;

            if (!handled) {
                this.hideElementDueToOverflow();
            }
            else if (handled && !this.isVisible) {
                this.showElementHiddenDueToOverflow();
            }
        }
    }

    // Marked private to emulate internal access
    private resetOverflow(): boolean {
        let sizeChanged = false;

        if (this._truncatedDueToOverflow) {
            this.undoOverflowTruncation();
            this._truncatedDueToOverflow = false;
            sizeChanged = true;
        }

        if (this.isHiddenDueToOverflow()) {
            this.showElementHiddenDueToOverflow();
        }

        return sizeChanged;
    }

    protected createPlaceholderElement(): HTMLElement {
        let styleDefinition = this.getEffectiveStyleDefinition();
        let foregroundCssColor = Utils.stringToCssColor(styleDefinition.foregroundColors.default.subtle);

        let element = document.createElement("div");
        element.style.border = "1px dashed " + foregroundCssColor;
        element.style.padding = "4px";
        element.style.minHeight = "32px";
        element.style.fontSize = "10px";
        element.style.color = <string>foregroundCssColor;
        element.innerText = "Empty " + this.getJsonTypeName();

        return element;
    }

    protected adjustRenderedElementSize(renderedElement: HTMLElement) {
        if (this.height === "auto") {
            renderedElement.style.flex = "0 0 auto";
        }
        else {
            renderedElement.style.flex = "1 1 auto";
        }
    }

    protected isDisplayed(): boolean {
        return this._renderedElement !== undefined && this.isVisible && this._renderedElement.offsetHeight > 0;
    }

    protected abstract internalRender(): HTMLElement | undefined;

    protected overrideInternalRender(): HTMLElement | undefined {
        return this.internalRender();
    }

    protected applyPadding() {
        if (this.separatorElement) {
            if (GlobalSettings.alwaysBleedSeparators && this.separatorOrientation == Enums.Orientation.Horizontal && !this.isBleeding()) {
                let padding = new PaddingDefinition();

                this.getImmediateSurroundingPadding(padding);

                let physicalPadding = this.hostConfig.paddingDefinitionToSpacingDefinition(padding);

                this.separatorElement.style.marginLeft = "-" + physicalPadding.left + "px";
                this.separatorElement.style.marginRight = "-" + physicalPadding.right + "px";
            }
            else {
                this.separatorElement.style.marginRight = "0";
                this.separatorElement.style.marginLeft = "0";
            }
        }
    }

    /*
     * Called when this element overflows the bottom of the card.
     * maxHeight will be the amount of space still available on the card (0 if
     * the element is fully off the card).
     */
    protected truncateOverflow(maxHeight: number): boolean {
        // Child implementations should return true if the element handled
        // the truncation request such that its content fits within maxHeight,
        // false if the element should fall back to being hidden
        return false;
    }

    /*
     * This should reverse any changes performed in truncateOverflow().
     */
    protected undoOverflowTruncation() { }

    protected getDefaultPadding(): PaddingDefinition {
        return new PaddingDefinition();
    }

    protected getHasBackground(): boolean {
        return false;
    }

    protected getPadding(): PaddingDefinition | undefined {
        return this._padding;
    }

    protected setPadding(value: PaddingDefinition | undefined) {
        this._padding = value;
    }

    protected shouldSerialize(context: SerializationContext): boolean {
        return context.elementRegistry.findByName(this.getJsonTypeName()) !== undefined;
    }

    protected get useDefaultSizing(): boolean {
        return true;
    }

    protected get allowCustomPadding(): boolean {
        return true;
    }

    protected get separatorOrientation(): Enums.Orientation {
        return Enums.Orientation.Horizontal;
    }

    protected get defaultStyle(): string {
        return Enums.ContainerStyle.Default;
    }

    customCssSelector?: string;

    parse(source: any, context?: SerializationContext) {
        super.parse(source, context ? context : new SerializationContext());
    }

    toJSON(context?: SerializationContext): PropertyBag | undefined {
        return super.toJSON(context ? context : new SerializationContext());
    }

    asString(): string | undefined {
        return "";
    }

    isBleeding(): boolean {
        return false;
    }

    getEffectiveStyle(): string {
        if (this.parent) {
            return this.parent.getEffectiveStyle();
        }

        return this.defaultStyle;
    }

    getEffectiveStyleDefinition(): ContainerStyleDefinition {
        return this.hostConfig.containerStyles.getStyleByName(this.getEffectiveStyle());
    }

    getForbiddenActionTypes(): ActionType[] {
        return [];
    }

    getImmediateSurroundingPadding(
        result: PaddingDefinition,
        processTop: boolean = true,
        processRight: boolean = true,
        processBottom: boolean = true,
        processLeft: boolean = true) {
        if (this.parent) {
            let doProcessTop = processTop && this.parent.isTopElement(this);
            let doProcessRight = processRight && this.parent.isRightMostElement(this);
            let doProcessBottom = processBottom && this.parent.isBottomElement(this);
            let doProcessLeft = processLeft && this.parent.isLeftMostElement(this);

            let effectivePadding = this.parent.getEffectivePadding();

            if (effectivePadding) {
                if (doProcessTop && effectivePadding.top != Enums.Spacing.None) {
                    result.top = effectivePadding.top;

                    doProcessTop = false;
                }

                if (doProcessRight && effectivePadding.right != Enums.Spacing.None) {
                    result.right = effectivePadding.right;

                    doProcessRight = false;
                }

                if (doProcessBottom && effectivePadding.bottom != Enums.Spacing.None) {
                    result.bottom = effectivePadding.bottom;

                    doProcessBottom = false;
                }

                if (doProcessLeft && effectivePadding.left != Enums.Spacing.None) {
                    result.left = effectivePadding.left;

                    doProcessLeft = false;
                }
            }

            if (doProcessTop || doProcessRight || doProcessBottom || doProcessLeft) {
                this.parent.getImmediateSurroundingPadding(
                    result,
                    doProcessTop,
                    doProcessRight,
                    doProcessBottom,
                    doProcessLeft);
            }
        }
    }

    getActionCount(): number {
        return 0;
    }

    getActionAt(index: number): Action | undefined {
        throw new Error("Index out of range.");
    }

    remove(): boolean {
        if (this.parent && this.parent instanceof CardElementContainer) {
            return this.parent.removeItem(this);
        }

        return false;
    }

    render(): HTMLElement | undefined {
        this._renderedElement = this.overrideInternalRender();
        this._separatorElement = this.internalRenderSeparator();

        if (this._renderedElement) {
            if (this.customCssSelector) {
                this._renderedElement.classList.add(this.customCssSelector);
            }

            this._renderedElement.style.boxSizing = "border-box";
            this._defaultRenderedElementDisplayMode = this._renderedElement.style.display ? this._renderedElement.style.display : undefined;

            this.adjustRenderedElementSize(this._renderedElement);
            this.updateLayout(false);
        }
        else if (this.isDesignMode()) {
            this._renderedElement = this.createPlaceholderElement();
        }

        return this._renderedElement;
    }

    updateLayout(processChildren: boolean = true) {
        this.updateRenderedElementVisibility();
        this.applyPadding();
    }

    indexOf(cardElement: CardElement): number {
        return -1;
    }

    isDesignMode(): boolean {
        let rootElement = this.getRootElement();

        return rootElement instanceof AdaptiveCard && rootElement.designMode;
    }

    isFirstElement(element: CardElement): boolean {
        return true;
    }

    isLastElement(element: CardElement): boolean {
        return true;
    }

    isAtTheVeryLeft(): boolean {
        return this.parent ? this.parent.isLeftMostElement(this) && this.parent.isAtTheVeryLeft() : true;
    }

    isAtTheVeryRight(): boolean {
        return this.parent ? this.parent.isRightMostElement(this) && this.parent.isAtTheVeryRight() : true;
    }

    isAtTheVeryTop(): boolean {
        return this.parent ? this.parent.isFirstElement(this) && this.parent.isAtTheVeryTop() : true;
    }

    isAtTheVeryBottom(): boolean {
        return this.parent ? this.parent.isLastElement(this) && this.parent.isAtTheVeryBottom() : true;
    }

    isBleedingAtTop(): boolean {
        return false;
    }

    isBleedingAtBottom(): boolean {
        return false;
    }

    isLeftMostElement(element: CardElement): boolean {
        return true;
    }

    isRightMostElement(element: CardElement): boolean {
        return true;
    }

    isTopElement(element: CardElement): boolean {
        return this.isFirstElement(element);
    }

    isBottomElement(element: CardElement): boolean {
        return this.isLastElement(element);
    }

    isHiddenDueToOverflow(): boolean {
        return this._renderedElement !== undefined && this._renderedElement.style.visibility == 'hidden';
    }

    getRootElement(): CardElement {
        return this.getRootObject() as CardElement;
    }

    getParentContainer(): Container | undefined {
        let currentElement = this.parent;

        while (currentElement) {
            if (currentElement instanceof Container) {
                return <Container>currentElement;
            }

            currentElement = currentElement.parent;
        }

        return undefined;
    }

    getAllInputs(processActions: boolean = true): Input[] {
        return [];
    }

    getResourceInformation(): IResourceInformation[] {
        return [];
    }

    getElementById(id: string): CardElement | undefined {
        return this.id === id ? this : undefined;
    }

    getActionById(id: string): Action | undefined {
        return undefined;
    }

    getEffectivePadding(): PaddingDefinition {
        let padding = this.getPadding();

        return (padding && this.allowCustomPadding) ? padding : this.getDefaultPadding();
    }

    get hostConfig(): HostConfig {
        if (this._hostConfig) {
            return this._hostConfig;
        }
        else {
            if (this.parent) {
                return this.parent.hostConfig;
            }
            else {
                return defaultHostConfig;
            }
        }
    }

    set hostConfig(value: HostConfig) {
        this._hostConfig = value;
    }

    get index(): number {
        if (this.parent) {
            return this.parent.indexOf(this);
        }
        else {
            return 0;
        }
    }

    get isInteractive(): boolean {
        return false;
    }

    get isStandalone(): boolean {
        return true;
    }

    get isInline(): boolean {
        return false;
    }

    get hasVisibleSeparator(): boolean {
        if (this.parent && this.separatorElement) {
            return !this.parent.isFirstElement(this) && (this.isVisible || this.isDesignMode());
        }
        else {
            return false;
        }
    }

    get separatorElement(): HTMLElement | undefined {
        return this._separatorElement;
    }

    get parent(): CardElement | undefined {
        return <CardElement>this._parent;
    }
}

export class ActionProperty extends PropertyDefinition {
    parse(sender: SerializableObject, source: PropertyBag, context: SerializationContext): Action | undefined {
        let parent = <CardElement>sender;

        return context.parseAction(
            parent,
            source[this.name],
            this.forbiddenActionTypes,
            parent.isDesignMode());
    }

    toJSON(sender: SerializableObject, target: PropertyBag, value: Action | undefined, context: SerializationContext) {
        context.serializeValue(target, this.name, value ? value.toJSON(context) : undefined);
    }

    constructor(
        readonly targetVersion: Version,
        readonly name: string,
        readonly forbiddenActionTypes: string[] = []) {
        super(targetVersion, name, undefined);
    }
}

export abstract class BaseTextBlock extends CardElement {
    //#region Schema

    static readonly textProperty = new StringProperty(
        Versions.v1_0,
        "text",
        true);
    static readonly sizeProperty = new EnumProperty(
        Versions.v1_0,
        "size",
        Enums.TextSize,
        Enums.TextSize.Default);
    static readonly weightProperty = new EnumProperty(
        Versions.v1_0,
        "weight",
        Enums.TextWeight,
        Enums.TextWeight.Default);
    static readonly colorProperty = new EnumProperty(
        Versions.v1_0,
        "color",
        Enums.TextColor,
        Enums.TextColor.Default);
    static readonly isSubtleProperty = new BoolProperty(
        Versions.v1_0,
        "isSubtle",
        false);
    static readonly fontTypeProperty = new EnumProperty(
        Versions.v1_2,
        "fontType",
        Enums.FontType);
    static readonly selectActionProperty = new ActionProperty(Versions.v1_0, "selectAction", [ "Action.ShowCard" ]);

    protected populateSchema(schema: SerializableObjectSchema) {
        super.populateSchema(schema);

        // selectAction is declared on BaseTextBlock but is only exposed on TextRun,
        // so the property is removed from the BaseTextBlock schema.
        schema.remove(BaseTextBlock.selectActionProperty);
    }

    @property(BaseTextBlock.sizeProperty)
    size: Enums.TextSize = Enums.TextSize.Default;

    @property(BaseTextBlock.weightProperty)
    weight: Enums.TextWeight = Enums.TextWeight.Default;

    @property(BaseTextBlock.colorProperty)
    color: Enums.TextColor = Enums.TextColor.Default;

    @property(BaseTextBlock.fontTypeProperty)
    fontType?: Enums.FontType;

    @property(BaseTextBlock.isSubtleProperty)
    isSubtle: boolean = false;

    @property(BaseTextBlock.textProperty)
    get text(): string | undefined {
        return this.getValue(BaseTextBlock.textProperty);
    }

    set text(value: string | undefined) {
        this.setText(value);
    }

    @property(BaseTextBlock.selectActionProperty)
    selectAction?: Action;

    //#endregion

    protected getFontSize(fontType: FontTypeDefinition): number {
        switch (this.size) {
            case Enums.TextSize.Small:
                return fontType.fontSizes.small;
            case Enums.TextSize.Medium:
                return fontType.fontSizes.medium;
            case Enums.TextSize.Large:
                return fontType.fontSizes.large;
            case Enums.TextSize.ExtraLarge:
                return fontType.fontSizes.extraLarge;
            default:
                return fontType.fontSizes.default;
        }
    }

    protected getColorDefinition(colorSet: ColorSetDefinition, color: Enums.TextColor): TextColorDefinition {
        switch (color) {
            case Enums.TextColor.Accent:
                return colorSet.accent;
            case Enums.TextColor.Dark:
                return colorSet.dark;
            case Enums.TextColor.Light:
                return colorSet.light;
            case Enums.TextColor.Good:
                return colorSet.good;
            case Enums.TextColor.Warning:
                return colorSet.warning;
            case Enums.TextColor.Attention:
                return colorSet.attention;
            default:
                return colorSet.default;
        }
    }

    protected setText(value: string | undefined) {
        this.setValue(BaseTextBlock.textProperty, value);
    }

    ariaHidden: boolean = false;

    constructor(text?: string) {
        super();
        
        if (text) {
            this.text = text;
        }
    }

    init(textDefinition: BaseTextDefinition) {
        this.size = textDefinition.size;
        this.weight = textDefinition.weight;
        this.color = textDefinition.color;
        this.isSubtle = textDefinition.isSubtle;
    }

    asString(): string | undefined {
        return this.text;
    }

    applyStylesTo(targetElement: HTMLElement) {
        let fontType = this.hostConfig.getFontTypeDefinition(this.fontType);

        if (fontType.fontFamily) {
            targetElement.style.fontFamily = fontType.fontFamily;
        }

        let fontSize: number;

        switch (this.size) {
            case Enums.TextSize.Small:
                fontSize = fontType.fontSizes.small;
                break;
            case Enums.TextSize.Medium:
                fontSize = fontType.fontSizes.medium;
                break;
            case Enums.TextSize.Large:
                fontSize = fontType.fontSizes.large;
                break;
            case Enums.TextSize.ExtraLarge:
                fontSize = fontType.fontSizes.extraLarge;
                break;
            default:
                fontSize = fontType.fontSizes.default;
                break;
        }

        targetElement.style.fontSize = fontSize + "px";

        let colorDefinition = this.getColorDefinition(this.getEffectiveStyleDefinition().foregroundColors, this.effectiveColor);

        targetElement.style.color = <string>Utils.stringToCssColor(this.isSubtle ? colorDefinition.subtle : colorDefinition.default);

        let fontWeight: number;

        switch (this.weight) {
            case Enums.TextWeight.Lighter:
                fontWeight = fontType.fontWeights.lighter;
                break;
            case Enums.TextWeight.Bolder:
                fontWeight = fontType.fontWeights.bolder;
                break;
            default:
                fontWeight = fontType.fontWeights.default;
                break;
        }

        targetElement.style.fontWeight = fontWeight.toString();

        if (this.ariaHidden) {
            targetElement.setAttribute("aria-hidden", "true");
        }
    }

    get effectiveColor(): Enums.TextColor {
        return this.color ? this.color : Enums.TextColor.Default;
    }
}

export class TextBlock extends BaseTextBlock {
    //#region Schema

    static readonly wrapProperty = new BoolProperty(Versions.v1_0, "wrap", false);
    static readonly maxLinesProperty = new NumProperty(Versions.v1_0, "maxLines");

    @property(TextBlock.wrapProperty)
    wrap: boolean = false;

    @property(TextBlock.maxLinesProperty)
    maxLines?: number;

    //#endregion

    private _computedLineHeight: number;
    private _originalInnerHtml: string;
    private _processedText?: string;
    private _treatAsPlainText: boolean = true;

    private restoreOriginalContent() {
        if (this.renderedElement !== undefined) {
            if (this.maxLines && this.maxLines > 0) {
                this.renderedElement.style.maxHeight = this._computedLineHeight * this.maxLines + "px";
            }

            this.renderedElement.innerHTML = this._originalInnerHtml;
        }
    }

    private truncateIfSupported(maxHeight: number): boolean {
        if (this.renderedElement !== undefined) {
            // For now, only truncate TextBlocks that contain just a single
            // paragraph -- since the maxLines calculation doesn't take into
            // account Markdown lists
            let children = this.renderedElement.children;
            let isTextOnly = !children.length;
            let truncationSupported = isTextOnly || children.length == 1 && (<HTMLElement>children[0]).tagName.toLowerCase() == 'p';

            if (truncationSupported) {
                let element = isTextOnly ? this.renderedElement : <HTMLElement>children[0];

                Utils.truncate(element, maxHeight, this._computedLineHeight);

                return true;
            }
        }

        return false;
    }

    protected setText(value: string) {
        super.setText(value);

        this._processedText = undefined;
    }

    protected getRenderedDomElementType(): string {
        return "div";
    }

    protected internalRender(): HTMLElement | undefined {
        this._processedText = undefined;

        if (this.text) {
            let preProcessedText = this.preProcessPropertyValue(BaseTextBlock.textProperty);
            let hostConfig = this.hostConfig;

            let element = document.createElement(this.getRenderedDomElementType());
            element.classList.add(hostConfig.makeCssClassName("ac-textBlock"));
            element.style.overflow = "hidden";

            this.applyStylesTo(element);

            if (this.selectAction) {
                element.onclick = (e) => {
                    e.preventDefault();
                    e.cancelBubble = true;

                    if (this.selectAction) {
                        this.selectAction.execute();
                    }
                }

                if (hostConfig.supportsInteractivity) {
                    element.tabIndex = 0
                    element.setAttribute("role", this.selectAction.getAriaRole());

                    if (this.selectAction.title) {
                        element.setAttribute("aria-label", this.selectAction.title);
                    }

                    element.classList.add(hostConfig.makeCssClassName("ac-selectable"));
                }
            }

            if (!this._processedText) {
                this._treatAsPlainText = true;

                let formattedText = TextFormatters.formatText(this.lang, preProcessedText);

                if (this.useMarkdown && formattedText) {
                    if (GlobalSettings.allowMarkForTextHighlighting) {
                        formattedText = formattedText.replace(/<mark>/g, "===").replace(/<\/mark>/g, "/==/");
                    }

                    let markdownProcessingResult = AdaptiveCard.applyMarkdown(formattedText);

                    if (markdownProcessingResult.didProcess && markdownProcessingResult.outputHtml) {
                        this._processedText = markdownProcessingResult.outputHtml;
                        this._treatAsPlainText = false;

                        // Only process <mark> tag if markdown processing was applied because
                        // markdown processing is also responsible for sanitizing the input string
                        if (GlobalSettings.allowMarkForTextHighlighting && this._processedText) {
                            let markStyle: string = "";
                            let effectiveStyle = this.getEffectiveStyleDefinition();

                            if (effectiveStyle.highlightBackgroundColor) {
                                markStyle += "background-color: " + effectiveStyle.highlightBackgroundColor + ";";
                            }

                            if (effectiveStyle.highlightForegroundColor) {
                                markStyle += "color: " + effectiveStyle.highlightForegroundColor + ";";
                            }

                            if (markStyle) {
                                markStyle = 'style="' + markStyle + '"';
                            }

                            this._processedText = this._processedText.replace(/===/g, "<mark " + markStyle + ">").replace(/\/==\//g, "</mark>");
                        }
                    } else {
                        this._processedText = formattedText;
                        this._treatAsPlainText = true;
                    }
                }
                else {
                    this._processedText = formattedText;
                    this._treatAsPlainText = true;
                }
            }

            if (!this._processedText) {
                this._processedText = "";
            }

            if (this._treatAsPlainText) {
                element.innerText = this._processedText;
            }
            else {
                element.innerHTML = this._processedText;
            }

            if (element.firstElementChild instanceof HTMLElement) {
                let firstElementChild = <HTMLElement>element.firstElementChild;
                firstElementChild.style.marginTop = "0px";
                firstElementChild.style.width = "100%";

                if (!this.wrap) {
                    firstElementChild.style.overflow = "hidden";
                    firstElementChild.style.textOverflow = "ellipsis";
                }
            }

            if (element.lastElementChild instanceof HTMLElement) {
                (<HTMLElement>element.lastElementChild).style.marginBottom = "0px";
            }

            let anchors = element.getElementsByTagName("a");

            for (let i = 0; i < anchors.length; i++) {
                let anchor = <HTMLAnchorElement>anchors[i];
                anchor.classList.add(hostConfig.makeCssClassName("ac-anchor"));
                anchor.target = "_blank";
                anchor.onclick = (e) => {
                    if (raiseAnchorClickedEvent(this, e.target as HTMLAnchorElement)) {
                        e.preventDefault();
                        e.cancelBubble = true;
                    }
                }
            }

            if (this.wrap) {
                element.style.wordWrap = "break-word";

                if (this.maxLines && this.maxLines > 0) {
                    element.style.maxHeight = (this._computedLineHeight * this.maxLines) + "px";
                    element.style.overflow = "hidden";
                }
            }
            else {
                element.style.whiteSpace = "nowrap";
                element.style.textOverflow = "ellipsis";
            }

            if (GlobalSettings.useAdvancedTextBlockTruncation || GlobalSettings.useAdvancedCardBottomTruncation) {
                this._originalInnerHtml = element.innerHTML;
            }

            return element;
        }
        else {
            return undefined;
        }
    }

    protected truncateOverflow(maxHeight: number): boolean {
        if (maxHeight >= this._computedLineHeight) {
            return this.truncateIfSupported(maxHeight);
        }

        return false;
    }

    protected undoOverflowTruncation() {
        this.restoreOriginalContent();

        if (GlobalSettings.useAdvancedTextBlockTruncation && this.maxLines) {
            let maxHeight = this._computedLineHeight * this.maxLines;

            this.truncateIfSupported(maxHeight);
        }
    }

    useMarkdown: boolean = true;

    applyStylesTo(targetElement: HTMLElement) {
        super.applyStylesTo(targetElement);

        let parentContainer = this.getParentContainer();
        let isRtl = parentContainer ? parentContainer.isRtl() : false;

        switch (this.horizontalAlignment) {
            case Enums.HorizontalAlignment.Center:
                targetElement.style.textAlign = "center";
                break;
            case Enums.HorizontalAlignment.Right:
                targetElement.style.textAlign = isRtl ? "left" : "right";
                break;
            default:
                targetElement.style.textAlign = isRtl ? "right" : "left";
                break;
        }

        let lineHeights = this.hostConfig.lineHeights;

        if (lineHeights) {
            switch (this.size) {
                case Enums.TextSize.Small:
                    this._computedLineHeight = lineHeights.small;
                    break;
                case Enums.TextSize.Medium:
                    this._computedLineHeight = lineHeights.medium;
                    break;
                case Enums.TextSize.Large:
                    this._computedLineHeight = lineHeights.large;
                    break;
                case Enums.TextSize.ExtraLarge:
                    this._computedLineHeight = lineHeights.extraLarge;
                    break;
                default:
                    this._computedLineHeight = lineHeights.default;
                    break;
            }
        }
        else {
            // Looks like 1.33 is the magic number to compute line-height
            // from font size.
            this._computedLineHeight = this.getFontSize(this.hostConfig.getFontTypeDefinition(this.fontType)) * 1.33;
        }

        targetElement.style.lineHeight = this._computedLineHeight + "px";
    }

    getJsonTypeName(): string {
        return "TextBlock";
    }

    updateLayout(processChildren: boolean = false) {
        super.updateLayout(processChildren);

        if (GlobalSettings.useAdvancedTextBlockTruncation && this.maxLines && this.isDisplayed()) {
            // Reset the element's innerHTML in case the available room for
            // content has increased
            this.restoreOriginalContent();
            this.truncateIfSupported(this._computedLineHeight * this.maxLines);
        }
    }
}

class Label extends TextBlock {
    protected getRenderedDomElementType(): string {
        return "label";
    }

    protected internalRender(): HTMLElement | undefined {
        let renderedElement = <HTMLLabelElement>super.internalRender();

        if (renderedElement && this.forElementId) {
            renderedElement.htmlFor = this.forElementId;
        }

        return renderedElement;
    }

    forElementId: string;
}

export class TextRun extends BaseTextBlock {
    //#region Schema

    static readonly italicProperty = new BoolProperty(Versions.v1_2, "italic", false);
    static readonly strikethroughProperty = new BoolProperty(Versions.v1_2, "strikethrough", false);
    static readonly highlightProperty = new BoolProperty(Versions.v1_2, "highlight", false);
    static readonly underlineProperty = new BoolProperty(Versions.v1_3, "underline", false);

    protected populateSchema(schema: SerializableObjectSchema) {
        super.populateSchema(schema);

        schema.add(BaseTextBlock.selectActionProperty);
    }

    @property(TextRun.italicProperty)
    italic: boolean = false;

    @property(TextRun.strikethroughProperty)
    strikethrough: boolean = false;

    @property(TextRun.highlightProperty)
    highlight: boolean = false;

    @property(TextRun.underlineProperty)
    underline: boolean = false;

    //#endregion

    protected internalRender(): HTMLElement | undefined {
        if (this.text) {
            let preProcessedText = this.preProcessPropertyValue(BaseTextBlock.textProperty);
            let hostConfig = this.hostConfig;

            let formattedText = TextFormatters.formatText(this.lang, preProcessedText);

            if (!formattedText) {
                formattedText = "";
            }

            let element = document.createElement("span");
            element.classList.add(hostConfig.makeCssClassName("ac-textRun"));

            this.applyStylesTo(element);

            if (this.selectAction && hostConfig.supportsInteractivity) {
                let anchor = document.createElement("a");
                anchor.classList.add(hostConfig.makeCssClassName("ac-anchor"));

                let href = this.selectAction.getHref();

                anchor.href = href ? href : "";
                anchor.target = "_blank";
                anchor.onclick = (e) => {
                    e.preventDefault();
                    e.cancelBubble = true;

                    if (this.selectAction) {
                        this.selectAction.execute();
                    }
                }

                anchor.innerText = formattedText;

                element.appendChild(anchor);
            }
            else {
                element.innerText = formattedText;
            }

            return element;
        }
        else {
            return undefined;
        }
    }

    applyStylesTo(targetElement: HTMLElement) {
        super.applyStylesTo(targetElement);

        if (this.italic) {
            targetElement.style.fontStyle = "italic";
        }

        if (this.strikethrough) {
            targetElement.style.textDecoration = "line-through";
        }

        if (this.highlight) {
            let colorDefinition = this.getColorDefinition(this.getEffectiveStyleDefinition().foregroundColors, this.effectiveColor);

            targetElement.style.backgroundColor = <string>Utils.stringToCssColor(this.isSubtle ? colorDefinition.highlightColors.subtle : colorDefinition.highlightColors.default);
        }

        if (this.underline) {
            targetElement.style.textDecoration = "underline";
        }
    }

    getJsonTypeName(): string {
        return "TextRun";
    }

    get isStandalone(): boolean {
        return false;
    }

    get isInline(): boolean {
        return true;
    }
}

export class RichTextBlock extends CardElement {
    private _inlines: CardElement[] = [];

    private internalAddInline(inline: CardElement, forceAdd: boolean = false) {
        if (!inline.isInline) {
            throw new Error("RichTextBlock.addInline: the specified card element cannot be used as a RichTextBlock inline.");
        }

        let doAdd: boolean = inline.parent === undefined || forceAdd;

        if (!doAdd && inline.parent != this) {
            throw new Error("RichTextBlock.addInline: the specified inline already belongs to another RichTextBlock.");
        }
        else {
            inline.setParent(this);

            this._inlines.push(inline);
        }
    }

    protected internalParse(source: any, context: SerializationContext) {
        super.internalParse(source, context);

        this._inlines = [];

        if (Array.isArray(source["inlines"])) {
            for (let jsonInline of source["inlines"]) {
                let inline: CardElement | undefined;

                if (typeof jsonInline === "string") {
                    let textRun = new TextRun();
                    textRun.text = jsonInline;

                    inline = textRun;
                }
                else {
                    // No fallback for inlines in 1.2
                    inline = context.parseElement(this, jsonInline, false);
                }

                if (inline) {
                    this.internalAddInline(inline, true);
                }
            }
        }
    }

    protected internalToJSON(target: PropertyBag, context: SerializationContext) {
        super.internalToJSON(target, context);

        if (this._inlines.length > 0) {
            let jsonInlines: any[] = [];

            for (let inline of this._inlines) {
                jsonInlines.push(inline.toJSON(context));
            }

            context.serializeValue(target, "inlines", jsonInlines);
        }
    }

    protected internalRender(): HTMLElement | undefined {
        if (this._inlines.length > 0) {
            let element = document.createElement("div");
            element.className = this.hostConfig.makeCssClassName("ac-richTextBlock");

            let parentContainer = this.getParentContainer();
            let isRtl = parentContainer ? parentContainer.isRtl() : false;

            switch (this.horizontalAlignment) {
                case Enums.HorizontalAlignment.Center:
                    element.style.textAlign = "center";
                    break;
                case Enums.HorizontalAlignment.Right:
                    element.style.textAlign = isRtl ? "left" : "right";
                    break;
                default:
                    element.style.textAlign = isRtl ? "right" : "left";
                    break;
            }

            let renderedInlines: number = 0;

            for (let inline of this._inlines) {
                let renderedInline = inline.render();

                if (renderedInline) {
                    element.appendChild(renderedInline);

                    renderedInlines++;
                }
            }

            if (renderedInlines > 0) {
                return element;
            }
        }

        return undefined;
    }

    asString(): string | undefined {
        let result = "";

        for (let inline of this._inlines) {
            result += inline.asString();
        }

        return result;
    }

    getJsonTypeName(): string {
        return "RichTextBlock";
    }

    getInlineCount(): number {
        return this._inlines.length;
    }

    getInlineAt(index: number): CardElement {
        if (index >= 0 && index < this._inlines.length) {
            return this._inlines[index];
        }
        else {
            throw new Error("RichTextBlock.getInlineAt: Index out of range (" + index + ")");
        }
    }

    addInline(inline: CardElement | string) {
        if (typeof inline === "string") {
            this.internalAddInline(new TextRun(inline));
        }
        else {
            this.internalAddInline(inline);
        }
    }

    removeInline(inline: CardElement): boolean {
        let index = this._inlines.indexOf(inline);

        if (index >= 0) {
            this._inlines[index].setParent(undefined);
            this._inlines.splice(index, 1);

            return true;
        }

        return false;
    }
}

export class Fact extends SerializableObject {
    //#region Schema

    static readonly titleProperty = new StringProperty(Versions.v1_0, "title");
    static readonly valueProperty = new StringProperty(Versions.v1_0, "value");

    // For historic reasons, the "title" schema property is exposed as "name" in the OM.
    @property(Fact.titleProperty)
    name?: string;

    @property(Fact.valueProperty)
    value?: string;

    //#endregion

    protected getSchemaKey(): string {
        return "Fact";
    }

    constructor(name?: string, value?: string) {
        super();

        this.name = name;
        this.value = value;
    }
}

export class FactSet extends CardElement {
    //#region Schema

    static readonly factsProperty = new SerializableObjectCollectionProperty(Versions.v1_0, "facts", Fact);

    @property(FactSet.factsProperty)
    facts: Fact[];

    //#endregion

    protected get useDefaultSizing(): boolean {
        return false;
    }

    protected internalRender(): HTMLElement | undefined {
        let element: HTMLElement | undefined = undefined;
        let hostConfig = this.hostConfig;

        if (this.facts.length > 0) {
            element = document.createElement("table");
            element.style.borderWidth = "0px";
            element.style.borderSpacing = "0px";
            element.style.borderStyle = "none";
            element.style.borderCollapse = "collapse";
            element.style.display = "block";
            element.style.overflow = "hidden";
            element.classList.add(hostConfig.makeCssClassName("ac-factset"));
            element.setAttribute("role", "presentation");

            for (let i = 0; i < this.facts.length; i++) {
                let trElement = document.createElement("tr");

                if (i > 0) {
                    trElement.style.marginTop = hostConfig.factSet.spacing + "px";
                }

                // Title column
                let tdElement = document.createElement("td");
                tdElement.style.padding = "0";
                tdElement.classList.add(hostConfig.makeCssClassName("ac-fact-title"));

                if (hostConfig.factSet.title.maxWidth) {
                    tdElement.style.maxWidth = hostConfig.factSet.title.maxWidth + "px";
                }

                tdElement.style.verticalAlign = "top";

                let textBlock = new TextBlock();
                textBlock.setParent(this);
                textBlock.text = (!this.facts[i].name && this.isDesignMode()) ? "Title" : this.facts[i].name;
                textBlock.size = hostConfig.factSet.title.size;
                textBlock.color = hostConfig.factSet.title.color;
                textBlock.isSubtle = hostConfig.factSet.title.isSubtle;
                textBlock.weight = hostConfig.factSet.title.weight;
                textBlock.wrap = hostConfig.factSet.title.wrap;
                textBlock.spacing = Enums.Spacing.None;

                Utils.appendChild(tdElement, textBlock.render());
                Utils.appendChild(trElement, tdElement);

                // Spacer column
                tdElement = document.createElement("td");
                tdElement.style.width = "10px";

                Utils.appendChild(trElement, tdElement);

                // Value column
                tdElement = document.createElement("td");
                tdElement.style.padding = "0";
                tdElement.style.verticalAlign = "top";
                tdElement.classList.add(hostConfig.makeCssClassName("ac-fact-value"));

                textBlock = new TextBlock();
                textBlock.setParent(this);
                textBlock.text = this.facts[i].value;
                textBlock.size = hostConfig.factSet.value.size;
                textBlock.color = hostConfig.factSet.value.color;
                textBlock.isSubtle = hostConfig.factSet.value.isSubtle;
                textBlock.weight = hostConfig.factSet.value.weight;
                textBlock.wrap = hostConfig.factSet.value.wrap;
                textBlock.spacing = Enums.Spacing.None;

                Utils.appendChild(tdElement, textBlock.render());
                Utils.appendChild(trElement, tdElement);
                Utils.appendChild(element, trElement);
            }
        }

        return element;
    }

    getJsonTypeName(): string {
        return "FactSet";
    }
}

class ImageDimensionProperty extends PropertyDefinition {
    getInternalName(): string {
        return this.internalName;
    }

    parse(sender: SerializableObject, source: PropertyBag, context: BaseSerializationContext): number | undefined {
        let result: number | undefined = undefined;
        let sourceValue = source[this.name];

        if (sourceValue === undefined) {
            return this.defaultValue;
        }

        let isValid = false;

        if (typeof sourceValue === "string") {
            try {
                let size = SizeAndUnit.parse(sourceValue, true);

                if (size.unit == Enums.SizeUnit.Pixel) {
                    result = size.physicalSize;

                    isValid = true;
                }
            }
            catch {
                // Do nothing. A parse error is emitted below
            }
        }

        if (!isValid) {
            context.logParseEvent(
                Enums.ValidationEvent.InvalidPropertyValue,
                "Invalid " + this.name + " value: " + sourceValue,
                sender);
        }

        return result;
    }

    toJSON(sender: SerializableObject, target: PropertyBag, value: number | undefined, context: BaseSerializationContext) {
        context.serializeValue(
            target,
            this.name,
            typeof value === "number" && !isNaN(value) ? value + "px" : undefined);
    }

    constructor(
        readonly targetVersion: Version,
        readonly name: string,
        readonly internalName: string) {
        super(targetVersion, name);
    }
}

export class Image extends CardElement {
    //#region Schema

    static readonly urlProperty = new StringProperty(Versions.v1_0, "url");
    static readonly altTextProperty = new StringProperty(Versions.v1_0, "altText");
    static readonly backgroundColorProperty = new StringProperty(Versions.v1_1, "backgroundColor");
    static readonly styleProperty = new EnumProperty(
        Versions.v1_0,
        "style",
        Enums.ImageStyle,
        Enums.ImageStyle.Default);
    static readonly sizeProperty = new EnumProperty(
        Versions.v1_0,
        "size",
        Enums.Size,
        Enums.Size.Auto);
    static readonly pixelWidthProperty = new ImageDimensionProperty(Versions.v1_1, "width", "pixelWidth");
    static readonly pixelHeightProperty = new ImageDimensionProperty(Versions.v1_1, "height", "pixelHeight");
    static readonly selectActionProperty = new ActionProperty(Versions.v1_0, "selectAction", [ "Action.ShowCard" ]);

    protected populateSchema(schema: SerializableObjectSchema) {
        super.populateSchema(schema);

        schema.remove(CardElement.heightProperty);
    }

    @property(Image.urlProperty)
    url?: string;

    @property(Image.altTextProperty)
    altText?: string;

    @property(Image.backgroundColorProperty)
    backgroundColor?: string;

    @property(Image.sizeProperty)
    size: Enums.Size = Enums.Size.Auto;

    @property(Image.styleProperty)
    style: Enums.ImageStyle = Enums.ImageStyle.Default;

    @property(Image.pixelWidthProperty)
    pixelWidth?: number;

    @property(Image.pixelHeightProperty)
    pixelHeight?: number;

    @property(Image.selectActionProperty)
    selectAction?: Action;

    //#endregion

    private applySize(element: HTMLElement) {
        if (this.pixelWidth || this.pixelHeight) {
            if (this.pixelWidth) {
                element.style.width = this.pixelWidth + "px";
            }

            if (this.pixelHeight) {
                element.style.height = this.pixelHeight + "px";
            }
        }
        else {
            if (this.maxHeight) {
                // If the image is constrained in height, we set its height property and
                // auto and stretch are ignored (default to medium). THis is necessary for
                // ImageSet which uses a maximum image height as opposed to the cards width
                // as a constraining dimension
                switch (this.size) {
                    case Enums.Size.Small:
                        element.style.height = this.hostConfig.imageSizes.small + "px";
                        break;
                    case Enums.Size.Large:
                        element.style.height = this.hostConfig.imageSizes.large + "px";
                        break;
                    default:
                        element.style.height = this.hostConfig.imageSizes.medium + "px";
                        break;
                }

                element.style.maxHeight = this.maxHeight + "px";
            }
            else {
                switch (this.size) {
                    case Enums.Size.Stretch:
                        element.style.width = "100%";
                        break;
                    case Enums.Size.Auto:
                        element.style.maxWidth = "100%";
                        break;
                    case Enums.Size.Small:
                        element.style.width = this.hostConfig.imageSizes.small + "px";
                        break;
                    case Enums.Size.Large:
                        element.style.width = this.hostConfig.imageSizes.large + "px";
                        break;
                    case Enums.Size.Medium:
                        element.style.width = this.hostConfig.imageSizes.medium + "px";
                        break;
                }

                element.style.maxHeight = "100%";
            }
        }
    }

    protected get useDefaultSizing() {
        return false;
    }

    protected internalRender(): HTMLElement | undefined {
        let element: HTMLElement | undefined = undefined;

        if (this.url) {
            element = document.createElement("div");
            element.style.display = "flex";
            element.style.alignItems = "flex-start";

            element.onkeypress = (e) => {
                if (this.selectAction && (e.keyCode == 13 || e.keyCode == 32)) { // enter or space pressed
                    e.preventDefault();
                    e.cancelBubble = true;

                    this.selectAction.execute();
                }
            }

            element.onclick = (e) => {
                if (this.selectAction) {
                    e.preventDefault();
                    e.cancelBubble = true;

                    this.selectAction.execute();
                }
            }

            switch (this.horizontalAlignment) {
                case Enums.HorizontalAlignment.Center:
                    element.style.justifyContent = "center";
                    break;
                case Enums.HorizontalAlignment.Right:
                    element.style.justifyContent = "flex-end";
                    break;
                default:
                    element.style.justifyContent = "flex-start";
                    break;
            }

            // Cache hostConfig to avoid walking the parent hierarchy multiple times
            let hostConfig = this.hostConfig;

            let imageElement = document.createElement("img");
            imageElement.onload = (e: Event) => {
                raiseImageLoadedEvent(this);
            }
            imageElement.onerror = (e: Event) => {
                if (this.renderedElement) {
                    let card = this.getRootElement() as AdaptiveCard;

                    this.renderedElement.innerHTML = "";

                    if (card && card.designMode) {
                        let errorElement = document.createElement("div");
                        errorElement.style.display = "flex";
                        errorElement.style.alignItems = "center";
                        errorElement.style.justifyContent = "center";
                        errorElement.style.backgroundColor = "#EEEEEE";
                        errorElement.style.color = "black";
                        errorElement.innerText = ":-(";
                        errorElement.style.padding = "10px";

                        this.applySize(errorElement);

                        this.renderedElement.appendChild(errorElement);
                    }
                }

                raiseImageLoadedEvent(this);
            }
            imageElement.style.minWidth = "0";
            imageElement.classList.add(hostConfig.makeCssClassName("ac-image"));

            if (this.selectAction !== undefined && hostConfig.supportsInteractivity) {
                imageElement.tabIndex = 0
                imageElement.setAttribute("role", this.selectAction.getAriaRole());

                if (this.selectAction.title) {
                    imageElement.setAttribute("aria-label", <string>this.selectAction.title);
                }

                imageElement.classList.add(hostConfig.makeCssClassName("ac-selectable"));
            }

            this.applySize(imageElement);

            if (this.style === Enums.ImageStyle.Person) {
                imageElement.style.borderRadius = "50%";
                imageElement.style.backgroundPosition = "50% 50%";
                imageElement.style.backgroundRepeat = "no-repeat";
            }

            imageElement.style.backgroundColor = <string>Utils.stringToCssColor(this.backgroundColor);
            imageElement.src = <string>this.preProcessPropertyValue(Image.urlProperty);

            const altTextProperty = this.preProcessPropertyValue(Image.altTextProperty);
            if (altTextProperty) {
                imageElement.alt = <string>altTextProperty;
            }

            element.appendChild(imageElement);
        }

        return element;
    }

    maxHeight?: number;

    getJsonTypeName(): string {
        return "Image";
    }

    getActionById(id: string) {
        let result = super.getActionById(id);

        if (!result && this.selectAction) {
            result = this.selectAction.getActionById(id);
        }

        return result;
    }

    getResourceInformation(): IResourceInformation[] {
        return this.url ? [{ url: this.url, mimeType: "image" }] : [];
    }
}

export abstract class CardElementContainer extends CardElement {
    //#region Schema

    static readonly selectActionProperty = new ActionProperty(Versions.v1_0, "selectAction", [ "Action.ShowCard" ]);

    protected populateSchema(schema: SerializableObjectSchema) {
        super.populateSchema(schema);

        if (!this.isSelectable) {
            schema.remove(CardElementContainer.selectActionProperty);
        }
    }

    @property(CardElementContainer.selectActionProperty)
    protected _selectAction?: Action;

    //#endregion

    protected isElementAllowed(element: CardElement) {
        return this.hostConfig.supportsInteractivity || !element.isInteractive;
    }

    protected applyPadding() {
        super.applyPadding();

        if (!this.renderedElement) {
            return;
        }

        let physicalPadding = new SpacingDefinition();

        if (this.getEffectivePadding()) {
            physicalPadding = this.hostConfig.paddingDefinitionToSpacingDefinition(this.getEffectivePadding());
        }

        this.renderedElement.style.paddingTop = physicalPadding.top + "px";
        this.renderedElement.style.paddingRight = physicalPadding.right + "px";
        this.renderedElement.style.paddingBottom = physicalPadding.bottom + "px";
        this.renderedElement.style.paddingLeft = physicalPadding.left + "px";

        this.renderedElement.style.marginRight = "0";
        this.renderedElement.style.marginLeft = "0";
    }

    protected get isSelectable(): boolean {
        return false;
    }

    abstract getItemCount(): number;
    abstract getItemAt(index: number): CardElement;
    abstract getFirstVisibleRenderedItem(): CardElement | undefined;
    abstract getLastVisibleRenderedItem(): CardElement | undefined;
    abstract removeItem(item: CardElement): boolean;

    allowVerticalOverflow: boolean = false;

    internalValidateProperties(context: ValidationResults) {
        super.internalValidateProperties(context);

        for (let i = 0; i < this.getItemCount(); i++) {
            let item = this.getItemAt(i);

            if (!this.hostConfig.supportsInteractivity && item.isInteractive) {
                context.addFailure(
                    this,
                    Enums.ValidationEvent.InteractivityNotAllowed,
                    "Interactivity is not allowed.");
            }

            if (!this.isElementAllowed(item)) {
                context.addFailure(
                    this,
                    Enums.ValidationEvent.InteractivityNotAllowed,
                    "Elements of type " + item.getJsonTypeName() + " are not allowed in this container.");
            }

            item.internalValidateProperties(context);
        }

        if (this._selectAction) {
            this._selectAction.internalValidateProperties(context);
        }
    }

    render(): HTMLElement | undefined {
        let element = super.render();

        if (element) {
            let hostConfig = this.hostConfig;

            if (this.allowVerticalOverflow) {
                element.style.overflowX = "hidden";
                element.style.overflowY = "auto";
            }

            if (element && this.isSelectable && this._selectAction && hostConfig.supportsInteractivity) {
                element.classList.add(hostConfig.makeCssClassName("ac-selectable"));
                element.tabIndex = 0;
                element.setAttribute("role", this._selectAction.getAriaRole());

                if (this._selectAction.title) {
                    element.setAttribute("aria-label", this._selectAction.title);
                }

                element.onclick = (e) => {
                    if (this._selectAction !== undefined) {
                        e.preventDefault();
                        e.cancelBubble = true;

                        this._selectAction.execute();
                    }
                }

                element.onkeypress = (e) => {
                    if (this._selectAction !== undefined && (e.keyCode == 13 || e.keyCode == 32)) {
                        // Enter or space pressed
                        e.preventDefault();
                        e.cancelBubble = true;

                        this._selectAction.execute();
                    }
                }
            }
        }

        return element;
    }

    updateLayout(processChildren: boolean = true) {
        super.updateLayout(processChildren);

        if (processChildren) {
            for (let i = 0; i < this.getItemCount(); i++) {
                this.getItemAt(i).updateLayout();
            }
        }
    }

    getAllInputs(processActions: boolean = true): Input[] {
        let result: Input[] = [];

        for (let i = 0; i < this.getItemCount(); i++) {
            result = result.concat(this.getItemAt(i).getAllInputs(processActions));
        }

        return result;
    }

    getResourceInformation(): IResourceInformation[] {
        let result: IResourceInformation[] = [];

        for (let i = 0; i < this.getItemCount(); i++) {
            result = result.concat(this.getItemAt(i).getResourceInformation());
        }

        return result;
    }

    getElementById(id: string): CardElement | undefined {
        let result = super.getElementById(id);

        if (!result) {
            for (let i = 0; i < this.getItemCount(); i++) {
                result = this.getItemAt(i).getElementById(id);

                if (result) {
                    break;
                }
            }
        }

        return result;
    }
}

export class ImageSet extends CardElementContainer {
    //#region Schema

    static readonly imagesProperty = new SerializableObjectCollectionProperty(
        Versions.v1_0,
        "images",
        Image,
        (sender: SerializableObject, item: Image) => { item.setParent(<CardElement>sender); });
    static readonly imageSizeProperty = new EnumProperty(
        Versions.v1_0,
        "imageSize",
        Enums.ImageSize,
        Enums.ImageSize.Medium);

    @property(ImageSet.imagesProperty)
    private _images: Image[] = [];

    @property(ImageSet.imageSizeProperty)
    imageSize: Enums.ImageSize = Enums.ImageSize.Medium;

    //#endregion

    protected internalRender(): HTMLElement | undefined {
        let element: HTMLElement | undefined = undefined;

        if (this._images.length > 0) {
            element = document.createElement("div");
            element.style.display = "flex";
            element.style.flexWrap = "wrap";

            for (let image of this._images) {
                switch (this.imageSize) {
                    case Enums.ImageSize.Small:
                        image.size = Enums.Size.Small;
                        break;
                    case Enums.ImageSize.Large:
                        image.size = Enums.Size.Large;
                        break;
                    default:
                        image.size = Enums.Size.Medium;
                        break;
                }

                image.maxHeight = this.hostConfig.imageSet.maxImageHeight;

                let renderedImage = image.render();

                if (renderedImage) {
                    renderedImage.style.display = "inline-flex";
                    renderedImage.style.margin = "0px";
                    renderedImage.style.marginRight = "10px";

                    Utils.appendChild(element, renderedImage);
                }
            }
        }

        return element;
    }

    getItemCount(): number {
        return this._images.length;
    }

    getItemAt(index: number): CardElement {
        return this._images[index];
    }

    getFirstVisibleRenderedItem(): CardElement | undefined {
        return this._images && this._images.length > 0 ? this._images[0] : undefined;
    }

    getLastVisibleRenderedItem(): CardElement | undefined {
        return this._images && this._images.length > 0 ? this._images[this._images.length - 1] : undefined;
    }

    removeItem(item: CardElement): boolean {
        if (item instanceof Image) {
            let itemIndex = this._images.indexOf(item);

            if (itemIndex >= 0) {
                this._images.splice(itemIndex, 1);

                item.setParent(undefined);

                this.updateLayout();

                return true;
            }
        }

        return false;
    }

    getJsonTypeName(): string {
        return "ImageSet";
    }

    addImage(image: Image) {
        if (!image.parent) {
            this._images.push(image);

            image.setParent(this);
        }
        else {
            throw new Error("This image already belongs to another ImageSet");
        }
    }

    indexOf(cardElement: CardElement): number {
        return cardElement instanceof Image ? this._images.indexOf(cardElement) : -1;
    }
}

export class MediaSource extends SerializableObject {
    //#region Schema

    static readonly mimeTypeProperty = new StringProperty(Versions.v1_1, "mimeType");
    static readonly urlProperty = new StringProperty(Versions.v1_1, "url");

    @property(MediaSource.mimeTypeProperty)
    mimeType?: string;

    @property(MediaSource.urlProperty)
    url?: string;

    //#endregion

    protected getSchemaKey(): string {
        return "MediaSource";
    }

    constructor(url?: string, mimeType?: string) {
        super();

        this.url = url;
        this.mimeType = mimeType;
    }

    isValid(): boolean {
        return this.mimeType && this.url ? true : false;
    }

    render(): HTMLElement | undefined {
        let result: HTMLSourceElement | undefined = undefined;

        if (this.isValid()) {
            result = document.createElement("source");
            result.src = <string>this.url;
            result.type = <string>this.mimeType;
        }

        return result;
    }
}

export class Media extends CardElement {
    //#region Schema

    static readonly sourcesProperty = new SerializableObjectCollectionProperty(Versions.v1_1, "sources", MediaSource);
    static readonly posterProperty = new StringProperty(Versions.v1_1, "poster");
    static readonly altTextProperty = new StringProperty(Versions.v1_1, "altText");

    @property(Media.sourcesProperty)
    sources: MediaSource[] = [];

    @property(Media.posterProperty)
    poster?: string;

    @property(Media.altTextProperty)
    altText?: string;

    //#endregion

    static readonly supportedMediaTypes = ["audio", "video"];

    private _selectedMediaType?: string;
    private _selectedSources: MediaSource[];

    private getPosterUrl(): string | undefined {
        return this.poster ? this.poster : this.hostConfig.media.defaultPoster;
    }

    private processSources() {
        this._selectedSources = [];
        this._selectedMediaType = undefined;

        for (let source of this.sources) {
            let mimeComponents = source.mimeType ? source.mimeType.split('/') : [];

            if (mimeComponents.length == 2) {
                if (!this._selectedMediaType) {
                    let index = Media.supportedMediaTypes.indexOf(mimeComponents[0]);

                    if (index >= 0) {
                        this._selectedMediaType = Media.supportedMediaTypes[index];
                    }
                }
                if (mimeComponents[0] == this._selectedMediaType) {
                    this._selectedSources.push(source);
                }
            }
        }
    }

    private renderPoster(): HTMLElement {
        const playButtonArrowWidth = 12;
        const playButtonArrowHeight = 15;

        let posterRootElement = document.createElement("div");
        posterRootElement.className = this.hostConfig.makeCssClassName("ac-media-poster");
        posterRootElement.setAttribute("role", "contentinfo");
        posterRootElement.setAttribute("aria-label", this.altText ? this.altText : "Media content");
        posterRootElement.style.position = "relative";
        posterRootElement.style.display = "flex";

        let posterUrl = this.getPosterUrl();

        if (posterUrl) {
            let posterImageElement = document.createElement("img");
            posterImageElement.style.width = "100%";
            posterImageElement.style.height = "100%";

            posterImageElement.onerror = (e: Event) => {
                if (posterImageElement.parentNode) {
                    posterImageElement.parentNode.removeChild(posterImageElement);
                }

                posterRootElement.classList.add("empty");
                posterRootElement.style.minHeight = "150px";
            }

            posterImageElement.src = posterUrl;

            posterRootElement.appendChild(posterImageElement);
        }
        else {
            posterRootElement.classList.add("empty");
            posterRootElement.style.minHeight = "150px";
        }

        if (this.hostConfig.supportsInteractivity && this._selectedSources.length > 0) {
            let playButtonOuterElement = document.createElement("div");
            playButtonOuterElement.tabIndex = 0;
            playButtonOuterElement.setAttribute("role", "button");
            playButtonOuterElement.setAttribute("aria-label", "Play media");
            playButtonOuterElement.className = this.hostConfig.makeCssClassName("ac-media-playButton");
            playButtonOuterElement.style.display = "flex";
            playButtonOuterElement.style.alignItems = "center";
            playButtonOuterElement.style.justifyContent = "center";
            playButtonOuterElement.onclick = (e) => {
                if (this.hostConfig.media.allowInlinePlayback) {
                    e.preventDefault();
                    e.cancelBubble = true;

                    if (this.renderedElement) {
                        let mediaPlayerElement = this.renderMediaPlayer();

                        this.renderedElement.innerHTML = "";
                        this.renderedElement.appendChild(mediaPlayerElement);

                        mediaPlayerElement.play();
                    }
                }
                else {
                    if (Media.onPlay) {
                        e.preventDefault();
                        e.cancelBubble = true;

                        Media.onPlay(this);
                    }
                }
            }

            let playButtonInnerElement = document.createElement("div");
            playButtonInnerElement.className = this.hostConfig.makeCssClassName("ac-media-playButton-arrow");
            playButtonInnerElement.style.width = playButtonArrowWidth + "px";
            playButtonInnerElement.style.height = playButtonArrowHeight + "px";
            playButtonInnerElement.style.borderTopWidth = (playButtonArrowHeight / 2) + "px";
            playButtonInnerElement.style.borderBottomWidth = (playButtonArrowHeight / 2) + "px";
            playButtonInnerElement.style.borderLeftWidth = playButtonArrowWidth + "px";
            playButtonInnerElement.style.borderRightWidth = "0";
            playButtonInnerElement.style.borderStyle = "solid";
            playButtonInnerElement.style.borderTopColor = "transparent";
            playButtonInnerElement.style.borderRightColor = "transparent";
            playButtonInnerElement.style.borderBottomColor = "transparent";
            playButtonInnerElement.style.transform = "translate(" + (playButtonArrowWidth / 10) + "px,0px)";

            playButtonOuterElement.appendChild(playButtonInnerElement);

            let playButtonContainer = document.createElement("div");
            playButtonContainer.style.position = "absolute";
            playButtonContainer.style.left = "0";
            playButtonContainer.style.top = "0";
            playButtonContainer.style.width = "100%";
            playButtonContainer.style.height = "100%";
            playButtonContainer.style.display = "flex";
            playButtonContainer.style.justifyContent = "center";
            playButtonContainer.style.alignItems = "center";

            playButtonContainer.appendChild(playButtonOuterElement);
            posterRootElement.appendChild(playButtonContainer);
        }

        return posterRootElement;
    }

    private renderMediaPlayer(): HTMLMediaElement {
        let mediaElement: HTMLMediaElement;

        if (this._selectedMediaType == "video") {
            let videoPlayer = document.createElement("video");

            let posterUrl = this.getPosterUrl();

            if (posterUrl) {
                videoPlayer.poster = posterUrl;
            }

            mediaElement = videoPlayer;
        }
        else {
            mediaElement = document.createElement("audio");
        }

        mediaElement.setAttribute("webkit-playsinline", "");
        mediaElement.setAttribute("playsinline", "");
        mediaElement.autoplay = true;
        mediaElement.controls = true;

        if (Utils.isMobileOS()) {
            mediaElement.muted = true;
        }

        mediaElement.preload = "none";
        mediaElement.style.width = "100%";

        for (let source of this.sources) {
            let renderedSource = source.render();

            Utils.appendChild(mediaElement, renderedSource);
        }

        return mediaElement;
    }

    protected internalRender(): HTMLElement | undefined {
        let element = <HTMLElement>document.createElement("div");
        element.className = this.hostConfig.makeCssClassName("ac-media");

        this.processSources();

        element.appendChild(this.renderPoster());

        return element;
    }

    static onPlay?: (sender: Media) => void;

    getJsonTypeName(): string {
        return "Media";
    }

    getResourceInformation(): IResourceInformation[] {
        let result: IResourceInformation[] = [];

        let posterUrl = this.getPosterUrl();

        if (posterUrl) {
            result.push({ url: posterUrl, mimeType: "image" });
        }

        for (let mediaSource of this.sources) {
            if (mediaSource.isValid()) {
                result.push(
                    {
                        url: <string>mediaSource.url,
                        mimeType: <string>mediaSource.mimeType
                    }
                );
            }
        }

        return result;
    }

    get selectedMediaType(): string | undefined {
        return this._selectedMediaType;
    }
}

export abstract class Input extends CardElement implements IInput {
    //#region Schema

<<<<<<< HEAD
    static readonly labelProperty = new StringProperty(Versions.v1_3, "label", true);
    static readonly isRequiredProperty = new BoolProperty(Versions.v1_3, "isRequired", false);
    static readonly errorMessageProperty = new StringProperty(Versions.v1_3, "errorMessage", true);
=======
    static readonly necessityProperty = new EnumProperty(Versions.v1_3, "necessity", Enums.InputValidationNecessity, Enums.InputValidationNecessity.Optional);
    static readonly errorMessageProperty = new StringProperty(Versions.v1_3, "errorMessagwe");
>>>>>>> a5be9c7b

    @property(Input.labelProperty)
    label?: string;

    @property(Input.isRequiredProperty)
    isRequired: boolean;

    @property(Input.errorMessageProperty)
    errorMessage?: string;

    //#endregion

    private _outerContainerElement: HTMLElement;
    private _inputControlContainerElement: HTMLElement;
    private _renderedErrorMessageElement?: HTMLElement;
    private _renderedLabelElement?: HTMLElement;
    private _renderedInputControlElement?: HTMLElement;

    private updateInputControlAriaLabelledBy() {
        if (this._renderedInputControlElement) {
            let labelIds: string[] = [];

<<<<<<< HEAD
            if (this._renderedLabelElement) {
                labelIds.push(this._renderedLabelElement.id);
            }
=======
    static readonly validationProperty = new SerializableObjectProperty(
        Versions.v1_3,
        "validation",
        InputValidationOptions);
>>>>>>> a5be9c7b

            if (this._renderedErrorMessageElement) {
                labelIds.push(this._renderedErrorMessageElement.id);
            }

            if (labelIds.length > 0) {
                this._renderedInputControlElement.setAttribute("aria-labelledby", labelIds.join(" "));
            }
            else {
                this._renderedInputControlElement.removeAttribute("aria-labelledby");
            }
        }
    }

    protected get isNullable(): boolean {
        return true;
    }

    protected get renderedInputControlElement(): HTMLElement | undefined {
        return this._renderedInputControlElement;
    }

    protected get inputControlContainerElement(): HTMLElement {
        return this._inputControlContainerElement;
    }

    protected overrideInternalRender(): HTMLElement | undefined {
        let hostConfig = this.hostConfig;

        this._outerContainerElement = document.createElement("div");
        this._outerContainerElement.style.display = "flex";
        this._outerContainerElement.style.flexDirection = "column";

        if (this.label) {
            let labelRichTextBlock = new RichTextBlock();
            labelRichTextBlock.setParent(this);

            let labelInline = new TextRun(this.label);
            labelRichTextBlock.addInline(labelInline);

            if (this.isRequired) {
                labelInline.init(hostConfig.inputs.label.requiredInputs);

                let isRequiredCueInline = new TextRun(hostConfig.inputs.label.requiredInputs.suffix);
                isRequiredCueInline.color = hostConfig.inputs.label.requiredInputs.suffixColor;
                isRequiredCueInline.ariaHidden = true;

                labelRichTextBlock.addInline(isRequiredCueInline);
            }
            else {
                labelInline.init(hostConfig.inputs.label.optionalInputs);
            }

            this._renderedLabelElement = labelRichTextBlock.render();

            if (this._renderedLabelElement) {
                this._renderedLabelElement.id = Utils.generateUniqueId();
                this._renderedLabelElement.style.marginBottom = hostConfig.getEffectiveSpacing(hostConfig.inputs.label.inputSpacing) + "px";

                this._outerContainerElement.appendChild(this._renderedLabelElement);
            }
        }

        this._inputControlContainerElement = document.createElement("div");
        this._inputControlContainerElement.className = hostConfig.makeCssClassName("ac-input-container");
        this._inputControlContainerElement.style.display = "flex";

        this._renderedInputControlElement = this.internalRender();

        if (this._renderedInputControlElement) {
            this._renderedInputControlElement.style.minWidth = "0px";

            if (this.isNullable && this.isRequired) {
                this._renderedInputControlElement.setAttribute("aria-required", "true");
                this._renderedInputControlElement.classList.add(hostConfig.makeCssClassName("ac-input-required"));
            }

            this._inputControlContainerElement.appendChild(this._renderedInputControlElement);
            this._outerContainerElement.appendChild(this._inputControlContainerElement);

            this.updateInputControlAriaLabelledBy();

            return this._outerContainerElement;
        }

        return undefined;
    }

    protected valueChanged() {
        if (this.isValid()) {
            this.resetValidationFailureCue();
        }

        if (this.onValueChanged) {
            this.onValueChanged(this);
        }

        raiseInputValueChangedEvent(this);
    }

    protected resetValidationFailureCue() {
        if (this.renderedInputControlElement) {
            this.renderedInputControlElement.classList.remove(this.hostConfig.makeCssClassName("ac-input-validation-failed"));

            this.updateInputControlAriaLabelledBy();

            if (this._renderedErrorMessageElement) {
                this._outerContainerElement.removeChild(this._renderedErrorMessageElement);

                this._renderedErrorMessageElement = undefined;
            }
        }
    }

    protected showValidationErrorMessage() {
        if (this.renderedElement && this.errorMessage && GlobalSettings.displayInputValidationErrors) {
            let errorMessageTextBlock = new TextBlock();
            errorMessageTextBlock.setParent(this);
            errorMessageTextBlock.text = this.errorMessage;
            errorMessageTextBlock.wrap = true;
            errorMessageTextBlock.init(this.hostConfig.inputs.errorMessage);

            this._renderedErrorMessageElement = errorMessageTextBlock.render();

            if (this._renderedErrorMessageElement) {
                this._renderedErrorMessageElement.id = Utils.generateUniqueId();
                this._outerContainerElement.appendChild(this._renderedErrorMessageElement);

                this.updateInputControlAriaLabelledBy();
            }
        }
    }

    onValueChanged: (sender: Input) => void;

    abstract isSet(): boolean;

    focus() {
        if (this._renderedInputControlElement) {
            this._renderedInputControlElement.focus();
        }
    }

    isValid(): boolean {
        return true;
    }

    internalValidateProperties(context: ValidationResults) {
        super.internalValidateProperties(context);

        if (!this.id) {
            context.addFailure(
                this,
                Enums.ValidationEvent.PropertyCantBeNull,
                "All inputs must have a unique Id");
        }
    }

    validateValue(): boolean {
        this.resetValidationFailureCue();

        let result = this.isRequired ? this.isSet() && this.isValid() : this.isValid();

        if (!result && this.renderedInputControlElement) {
            this.renderedInputControlElement.classList.add(this.hostConfig.makeCssClassName("ac-input-validation-failed"));

            this.showValidationErrorMessage();
        }

        return result;
    }

    getAllInputs(processActions: boolean = true): Input[] {
        return [ this ];
    }

    abstract get value(): any;

    get isInteractive(): boolean {
        return true;
    }
}

export class TextInput extends Input {
    //#region Schema

    static readonly valueProperty = new StringProperty(Versions.v1_0, "value");
    static readonly maxLengthProperty = new NumProperty(Versions.v1_0, "maxLength");
    static readonly isMultilineProperty = new BoolProperty(Versions.v1_0, "isMultiline", false);
    static readonly placeholderProperty = new StringProperty(Versions.v1_0, "placeholder");
    static readonly styleProperty = new EnumProperty(Versions.v1_0, "style", Enums.InputTextStyle, Enums.InputTextStyle.Text);
    static readonly inlineActionProperty = new ActionProperty(Versions.v1_0, "inlineAction", [ "Action.ShowCard" ]);
    static readonly regexProperty = new StringProperty(Versions.v1_3, "regex", true);

    @property(TextInput.valueProperty)
    defaultValue?: string;

    @property(TextInput.maxLengthProperty)
    maxLength?: number;

    @property(TextInput.isMultilineProperty)
    isMultiline: boolean = false;

    @property(TextInput.placeholderProperty)
    placeholder?: string;

    @property(TextInput.styleProperty)
    style: Enums.InputTextStyle = Enums.InputTextStyle.Text;

    @property(TextInput.inlineActionProperty)
    inlineAction?: Action;

    @property(TextInput.regexProperty)
    regex?: string;

    //#endregion

    private setupInput(input: HTMLInputElement | HTMLTextAreaElement) {
        input.style.flex = "1 1 auto";
        input.tabIndex = 0;

        if (this.placeholder) {
            input.placeholder = this.placeholder;
            input.setAttribute("aria-label", this.placeholder)
        }

        if (this.defaultValue) {
            input.value = this.defaultValue;
        }

        if (this.maxLength && this.maxLength > 0) {
            input.maxLength = this.maxLength;
        }

        input.oninput = () => { this.valueChanged(); }
        input.onkeypress = (e: KeyboardEvent) => {
            // Ctrl+Enter pressed
            if (e.keyCode == 10 && this.inlineAction) {
                this.inlineAction.execute();
            }
        }
    }

    protected internalRender(): HTMLElement | undefined {
        let result: HTMLInputElement | HTMLTextAreaElement;

        if (this.isMultiline) {
            result = document.createElement("textarea");
            result.className = this.hostConfig.makeCssClassName("ac-input", "ac-textInput", "ac-multiline");
        }
        else {
            result = document.createElement("input");
            result.className = this.hostConfig.makeCssClassName("ac-input", "ac-textInput");
            result.type = Enums.InputTextStyle[this.style].toLowerCase();
        }

        this.setupInput(result);

        return result;
    }

    protected overrideInternalRender(): HTMLElement | undefined {
        let renderedInputControl = super.overrideInternalRender();

        if (this.inlineAction) {
            let button = document.createElement("button");
            button.className = this.hostConfig.makeCssClassName("ac-inlineActionButton");
            button.onclick = (e) => {
                e.preventDefault();
                e.cancelBubble = true;

                if (this.inlineAction) {
                    this.inlineAction.execute();
                }
            };

            if (this.inlineAction.iconUrl) {
                button.classList.add("iconOnly");

                let icon = document.createElement("img");
                icon.style.height = "100%";

                // The below trick is necessary as a workaround in Chrome where the icon is initially displayed
                // at its native size then resized to 100% of the button's height. This cfreates an unpleasant
                // flicker. On top of that, Chrome's flex implementation fails to prperly re-layout the button
                // after the image has loaded and been gicven its final size. The below trick also fixes that.
                icon.style.display = "none";
                icon.onload = () => {
                    icon.style.removeProperty("display");
                };
                icon.onerror = () => {
                    button.removeChild(icon);
                    button.classList.remove("iconOnly");
                    button.classList.add("textOnly");

                    if (this.inlineAction) {
                        button.textContent = this.inlineAction.title ? this.inlineAction.title : "Title";
                    }
                    else {
                        button.textContent = "Title";
                    }
                }

                icon.src = this.inlineAction.iconUrl;

                button.appendChild(icon);

                if (this.inlineAction.title) {
                    button.title = this.inlineAction.title;
                }
            }
            else {
                button.classList.add("textOnly");
                button.textContent = this.inlineAction.title ? this.inlineAction.title : "Title";
            }

            button.style.marginLeft = "8px";

            this.inputControlContainerElement.appendChild(button);
        }

        return renderedInputControl;
    }

    getJsonTypeName(): string {
        return "Input.Text";
    }

    getActionById(id: string) {
        let result = super.getActionById(id);

        if (!result && this.inlineAction) {
            result = this.inlineAction.getActionById(id);
        }

        return result;
    }

    isSet(): boolean {
        return this.value ? true : false;
    }

    isValid(): boolean {
        if (!this.value) {
            return true;
        }

        if (this.regex) {
            return new RegExp(this.regex, "g").test(this.value);
        }

        return true;
    }

    get value(): string | undefined {
        if (this.renderedInputControlElement) {
            if (this.isMultiline) {
                return (<HTMLTextAreaElement>this.renderedInputControlElement).value;
            }
            else {
                return (<HTMLInputElement>this.renderedInputControlElement).value;
            }
        }
        else {
            return undefined;
        }
    }
}

export class ToggleInput extends Input {
    //#region Schema

    static readonly valueProperty = new StringProperty(Versions.v1_0, "value");
    static readonly titleProperty = new StringProperty(Versions.v1_0, "title");
    static readonly valueOnProperty = new StringProperty(Versions.v1_0, "valueOn", true, undefined, "true", (sender: SerializableObject) => { return "true"; });
    static readonly valueOffProperty = new StringProperty(Versions.v1_0, "valueOff", true, undefined, "false", (sender: SerializableObject) => { return "false"; });
    static readonly wrapProperty = new BoolProperty(Versions.v1_2, "wrap", false);

    @property(ToggleInput.valueProperty)
    defaultValue?: string;

    @property(ToggleInput.titleProperty)
    title?: string;

    @property(ToggleInput.valueOnProperty)
    valueOn: string = "true";

    @property(ToggleInput.valueOffProperty)
    valueOff: string = "false";

    @property(ToggleInput.wrapProperty)
    wrap: boolean = false;

    //#endregion

    private _checkboxInputElement: HTMLInputElement;

    protected internalRender(): HTMLElement | undefined {
        let element = document.createElement("div");
        element.className = this.hostConfig.makeCssClassName("ac-input", "ac-toggleInput");
        element.style.width = "100%";
        element.style.display = "flex";
        element.style.alignItems = "center";

        this._checkboxInputElement = document.createElement("input");
        this._checkboxInputElement.id = Utils.generateUniqueId();
        this._checkboxInputElement.type = "checkbox";
        this._checkboxInputElement.style.display = "inline-block";
        this._checkboxInputElement.style.verticalAlign = "middle";
        this._checkboxInputElement.style.margin = "0";
        this._checkboxInputElement.style.flex = "0 0 auto";

        if (this.title) {
            this._checkboxInputElement.setAttribute("aria-label", this.title);
        }

        if (this.isRequired) {
            this._checkboxInputElement.setAttribute("aria-required", "true");
        }

        this._checkboxInputElement.tabIndex = 0;

        if (this.defaultValue == this.valueOn) {
            this._checkboxInputElement.checked = true;
        }

        this._checkboxInputElement.onchange = () => { this.valueChanged(); }

        Utils.appendChild(element, this._checkboxInputElement);

        if (this.title || this.isDesignMode()) {
            let label = new Label();
            label.setParent(this);
            label.forElementId = this._checkboxInputElement.id;
            label.hostConfig = this.hostConfig;
            label.text = !this.title ? this.getJsonTypeName() : this.title;
            label.useMarkdown = GlobalSettings.useMarkdownInRadioButtonAndCheckbox;
            label.wrap = this.wrap;

            let labelElement = label.render();

            if (labelElement) {
                labelElement.style.display = "inline-block";
                labelElement.style.flex = "1 1 auto";
                labelElement.style.marginLeft = "6px";
                labelElement.style.verticalAlign = "middle";

                let spacerElement = document.createElement("div");
                spacerElement.style.width = "6px";

                Utils.appendChild(element, spacerElement);
                Utils.appendChild(element, labelElement);
            }
        }

        return element;
    }

    protected get isNullable(): boolean {
        return false;
    }

    getJsonTypeName(): string {
        return "Input.Toggle";
    }

    isSet(): boolean {
        if (this.isRequired) {
            return this.value === this.valueOn;
        }

        return this.value ? true : false;
    }

    get value(): string | undefined {
        if (this._checkboxInputElement) {
            return this._checkboxInputElement.checked ? this.valueOn : this.valueOff;
        }
        else {
            return undefined;
        }
    }
}

export class Choice extends SerializableObject {
    //#region Schema

    static readonly titleProperty = new StringProperty(Versions.v1_0, "title");
    static readonly valueProperty = new StringProperty(Versions.v1_0, "value");

    @property(Choice.titleProperty)
    title?: string;

    @property(Choice.valueProperty)
    value?: string;

    //#endregion

    protected getSchemaKey(): string {
        return "Choice";
    }

    constructor(title?: string, value?: string) {
        super();

        this.title = title;
        this.value = value;
    }
}

export class ChoiceSetInput extends Input {
    //#region Schema

    static readonly valueProperty = new StringProperty(Versions.v1_0, "value");
    static readonly choicesProperty = new SerializableObjectCollectionProperty(Versions.v1_0, "choices", Choice);
    static readonly styleProperty = new ValueSetProperty(
        Versions.v1_0,
        "style",
        [
            { value: "compact" },
            { value: "expanded" }
        ],
        "compact");
    static readonly isMultiSelectProperty = new BoolProperty(Versions.v1_0, "isMultiSelect", false);
    static readonly placeholderProperty = new StringProperty(Versions.v1_0, "placeholder");
    static readonly wrapProperty = new BoolProperty(Versions.v1_2, "wrap", false);

    @property(ChoiceSetInput.valueProperty)
    defaultValue?: string;

    @property(ChoiceSetInput.styleProperty)
    style?: "compact" | "expanded";

    get isCompact(): boolean {
        return this.style !== "expanded";
    }

    set isCompact(value: boolean) {
        this.style = value ? undefined : "expanded";
    }

    @property(ChoiceSetInput.isMultiSelectProperty)
    isMultiSelect: boolean = false;

    @property(ChoiceSetInput.placeholderProperty)
    placeholder?: string;

    @property(ChoiceSetInput.wrapProperty)
    wrap: boolean = false;

    @property(ChoiceSetInput.choicesProperty)
    choices: Choice[] = [];

    //#endregion

    private static uniqueCategoryCounter = 0;

    private static getUniqueCategoryName(): string {
        let uniqueCategoryName = "__ac-category" + ChoiceSetInput.uniqueCategoryCounter;

        ChoiceSetInput.uniqueCategoryCounter++;

        return uniqueCategoryName;
    }

    private _uniqueCategoryName: string;
    private _selectElement: HTMLSelectElement;
    private _toggleInputs: HTMLInputElement[];

    private renderCompoundInput(cssClassName: string, type: "checkbox" | "radio", defaultValues: string[] | undefined): HTMLElement {
        let element = document.createElement("div");
        element.className = this.hostConfig.makeCssClassName("ac-input", cssClassName);
        element.style.width = "100%";

        this._toggleInputs = [];

        for (let choice of this.choices) {
            let input = document.createElement("input");
            input.id = Utils.generateUniqueId();
            input.type = type;
            input.style.margin = "0";
            input.style.display = "inline-block";
            input.style.verticalAlign = "middle";
            input.style.flex = "0 0 auto";
            input.name = this.id ? this.id : this._uniqueCategoryName;

            if (this.isRequired) {
                input.setAttribute("aria-required", "true");
            }

            if (choice.value) {
                input.value = choice.value;
            }

            if (choice.title) {
                input.setAttribute("aria-label", choice.title);
            }

            if (defaultValues && choice.value) {
                if (defaultValues.indexOf(choice.value) >= 0) {
                    input.checked = true;
                }
            }

            input.onchange = () => { this.valueChanged(); }

            this._toggleInputs.push(input);

            let compoundInput = document.createElement("div");
            compoundInput.style.display = "flex";
            compoundInput.style.alignItems = "center";

            Utils.appendChild(compoundInput, input);

            let label = new Label();
            label.setParent(this);
            label.forElementId = input.id;
            label.hostConfig = this.hostConfig;
            label.text = choice.title ? choice.title : "Choice " + this._toggleInputs.length;
            label.useMarkdown = GlobalSettings.useMarkdownInRadioButtonAndCheckbox;
            label.wrap = this.wrap;

            let labelElement = label.render();

            if (labelElement) {
                labelElement.style.display = "inline-block";
                labelElement.style.flex = "1 1 auto";
                labelElement.style.marginLeft = "6px";
                labelElement.style.verticalAlign = "middle";

                let spacerElement = document.createElement("div");
                spacerElement.style.width = "6px";

                Utils.appendChild(compoundInput, spacerElement);
                Utils.appendChild(compoundInput, labelElement);
            }

            Utils.appendChild(element, compoundInput);
        }

        return element;
    }

    // Make sure `aria-current` is applied to the currently-selected item
    protected internalApplyAriaCurrent(): void {
        const options = this._selectElement.options;

        if (options) {
            for (let i = 0; i < options.length; i++) {
                if (options[i].selected) {
                    options[i].setAttribute("aria-current", "true");
                }
                else {
                    options[i].removeAttribute("aria-current");
                }
            }
        }
    }

    protected internalRender(): HTMLElement | undefined {
        this._uniqueCategoryName = ChoiceSetInput.getUniqueCategoryName();

        if (this.isMultiSelect) {
            // Render as a list of toggle inputs
            return this.renderCompoundInput(
                "ac-choiceSetInput-multiSelect",
                "checkbox",
                this.defaultValue ? this.defaultValue.split(this.hostConfig.choiceSetInputValueSeparator) : undefined);
        }
        else {
            if (this.style === "expanded") {
                // Render as a series of radio buttons
                return this.renderCompoundInput(
                    "ac-choiceSetInput-expanded",
                    "radio",
                    this.defaultValue ? [ this.defaultValue ] : undefined);
            }
            else {
                // Render as a combo box
                this._selectElement = document.createElement("select");
                this._selectElement.className = this.hostConfig.makeCssClassName("ac-input", "ac-multichoiceInput", "ac-choiceSetInput-compact");
                this._selectElement.style.width = "100%";

                let option = document.createElement("option");
                option.selected = true;
                option.disabled = true;
                option.hidden = true;
                option.value = "";

                if (this.placeholder) {
                    option.text = this.placeholder;
                }

                Utils.appendChild(this._selectElement, option);

                for (let choice of this.choices) {
                    let option = document.createElement("option");
                    option.value = <string>choice.value;
                    option.text = <string>choice.title;
                    option.setAttribute("aria-label", <string>choice.title);

                    if (choice.value == this.defaultValue) {
                        option.selected = true;
                    }

                    Utils.appendChild(this._selectElement, option);
                }

                this._selectElement.onchange = () => {
                    this.internalApplyAriaCurrent();
                    this.valueChanged();
                }

                this.internalApplyAriaCurrent();
                
                return this._selectElement;
            }
        }
    }

    getJsonTypeName(): string {
        return "Input.ChoiceSet";
    }

    internalValidateProperties(context: ValidationResults) {
        super.internalValidateProperties(context);

        if (this.choices.length == 0) {
            context.addFailure(
                this,
                Enums.ValidationEvent.CollectionCantBeEmpty,
                "An Input.ChoiceSet must have at least one choice defined.");
        }

        for (let choice of this.choices) {
            if (!choice.title || !choice.value) {
                context.addFailure(
                    this,
                    Enums.ValidationEvent.PropertyCantBeNull,
                    "All choices in an Input.ChoiceSet must have their title and value properties set.");
            }
        }
    }

    isSet(): boolean {
        return this.value ? true : false;
    }

    get value(): string | undefined {
        if (!this.isMultiSelect) {
            if (this.isCompact) {
                if (this._selectElement) {
                    return this._selectElement.selectedIndex > 0 ? this._selectElement.value : undefined;
                }

                return undefined;
            }
            else {
                if (!this._toggleInputs || this._toggleInputs.length == 0) {
                    return undefined;
                }

                for (let toggleInput of this._toggleInputs) {
                    if (toggleInput.checked) {
                        return toggleInput.value;
                    }
                }

                return undefined;
            }
        }
        else {
            if (!this._toggleInputs || this._toggleInputs.length == 0) {
                return undefined;
            }

            let result: string = "";

            for (let toggleInput of this._toggleInputs) {
                if (toggleInput.checked) {
                    if (result != "") {
                        result += this.hostConfig.choiceSetInputValueSeparator;
                    }

                    result += toggleInput.value;
                }
            }

            return result ? result : undefined;
        }
    }
}

export class NumberInput extends Input {
    //#region Schema

    static readonly valueProperty = new NumProperty(Versions.v1_0, "value");
    static readonly placeholderProperty = new StringProperty(Versions.v1_0, "placeholder");
    static readonly minProperty = new NumProperty(Versions.v1_0, "min");
    static readonly maxProperty = new NumProperty(Versions.v1_0, "max");

    @property(NumberInput.valueProperty)
    defaultValue?: number;

    @property(NumberInput.minProperty)
    min?: number;

    @property(NumberInput.maxProperty)
    max?: number;

    @property(NumberInput.placeholderProperty)
    placeholder?: string;

    //#endregion

    private _numberInputElement: HTMLInputElement;

    protected internalRender(): HTMLElement | undefined {
        this._numberInputElement = document.createElement("input");
        this._numberInputElement.setAttribute("type", "number");

        if (this.min) {
            this._numberInputElement.setAttribute("min", this.min.toString());
        }

        if (this.max) {
            this._numberInputElement.setAttribute("max", this.max.toString());
        }

        this._numberInputElement.className = this.hostConfig.makeCssClassName("ac-input", "ac-numberInput");
        this._numberInputElement.style.width = "100%";
        this._numberInputElement.tabIndex = 0;

        if (this.defaultValue !== undefined) {
            this._numberInputElement.valueAsNumber = this.defaultValue;
        }

        if (this.placeholder) {
            this._numberInputElement.placeholder = this.placeholder;
            this._numberInputElement.setAttribute("aria-label", this.placeholder);
        }

        this._numberInputElement.oninput = () => { this.valueChanged(); }

        return this._numberInputElement;
    }

    getJsonTypeName(): string {
        return "Input.Number";
    }

    isSet(): boolean {
        return this.value !== undefined && !isNaN(this.value);
    }

    isValid(): boolean {
        if (!this.value) {
            return !this.isRequired;
        }

        let result = true;

        if (this.min) {
            result = result && (this.value >= this.min);
        }

        if (this.max) {
            result = result && (this.value <= this.max);
        }

        return result;
    }

    get value(): number | undefined {
        return this._numberInputElement ? this._numberInputElement.valueAsNumber : undefined;
    }
}

export class DateInput extends Input {
    //#region Schema

    static readonly valueProperty = new StringProperty(Versions.v1_0, "value");
    static readonly placeholderProperty = new StringProperty(Versions.v1_0, "placeholder");
    static readonly minProperty = new StringProperty(Versions.v1_0, "min");
    static readonly maxProperty = new StringProperty(Versions.v1_0, "max");

    @property(DateInput.valueProperty)
    defaultValue?: string;

    @property(DateInput.minProperty)
    min?: string;

    @property(DateInput.maxProperty)
    max?: string;

    @property(DateInput.placeholderProperty)
    placeholder?: string;

    //#endregion

    private _dateInputElement: HTMLInputElement;

    protected internalRender(): HTMLElement | undefined {
        this._dateInputElement = document.createElement("input");
        this._dateInputElement.setAttribute("type", "date");

        if (this.min) {
            this._dateInputElement.setAttribute("min", this.min);
        }

        if (this.max) {
            this._dateInputElement.setAttribute("max", this.max);
        }

        if (this.placeholder) {
            this._dateInputElement.placeholder = this.placeholder;
            this._dateInputElement.setAttribute("aria-label", this.placeholder);
        }

        this._dateInputElement.className = this.hostConfig.makeCssClassName("ac-input", "ac-dateInput");
        this._dateInputElement.style.width = "100%";

        this._dateInputElement.oninput = () => { this.valueChanged(); }

        if (this.defaultValue) {
            this._dateInputElement.value = this.defaultValue;
        }

        return this._dateInputElement;
    }

    getJsonTypeName(): string {
        return "Input.Date";
    }

    isSet(): boolean {
        return this.value ? true : false;
    }

    isValid(): boolean {
        if (!this.value) {
            return !this.isRequired;
        }

        let valueAsDate = new Date(this.value);

        let result = true;

        if (this.min) {
            let minDate = new Date(this.min);

            result = result && (valueAsDate >= minDate);
        }

        if (this.max) {
            let maxDate = new Date(this.max);

            result = result && (valueAsDate <= maxDate);
        }

        return result;
    }

    get value(): string | undefined {
        return this._dateInputElement ? this._dateInputElement.value : undefined;
    }
}

export class TimeProperty extends CustomProperty<string | undefined> {
    constructor(readonly targetVersion: Version, readonly name: string) {
        super(
            targetVersion,
            name,
            (sender: SerializableObject, property: PropertyDefinition, source: PropertyBag, context: BaseSerializationContext) => {
                let value = source[property.name];

                if (typeof value === "string" && value && /^[0-9]{2}:[0-9]{2}$/.test(value)) {
                    return value;
                }

                return undefined;
            },
            (sender: SerializableObject, property: PropertyDefinition, target: PropertyBag, value: string | undefined, context: BaseSerializationContext) => {
                context.serializeValue(target, property.name, value);
            });
    }
}

export class TimeInput extends Input {
    private static convertTimeStringToDate(timeString: string): Date {
        return new Date("1973-09-04T" + timeString + ":00Z");
    }

    //#region Schema

    static readonly valueProperty = new TimeProperty(Versions.v1_0, "value");
    static readonly placeholderProperty = new StringProperty(Versions.v1_0, "placeholder");
    static readonly minProperty = new TimeProperty(Versions.v1_0, "min");
    static readonly maxProperty = new TimeProperty(Versions.v1_0, "max");

    @property(TimeInput.valueProperty)
    defaultValue?: string;

    @property(TimeInput.minProperty)
    min?: string;

    @property(TimeInput.maxProperty)
    max?: string;

    @property(TimeInput.placeholderProperty)
    placeholder?: string;

    //#endregion

    private _timeInputElement: HTMLInputElement;

    protected internalRender(): HTMLElement | undefined {
        this._timeInputElement = document.createElement("input");
        this._timeInputElement.setAttribute("type", "time");
        this._timeInputElement.setAttribute("min", <string>this.min);
        this._timeInputElement.setAttribute("max", <string>this.max);
        this._timeInputElement.className = this.hostConfig.makeCssClassName("ac-input", "ac-timeInput");
        this._timeInputElement.style.width = "100%";
        this._timeInputElement.oninput = () => { this.valueChanged(); }

        if (this.placeholder) {
            this._timeInputElement.placeholder = this.placeholder;
            this._timeInputElement.setAttribute("aria-label", this.placeholder);
        }

        if (this.defaultValue) {
            this._timeInputElement.value = this.defaultValue;
        }

        return this._timeInputElement;
    }

    getJsonTypeName(): string {
        return "Input.Time";
    }

    isSet(): boolean {
        return this.value ? true : false;
    }

    isValid(): boolean {
        if (!this.value) {
            return !this.isRequired;
        }

        let valueAsDate = TimeInput.convertTimeStringToDate(this.value);

        let result = true;

        if (this.min) {
            let minDate = TimeInput.convertTimeStringToDate(this.min);

            result = result && (valueAsDate >= minDate);
        }

        if (this.max) {
            let maxDate = TimeInput.convertTimeStringToDate(this.max);

            result = result && (valueAsDate <= maxDate);
        }

        return result;
    }

    get value(): string | undefined {
        return this._timeInputElement ? this._timeInputElement.value : undefined;
    }
}

const enum ActionButtonState {
    Normal,
    Expanded,
    Subdued
}

class ActionButton {
    private _parentContainerStyle: string;
    private _state: ActionButtonState = ActionButtonState.Normal;

    private updateCssStyle() {
        if (this.action.parent && this.action.renderedElement) {
            let hostConfig = this.action.parent.hostConfig;

            this.action.renderedElement.className = hostConfig.makeCssClassName("ac-pushButton");

            if (this._parentContainerStyle) {
                this.action.renderedElement.classList.add("style-" + this._parentContainerStyle);
            }

            this.action.updateActionButtonCssStyle(this.action.renderedElement, this._state);

            this.action.renderedElement.classList.remove(hostConfig.makeCssClassName("expanded"));
            this.action.renderedElement.classList.remove(hostConfig.makeCssClassName("subdued"));

            switch (this._state) {
                case ActionButtonState.Expanded:
                    this.action.renderedElement.classList.add(hostConfig.makeCssClassName("expanded"));
                    break;
                case ActionButtonState.Subdued:
                    this.action.renderedElement.classList.add(hostConfig.makeCssClassName("subdued"));
                    break;
            }

            if (this.action.style) {
                if (this.action.style === Enums.ActionStyle.Positive) {
                    this.action.renderedElement.classList.add(...hostConfig.makeCssClassNames("primary", "style-positive"));
                }
                else {
                    this.action.renderedElement.classList.add(...hostConfig.makeCssClassNames("style-" + this.action.style.toLowerCase()));
                }
            }
        }
    }

    readonly action: Action;

    constructor(action: Action, parentContainerStyle: string) {
        this.action = action;
        this._parentContainerStyle = parentContainerStyle;
    }

    onClick?: (actionButton: ActionButton) => void;

    render() {
        this.action.render();

        if (this.action.renderedElement) {
            this.action.renderedElement.onclick = (e) => {
                e.preventDefault();
                e.cancelBubble = true;

                this.click();
            };

            this.updateCssStyle();
        }
    }

    click() {
        if (this.onClick !== undefined) {
            this.onClick(this);
        }
    }

    get state(): ActionButtonState {
        return this._state;
    }

    set state(value: ActionButtonState) {
        this._state = value;

        this.updateCssStyle();
    }
}

export type ActionType = { new(): Action };

export abstract class Action extends CardObject {
    //#region Schema

    static readonly titleProperty = new StringProperty(Versions.v1_0, "title");
    static readonly iconUrlProperty = new StringProperty(Versions.v1_1, "iconUrl");
    static readonly styleProperty = new ValueSetProperty(
        Versions.v1_2,
        "style",
        [
            { value: Enums.ActionStyle.Default },
            { value: Enums.ActionStyle.Positive },
            { value: Enums.ActionStyle.Destructive }
        ],
        Enums.ActionStyle.Default);
    // TODO: Revise this when finalizing input validation
    static readonly ignoreInputValidationProperty = new BoolProperty(Versions.v1_3, "ignoreInputValidation", false);

    @property(Action.titleProperty)
    title?: string;

    @property(Action.iconUrlProperty)
    iconUrl?: string;

    @property(Action.styleProperty)
    style: string = Enums.ActionStyle.Default;

    //#endregion

    private _actionCollection?: ActionCollection; // hold the reference to its action collection

    protected addCssClasses(element: HTMLElement) {
        // Do nothing in base implementation
    }

    protected internalGetReferencedInputs(): Dictionary<Input> {
        return {};
    }

    protected internalPrepareForExecution(inputs: Dictionary<Input> | undefined) {
        // Do nothing in base implementation
    }

    protected internalValidateInputs(referencedInputs: Dictionary<Input> | undefined): Input[] {
        let result: Input[] = [];

        if (!this.ignoreInputValidation && referencedInputs) {
            for (let key of Object.keys(referencedInputs)) {
                let input = referencedInputs[key];

                if (!input.validateValue()) {
                    result.push(input);
                }
            }
        }

        return result;
    }

    protected shouldSerialize(context: SerializationContext): boolean {
        return context.actionRegistry.findByName(this.getJsonTypeName()) !== undefined;
    }

    onExecute: (sender: Action) => void;

    getHref(): string | undefined {
        return "";
    }

    getAriaRole(): string {
        return "button";
    }

    updateActionButtonCssStyle(actionButtonElement: HTMLElement, buttonState: ActionButtonState = ActionButtonState.Normal): void {
        // Do nothing in base implementation
    }

    parse(source: any, context?: SerializationContext) {
        return super.parse(source, context ? context : new SerializationContext());
    }

    toJSON(context?: SerializationContext): PropertyBag | undefined {
        return super.toJSON(context ? context : new SerializationContext());
    }

    render(baseCssClass: string = "ac-pushButton") {
        // Cache hostConfig for perf
        let hostConfig = this.hostConfig;

        let buttonElement = document.createElement("button");

        this.addCssClasses(buttonElement);

        if (this.title) {
            buttonElement.setAttribute("aria-label", this.title);
        }

        buttonElement.type = "button";
        buttonElement.style.display = "flex";
        buttonElement.style.alignItems = "center";
        buttonElement.style.justifyContent = "center";

        buttonElement.setAttribute("role", this.getAriaRole());

        let titleElement = document.createElement("div");
        titleElement.style.overflow = "hidden";
        titleElement.style.textOverflow = "ellipsis";

        if (!(hostConfig.actions.iconPlacement == Enums.ActionIconPlacement.AboveTitle || hostConfig.actions.allowTitleToWrap)) {
            titleElement.style.whiteSpace = "nowrap";
        }

        if (this.title) {
            titleElement.innerText = this.title;
        }

        if (!this.iconUrl) {
            buttonElement.classList.add("noIcon");

            buttonElement.appendChild(titleElement);
        }
        else {
            let iconElement = document.createElement("img");
            iconElement.src = this.iconUrl;
            iconElement.style.width = hostConfig.actions.iconSize + "px";
            iconElement.style.height = hostConfig.actions.iconSize + "px";
            iconElement.style.flex = "0 0 auto";

            if (hostConfig.actions.iconPlacement == Enums.ActionIconPlacement.AboveTitle) {
                buttonElement.classList.add("iconAbove");
                buttonElement.style.flexDirection = "column";

                if (this.title) {
                    iconElement.style.marginBottom = "6px";
                }
            }
            else {
                buttonElement.classList.add("iconLeft");

                iconElement.style.maxHeight = "100%";

                if (this.title) {
                    iconElement.style.marginRight = "6px";
                }
            }

            buttonElement.appendChild(iconElement);
            buttonElement.appendChild(titleElement);
        }

        this._renderedElement = buttonElement;
    }

    execute() {
        if (this.onExecute) {
            this.onExecute(this);
        }

        raiseExecuteActionEvent(this);
    }

    prepareForExecution(): boolean {
        let referencedInputs = this.getReferencedInputs();
        let invalidInputs = this.internalValidateInputs(referencedInputs);

        if (invalidInputs.length > 0) {
            invalidInputs[0].focus();

            return false;
        }

        this.internalPrepareForExecution(referencedInputs);

        return true;
    };

    remove(): boolean {
        if (this._actionCollection) {
            return this._actionCollection.removeAction(this);
        }

        return false;
    }

    getAllInputs(processActions: boolean = true): Input[] {
        return [];
    }

    getResourceInformation(): IResourceInformation[] {
        return this.iconUrl ? [{ url: this.iconUrl, mimeType: "image" }] : [];
    }

    getActionById(id: string): Action | undefined {
        return this.id === id ? this : undefined;
    }

    getReferencedInputs(): Dictionary<Input> | undefined {
        return this.internalGetReferencedInputs();
    }

    /**
     * Validates the inputs associated with this action.
     * 
     * @returns A list of inputs that failed validation, or an empty array if no input failed validation.
     */
    validateInputs(): Input[] {
        return this.internalValidateInputs(this.getReferencedInputs());
    }

    get isPrimary(): boolean {
        return this.style == Enums.ActionStyle.Positive;
    }

    set isPrimary(value: boolean) {
        if (value) {
            this.style = Enums.ActionStyle.Positive;
        }
        else {
            if (this.style == Enums.ActionStyle.Positive) {
                this.style = Enums.ActionStyle.Default;
            }
        }
    }

    get ignoreInputValidation(): boolean {
        return true;
    }

    get hostConfig(): HostConfig {
        return this.parent ? this.parent.hostConfig : defaultHostConfig;
    }

    get parent(): CardElement | undefined {
        return <CardElement>this._parent;
    }
}

export class SubmitAction extends Action {
    //#region Schema

    static readonly dataProperty = new PropertyDefinition(Versions.v1_0, "data");

    @property(SubmitAction.dataProperty)
    private _originalData?: PropertyBag;

    @property(Action.ignoreInputValidationProperty)
    private _ignoreInputValidation: boolean = false;

    //#endregion

    // Note the "weird" way this field is declared is to work around a breaking
    // change introduced in TS 3.1 wrt d.ts generation. DO NOT CHANGE
    static readonly JsonTypeName: "Action.Submit" = "Action.Submit";

    private _isPrepared: boolean = false;
    private _processedData?: PropertyBag;

    protected internalGetReferencedInputs(): Dictionary<Input> {
        let result: Dictionary<Input> = {};
        let current: CardElement | undefined = this.parent;
        let inputs: Input[] = [];

        while (current) {
            inputs = inputs.concat(current.getAllInputs(false));

            current = current.parent;
        }

        for (let input of inputs) {
            if (input.id) {
                result[input.id] = input;
            }
        }

        return result;
    }

    protected internalPrepareForExecution(inputs: Dictionary<Input> | undefined) {
        if (this._originalData) {
            this._processedData = JSON.parse(JSON.stringify(this._originalData));
        }
        else {
            this._processedData = {};
        }

        if (this._processedData && inputs) {
            for (let key of Object.keys(inputs)) {
                let input = inputs[key];

                if (input.id) {
                    this._processedData[input.id] = input.value;
                }
            }
        }

        this._isPrepared = true;
    }

    getJsonTypeName(): string {
        return SubmitAction.JsonTypeName;
    }

    get ignoreInputValidation(): boolean {
        return this._ignoreInputValidation;
    }

    set ignoreInputValidation(value: boolean) {
        this._ignoreInputValidation = value;
    }

    get data(): object | undefined {
        return this._isPrepared ? this._processedData : this._originalData;
    }

    set data(value: object | undefined) {
        this._originalData = value;
        this._isPrepared = false;
    }
}

export class OpenUrlAction extends Action {
    //#region Schema

    static readonly urlProperty = new StringProperty(Versions.v1_0, "url");

    @property(OpenUrlAction.urlProperty)
    url?: string;

    //#endregion

    // Note the "weird" way this field is declared is to work around a breaking
    // change introduced in TS 3.1 wrt d.ts generation. DO NOT CHANGE
    static readonly JsonTypeName: "Action.OpenUrl" = "Action.OpenUrl";

    getJsonTypeName(): string {
        return OpenUrlAction.JsonTypeName;
    }

    getAriaRole() : string {
        return "link";
    }

    internalValidateProperties(context: ValidationResults) {
        super.internalValidateProperties(context);

        if (!this.url) {
            context.addFailure(
                this,
                Enums.ValidationEvent.PropertyCantBeNull,
                "An Action.OpenUrl must have its url property set.");
        }
    }

    getHref(): string | undefined {
        return this.url;
    }
}

export class ToggleVisibilityAction extends Action {
    //#region Schema

    static readonly targetElementsProperty = new CustomProperty<PropertyBag>(
        Versions.v1_2,
        "targetElements",
        (sender: SerializableObject, property: PropertyDefinition, source: PropertyBag, context: BaseSerializationContext) => {
            let result: PropertyBag = {}

            if (Array.isArray(source[property.name])) {
                for (let item of source[property.name]) {
                    if (typeof item === "string") {
                        result[item] = undefined;
                    }
                    else if (typeof item === "object") {
                        let elementId = item["elementId"];

                        if (typeof elementId === "string") {
                            result[elementId] = Utils.parseBool(item["isVisible"]);
                        }
                    }
                }
            }

            return result;
        },
        (sender: SerializableObject, property: PropertyDefinition, target: PropertyBag, value: PropertyBag, context: BaseSerializationContext) => {
            let targetElements: any[] = [];

            for (let id of Object.keys(value)) {
                if (typeof value[id] === "boolean") {
                    targetElements.push(
                        {
                            elementId: id,
                            isVisible: value[id]
                        }
                    );
                }
                else {
                    targetElements.push(id);
                }
            }

            context.serializeArray(target, property.name, targetElements);
        },
        {},
        (sender: SerializableObject) => { return {}; });

    @property(ToggleVisibilityAction.targetElementsProperty)
    targetElements: { [key: string]: any } = {};

    //#endregion

    // Note the "weird" way this field is declared is to work around a breaking
    // change introduced in TS 3.1 wrt d.ts generation. DO NOT CHANGE
    static readonly JsonTypeName: "Action.ToggleVisibility" = "Action.ToggleVisibility";

    getJsonTypeName(): string {
        return ToggleVisibilityAction.JsonTypeName;
    }

    execute() {
        if (this.parent) {
            for (let elementId of Object.keys(this.targetElements)) {
                let targetElement = this.parent.getRootElement().getElementById(elementId);

                if (targetElement) {
                    if (typeof this.targetElements[elementId] === "boolean") {
                        targetElement.isVisible = this.targetElements[elementId];
                    }
                    else {
                        targetElement.isVisible = !targetElement.isVisible;
                    }
                }
            }
        }
    }

    addTargetElement(elementId: string, isVisible: boolean | undefined = undefined) {
        this.targetElements[elementId] = isVisible;
    }

    removeTargetElement(elementId: string) {
        delete this.targetElements[elementId];
    }
}

class StringWithSubstitutionProperty extends PropertyDefinition  {
    parse(sender: SerializableObject, source: PropertyBag, context: BaseSerializationContext): StringWithSubstitutions {
        let result = new StringWithSubstitutions();
        result.set(Utils.parseString(source[this.name]));

        return result;
    }

    toJSON(sender: SerializableObject, target: PropertyBag, value: StringWithSubstitutions, context: BaseSerializationContext): void {
        context.serializeValue(target, this.name, value.getOriginal());
    }

    constructor(
        readonly targetVersion: Version,
        readonly name: string) {
        super(targetVersion, name, undefined, () => { return new StringWithSubstitutions(); });
    }
}

export class HttpHeader extends SerializableObject {
    //#region Schema

    static readonly nameProperty = new StringProperty(Versions.v1_0, "name");
    static readonly valueProperty = new StringWithSubstitutionProperty(Versions.v1_0, "value");

    protected getSchemaKey(): string {
        return "HttpHeader";
    }

    @property(HttpHeader.nameProperty)
    name: string;

    @property(HttpHeader.valueProperty)
    private _value: StringWithSubstitutions;

    //#endregion

    constructor(name: string = "", value: string = "") {
        super();

        this.name = name;
        this.value = value;
    }

    getReferencedInputs(inputs: Input[], referencedInputs: Dictionary<Input>) {
        this._value.getReferencedInputs(inputs, referencedInputs);
    }

    prepareForExecution(inputs: Dictionary<Input>) {
        this._value.substituteInputValues(inputs, ContentTypes.applicationXWwwFormUrlencoded);
    }

    get value(): string | undefined {
        return this._value.get();
    }

    set value(newValue: string | undefined) {
        this._value.set(newValue);
    }
}

export class HttpAction extends Action {
    //#region Schema

    static readonly urlProperty = new StringWithSubstitutionProperty(Versions.v1_0, "url");
    static readonly bodyProperty = new StringWithSubstitutionProperty(Versions.v1_0, "body");
    static readonly methodProperty = new StringProperty(Versions.v1_0, "method");
    static readonly headersProperty = new SerializableObjectCollectionProperty(Versions.v1_0, "headers", HttpHeader);

    protected populateSchema(schema: SerializableObjectSchema) {
        super.populateSchema(schema);

        schema.add(Action.ignoreInputValidationProperty);
    }

    @property(HttpAction.urlProperty)
    private _url: StringWithSubstitutions;

    @property(HttpAction.bodyProperty)
    private _body: StringWithSubstitutions;

    @property(HttpAction.methodProperty)
    method?: string;

    @property(HttpAction.headersProperty)
    headers: HttpHeader[];

    @property(Action.ignoreInputValidationProperty)
    private _ignoreInputValidation: boolean = false;

    //#endregion

    // Note the "weird" way this field is declared is to work around a breaking
    // change introduced in TS 3.1 wrt d.ts generation. DO NOT CHANGE
    static readonly JsonTypeName: "Action.Http" = "Action.Http";

    protected internalGetReferencedInputs(): Dictionary<Input> {
        let allInputs = this.parent ? this.parent.getRootElement().getAllInputs() : [];
        let result: Dictionary<Input> = {};

        this._url.getReferencedInputs(allInputs, result);

        for (let header of this.headers) {
            header.getReferencedInputs(allInputs, result);
        }

        this._body.getReferencedInputs(allInputs, result);

        return result;
    }

    protected internalPrepareForExecution(inputs: Dictionary<Input> | undefined) {
        if (inputs) {
            this._url.substituteInputValues(inputs, ContentTypes.applicationXWwwFormUrlencoded);

            let contentType = ContentTypes.applicationJson;

            for (let header of this.headers) {
                header.prepareForExecution(inputs);

                if (header.name && header.name.toLowerCase() == "content-type") {
                    contentType = <string>header.value;
                }
            }

            this._body.substituteInputValues(inputs, contentType);
        }
    };

    getJsonTypeName(): string {
        return HttpAction.JsonTypeName;
    }

    internalValidateProperties(context: ValidationResults) {
        super.internalValidateProperties(context);

        if (!this.url) {
            context.addFailure(
                this,
                Enums.ValidationEvent.PropertyCantBeNull,
                "An Action.Http must have its url property set.");
        }

        if (this.headers.length > 0) {
            for (let header of this.headers) {
                if (!header.name) {
                    context.addFailure(
                        this,
                        Enums.ValidationEvent.PropertyCantBeNull,
                        "All headers of an Action.Http must have their name and value properties set.");
                }
            }
        }
    }

    get ignoreInputValidation(): boolean {
        return this._ignoreInputValidation;
    }

    set ignoreInputValidation(value: boolean) {
        this._ignoreInputValidation = value;
    }

    get url(): string | undefined {
        return this._url.get();
    }

    set url(value: string | undefined) {
        this._url.set(value);
    }

    get body(): string | undefined {
        return this._body.get();
    }

    set body(value: string | undefined) {
        this._body.set(value);
    }
}

export class ShowCardAction extends Action {
    // Note the "weird" way this field is declared is to work around a breaking
    // change introduced in TS 3.1 wrt d.ts generation. DO NOT CHANGE
    static readonly JsonTypeName: "Action.ShowCard" = "Action.ShowCard";

    protected internalParse(source: any, context: SerializationContext) {
        super.internalParse(source, context);

        let jsonCard = source["card"];

        if (jsonCard) {
            this.card.parse(jsonCard, context);
        }
        else {
            context.logParseEvent(
                Enums.ValidationEvent.PropertyCantBeNull,
                "An Action.ShowCard must have its \"card\" property set to a valid AdaptiveCard object.",
                this);
        }
    }

    protected internalToJSON(target: PropertyBag, context: SerializationContext) {
        super.internalToJSON(target, context);

        if (this.card) {
            context.serializeValue(target, "card", this.card.toJSON(context));
        }
    }

    protected addCssClasses(element: HTMLElement) {
        super.addCssClasses(element);

        if (this.parent) {
            element.classList.add(this.parent.hostConfig.makeCssClassName("expandable"));
        }
    }

    readonly card: AdaptiveCard = new InlineAdaptiveCard();

    getJsonTypeName(): string {
        return ShowCardAction.JsonTypeName;
    }

    internalValidateProperties(context: ValidationResults) {
        super.internalValidateProperties(context);

        this.card.internalValidateProperties(context);
    }

    updateActionButtonCssStyle(actionButtonElement: HTMLElement, buttonState: ActionButtonState = ActionButtonState.Normal): void {
        super.updateActionButtonCssStyle(actionButtonElement);

        if (this.parent) {
            actionButtonElement.classList.add(this.parent.hostConfig.makeCssClassName("expandable"));
            actionButtonElement.setAttribute("aria-expanded", (buttonState === ActionButtonState.Expanded).toString());
        }
    }

    setParent(value: CardElement) {
        super.setParent(value);

        this.card.setParent(value);
    }

    getAllInputs(processActions: boolean = true): Input[] {
        return this.card.getAllInputs(processActions);
    }

    getResourceInformation(): IResourceInformation[] {
        return super.getResourceInformation().concat(this.card.getResourceInformation());
    }

    getActionById(id: string): Action | undefined {
        let result = super.getActionById(id);

        if (!result) {
            result = this.card.getActionById(id);
        }

        return result;
    }
}

class ActionCollection {
    private _owner: CardElement;
    private _actionCardContainer: HTMLDivElement;
    private _expandedAction?: ShowCardAction;
    private _renderedActionCount: number = 0;
    private _actionCard?: HTMLElement;

    private isActionAllowed(action: Action): boolean {
        let forbiddenTypes = this._owner.getForbiddenActionTypes();

        if (forbiddenTypes) {
            for (let forbiddenType of forbiddenTypes) {
                if (action.constructor === forbiddenType) {
                    return false;
                }
            }
        }

        return true;
    }

    private refreshContainer() {
        this._actionCardContainer.innerHTML = "";

        if (!this._actionCard) {
            this._actionCardContainer.style.marginTop = "0px";

            return;
        }

        this._actionCardContainer.style.marginTop = this._renderedActionCount > 0 ? this._owner.hostConfig.actions.showCard.inlineTopMargin + "px" : "0px";

        let padding = this._owner.getEffectivePadding();

        this._owner.getImmediateSurroundingPadding(padding);

        let physicalPadding = this._owner.hostConfig.paddingDefinitionToSpacingDefinition(padding);

        if (this._actionCard) {
            this._actionCard.style.paddingLeft = physicalPadding.left + "px";
            this._actionCard.style.paddingRight = physicalPadding.right + "px";

            this._actionCard.style.marginLeft = "-" + physicalPadding.left + "px";
            this._actionCard.style.marginRight = "-" + physicalPadding.right + "px";

            if (physicalPadding.bottom != 0 && !this._owner.isDesignMode()) {
                this._actionCard.style.paddingBottom = physicalPadding.bottom + "px";
                this._actionCard.style.marginBottom = "-" + physicalPadding.bottom + "px";
            }

            Utils.appendChild(this._actionCardContainer, this._actionCard);
        }
    }

    private layoutChanged() {
        this._owner.getRootElement().updateLayout();
    }

    private hideActionCard() {
        let previouslyExpandedAction = this._expandedAction;

        this._expandedAction = undefined;
        this._actionCard = undefined;

        this.refreshContainer();

        if (previouslyExpandedAction) {
            this.layoutChanged();

            raiseInlineCardExpandedEvent(previouslyExpandedAction, false);
        }
    }

    private showActionCard(action: ShowCardAction, suppressStyle: boolean = false, raiseEvent: boolean = true) {
        (<InlineAdaptiveCard>action.card).suppressStyle = suppressStyle;

        // Always re-render a ShowCard action in design mode; reuse already rendered ShowCard (if available) otherwise
        let renderedCard = action.card.renderedElement && !this._owner.isDesignMode() ? action.card.renderedElement : action.card.render();

        this._actionCard = renderedCard;
        this._expandedAction = action;

        this.refreshContainer();

        if (raiseEvent) {
            this.layoutChanged();

            raiseInlineCardExpandedEvent(action, true);
        }
    }

    private collapseExpandedAction() {
        for (let button of this.buttons) {
            button.state = ActionButtonState.Normal;
        }

        this.hideActionCard();
    }

    private expandShowCardAction(action: ShowCardAction, raiseEvent: boolean) {
        for (let button of this.buttons) {
            if (button.action !== action) {
                button.state = ActionButtonState.Subdued;
            }
            else {
                button.state = ActionButtonState.Expanded;
            }
        }

        this.showActionCard(
            action,
            !(this._owner.isAtTheVeryLeft() && this._owner.isAtTheVeryRight()),
            raiseEvent);
    }

    private actionClicked(actionButton: ActionButton) {
        if (!(actionButton.action instanceof ShowCardAction)) {
            for (let button of this.buttons) {
                button.state = ActionButtonState.Normal;
            }

            this.hideActionCard();

            actionButton.action.execute();
        }
        else {
            if (this._owner.hostConfig.actions.showCard.actionMode === Enums.ShowCardActionMode.Popup) {
                actionButton.action.execute();
            }
            else if (actionButton.action === this._expandedAction) {
                this.collapseExpandedAction();
            }
            else {
                this.expandShowCardAction(actionButton.action, true);
            }
        }
    }

    private getParentContainer(): Container | undefined {
        if (this._owner instanceof Container) {
            return this._owner;
        }
        else {
            return this._owner.getParentContainer();
        }
    }

    private findActionButton(action: Action): ActionButton | undefined {
        for (let actionButton of this.buttons) {
            if (actionButton.action == action) {
                return actionButton;
            }
        }

        return undefined;
    }

    items: Action[] = [];
    buttons: ActionButton[] = [];

    constructor(owner: CardElement) {
        this._owner = owner;
    }

    parse(source: any, context: SerializationContext) {
        this.clear();

        if (Array.isArray(source)) {
            for (let jsonAction of source) {
                let action = context.parseAction(
                    this._owner,
                    jsonAction,
                    [],
                    !this._owner.isDesignMode());

                if (action) {
                    this.addAction(action);
                }
            }
        }
    }

    toJSON(target: PropertyBag, propertyName: string, context: SerializationContext): any {
        context.serializeArray(target, propertyName, this.items);
    }

    getActionById(id: string): Action | undefined {
        let result: Action | undefined = undefined;

        for (let item of this.items) {
            result = item.getActionById(id);

            if (result) {
                break;
            }
        }

        return result;
    }

    validateProperties(context: ValidationResults) {
        if (this._owner.hostConfig.actions.maxActions && this.items.length > this._owner.hostConfig.actions.maxActions) {
            context.addFailure(
                this._owner,
                Enums.ValidationEvent.TooManyActions,
                "A maximum of " + this._owner.hostConfig.actions.maxActions + " actions are allowed.");
        }

        if (this.items.length > 0 && !this._owner.hostConfig.supportsInteractivity) {
            context.addFailure(
                this._owner,
                Enums.ValidationEvent.InteractivityNotAllowed,
                "Interactivity is not allowed.");
        }

        for (let item of this.items) {
            if (!this.isActionAllowed(item)) {
                context.addFailure(
                    this._owner,
                    Enums.ValidationEvent.ActionTypeNotAllowed,
                    "Actions of type " + item.getJsonTypeName() + " are not allowed in this context.");
            }

            item.internalValidateProperties(context);
        }
    }

    render(orientation: Enums.Orientation, isDesignMode: boolean): HTMLElement | undefined {
        // Cache hostConfig for better perf
        let hostConfig = this._owner.hostConfig;

        if (!hostConfig.supportsInteractivity) {
            return undefined;
        }

        let element = document.createElement("div");
        let maxActions = hostConfig.actions.maxActions ? Math.min(hostConfig.actions.maxActions, this.items.length) : this.items.length;

        this._actionCardContainer = document.createElement("div");
        this._renderedActionCount = 0;

        if (hostConfig.actions.preExpandSingleShowCardAction && maxActions == 1 && this.items[0] instanceof ShowCardAction && this.isActionAllowed(this.items[0])) {
            this.showActionCard(<ShowCardAction>this.items[0], true);
            this._renderedActionCount = 1;
        }
        else {
            let buttonStrip = document.createElement("div");
            buttonStrip.className = hostConfig.makeCssClassName("ac-actionSet");
            buttonStrip.style.display = "flex";
            buttonStrip.setAttribute("role", "group");

            if (orientation == Enums.Orientation.Horizontal) {
                buttonStrip.style.flexDirection = "row";

                if (this._owner.horizontalAlignment && hostConfig.actions.actionAlignment != Enums.ActionAlignment.Stretch) {
                    switch (this._owner.horizontalAlignment) {
                        case Enums.HorizontalAlignment.Center:
                            buttonStrip.style.justifyContent = "center";
                            break;
                        case Enums.HorizontalAlignment.Right:
                            buttonStrip.style.justifyContent = "flex-end";
                            break;
                        default:
                            buttonStrip.style.justifyContent = "flex-start";
                            break;
                    }
                }
                else {
                    switch (hostConfig.actions.actionAlignment) {
                        case Enums.ActionAlignment.Center:
                            buttonStrip.style.justifyContent = "center";
                            break;
                        case Enums.ActionAlignment.Right:
                            buttonStrip.style.justifyContent = "flex-end";
                            break;
                        default:
                            buttonStrip.style.justifyContent = "flex-start";
                            break;
                    }
                }
            }
            else {
                buttonStrip.style.flexDirection = "column";

                if (this._owner.horizontalAlignment && hostConfig.actions.actionAlignment != Enums.ActionAlignment.Stretch) {
                    switch (this._owner.horizontalAlignment) {
                        case Enums.HorizontalAlignment.Center:
                            buttonStrip.style.alignItems = "center";
                            break;
                        case Enums.HorizontalAlignment.Right:
                            buttonStrip.style.alignItems = "flex-end";
                            break;
                        default:
                            buttonStrip.style.alignItems = "flex-start";
                            break;
                    }
                }
                else {
                    switch (hostConfig.actions.actionAlignment) {
                        case Enums.ActionAlignment.Center:
                            buttonStrip.style.alignItems = "center";
                            break;
                        case Enums.ActionAlignment.Right:
                            buttonStrip.style.alignItems = "flex-end";
                            break;
                        case Enums.ActionAlignment.Stretch:
                            buttonStrip.style.alignItems = "stretch";
                            break;
                        default:
                            buttonStrip.style.alignItems = "flex-start";
                            break;
                    }
                }
            }

            let parentContainer = this.getParentContainer();

            if (parentContainer) {
                let parentContainerStyle = parentContainer.getEffectiveStyle();

                const allowedActions = this.items.filter(this.isActionAllowed.bind(this));

                for (let i = 0; i < allowedActions.length; i++) {
                    let actionButton = this.findActionButton(allowedActions[i]);

                    if (!actionButton) {
                        actionButton = new ActionButton(allowedActions[i], parentContainerStyle);
                        actionButton.onClick = (ab) => { this.actionClicked(ab); };

                        this.buttons.push(actionButton);
                    }

                    actionButton.render();

                    if (actionButton.action.renderedElement) {
                        actionButton.action.renderedElement.setAttribute("aria-posinset", (i + 1).toString());
                        actionButton.action.renderedElement.setAttribute("aria-setsize", allowedActions.length.toString());
                        actionButton.action.renderedElement.setAttribute("role", "listitem");

                        if (hostConfig.actions.actionsOrientation == Enums.Orientation.Horizontal && hostConfig.actions.actionAlignment == Enums.ActionAlignment.Stretch) {
                            actionButton.action.renderedElement.style.flex = "0 1 100%";
                        }
                        else {
                            actionButton.action.renderedElement.style.flex = "0 1 auto";
                        }

                        buttonStrip.appendChild(actionButton.action.renderedElement);

                        this._renderedActionCount++;

                        if (this._renderedActionCount >= hostConfig.actions.maxActions || i == this.items.length - 1) {
                            break;
                        }
                        else if (hostConfig.actions.buttonSpacing > 0) {
                            let spacer = document.createElement("div");

                            if (orientation === Enums.Orientation.Horizontal) {
                                spacer.style.flex = "0 0 auto";
                                spacer.style.width = hostConfig.actions.buttonSpacing + "px";
                            }
                            else {
                                spacer.style.height = hostConfig.actions.buttonSpacing + "px";
                            }

                            Utils.appendChild(buttonStrip, spacer);
                        }
                    }
                }
            }

            let buttonStripContainer = document.createElement("div");
            buttonStripContainer.style.overflow = "hidden";
            buttonStripContainer.appendChild(buttonStrip);

            Utils.appendChild(element, buttonStripContainer);
        }

        Utils.appendChild(element, this._actionCardContainer);

        for (let button of this.buttons) {
            if (button.state == ActionButtonState.Expanded) {
                this.expandShowCardAction(<ShowCardAction>button.action, false);

                break;
            }
        }

        return this._renderedActionCount > 0 ? element : undefined;
    }

    addAction(action: Action) {
        if (!action) {
            throw new Error("The action parameter cannot be null.");
        }

        if ((!action.parent || action.parent === this._owner) && this.items.indexOf(action) < 0) {
            this.items.push(action);

            if (!action.parent) {
                action.setParent(this._owner);
            }

            action["_actionCollection"] = this;
        }
        else {
            throw new Error("The action already belongs to another element.");
        }
    }

    removeAction(action: Action): boolean {
        if (this.expandedAction && this._expandedAction == action) {
            this.collapseExpandedAction();
        }

        let actionIndex = this.items.indexOf(action);

        if (actionIndex >= 0) {
            this.items.splice(actionIndex, 1);

            action.setParent(undefined);

            action["_actionCollection"] = undefined;

            for (let i = 0; i < this.buttons.length; i++) {
                if (this.buttons[i].action == action) {
                    this.buttons.splice(i, 1);

                    break;
                }
            }

            return true;
        }

        return false;
    }

    clear() {
        this.items = [];
        this.buttons = [];

        this._expandedAction = undefined;
        this._renderedActionCount = 0;
    }

    getAllInputs(processActions: boolean = true): Input[] {
        let result: Input[] = [];

        if (processActions) {
            for (let action of this.items) {
                result = result.concat(action.getAllInputs());
            }
        }

        return result;
    }

    getResourceInformation(): IResourceInformation[] {
        let result: IResourceInformation[] = [];

        for (let action of this.items) {
            result = result.concat(action.getResourceInformation());
        }

        return result;
    }

    get renderedActionCount(): number {
        return this._renderedActionCount;
    }

    get expandedAction(): ShowCardAction | undefined {
        return this._expandedAction;
    }
}

export class ActionSet extends CardElement {
    //#region Schema

    static readonly orientationProperty = new EnumProperty(Versions.v1_1, "orientation", Enums.Orientation);

    @property(ActionSet.orientationProperty)
    orientation?: Enums.Orientation;

    //#endregion

    private _actionCollection: ActionCollection;

    protected internalParse(source: any, context: SerializationContext) {
        super.internalParse(source, context);

        this._actionCollection.parse(source["actions"], context);
    }

    protected internalToJSON(target: PropertyBag, context: SerializationContext) {
        super.internalToJSON(target, context);

        this._actionCollection.toJSON(target, "actions", context);
    }

    protected internalRender(): HTMLElement | undefined {
        return this._actionCollection.render(this.orientation !== undefined ? this.orientation : this.hostConfig.actions.actionsOrientation, this.isDesignMode());
    }

    constructor() {
        super();

        this._actionCollection = new ActionCollection(this);
    }

    isBleedingAtBottom(): boolean {
        if (this._actionCollection.renderedActionCount == 0) {
            return super.isBleedingAtBottom();
        }
        else {
            if (this._actionCollection.items.length == 1) {
                return this._actionCollection.expandedAction !== undefined && !this.hostConfig.actions.preExpandSingleShowCardAction;
            }
            else {
                return this._actionCollection.expandedAction !== undefined;
            }
        }
    }

    getJsonTypeName(): string {
        return "ActionSet";
    }

    getActionCount(): number {
        return this._actionCollection.items.length;
    }

    getActionAt(index: number): Action | undefined {
        if (index >= 0 && index < this.getActionCount()) {
            return this._actionCollection.items[index];
        }
        else {
            return super.getActionAt(index);
        }
    }

    internalValidateProperties(context: ValidationResults) {
        super.internalValidateProperties(context);

        this._actionCollection.validateProperties(context);
    }

    addAction(action: Action) {
        this._actionCollection.addAction(action);
    }

    getAllInputs(processActions: boolean = true): Input[] {
        return processActions ? this._actionCollection.getAllInputs() : [];
    }

    getResourceInformation(): IResourceInformation[] {
        return this._actionCollection.getResourceInformation();
    }

    get isInteractive(): boolean {
        return true;
    }
}

export abstract class StylableCardElementContainer extends CardElementContainer {
    //#region Schema

    static readonly styleProperty = new ValueSetProperty(
        Versions.v1_0,
        "style",
        [
            { value: Enums.ContainerStyle.Default },
            { value: Enums.ContainerStyle.Emphasis },
            { targetVersion: Versions.v1_2, value: Enums.ContainerStyle.Accent },
            { targetVersion: Versions.v1_2, value: Enums.ContainerStyle.Good },
            { targetVersion: Versions.v1_2, value: Enums.ContainerStyle.Attention },
            { targetVersion: Versions.v1_2, value: Enums.ContainerStyle.Warning }
        ]);
    static readonly bleedProperty = new BoolProperty(Versions.v1_2, "bleed", false);
    static readonly minHeightProperty = new PixelSizeProperty(Versions.v1_2, "minHeight");

    @property(StylableCardElementContainer.styleProperty)
    get style(): string | undefined {
        if (this.allowCustomStyle) {
            let style = this.getValue(StylableCardElementContainer.styleProperty);

            if (style && this.hostConfig.containerStyles.getStyleByName(style)) {
                return style;
            }
        }

        return undefined;
    }

    set style(value: string | undefined) {
        this.setValue(StylableCardElementContainer.styleProperty, value);
    }

    @property(StylableCardElementContainer.bleedProperty)
    private _bleed: boolean = false;

    @property(StylableCardElementContainer.minHeightProperty)
    minPixelHeight?: number;

    //#endregion

    protected adjustRenderedElementSize(renderedElement: HTMLElement) {
        super.adjustRenderedElementSize(renderedElement);

        if (this.minPixelHeight) {
            renderedElement.style.minHeight = this.minPixelHeight + "px";
        }
    }

    protected applyBackground() {
        if (this.renderedElement) {
            let styleDefinition = this.hostConfig.containerStyles.getStyleByName(this.style, this.hostConfig.containerStyles.getStyleByName(this.defaultStyle));

            if (styleDefinition.backgroundColor) {
                this.renderedElement.style.backgroundColor = <string>Utils.stringToCssColor(styleDefinition.backgroundColor);
            }
        }
    }

    protected applyPadding() {
        super.applyPadding();

        if (!this.renderedElement) {
            return;
        }

        let physicalPadding = new SpacingDefinition();

        if (this.getEffectivePadding()) {
            physicalPadding = this.hostConfig.paddingDefinitionToSpacingDefinition(this.getEffectivePadding());
        }

        this.renderedElement.style.paddingTop = physicalPadding.top + "px";
        this.renderedElement.style.paddingRight = physicalPadding.right + "px";
        this.renderedElement.style.paddingBottom = physicalPadding.bottom + "px";
        this.renderedElement.style.paddingLeft = physicalPadding.left + "px";

        if (this.isBleeding()) {
            // Bleed into the first parent that does have padding
            let padding = new PaddingDefinition();

            this.getImmediateSurroundingPadding(padding);

            let surroundingPadding = this.hostConfig.paddingDefinitionToSpacingDefinition(padding);

            this.renderedElement.style.marginRight = "-" + surroundingPadding.right + "px";
            this.renderedElement.style.marginLeft = "-" + surroundingPadding.left + "px";

            if (!this.isDesignMode()) {
                this.renderedElement.style.marginTop = "-" + surroundingPadding.top + "px";
                this.renderedElement.style.marginBottom = "-" + surroundingPadding.bottom + "px";
            }

            if (this.separatorElement && this.separatorOrientation == Enums.Orientation.Horizontal) {
                this.separatorElement.style.marginLeft = "-" + surroundingPadding.left + "px";
                this.separatorElement.style.marginRight = "-" + surroundingPadding.right + "px";
            }
        }
        else {
            this.renderedElement.style.marginRight = "0";
            this.renderedElement.style.marginLeft = "0";
            this.renderedElement.style.marginTop = "0";
            this.renderedElement.style.marginBottom = "0";

            if (this.separatorElement) {
                this.separatorElement.style.marginRight = "0";
                this.separatorElement.style.marginLeft = "0";
            }
        }
    }

    protected getHasBackground(): boolean {
        let currentElement: CardElement | undefined = this.parent;

        while (currentElement) {
            let currentElementHasBackgroundImage = currentElement instanceof Container ? currentElement.backgroundImage.isValid() : false;

            if (currentElement instanceof StylableCardElementContainer) {
                if (this.hasExplicitStyle && (currentElement.getEffectiveStyle() != this.getEffectiveStyle() || currentElementHasBackgroundImage)) {
                    return true;
                }
            }

            currentElement = currentElement.parent;
        }

        return false;
    }

    protected getDefaultPadding(): PaddingDefinition {
        return this.getHasBackground() ?
            new PaddingDefinition(
                Enums.Spacing.Padding,
                Enums.Spacing.Padding,
                Enums.Spacing.Padding,
                Enums.Spacing.Padding) : super.getDefaultPadding();
    }

    protected getHasExpandedAction(): boolean {
        return false;
    }

    protected getBleed(): boolean {
        return this._bleed;
    }

    protected setBleed(value: boolean) {
        this._bleed = value;
    }

    protected get renderedActionCount(): number {
        return 0;
    }

    protected get hasExplicitStyle(): boolean {
        return this.getValue(StylableCardElementContainer.styleProperty) !== undefined;
    }

    protected get allowCustomStyle(): boolean {
        return true;
    }

    isBleeding(): boolean {
		return (this.getHasBackground() || this.hostConfig.alwaysAllowBleed) && this.getBleed();
    }

    internalValidateProperties(context: ValidationResults) {
        super.internalValidateProperties(context);

        let explicitStyle = this.getValue(StylableCardElementContainer.styleProperty);

        if (explicitStyle !== undefined) {
            let styleDefinition = this.hostConfig.containerStyles.getStyleByName(explicitStyle);

            if (!styleDefinition) {
                context.addFailure(
                    this,
                    Enums.ValidationEvent.InvalidPropertyValue,
                    "Unknown container style: " + explicitStyle);
            }
        }
    }

    render(): HTMLElement | undefined {
        let renderedElement = super.render();

        if (renderedElement && this.getHasBackground()) {
            this.applyBackground();
        }

        return renderedElement;
    }

    getEffectiveStyle(): string {
        let effectiveStyle = this.style;

        return effectiveStyle ? effectiveStyle : super.getEffectiveStyle();
    }
}

export class BackgroundImage extends SerializableObject {
    //#region Schema

    static readonly urlProperty = new StringProperty(Versions.v1_0, "url");
    static readonly fillModeProperty = new EnumProperty(Versions.v1_2, "fillMode", Enums.FillMode, Enums.FillMode.Cover);
    static readonly horizontalAlignmentProperty = new EnumProperty(Versions.v1_2, "horizontalAlignment", Enums.HorizontalAlignment, Enums.HorizontalAlignment.Left);
    static readonly verticalAlignmentProperty = new EnumProperty(Versions.v1_2, "verticalAlignment", Enums.VerticalAlignment, Enums.VerticalAlignment.Top);

    @property(BackgroundImage.urlProperty)
    url?: string;

    @property(BackgroundImage.fillModeProperty)
    fillMode: Enums.FillMode;

    @property(BackgroundImage.horizontalAlignmentProperty)
    horizontalAlignment: Enums.HorizontalAlignment;

    @property(BackgroundImage.verticalAlignmentProperty)
    verticalAlignment: Enums.VerticalAlignment;

    //#endregion

    protected getSchemaKey(): string {
        return "BackgroundImage";
    }

    protected internalParse(source: any, context: BaseSerializationContext) {
        if (typeof source === "string") {
            this.resetDefaultValues();
            this.url = source;
        }
        else {
            return super.internalParse(source, context);
        }
    }

    apply(element: CardElement) {
        if (this.url && element.renderedElement) {
            element.renderedElement.style.backgroundImage = "url('" + element.preProcessPropertyValue(BackgroundImage.urlProperty, this.url) + "')";

            switch (this.fillMode) {
                case Enums.FillMode.Repeat:
                    element.renderedElement.style.backgroundRepeat = "repeat";
                    break;
                case Enums.FillMode.RepeatHorizontally:
                    element.renderedElement.style.backgroundRepeat = "repeat-x";
                    break;
                case Enums.FillMode.RepeatVertically:
                    element.renderedElement.style.backgroundRepeat = "repeat-y";
                    break;
                case Enums.FillMode.Cover:
                default:
                    element.renderedElement.style.backgroundRepeat = "no-repeat";
                    element.renderedElement.style.backgroundSize = "cover";
                    break;
            }

            switch (this.horizontalAlignment) {
                case Enums.HorizontalAlignment.Center:
                    element.renderedElement.style.backgroundPositionX = "center";
                    break;
                case Enums.HorizontalAlignment.Right:
                    element.renderedElement.style.backgroundPositionX = "right";
                    break;
            }

            switch (this.verticalAlignment) {
                case Enums.VerticalAlignment.Center:
                    element.renderedElement.style.backgroundPositionY = "center";
                    break;
                case Enums.VerticalAlignment.Bottom:
                    element.renderedElement.style.backgroundPositionY = "bottom";
                    break;
            }
        }
    }

    isValid(): boolean {
        return this.url ? true : false;
    }
}

export class Container extends StylableCardElementContainer {
    //#region Schema

    static readonly backgroundImageProperty = new SerializableObjectProperty(
        Versions.v1_0,
        "backgroundImage",
        BackgroundImage);
    static readonly verticalContentAlignmentProperty = new EnumProperty(Versions.v1_1, "verticalContentAlignment", Enums.VerticalAlignment, Enums.VerticalAlignment.Top);
    static readonly rtlProperty = new BoolProperty(Versions.v1_0, "rtl");

    @property(Container.backgroundImageProperty)
    get backgroundImage(): BackgroundImage {
        return this.getValue(Container.backgroundImageProperty);
    }

    @property(Container.verticalContentAlignmentProperty)
    verticalContentAlignment: Enums.VerticalAlignment = Enums.VerticalAlignment.Top;

    @property(Container.rtlProperty)
    rtl?: boolean;

    //#endregion

    private _items: CardElement[] = [];
    private _renderedItems: CardElement[] = [];

    private insertItemAt(
        item: CardElement,
        index: number,
        forceInsert: boolean) {
        if (!item.parent || forceInsert) {
            if (item.isStandalone) {
                if (index < 0 || index >= this._items.length) {
                    this._items.push(item);
                }
                else {
                    this._items.splice(index, 0, item);
                }

                item.setParent(this);
            }
            else {
                throw new Error("Elements of type " + item.getJsonTypeName() + " cannot be used as standalone elements.");
            }
        }
        else {
            throw new Error("The element already belongs to another container.")
        }
    }

    protected supportsExcplitiHeight(): boolean {
        return true;
    }

    protected getItemsCollectionPropertyName(): string {
        return "items";
    }

    protected applyBackground() {
        if (this.backgroundImage.isValid() && this.renderedElement) {
            this.backgroundImage.apply(this);
        }

        super.applyBackground();
    }

    protected internalRender(): HTMLElement | undefined {
        this._renderedItems = [];

        // Cache hostConfig to avoid walking the parent hierarchy several times
        let hostConfig = this.hostConfig;

        let element = document.createElement("div");

        if (this.rtl !== undefined && this.rtl) {
            element.dir = "rtl";
        }

        element.classList.add(hostConfig.makeCssClassName("ac-container"));
        element.style.display = "flex";
        element.style.flexDirection = "column";

        if (GlobalSettings.useAdvancedCardBottomTruncation) {
            // Forces the container to be at least as tall as its content.
            //
            // Fixes a quirk in Chrome where, for nested flex elements, the
            // inner element's height would never exceed the outer element's
            // height. This caused overflow truncation to break -- containers
            // would always be measured as not overflowing, since their heights
            // were constrained by their parents as opposed to truly reflecting
            // the height of their content.
            //
            // See the "Browser Rendering Notes" section of this answer:
            // https://stackoverflow.com/questions/36247140/why-doesnt-flex-item-shrink-past-content-size
            element.style.minHeight = '-webkit-min-content';
        }

        switch (this.verticalContentAlignment) {
            case Enums.VerticalAlignment.Center:
                element.style.justifyContent = "center";
                break;
            case Enums.VerticalAlignment.Bottom:
                element.style.justifyContent = "flex-end";
                break;
            default:
                element.style.justifyContent = "flex-start";
                break;
        }

        if (this._items.length > 0) {
            for (let item of this._items) {
                let renderedItem = this.isElementAllowed(item) ? item.render() : undefined;

                if (renderedItem) {
                    if (this._renderedItems.length > 0 && item.separatorElement) {
                        item.separatorElement.style.flex = "0 0 auto";

                        Utils.appendChild(element, item.separatorElement);
                    }

                    Utils.appendChild(element, renderedItem);

                    this._renderedItems.push(item);
                }
            }
        }
        else {
            if (this.isDesignMode()) {
                let placeholderElement = this.createPlaceholderElement();
                placeholderElement.style.width = "100%";
                placeholderElement.style.height = "100%";

                element.appendChild(placeholderElement);
            }
        }

        return element;
    }

    protected truncateOverflow(maxHeight: number): boolean {
        if (this.renderedElement) {
            // Add 1 to account for rounding differences between browsers
            let boundary = this.renderedElement.offsetTop + maxHeight + 1;

            let handleElement = (cardElement: CardElement) => {
                let elt = cardElement.renderedElement;

                if (elt) {
                    switch (Utils.getFitStatus(elt, boundary)) {
                        case Enums.ContainerFitStatus.FullyInContainer:
                            let sizeChanged = cardElement['resetOverflow']();
                            // If the element's size changed after resetting content,
                            // we have to check if it still fits fully in the card
                            if (sizeChanged) {
                                handleElement(cardElement);
                            }
                            break;
                        case Enums.ContainerFitStatus.Overflowing:
                            let maxHeight = boundary - elt.offsetTop;
                            cardElement['handleOverflow'](maxHeight);
                            break;
                        case Enums.ContainerFitStatus.FullyOutOfContainer:
                            cardElement['handleOverflow'](0);
                            break;
                    }
                }
            };

            for (let item of this._items) {
                handleElement(item);
            }

            return true;
        }

        return false;
    }

    protected undoOverflowTruncation() {
        for (let item of this._items) {
            item['resetOverflow']();
        }
    }

    protected getHasBackground(): boolean {
        return this.backgroundImage.isValid() || super.getHasBackground();
    }

    protected internalParse(source: any, context: SerializationContext) {
        super.internalParse(source, context);

        this.clear();
        this.setShouldFallback(false);

        let jsonItems = source[this.getItemsCollectionPropertyName()];

        if (Array.isArray(jsonItems)) {
            for (let item of jsonItems) {
                let element = context.parseElement(this, item, !this.isDesignMode());

                if (element) {
                    this.insertItemAt(element, -1, true);
                }
            }
        }
    }

    protected internalToJSON(target: PropertyBag, context: SerializationContext) {
        super.internalToJSON(target, context);

        context.serializeArray(target, this.getItemsCollectionPropertyName(), this._items);
    }

    protected get isSelectable(): boolean {
        return true;
    }

    getItemCount(): number {
        return this._items.length;
    }

    getItemAt(index: number): CardElement {
        return this._items[index];
    }

    getFirstVisibleRenderedItem(): CardElement | undefined {
        if (this.renderedElement && this._renderedItems && this._renderedItems.length > 0) {
            for (let item of this._renderedItems) {
                if (item.isVisible) {
                    return item;
                }
            };
        }

        return undefined;
    }

    getLastVisibleRenderedItem(): CardElement | undefined {
        if (this.renderedElement && this._renderedItems && this._renderedItems.length > 0) {
            for (let i = this._renderedItems.length - 1; i >= 0; i--) {
                if (this._renderedItems[i].isVisible) {
                    return this._renderedItems[i];
                }
            }
        }

        return undefined;
    }

    getJsonTypeName(): string {
        return "Container";
    }

    isFirstElement(element: CardElement): boolean {
        let designMode = this.isDesignMode();

        for (let item of this._items) {
            if (item.isVisible || designMode) {
                return item == element;
            }
        }

        return false;
    }

    isLastElement(element: CardElement): boolean {
        let designMode = this.isDesignMode();

        for (let i = this._items.length - 1; i >= 0; i--) {
            if (this._items[i].isVisible || designMode) {
                return this._items[i] == element;
            }
        }

        return false;
    }

    isRtl(): boolean {
        if (this.rtl !== undefined) {
            return this.rtl;
        }
        else {
            let parentContainer = this.getParentContainer();

            return parentContainer ? parentContainer.isRtl() : false;
        }
    }

    isBleedingAtTop(): boolean {
        let firstRenderedItem = this.getFirstVisibleRenderedItem();

        return this.isBleeding() || (firstRenderedItem ? firstRenderedItem.isBleedingAtTop() : false);
    }

    isBleedingAtBottom(): boolean {
        let lastRenderedItem = this.getLastVisibleRenderedItem();

        return this.isBleeding() || (lastRenderedItem ? lastRenderedItem.isBleedingAtBottom() && lastRenderedItem.getEffectiveStyle() == this.getEffectiveStyle() : false);
    }

    indexOf(cardElement: CardElement): number {
        return this._items.indexOf(cardElement);
    }

    addItem(item: CardElement) {
        this.insertItemAt(item, -1, false);
    }

    insertItemBefore(item: CardElement, insertBefore: CardElement) {
        this.insertItemAt(item, this._items.indexOf(insertBefore), false);
    }

    insertItemAfter(item: CardElement, insertAfter: CardElement) {
        this.insertItemAt(item, this._items.indexOf(insertAfter) + 1, false);
    }

    removeItem(item: CardElement): boolean {
        let itemIndex = this._items.indexOf(item);

        if (itemIndex >= 0) {
            this._items.splice(itemIndex, 1);

            item.setParent(undefined);

            this.updateLayout();

            return true;
        }

        return false;
    }

    clear() {
        this._items = [];
        this._renderedItems = [];
    }

    getResourceInformation(): IResourceInformation[] {
        let result = super.getResourceInformation();

        if (this.backgroundImage.isValid()) {
            result.push(
                {
                    url: <string>this.backgroundImage.url,
                    mimeType: "image"
                }
            );
        }

        return result;
    }

    getActionById(id: string): Action | undefined {
        let result: Action | undefined = super.getActionById(id);

        if (!result) {
            if (this.selectAction) {
                result = this.selectAction.getActionById(id);
            }

            if (!result) {
                for (let item of this._items) {
                    result = item.getActionById(id);

                    if (result) {
                        break;
                    }
                }
            }
        }

        return result;
    }

    get padding(): PaddingDefinition | undefined {
        return this.getPadding();
    }

    set padding(value: PaddingDefinition | undefined) {
        this.setPadding(value);
    }

    get selectAction(): Action | undefined {
        return this._selectAction;
    }

    set selectAction(value: Action | undefined) {
        this._selectAction = value;
    }

    get bleed(): boolean {
        return this.getBleed();
    }

    set bleed(value: boolean) {
        this.setBleed(value);
    }
}

export type ColumnWidth = SizeAndUnit | "auto" | "stretch";

export class Column extends Container {
    //#region Schema

    static readonly widthProperty = new CustomProperty<ColumnWidth>(
        Versions.v1_0,
        "width",
        (sender: SerializableObject, property: PropertyDefinition, source: PropertyBag, context: BaseSerializationContext) => {
            let result: ColumnWidth = property.defaultValue;
            let value = source[property.name];
            let invalidWidth = false;

            if (typeof value === "number" && !isNaN(value)) {
                result = new SizeAndUnit(value, Enums.SizeUnit.Weight);
            }
            else if (value === "auto" || value === "stretch") {
                result = value;
            }
            else if (typeof value === "string") {
                try {
                    result = SizeAndUnit.parse(value);

                    if (result.unit === Enums.SizeUnit.Pixel && property.targetVersion.compareTo(context.targetVersion) > 0) {
                        invalidWidth = true;
                    }
                }
                catch (e) {
                    invalidWidth = true;
                }
            }
            else {
                invalidWidth = true;
            }

            if (invalidWidth) {
                context.logParseEvent(
                    Enums.ValidationEvent.InvalidPropertyValue,
                    "Invalid column width:" + value + " - defaulting to \"auto\"",
                    sender);

                result = "auto";
            }

            return result;
        },
        (sender: SerializableObject, property: PropertyDefinition, target: PropertyBag, value: ColumnWidth, context: BaseSerializationContext) => {
            if (value instanceof SizeAndUnit) {
                if (value.unit === Enums.SizeUnit.Pixel) {
                    context.serializeValue(target, "width", value.physicalSize + "px");
                }
                else {
                    context.serializeNumber(target, "width", value.physicalSize);
                }
            }
            else {
                context.serializeValue(target, "width", value);
            }
        },
        "stretch");

    @property(Column.widthProperty)
    width: ColumnWidth = "stretch";

    //#endregion

    private _computedWeight: number = 0;

    protected adjustRenderedElementSize(renderedElement: HTMLElement) {
        const minDesignTimeColumnHeight = 20;

        if (this.isDesignMode()) {
            renderedElement.style.minWidth = "20px";
            renderedElement.style.minHeight = (!this.minPixelHeight ? minDesignTimeColumnHeight : Math.max(this.minPixelHeight, minDesignTimeColumnHeight)) + "px";
        }
        else {
            renderedElement.style.minWidth = "0";

            if (this.minPixelHeight) {
                renderedElement.style.minHeight = this.minPixelHeight + "px";
            }
        }

        if (this.width === "auto") {
            renderedElement.style.flex = "0 1 auto";
        }
        else if (this.width === "stretch") {
            renderedElement.style.flex = "1 1 50px";
        }
        else if (this.width instanceof SizeAndUnit) {
            if (this.width.unit == Enums.SizeUnit.Pixel) {
                renderedElement.style.flex = "0 0 auto";
                renderedElement.style.width = this.width.physicalSize + "px";
            }
            else {
                renderedElement.style.flex = "1 1 " + (this._computedWeight > 0 ? this._computedWeight : this.width.physicalSize) + "%";
            }
        }
    }

    protected shouldSerialize(context: SerializationContext): boolean {
        return true;
    }

    protected get separatorOrientation(): Enums.Orientation {
        return Enums.Orientation.Vertical;
    }

    constructor(width: ColumnWidth = "stretch") {
        super();

        this.width = width;
    }

    getJsonTypeName(): string {
        return "Column";
    }

    get hasVisibleSeparator(): boolean {
        if (this.parent && this.parent instanceof ColumnSet) {
            return this.separatorElement !== undefined && !this.parent.isLeftMostElement(this);
        }
        else {
            return false;
        }
    }

    get isStandalone(): boolean {
        return false;
    }
}

export class ColumnSet extends StylableCardElementContainer {
    private _columns: Column[] = [];
    private _renderedColumns: Column[];

    private createColumnInstance(source: any, context: SerializationContext): Column | undefined {
        return context.parseCardObject<Column>(
            this,
            source,
            [], // Forbidden types not supported for elements for now
            !this.isDesignMode(),
            (typeName: string) => {
                return !typeName || typeName === "Column" ? new Column() : undefined;
            },
            (typeName: string, errorType: TypeErrorType) => {
                return {
                    error: Enums.ValidationEvent.ElementTypeNotAllowed,
                    message: "Invalid element type " + typeName + ". Only Column elements are allowed in a ColumnSet."
                }
            });
    }

    protected internalRender(): HTMLElement | undefined {
        this._renderedColumns = [];

        if (this._columns.length > 0) {
            // Cache hostConfig to avoid walking the parent hierarchy several times
            let hostConfig = this.hostConfig;

            let element = document.createElement("div");
            element.className = hostConfig.makeCssClassName("ac-columnSet");
            element.style.display = "flex";

            if (GlobalSettings.useAdvancedCardBottomTruncation) {
                // See comment in Container.internalRender()
                element.style.minHeight = '-webkit-min-content';
            }

            switch (this.horizontalAlignment) {
                case Enums.HorizontalAlignment.Center:
                    element.style.justifyContent = "center";
                    break;
                case Enums.HorizontalAlignment.Right:
                    element.style.justifyContent = "flex-end";
                    break;
                default:
                    element.style.justifyContent = "flex-start";
                    break;
            }

            let totalWeight: number = 0;

            for (let column of this._columns) {
                if (column.width instanceof SizeAndUnit && (column.width.unit == Enums.SizeUnit.Weight)) {
                    totalWeight += column.width.physicalSize;
                }
            }

            for (let column of this._columns) {
                if (column.width instanceof SizeAndUnit && column.width.unit == Enums.SizeUnit.Weight && totalWeight > 0) {
                    let computedWeight = 100 / totalWeight * column.width.physicalSize;

                    // Best way to emulate "internal" access I know of
                    column["_computedWeight"] = computedWeight;
                }

                let renderedColumn = column.render();

                if (renderedColumn) {
                    if (this._renderedColumns.length > 0 && column.separatorElement) {
                        column.separatorElement.style.flex = "0 0 auto";

                        Utils.appendChild(element, column.separatorElement);
                    }

                    Utils.appendChild(element, renderedColumn);

                    this._renderedColumns.push(column);
                }
            }

            return this._renderedColumns.length > 0 ? element : undefined;
        }
        else {
            return undefined;
        }
    }

    protected truncateOverflow(maxHeight: number): boolean {
        for (let column of this._columns) {
            column['handleOverflow'](maxHeight);
        }

        return true;
    }

    protected undoOverflowTruncation() {
        for (let column of this._columns) {
            column['resetOverflow']();
        }
    }

    protected get isSelectable(): boolean {
        return true;
    }

    protected internalParse(source: any, context: SerializationContext) {
        super.internalParse(source, context);

        this._columns = [];
        this._renderedColumns = [];

        let jsonColumns = source["columns"];

        if (Array.isArray(jsonColumns)) {
            for (let item of jsonColumns) {
                let column = this.createColumnInstance(item, context);

                if (column) {
                    this._columns.push(column);
                }
            }
        }
    }

    protected internalToJSON(target: PropertyBag, context: SerializationContext) {
        super.internalToJSON(target, context);

        context.serializeArray(target, "columns", this._columns);
    }

    isFirstElement(element: CardElement): boolean {
        for (let column of this._columns) {
            if (column.isVisible) {
                return column == element;
            }
        }

        return false;
    }

    isBleedingAtTop(): boolean {
        if (this.isBleeding()) {
            return true;
        }

        if (this._renderedColumns && this._renderedColumns.length > 0) {
            for (let column of this._columns) {
                if (column.isBleedingAtTop()) {
                    return true;
                }
            }
        }

        return false;
    }

    isBleedingAtBottom(): boolean {
        if (this.isBleeding()) {
            return true;
        }

        if (this._renderedColumns && this._renderedColumns.length > 0) {
            for (let column of this._columns) {
                if (column.isBleedingAtBottom()) {
                    return true;
                }
            }
        }

        return false;
    }

    getItemCount(): number {
        return this._columns.length;
    }

    getFirstVisibleRenderedItem(): CardElement | undefined {
        if (this.renderedElement && this._renderedColumns && this._renderedColumns.length > 0) {
            return this._renderedColumns[0];
        }
        else {
            return undefined;
        }
    }

    getLastVisibleRenderedItem(): CardElement | undefined {
        if (this.renderedElement && this._renderedColumns && this._renderedColumns.length > 0) {
            return this._renderedColumns[this._renderedColumns.length - 1];
        }
        else {
            return undefined;
        }
    }

    getColumnAt(index: number): Column {
        return this._columns[index];
    }

    getItemAt(index: number): CardElement {
        return this.getColumnAt(index);
    }

    getJsonTypeName(): string {
        return "ColumnSet";
    }

    internalValidateProperties(context: ValidationResults) {
        super.internalValidateProperties(context);

        let weightedColumns: number = 0;
        let stretchedColumns: number = 0;

        for (let column of this._columns) {
            if (typeof column.width === "number") {
                weightedColumns++;
            }
            else if (column.width === "stretch") {
                stretchedColumns++;
            }
        }

        if (weightedColumns > 0 && stretchedColumns > 0) {
            context.addFailure(
                this,
                Enums.ValidationEvent.Hint,
                "It is not recommended to use weighted and stretched columns in the same ColumnSet, because in such a situation stretched columns will always get the minimum amount of space.");
        }
    }

    addColumn(column: Column) {
        if (!column.parent) {
            this._columns.push(column);

            column.setParent(this);
        }
        else {
            throw new Error("This column already belongs to another ColumnSet.");
        }
    }

    removeItem(item: CardElement): boolean {
        if (item instanceof Column) {
            let itemIndex = this._columns.indexOf(item);

            if (itemIndex >= 0) {
                this._columns.splice(itemIndex, 1);

                item.setParent(undefined);

                this.updateLayout();

                return true;
            }
        }

        return false;
    }

    indexOf(cardElement: CardElement): number {
        return cardElement instanceof Column ? this._columns.indexOf(cardElement) : -1;
    }

    isLeftMostElement(element: CardElement): boolean {
        return this._columns.indexOf(<Column>element) == 0;
    }

    isRightMostElement(element: CardElement): boolean {
        return this._columns.indexOf(<Column>element) == this._columns.length - 1;
    }

    isTopElement(element: CardElement): boolean {
        return this._columns.indexOf(<Column>element) >= 0;
    }

    isBottomElement(element: CardElement): boolean {
        return this._columns.indexOf(<Column>element) >= 0;
    }

    getActionById(id: string): Action | undefined {
        let result: Action | undefined = undefined;

        for (let column of this._columns) {
            result = column.getActionById(id);

            if (result) {
                break;
            }
        }

        return result;
    }

    get bleed(): boolean {
        return this.getBleed();
    }

    set bleed(value: boolean) {
        this.setBleed(value);
    }

    get padding(): PaddingDefinition | undefined {
        return this.getPadding();
    }

    set padding(value: PaddingDefinition | undefined) {
        this.setPadding(value);
    }

    get selectAction(): Action | undefined {
        return this._selectAction;
    }

    set selectAction(value: Action | undefined) {
        this._selectAction = value;
    }
}

function raiseImageLoadedEvent(image: Image) {
    let card = image.getRootElement() as AdaptiveCard;
    let onImageLoadedHandler = (card && card.onImageLoaded) ? card.onImageLoaded : AdaptiveCard.onImageLoaded;

    if (onImageLoadedHandler) {
        onImageLoadedHandler(image);
    }
}

function raiseAnchorClickedEvent(element: CardElement, anchor: HTMLAnchorElement): boolean {
    let card = element.getRootElement() as AdaptiveCard;
    let onAnchorClickedHandler = (card && card.onAnchorClicked) ? card.onAnchorClicked : AdaptiveCard.onAnchorClicked;

    return onAnchorClickedHandler !== undefined ? onAnchorClickedHandler(element, anchor) : false;
}

function raiseExecuteActionEvent(action: Action) {
    let card = action.parent ? action.parent.getRootElement() as AdaptiveCard : undefined;
    let onExecuteActionHandler = (card && card.onExecuteAction) ? card.onExecuteAction : AdaptiveCard.onExecuteAction;

    if (action.prepareForExecution() && onExecuteActionHandler) {
        onExecuteActionHandler(action);
    }
}

function raiseInlineCardExpandedEvent(action: ShowCardAction, isExpanded: boolean) {
    let card = action.parent ? action.parent.getRootElement() as AdaptiveCard : undefined;
    let onInlineCardExpandedHandler = (card && card.onInlineCardExpanded) ? card.onInlineCardExpanded : AdaptiveCard.onInlineCardExpanded;

    if (onInlineCardExpandedHandler) {
        onInlineCardExpandedHandler(action, isExpanded);
    }
}

function raiseInputValueChangedEvent(input: Input) {
    let card = input.getRootElement() as AdaptiveCard;
    let onInputValueChangedHandler = (card && card.onInputValueChanged) ? card.onInputValueChanged : AdaptiveCard.onInputValueChanged;

    if (onInputValueChangedHandler) {
        onInputValueChangedHandler(input);
    }
}

function raiseElementVisibilityChangedEvent(element: CardElement, shouldUpdateLayout: boolean = true) {
    let rootElement = element.getRootElement();

    if (shouldUpdateLayout) {
        rootElement.updateLayout();
    }

    let card = rootElement as AdaptiveCard;
    let onElementVisibilityChangedHandler = (card && card.onElementVisibilityChanged) ? card.onElementVisibilityChanged : AdaptiveCard.onElementVisibilityChanged;

    if (onElementVisibilityChangedHandler !== undefined) {
        onElementVisibilityChangedHandler(element);
    }
}

export abstract class ContainerWithActions extends Container {
    private _actionCollection: ActionCollection;

    protected internalParse(source: any, context: SerializationContext) {
        super.internalParse(source, context);

        this._actionCollection.parse(source["actions"], context);
    }

    protected internalToJSON(target: PropertyBag, context: SerializationContext) {
        super.internalToJSON(target, context);

        this._actionCollection.toJSON(target, "actions", context);
    }

    protected internalRender(): HTMLElement | undefined {
        let element = super.internalRender();

        if (element) {
            let renderedActions = this._actionCollection.render(this.hostConfig.actions.actionsOrientation, false);

            if (renderedActions) {
                Utils.appendChild(
                    element,
                    Utils.renderSeparation(
                        this.hostConfig,
                        {
                            spacing: this.hostConfig.getEffectiveSpacing(this.hostConfig.actions.spacing)
                        },
                        Enums.Orientation.Horizontal));
                Utils.appendChild(element, renderedActions);
            }

            if (this.renderIfEmpty) {
                return element;
            }
            else {
                return element.children.length > 0 ? element : undefined;
            }
        }
        else {
            return undefined;
        }
    }

    protected getHasExpandedAction(): boolean {
        if (this.renderedActionCount == 0) {
            return false;
        }
        else if (this.renderedActionCount == 1) {
            return this._actionCollection.expandedAction !== undefined && !this.hostConfig.actions.preExpandSingleShowCardAction;
        }
        else {
            return this._actionCollection.expandedAction !== undefined;
        }
    }

    protected get renderedActionCount(): number {
        return this._actionCollection.renderedActionCount;
    }

    protected get renderIfEmpty(): boolean {
        return false;
    }

    constructor() {
        super();

        this._actionCollection = new ActionCollection(this);
    }

    getActionCount(): number {
        return this._actionCollection.items.length;
    }

    getActionAt(index: number): Action | undefined {
        if (index >= 0 && index < this.getActionCount()) {
            return this._actionCollection.items[index];
        }
        else {
            return super.getActionAt(index);
        }
    }

    getActionById(id: string): Action | undefined {
        let result: Action | undefined = this._actionCollection.getActionById(id);

        return result ? result : super.getActionById(id);
    }

    internalValidateProperties(context: ValidationResults) {
        super.internalValidateProperties(context);

        if (this._actionCollection) {
            this._actionCollection.validateProperties(context);
        }
    }

    isLastElement(element: CardElement): boolean {
        return super.isLastElement(element) && this._actionCollection.items.length == 0;
    }

    addAction(action: Action) {
        this._actionCollection.addAction(action);
    }

    clear() {
        super.clear();

        this._actionCollection.clear();
    }

    getAllInputs(processActions: boolean = true): Input[] {
        let result = super.getAllInputs(processActions);

        if (processActions) {
            result = result.concat(this._actionCollection.getAllInputs(processActions));
        }

        return result;
    }

    getResourceInformation(): IResourceInformation[] {
        return super.getResourceInformation().concat(this._actionCollection.getResourceInformation());
    }

    isBleedingAtBottom(): boolean {
        if (this._actionCollection.renderedActionCount == 0) {
            return super.isBleedingAtBottom();
        }
        else {
            if (this._actionCollection.items.length == 1) {
                return this._actionCollection.expandedAction !== undefined && !this.hostConfig.actions.preExpandSingleShowCardAction;
            }
            else {
                return this._actionCollection.expandedAction !== undefined;
            }
        }
    }

    get isStandalone(): boolean {
        return false;
    }
}

export interface IMarkdownProcessingResult {
    didProcess: boolean;
    outputHtml?: any;
}

// @dynamic
export class AdaptiveCard extends ContainerWithActions {
    static readonly schemaUrl = "http://adaptivecards.io/schemas/adaptive-card.json";

    //#region Schema

    protected static readonly $schemaProperty = new CustomProperty<string>(
        Versions.v1_0,
        "$schema",
        (sender: SerializableObject, property: PropertyDefinition, source: PropertyBag, context: BaseSerializationContext) => {
            return AdaptiveCard.schemaUrl;
        },
        (sender: SerializableObject, property: PropertyDefinition, target: PropertyBag, value: Versions | undefined, context: BaseSerializationContext) => {
            context.serializeValue(target, property.name, AdaptiveCard.schemaUrl);
        });

    static readonly versionProperty = new CustomProperty<Version | undefined>(
        Versions.v1_0,
        "version",
        (sender: SerializableObject, property: PropertyDefinition, source: PropertyBag, context: BaseSerializationContext) => {
            let version = Version.parse(source[property.name], context);

            if (version === undefined) {
                version = Versions.latest;

                context.logParseEvent(
                    Enums.ValidationEvent.InvalidPropertyValue,
                    "Invalid card version. Defaulting to latest version (" + version.toString() + ")");
            }

            return version;
        },
        (sender: SerializableObject, property: PropertyDefinition, target: PropertyBag, value: Versions | undefined, context: BaseSerializationContext) => {
            if (value !== undefined) {
                context.serializeValue(target, property.name, value.toString());
            }
        },
        Versions.v1_0);
    static readonly fallbackTextProperty = new StringProperty(Versions.v1_0, "fallbackText");
    static readonly speakProperty = new StringProperty(Versions.v1_0, "speak");

    @property(AdaptiveCard.versionProperty)
    version: Version;

    @property(AdaptiveCard.fallbackTextProperty)
    fallbackText?: string;

    @property(AdaptiveCard.speakProperty)
    speak?: string;

    //#endregion

    static onAnchorClicked?: (element: CardElement, anchor: HTMLAnchorElement) => boolean;
    static onExecuteAction?: (action: Action) => void;
    static onElementVisibilityChanged?: (element: CardElement) => void;
    static onImageLoaded?: (image: Image) => void;
    static onInlineCardExpanded?: (action: ShowCardAction, isExpanded: boolean) => void;
    static onInputValueChanged?: (input: Input) => void;
    static onProcessMarkdown?: (text: string, result: IMarkdownProcessingResult) => void;

    static get processMarkdown(): (text: string) => string {
        throw new Error("The processMarkdown event has been removed. Please update your code and set onProcessMarkdown instead.")
    }

    static set processMarkdown(value: (text: string) => string) {
        throw new Error("The processMarkdown event has been removed. Please update your code and set onProcessMarkdown instead.")
    }

    static applyMarkdown(text: string): IMarkdownProcessingResult {
        let result: IMarkdownProcessingResult = {
            didProcess: false
        };

        if (AdaptiveCard.onProcessMarkdown) {
            AdaptiveCard.onProcessMarkdown(text, result);
        }
        else if ((<any>window).markdownit) {
            // Check for markdownit
            let markdownIt: any = (<any>window).markdownit;
            result.outputHtml = markdownIt().render(text);
            result.didProcess = true;
        }
        else {
            console.warn("Markdown processing isn't enabled. Please see https://www.npmjs.com/package/adaptivecards#supporting-markdown")
        }

        return result;
    }

    private _fallbackCard?: AdaptiveCard;

    private isVersionSupported(): boolean {
        if (this.bypassVersionCheck) {
            return true;
        }
        else {
            let unsupportedVersion: boolean =
                !this.version ||
                !this.version.isValid ||
                (this.maxVersion.major < this.version.major) ||
                (this.maxVersion.major == this.version.major && this.maxVersion.minor < this.version.minor);

            return !unsupportedVersion;
        }
    }

    protected getItemsCollectionPropertyName(): string {
        return "body";
    }

    protected internalParse(source: any, context: SerializationContext) {
        this._fallbackCard = undefined;

        let fallbackElement = context.parseElement(undefined, source["fallback"], !this.isDesignMode());

        if (fallbackElement) {
            this._fallbackCard = new AdaptiveCard();
            this._fallbackCard.addItem(fallbackElement);
        }

        super.internalParse(source, context);
    }

    protected internalToJSON(target: PropertyBag, context: SerializationContext) {
        this.setValue(AdaptiveCard.versionProperty, context.targetVersion);

        super.internalToJSON(target, context);
    }

    protected internalRender(): HTMLElement | undefined {
        let renderedElement = super.internalRender();

        if (GlobalSettings.useAdvancedCardBottomTruncation && renderedElement) {
            // Unlike containers, the root card element should be allowed to
            // be shorter than its content (otherwise the overflow truncation
            // logic would never get triggered)
            renderedElement.style.removeProperty("minHeight");
        }

        return renderedElement;
    }

    protected getHasBackground(): boolean {
        return true;
    }

    protected getDefaultPadding(): PaddingDefinition {
        return new PaddingDefinition(
            Enums.Spacing.Padding,
            Enums.Spacing.Padding,
            Enums.Spacing.Padding,
            Enums.Spacing.Padding);
    }

    protected shouldSerialize(context: SerializationContext): boolean {
        return true;
    }

    protected get renderIfEmpty(): boolean {
        return true;
    }

    protected get bypassVersionCheck(): boolean {
        return false;
    }

    protected get allowCustomStyle() {
        return this.hostConfig.adaptiveCard && this.hostConfig.adaptiveCard.allowCustomStyle;
    }

    protected get hasBackground(): boolean {
        return true;
    }

    onAnchorClicked?: (element: CardElement, anchor: HTMLAnchorElement) => boolean;
    onExecuteAction?: (action: Action) => void;
    onElementVisibilityChanged?: (element: CardElement) => void;
    onImageLoaded?: (image: Image) => void;
    onInlineCardExpanded?: (action: ShowCardAction, isExpanded: boolean) => void;
    onInputValueChanged?: (input: Input) => void;

    designMode: boolean = false;

    getJsonTypeName(): string {
        return "AdaptiveCard";
    }

    internalValidateProperties(context: ValidationResults) {
        super.internalValidateProperties(context);

        if (this.getValue(CardElement.typeNameProperty) !== "AdaptiveCard") {
            context.addFailure(
                this,
                Enums.ValidationEvent.MissingCardType,
                "Invalid or missing card type. Make sure the card's type property is set to \"AdaptiveCard\".");
        }

        if (!this.bypassVersionCheck && !this.version) {
            context.addFailure(
                this,
                Enums.ValidationEvent.PropertyCantBeNull,
                "The version property must be specified.");
        }
        else if (!this.isVersionSupported()) {
            context.addFailure(
                this,
                Enums.ValidationEvent.UnsupportedCardVersion,
                "The specified card version (" + this.version.toString() + ") is not supported. The maximum supported card version is " + this.maxVersion.toString());
        }
    }

    render(target?: HTMLElement): HTMLElement | undefined {
        let renderedCard: HTMLElement | undefined;

        if (this.shouldFallback() && this._fallbackCard) {
            this._fallbackCard.hostConfig = this.hostConfig;

            renderedCard = this._fallbackCard.render();
        }
        else {
            renderedCard = super.render();

            if (renderedCard) {
                renderedCard.classList.add(this.hostConfig.makeCssClassName("ac-adaptiveCard"));

                // Having a tabIndex on the root container for a card can mess up accessibility in some scenarios.
                // However, we've shipped this behavior before, and so can't just turn it off in a point release. For
                // now, to unblock accessibility scenarios for our customers, we've got an option to turn it off. In a
                // future release, we should strongly consider flipping the default such that we *don't* emit a tabIndex
                // by default.
                if (GlobalSettings.setTabIndexAtCardRoot) {
                    renderedCard.tabIndex = 0;
                }

                if (this.speak) {
                    renderedCard.setAttribute("aria-label", this.speak);
                }
            }
        }

        if (target) {
            Utils.appendChild(target, renderedCard);

            this.updateLayout();
        }

        return renderedCard;
    }

    updateLayout(processChildren: boolean = true) {
        super.updateLayout(processChildren);

        if (GlobalSettings.useAdvancedCardBottomTruncation && this.isDisplayed()) {
            let padding = this.hostConfig.getEffectiveSpacing(Enums.Spacing.Default);

            this['handleOverflow']((<HTMLElement>this.renderedElement).offsetHeight - padding);
        }
    }

    shouldFallback(): boolean {
        return super.shouldFallback() || !this.isVersionSupported();
    }

    get hasVisibleSeparator(): boolean {
        return false;
    }
}

class InlineAdaptiveCard extends AdaptiveCard {
    //#region Schema

    protected getSchemaKey(): string {
        return "InlineAdaptiveCard";
    }

    protected populateSchema(schema: SerializableObjectSchema) {
        super.populateSchema(schema);

        schema.remove(
            AdaptiveCard.$schemaProperty,
            AdaptiveCard.versionProperty);
    }

    //#endregion

    protected getDefaultPadding(): PaddingDefinition {
        return new PaddingDefinition(
            this.suppressStyle ? Enums.Spacing.None : Enums.Spacing.Padding,
            Enums.Spacing.Padding,
            this.suppressStyle ? Enums.Spacing.None : Enums.Spacing.Padding,
            Enums.Spacing.Padding);
    }

    protected get bypassVersionCheck(): boolean {
        return true;
    }

    protected get defaultStyle(): string {
        if (this.suppressStyle) {
            return Enums.ContainerStyle.Default;
        }
        else {
            return this.hostConfig.actions.showCard.style ? this.hostConfig.actions.showCard.style : Enums.ContainerStyle.Emphasis;
        }
    }

    suppressStyle: boolean = false;

    render(target?: HTMLElement): HTMLElement | undefined {
        let renderedCard = super.render(target);

        if (renderedCard) {
            renderedCard.setAttribute("aria-live", "polite");
            renderedCard.removeAttribute("tabindex");
        }

        return renderedCard;
    }
}

export class GlobalRegistry {
    static populateWithDefaultElements(registry: CardObjectRegistry<CardElement>) {
        registry.clear();

        registry.register("Container", Container);
        registry.register("TextBlock", TextBlock);
        registry.register("RichTextBlock", RichTextBlock, Versions.v1_2);
        registry.register("TextRun", TextRun, Versions.v1_2);
        registry.register("Image", Image);
        registry.register("ImageSet", ImageSet);
        registry.register("Media", Media, Versions.v1_1);
        registry.register("FactSet", FactSet);
        registry.register("ColumnSet", ColumnSet);
        registry.register("ActionSet", ActionSet, Versions.v1_2);
        registry.register("Input.Text", TextInput);
        registry.register("Input.Date", DateInput);
        registry.register("Input.Time", TimeInput);
        registry.register("Input.Number", NumberInput);
        registry.register("Input.ChoiceSet", ChoiceSetInput);
        registry.register("Input.Toggle", ToggleInput);
    }

    static populateWithDefaultActions(registry: CardObjectRegistry<Action>) {
        registry.clear();

        registry.register(OpenUrlAction.JsonTypeName, OpenUrlAction);
        registry.register(SubmitAction.JsonTypeName, SubmitAction);
        registry.register(ShowCardAction.JsonTypeName, ShowCardAction);
        registry.register(ToggleVisibilityAction.JsonTypeName, ToggleVisibilityAction, Versions.v1_2);
    }

    static readonly elements = new CardObjectRegistry<CardElement>();
    static readonly actions = new CardObjectRegistry<Action>();

    static reset() {
        GlobalRegistry.populateWithDefaultElements(GlobalRegistry.elements);
        GlobalRegistry.populateWithDefaultActions(GlobalRegistry.actions);
    }
}

GlobalRegistry.reset();

const enum TypeErrorType {
    UnknownType,
    ForbiddenType
}

export class SerializationContext extends BaseSerializationContext {
    private _elementRegistry?: CardObjectRegistry<CardElement>;
    private _actionRegistry?: CardObjectRegistry<Action>;

    private internalParseCardObject<T extends CardObject>(
        parent: CardElement | undefined,
        source: any,
        forbiddenTypeNames: string[],
        allowFallback: boolean,
        createInstanceCallback: (typeName: string) => T | undefined,
        logParseEvent: (typeName: string, errorType: TypeErrorType) => void): T | undefined {
        let result: T | undefined = undefined;

        if (source && typeof source === "object") {
            let tryToFallback = false;
            let typeName = Utils.parseString(source["type"]);

            if (typeName) {
                if (forbiddenTypeNames.indexOf(typeName) >= 0) {
                    logParseEvent(typeName, TypeErrorType.ForbiddenType);
                }
                else {
                    result = createInstanceCallback(typeName);

                    if (!result) {
                        tryToFallback = allowFallback;

                        logParseEvent(typeName, TypeErrorType.UnknownType);
                    }
                    else {
                        result.setParent(parent);
                        result.parse(source, this);

                        tryToFallback = result.shouldFallback() && allowFallback;
                    }

                    if (tryToFallback) {
                        let fallback = source["fallback"];

                        if (!fallback && parent) {
                            parent.setShouldFallback(true);
                        }
                        if (typeof fallback === "string" && fallback.toLowerCase() === "drop") {
                            result = undefined;
                        }
                        else if (typeof fallback === "object") {
                            result = this.internalParseCardObject<T>(
                                parent,
                                fallback,
                                forbiddenTypeNames,
                                true,
                                createInstanceCallback,
                                logParseEvent);
                        }
                    }
                }
            }
        }

        return result;
    }

    protected cardObjectParsed(o: SerializableObject, source: any) {
        if (o instanceof Action && this.onParseAction) {
            this.onParseAction(o, source, this);
        }
        else if (o instanceof CardElement && this.onParseElement) {
            this.onParseElement(o, source, this);
        }
    }

    onParseAction?: (action: Action, source: any, context: SerializationContext) => void;
    onParseElement?: (element: CardElement, source: any, context: SerializationContext) => void;

    parseCardObject<T extends CardObject>(
        parent: CardElement | undefined,
        source: any,
        forbiddenTypeNames: string[],
        allowFallback: boolean,
        createInstanceCallback: (typeName: string) => T | undefined,
        logParseEvent: (typeName: string, errorType: TypeErrorType) => void): T | undefined {
        let result = this.internalParseCardObject(
            parent,
            source,
            forbiddenTypeNames,
            allowFallback,
            createInstanceCallback,
            logParseEvent);

        if (result !== undefined) {
            this.cardObjectParsed(result, source);
        }

        return result;
    }

    parseElement(parent: CardElement | undefined, source: any, allowFallback: boolean): CardElement | undefined {
        return this.parseCardObject<CardElement>(
            parent,
            source,
            [], // Forbidden types not supported for elements for now
            allowFallback,
            (typeName: string) => {
                return this.elementRegistry.createInstance(typeName, this.targetVersion);
            },
            (typeName: string, errorType: TypeErrorType) => {
                if (errorType === TypeErrorType.UnknownType) {
                    this.logParseEvent(
                        Enums.ValidationEvent.UnknownElementType,
                        "Unknown element type: " + typeName + ". Fallback will be used if present.");
                }
                else {
                    this.logParseEvent(
                        Enums.ValidationEvent.ElementTypeNotAllowed,
                        "Element type " + typeName + " is not allowed in this context.");
                }
            });
    }

    parseAction(
        parent: CardElement,
        source: any,
        forbiddenActionTypes: string[],
        allowFallback: boolean): Action | undefined {
        return this.parseCardObject<Action>(
            parent,
            source,
            forbiddenActionTypes,
            allowFallback,
            (typeName: string) => {
                return this.actionRegistry.createInstance(typeName, this.targetVersion);
            },
            (typeName: string, errorType: TypeErrorType) => {
                if (errorType == TypeErrorType.UnknownType) {
                    return {
                        error: Enums.ValidationEvent.UnknownActionType,
                        message: "Unknown action type: " + typeName + ". Fallback will be used if present."
                    }
                }
                else {
                    return {
                        error: Enums.ValidationEvent.ActionTypeNotAllowed,
                        message: "Action type " + typeName + " is not allowed in this context."
                    }
                }
            });
    }

    get elementRegistry(): CardObjectRegistry<CardElement> {
        return this._elementRegistry ? this._elementRegistry : GlobalRegistry.elements;
    }

    // Not using a property setter here because the setter should accept "undefined"
    // whereas the getter should never return undefined.
    setElementRegistry(value: CardObjectRegistry<CardElement> | undefined) {
        this._elementRegistry = value;
    }

    get actionRegistry(): CardObjectRegistry<Action> {
        return this._actionRegistry ? this._actionRegistry : GlobalRegistry.actions;
    }

    // Not using a property setter here because the setter should accept "undefined"
    // whereas the getter should never return undefined.
    setActionRegistry(value: CardObjectRegistry<Action> | undefined) {
        this._actionRegistry = value;
    }
}<|MERGE_RESOLUTION|>--- conflicted
+++ resolved
@@ -2365,14 +2365,9 @@
 export abstract class Input extends CardElement implements IInput {
     //#region Schema
 
-<<<<<<< HEAD
     static readonly labelProperty = new StringProperty(Versions.v1_3, "label", true);
     static readonly isRequiredProperty = new BoolProperty(Versions.v1_3, "isRequired", false);
     static readonly errorMessageProperty = new StringProperty(Versions.v1_3, "errorMessage", true);
-=======
-    static readonly necessityProperty = new EnumProperty(Versions.v1_3, "necessity", Enums.InputValidationNecessity, Enums.InputValidationNecessity.Optional);
-    static readonly errorMessageProperty = new StringProperty(Versions.v1_3, "errorMessagwe");
->>>>>>> a5be9c7b
 
     @property(Input.labelProperty)
     label?: string;
@@ -2395,16 +2390,9 @@
         if (this._renderedInputControlElement) {
             let labelIds: string[] = [];
 
-<<<<<<< HEAD
             if (this._renderedLabelElement) {
                 labelIds.push(this._renderedLabelElement.id);
             }
-=======
-    static readonly validationProperty = new SerializableObjectProperty(
-        Versions.v1_3,
-        "validation",
-        InputValidationOptions);
->>>>>>> a5be9c7b
 
             if (this._renderedErrorMessageElement) {
                 labelIds.push(this._renderedErrorMessageElement.id);
