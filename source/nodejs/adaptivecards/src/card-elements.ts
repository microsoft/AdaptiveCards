--- conflicted
+++ resolved
@@ -2118,22 +2118,10 @@
     private updateCssStyle() {
         let hostConfig = this.action.parent.hostConfig;
 
-<<<<<<< HEAD
-        this.action.renderedElement.className = hostConfig.makeCssClassName("ac-pushButton");
-
-        if (this.action.isPrimaryAction) {
-            this.action.renderedElement.classList.add(hostConfig.makeCssClassName("primaryAction"));
-        }
-
-        if (this.action instanceof ShowCardAction) {
-            this.action.renderedElement.classList.add(hostConfig.makeCssClassName("expandable"));
-        }
-=======
-       this.action.renderedElement.classList.remove(hostConfig.makeCssClassName("expanded"));
-       this.action.renderedElement.classList.remove(hostConfig.makeCssClassName("subdued"));
->>>>>>> 172e549e
-
-       switch (this._state) {
+        this.action.renderedElement.classList.remove(hostConfig.makeCssClassName("expanded"));
+        this.action.renderedElement.classList.remove(hostConfig.makeCssClassName("subdued"));
+
+        switch (this._state) {
             case ActionButtonState.Expanded:
                 this.action.renderedElement.classList.add(hostConfig.makeCssClassName("expanded"));
                 break;
@@ -2141,6 +2129,11 @@
                 this.action.renderedElement.classList.add(hostConfig.makeCssClassName("subdued"));
                 break;
         }
+
+        if (this.action.isPrimary) {
+            this.action.renderedElement.classList.add(hostConfig.makeCssClassName("primaryAction"));
+        }
+
     }
 
     readonly action: Action;
@@ -2190,11 +2183,8 @@
 
     id: string;
     title: string;
-<<<<<<< HEAD
-    isPrimaryAction: boolean;
-=======
     iconUrl: string;
->>>>>>> 172e549e
+    isPrimary: boolean;
 
     toJSON() {
         let result = {};
@@ -2202,12 +2192,8 @@
         Utils.setProperty(result, "type", this.getJsonTypeName());
         Utils.setProperty(result, "id", this.id);
         Utils.setProperty(result, "title", this.title);
-<<<<<<< HEAD
-        Utils.setProperty(result, "isPrimaryAction", this.isPrimaryAction);
-=======
         Utils.setProperty(result, "iconUrl", this.iconUrl);
 
->>>>>>> 172e549e
         return result;
     }
 
@@ -2313,14 +2299,7 @@
     parse(json: any) {
         this.id = json["id"];
         this.title = json["title"];
-<<<<<<< HEAD
-        this.isPrimaryAction = false;
-        if (json["isPrimaryAction"] != null) {
-            this.isPrimaryAction = json["isPrimaryAction"];
-        }
-=======
         this.iconUrl = json["iconUrl"];
->>>>>>> 172e549e
     }
 
     remove(): boolean {
