--- conflicted
+++ resolved
@@ -7259,19 +7259,8 @@
     }
 
     private initializeSwiper() : void {
-<<<<<<< HEAD
-		var gSwiper = new Swiper.Swiper(".swiper", {
-			pagination: {
-			  el: ".swiper-pagination",
-			},
-			navigation: {
-			  nextEl: ".swiper-button-next",
-			  prevEl: ".swiper-button-prev",
-			},
-		  });
-=======
-        if (this.swiper == undefined) {
-            this.swiper = new Swiper.Swiper(".mySwiper", {
+        if (this.gSwiper == undefined) {
+            this.gSwiper = new Swiper.Swiper(".mySwiper", {
 				loop: true,
 				navigation: {
 					nextEl: '.swiper-button-next',
@@ -7282,7 +7271,6 @@
                 }
             });
         }
->>>>>>> e82ecf99
     }
 
     protected getHasBackground(): boolean {
