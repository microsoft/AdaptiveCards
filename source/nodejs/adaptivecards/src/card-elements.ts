--- conflicted
+++ resolved
@@ -455,14 +455,6 @@
         raiseParseElementEvent(this, json, errors);
 
         this.requires.parse(json["requires"], errors);
-<<<<<<< HEAD
-		this.isVisible = Utils.getBoolValue(json["isVisible"], this.isVisible);
-		this.speak = Utils.getStringValue(json["speak"]);
-		this.horizontalAlignment = Utils.getEnumValue(Enums.HorizontalAlignment, json["horizontalAlignment"], null);
-
-		this.spacing = Utils.getEnumValue(Enums.Spacing, json["spacing"], Enums.Spacing.Default);
-		this.separator = Utils.getBoolValue(json["separator"], this.separator);
-=======
         this.id = Utils.getStringValue(json["id"]);
         this.isVisible = Utils.getBoolValue(json["isVisible"], this.isVisible);
         this.speak = Utils.getStringValue(json["speak"]);
@@ -470,7 +462,6 @@
 
         this.spacing = Utils.getEnumValue(Enums.Spacing, json["spacing"], Enums.Spacing.Default);
         this.separator = Utils.getBoolValue(json["separator"], this.separator);
->>>>>>> 2f6baa20
 
         let jsonSeparation = json["separation"];
 
@@ -1142,15 +1133,9 @@
     parse(json: any, errors?: Array<HostConfig.IValidationError>) {
         super.parse(json, errors);
 
-<<<<<<< HEAD
-		this.text = Utils.getStringValue(json["text"]);
-
-		let sizeString = Utils.getStringValue(json["size"]);
-=======
         this.text = Utils.getStringValue(json["text"]);
 
         let sizeString = Utils.getStringValue(json["size"]);
->>>>>>> 2f6baa20
 
         if (sizeString && sizeString.toLowerCase() === "normal") {
             this.size = Enums.TextSize.Default;
@@ -1167,11 +1152,7 @@
             this.size = Utils.getEnumValue(Enums.TextSize, sizeString, this.size);
         }
 
-<<<<<<< HEAD
-		let weightString = Utils.getStringValue(json["weight"]);
-=======
         let weightString = Utils.getStringValue(json["weight"]);
->>>>>>> 2f6baa20
 
         if (weightString && weightString.toLowerCase() === "normal") {
             this.weight = Enums.TextWeight.Default;
@@ -1277,15 +1258,6 @@
         this.value = value;
     }
 
-<<<<<<< HEAD
-	parse(json: any) {
-		this.name = Utils.getStringValue(json["title"]);
-		this.value = Utils.getStringValue(json["value"]);
-		this.speak = Utils.getStringValue(json["speak"]);
-	}
-
-	toJSON(): any {
-=======
     parse(json: any) {
         this.name = Utils.getStringValue(json["title"]);
         this.value = Utils.getStringValue(json["value"]);
@@ -1293,7 +1265,6 @@
     }
 
     toJSON() {
->>>>>>> 2f6baa20
         return { title: this.name, value: this.value };
     }
 
@@ -1415,21 +1386,12 @@
         this.facts = [];
 
 		let jsonFacts = json["facts"];
-<<<<<<< HEAD
 
 		if (Array.isArray(jsonFacts)) {
 			for (let jsonFact of jsonFacts) {
 				let fact = new Fact();
 				fact.parse(jsonFact);
 
-=======
-
-		if (Array.isArray(jsonFacts)) {
-			for (let jsonFact of jsonFacts) {
-				let fact = new Fact();
-				fact.parse(jsonFact);
-
->>>>>>> 2f6baa20
 				this.facts.push(fact);
 			}
 		}
@@ -1671,17 +1633,10 @@
     parse(json: any, errors?: Array<HostConfig.IValidationError>) {
         super.parse(json, errors);
 
-<<<<<<< HEAD
-		this.url = Utils.getStringValue(json["url"]);
-		this.backgroundColor = Utils.getStringValue(json["backgroundColor"]);
-
-		let styleString = Utils.getStringValue(json["style"]);
-=======
         this.url = Utils.getStringValue(json["url"]);
         this.backgroundColor = Utils.getStringValue(json["backgroundColor"]);
 
         let styleString = Utils.getStringValue(json["style"]);
->>>>>>> 2f6baa20
 
         if (styleString && styleString.toLowerCase() === "normal") {
             this.style = Enums.ImageStyle.Default;
@@ -2447,9 +2402,6 @@
     parse(json: any, errors?: Array<HostConfig.IValidationError>) {
         super.parse(json, errors);
 
-<<<<<<< HEAD
-		this.defaultValue = Utils.getStringValue(json["value"]);
-=======
         this.id = Utils.getStringValue(json["id"]);
         this.defaultValue = Utils.getStringValue(json["value"]);
 
@@ -2481,7 +2433,6 @@
         this._outerContainerElement.appendChild(innerContainerElement);
 
         return this._outerContainerElement;
->>>>>>> 2f6baa20
     }
 
     renderSpeech(): string {
@@ -2583,15 +2534,9 @@
         super.parse(json, errors);
 
         this.maxLength = json["maxLength"];
-<<<<<<< HEAD
-		this.isMultiline = Utils.getBoolValue(json["isMultiline"], this.isMultiline);
-		this.placeholder = Utils.getStringValue(json["placeholder"]);
-		this.style = Utils.getEnumValue(Enums.InputTextStyle, json["style"], this.style);
-=======
         this.isMultiline = Utils.getBoolValue(json["isMultiline"], this.isMultiline);
         this.placeholder = Utils.getStringValue(json["placeholder"]);
         this.style = Utils.getEnumValue(Enums.InputTextStyle, json["style"], this.style);
->>>>>>> 2f6baa20
     }
 
     get value(): string {
@@ -2678,17 +2623,10 @@
     parse(json: any, errors?: Array<HostConfig.IValidationError>) {
         super.parse(json, errors);
 
-<<<<<<< HEAD
-		this.title = Utils.getStringValue(json["title"]);
-		this.valueOn = Utils.getStringValue(json["valueOn"], this.valueOn);
-		this.valueOff = Utils.getStringValue(json["valueOff"], this.valueOff);
-		this.wrap = Utils.getBoolValue(json["wrap"], this.wrap);
-=======
         this.title = Utils.getStringValue(json["title"]);
         this.valueOn = Utils.getStringValue(json["valueOn"], this.valueOn);
         this.valueOff = Utils.getStringValue(json["valueOff"], this.valueOff);
         this.wrap = Utils.getBoolValue(json["wrap"], this.wrap);
->>>>>>> 2f6baa20
     }
 
     get value(): string {
@@ -2710,14 +2648,11 @@
         this.value = value;
     }
 
-<<<<<<< HEAD
-=======
     parse(json: any) {
         this.title = Utils.getStringValue(json["title"]);
         this.value = Utils.getStringValue(json["value"]);
     }
 
->>>>>>> 2f6baa20
     toJSON(): any {
         return { title: this.title, value: this.value };
     }
@@ -2823,11 +2758,7 @@
 
                     let compoundInput = document.createElement("div");
                     compoundInput.style.display = "flex";
-<<<<<<< HEAD
-					compoundInput.style.alignItems = "center";
-=======
                     compoundInput.style.alignItems = "center";
->>>>>>> 2f6baa20
 
                     Utils.appendChild(compoundInput, radioInput);
                     Utils.appendChild(compoundInput, spacerElement);
@@ -2958,27 +2889,17 @@
         super.parse(json, errors);
 
         this.isCompact = !(json["style"] === "expanded");
-<<<<<<< HEAD
-		this.isMultiSelect = Utils.getBoolValue(json["isMultiSelect"], this.isMultiSelect);
-		this.placeholder = Utils.getStringValue(json["placeholder"]);
-=======
         this.isMultiSelect = Utils.getBoolValue(json["isMultiSelect"], this.isMultiSelect);
         this.placeholder = Utils.getStringValue(json["placeholder"]);
->>>>>>> 2f6baa20
 
         this.choices = [];
 
         if (json["choices"] != undefined) {
             let choiceArray = json["choices"] as Array<any>;
 
-<<<<<<< HEAD
-				choice.title = Utils.getStringValue(choiceArray[i]["title"]);
-				choice.value = Utils.getStringValue(choiceArray[i]["value"]);
-=======
             for (let i = 0; i < choiceArray.length; i++) {
                 let choice = new Choice();
                 choice.parse(choiceArray[i]);
->>>>>>> 2f6baa20
 
                 this.choices.push(choice);
             }
@@ -3075,15 +2996,9 @@
     parse(json: any, errors?: Array<HostConfig.IValidationError>) {
         super.parse(json, errors);
 
-<<<<<<< HEAD
-		this.placeholder = Utils.getStringValue(json["placeholder"]);
-		this.min = Utils.getStringValue(json["min"]);
-		this.max = Utils.getStringValue(json["max"]);
-=======
         this.placeholder = Utils.getStringValue(json["placeholder"]);
         this.min = Utils.getStringValue(json["min"]);
         this.max = Utils.getStringValue(json["max"]);
->>>>>>> 2f6baa20
     }
 
     get value(): string {
@@ -3410,13 +3325,8 @@
             );
         }
 
-<<<<<<< HEAD
-		this.title = Utils.getStringValue(json["title"]);
-		this.iconUrl = Utils.getStringValue(json["iconUrl"]);
-=======
         this.title = Utils.getStringValue(json["title"]);
         this.iconUrl = Utils.getStringValue(json["iconUrl"]);
->>>>>>> 2f6baa20
         this.sentiment = Utils.getEnumValue(Enums.ActionSentiment, json["sentiment"], this.sentiment);
     }
 
@@ -3493,17 +3403,8 @@
     private _processedData: Object;
     private _ignoreInputValidation: boolean = false;
 
-<<<<<<< HEAD
-    getJsonTypeName(): string {
-        return "Action.Submit";
-    }
-
-    toJSON(): any {
-        let result = super.toJSON();
-=======
     protected internalGetReferencedInputs(allInputs: Array<Input>): Shared.Dictionary<Input> {
         let result: Shared.Dictionary<Input> = {};
->>>>>>> 2f6baa20
 
         for (let input of allInputs) {
             result[input.id] = input;
@@ -3596,11 +3497,7 @@
     parse(json: any, errors?: Array<HostConfig.IValidationError>) {
         super.parse(json, errors);
 
-<<<<<<< HEAD
-		this.url = Utils.getStringValue(json["url"]);
-=======
         this.url = Utils.getStringValue(json["url"]);
->>>>>>> 2f6baa20
     }
 }
 
@@ -3668,14 +3565,11 @@
         this.value = value;
     }
 
-<<<<<<< HEAD
-=======
     parse(json: any) {
         this.name = Utils.getStringValue(json["name"]);
         this.value = Utils.getStringValue(json["value"]);
     }
 
->>>>>>> 2f6baa20
     toJSON(): any {
         return { name: this.name, value: this._value.getOriginal() };
     }
@@ -3782,16 +3676,10 @@
     parse(json: any, errors?: Array<HostConfig.IValidationError>) {
         super.parse(json, errors);
 
-<<<<<<< HEAD
-		this.url = Utils.getStringValue(json["url"]);
-		this.method = Utils.getStringValue(json["method"]);
-		this.body = Utils.getStringValue(json["body"]);
-=======
         this.url = Utils.getStringValue(json["url"]);
         this.method = Utils.getStringValue(json["method"]);
         this.body = Utils.getStringValue(json["body"]);
         this._ignoreInputValidation = Utils.getBoolValue(json["ignoreInputValidation"], this._ignoreInputValidation);
->>>>>>> 2f6baa20
 
         this._headers = [];
 
@@ -3800,13 +3688,7 @@
 
             for (var i = 0; i < jsonHeaders.length; i++) {
                 let httpHeader = new HttpHeader();
-<<<<<<< HEAD
-
-				httpHeader.name = Utils.getStringValue(jsonHeaders[i]["name"]);
-				httpHeader.value = Utils.getStringValue(jsonHeaders[i]["value"]);
-=======
                 httpHeader.parse(jsonHeaders[i]);
->>>>>>> 2f6baa20
 
                 this.headers.push(httpHeader);
             }
@@ -4646,11 +4528,7 @@
     parse(json: any, errors?: Array<HostConfig.IValidationError>) {
         super.parse(json, errors);
 
-<<<<<<< HEAD
-		this._style = Utils.getStringValue(json["style"]);
-=======
         this._style = Utils.getStringValue(json["style"]);
->>>>>>> 2f6baa20
     }
 
     render(): HTMLElement {
@@ -4702,17 +4580,10 @@
     }
 
     parse(json: any, errors?: Array<HostConfig.IValidationError>) {
-<<<<<<< HEAD
-		this.url = Utils.getStringValue(json["url"]);
-		this.fillMode = Utils.getEnumValue(Enums.FillMode, json["fillMode"], this.fillMode);
-		this.horizontalAlignment = Utils.getEnumValue(Enums.HorizontalAlignment, json["horizontalAlignment"], this.horizontalAlignment);
-		this.verticalAlignment = Utils.getEnumValue(Enums.VerticalAlignment, json["verticalAlignment"], this.verticalAlignment);
-=======
         this.url = Utils.getStringValue(json["url"]);
         this.fillMode = Utils.getEnumValue(Enums.FillMode, json["fillMode"], this.fillMode);
         this.horizontalAlignment = Utils.getEnumValue(Enums.HorizontalAlignment, json["horizontalAlignment"], this.horizontalAlignment);
         this.verticalAlignment = Utils.getEnumValue(Enums.VerticalAlignment, json["verticalAlignment"], this.verticalAlignment);
->>>>>>> 2f6baa20
     }
 
     toJSON(): any {
@@ -6051,11 +5922,8 @@
     static allowMarkForTextHighlighting: boolean = false;
     static alwaysBleedSeparators: boolean = false;
     static enableFullJsonRoundTrip: boolean = false;
-<<<<<<< HEAD
-=======
     static useBuiltInInputValidation: boolean = true;
     static displayInputValidationErrors: boolean = true;
->>>>>>> 2f6baa20
 
     static readonly elementTypeRegistry = new ElementTypeRegistry();
     static readonly actionTypeRegistry = new ActionTypeRegistry();
@@ -6226,11 +6094,7 @@
     parse(json: any, errors?: Array<HostConfig.IValidationError>) {
         this._fallbackCard = null;
 
-<<<<<<< HEAD
-		this._cardTypeName = Utils.getStringValue(json["type"]);
-=======
         this._cardTypeName = Utils.getStringValue(json["type"]);
->>>>>>> 2f6baa20
 
 		var langId = Utils.getStringValue(json["lang"]);
 
@@ -6251,11 +6115,7 @@
 
         this.version = HostConfig.Version.parse(json["version"], errors);
 
-<<<<<<< HEAD
-		this.fallbackText = Utils.getStringValue(json["fallbackText"]);
-=======
         this.fallbackText = Utils.getStringValue(json["fallbackText"]);
->>>>>>> 2f6baa20
 
         let fallbackElement = createElementInstance(null, json["fallback"], errors);
 
