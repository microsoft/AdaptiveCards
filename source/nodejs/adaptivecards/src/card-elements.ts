﻿// Copyright (c) Microsoft Corporation. All rights reserved.
// Licensed under the MIT License.
import * as Enums from "./enums";
import { PaddingDefinition, GlobalSettings, SizeAndUnit,SpacingDefinition,
    Dictionary, StringWithSubstitutions, ContentTypes, IInput, IResourceInformation } from "./shared";
import * as Utils from "./utils";
import { HostConfig, defaultHostConfig, FontTypeDefinition, ColorSetDefinition, TextColorDefinition, ContainerStyleDefinition } from "./host-config";
import * as TextFormatters from "./text-formatters";
import { HostCapabilities } from "./host-capabilities";
import { CardObject, ValidationResults } from "./card-object";
import { Versions, Version, property, BaseSerializationContext, SerializableObject, SerializableObjectSchema, StringProperty,
    BoolProperty, ValueSetProperty, EnumProperty, SerializableObjectCollectionProperty, SerializableObjectProperty, PixelSizeProperty,
    NumProperty, PropertyBag, CustomProperty, PropertyDefinition } from "./serialization";
import { CardObjectRegistry } from "./registry";

export type CardElementHeight = "auto" | "stretch";

export abstract class CardElement extends CardObject {
    //#region Schema

    static readonly langProperty = new StringProperty(Versions.v1_1, "lang", true, /^[a-z]{2,3}$/ig);
    static readonly isVisibleProperty = new BoolProperty(Versions.v1_2, "isVisible", true);
    static readonly separatorProperty = new BoolProperty(Versions.v1_0, "separator", false);
    static readonly heightProperty = new ValueSetProperty(
        Versions.v1_1,
        "height",
        [
            { value: "auto" },
            { value: "stretch" }
        ],
        "auto");
    static readonly horizontalAlignmentProperty = new EnumProperty(
        Versions.v1_0,
        "horizontalAlignment",
        Enums.HorizontalAlignment,
        Enums.HorizontalAlignment.Left);
    static readonly spacingProperty = new EnumProperty(
        Versions.v1_0,
        "spacing",
        Enums.Spacing,
        Enums.Spacing.Default);

    @property(CardElement.horizontalAlignmentProperty)
    horizontalAlignment: Enums.HorizontalAlignment;

    @property(CardElement.spacingProperty)
    spacing: Enums.Spacing;

    @property(CardElement.separatorProperty)
    separator: boolean;

    @property(CardElement.heightProperty)
    height: CardElementHeight;

    @property(CardElement.langProperty)
    get lang(): string | undefined {
        let lang = this.getValue(CardElement.langProperty);

        if (lang) {
            return lang;
        }
        else {
            if (this.parent) {
                return this.parent.lang;
            }
            else {
                return undefined;
            }
        }
    }

    set lang(value: string | undefined) {
        this.setValue(CardElement.langProperty, value);
    }

    @property(CardElement.isVisibleProperty)
    get isVisible(): boolean {
        return this.getValue(CardElement.isVisibleProperty);
    }

    set isVisible(value: boolean) {
        // If the element is going to be hidden, reset any changes that were due
        // to overflow truncation (this ensures that if the element is later
        // un-hidden it has the right content)
        if (GlobalSettings.useAdvancedCardBottomTruncation && !value) {
            this.undoOverflowTruncation();
        }

        if (this.isVisible !== value) {
            this.setValue(CardElement.isVisibleProperty, value);

            this.updateRenderedElementVisibility();

            if (this._renderedElement) {
                raiseElementVisibilityChangedEvent(this);
            }
        }
    }

    //#endregion

    private _hostConfig?: HostConfig;
    private _separatorElement?: HTMLElement;
    private _truncatedDueToOverflow: boolean = false;
    private _defaultRenderedElementDisplayMode: string | null = null;
    private _padding?: PaddingDefinition;

    private internalRenderSeparator(): HTMLElement | undefined {
        let renderedSeparator = Utils.renderSeparation(
            this.hostConfig,
            {
                spacing: this.hostConfig.getEffectiveSpacing(this.spacing),
                lineThickness: this.separator ? this.hostConfig.separator.lineThickness : undefined,
                lineColor: this.separator ? this.hostConfig.separator.lineColor : undefined
            },
            this.separatorOrientation);

            if (GlobalSettings.alwaysBleedSeparators && renderedSeparator && this.separatorOrientation == Enums.Orientation.Horizontal) {
                // Adjust separator's margins if the option to always bleed separators is turned on
                let parentContainer = this.getParentContainer();

                if (parentContainer && parentContainer.getEffectivePadding()) {
                    let parentPhysicalPadding = this.hostConfig.paddingDefinitionToSpacingDefinition(parentContainer.getEffectivePadding());

                    renderedSeparator.style.marginLeft = "-" + parentPhysicalPadding.left + "px";
                    renderedSeparator.style.marginRight = "-" + parentPhysicalPadding.right + "px";
                }
            }

            return renderedSeparator;
    }

    private updateRenderedElementVisibility() {
        let displayMode = this.isDesignMode() || this.isVisible ? this._defaultRenderedElementDisplayMode : "none";

        if (this._renderedElement) {
            this._renderedElement.style.display = displayMode;
        }

        if (this._separatorElement) {
            if (this.parent && this.parent.isFirstElement(this)) {
                this._separatorElement.style.display = "none";
            }
            else {
                this._separatorElement.style.display = displayMode;
            }
        }
    }

    private hideElementDueToOverflow() {
        if (this._renderedElement && this.isVisible) {
            this._renderedElement.style.visibility = "hidden";

            this.isVisible = false;
            raiseElementVisibilityChangedEvent(this, false);
        }
    }

    private showElementHiddenDueToOverflow() {
        if (this._renderedElement && !this.isVisible) {
            this._renderedElement.style.removeProperty("visibility");

            this.isVisible = true;
            raiseElementVisibilityChangedEvent(this, false);
        }
    }

    // Marked private to emulate internal access
    private handleOverflow(maxHeight: number) {
        if (this.isVisible || this.isHiddenDueToOverflow()) {
            let handled = this.truncateOverflow(maxHeight);

            // Even if we were unable to truncate the element to fit this time,
            // it still could have been previously truncated
            this._truncatedDueToOverflow = handled || this._truncatedDueToOverflow;

            if (!handled) {
                this.hideElementDueToOverflow();
            }
            else if (handled && !this.isVisible) {
                this.showElementHiddenDueToOverflow();
            }
        }
    }

    // Marked private to emulate internal access
    private resetOverflow(): boolean {
        let sizeChanged = false;

        if (this._truncatedDueToOverflow) {
            this.undoOverflowTruncation();
            this._truncatedDueToOverflow = false;
            sizeChanged = true;
        }

        if (this.isHiddenDueToOverflow) {
            this.showElementHiddenDueToOverflow();
        }

        return sizeChanged;
    }

    protected createPlaceholderElement(): HTMLElement {
        let styleDefinition = this.getEffectiveStyleDefinition();
        let foregroundCssColor = Utils.stringToCssColor(styleDefinition.foregroundColors.default.subtle);

        let element = document.createElement("div");
        element.style.border = "1px dashed " + foregroundCssColor;
        element.style.padding = "4px";
        element.style.minHeight = "32px";
        element.style.fontSize = "10px";
        element.style.color = <string>foregroundCssColor;
        element.innerText = "Empty " + this.getJsonTypeName();

        return element;
    }

    protected adjustRenderedElementSize(renderedElement: HTMLElement) {
        if (this.height === "auto") {
            renderedElement.style.flex = "0 0 auto";
        }
        else {
            renderedElement.style.flex = "1 1 auto";
        }
    }

    protected isDisplayed(): boolean {
        return this._renderedElement !== undefined && this.isVisible && this._renderedElement.offsetHeight > 0;
    }

    protected abstract internalRender(): HTMLElement | undefined;

    protected overrideInternalRender(): HTMLElement | undefined {
        return this.internalRender();
    }

    protected applyPadding() {
        if (this.separatorElement) {
            if (GlobalSettings.alwaysBleedSeparators && this.separatorOrientation == Enums.Orientation.Horizontal && !this.isBleeding()) {
                let padding = new PaddingDefinition();

                this.getImmediateSurroundingPadding(padding);

                let physicalPadding = this.hostConfig.paddingDefinitionToSpacingDefinition(padding);

                this.separatorElement.style.marginLeft = "-" + physicalPadding.left + "px";
                this.separatorElement.style.marginRight = "-" + physicalPadding.right + "px";
            }
            else {
                this.separatorElement.style.marginRight = "0";
                this.separatorElement.style.marginLeft = "0";
            }
        }
    }

    /*
     * Called when this element overflows the bottom of the card.
     * maxHeight will be the amount of space still available on the card (0 if
     * the element is fully off the card).
     */
    protected truncateOverflow(maxHeight: number): boolean {
        // Child implementations should return true if the element handled
        // the truncation request such that its content fits within maxHeight,
        // false if the element should fall back to being hidden
        return false;
    }

    /*
     * This should reverse any changes performed in truncateOverflow().
     */
    protected undoOverflowTruncation() { }

    protected getDefaultPadding(): PaddingDefinition {
        return new PaddingDefinition();
    }

    protected getHasBackground(): boolean {
        return false;
    }

    protected getPadding(): PaddingDefinition | undefined {
        return this._padding;
    }

    protected setPadding(value: PaddingDefinition | undefined) {
        this._padding = value;
    }

    protected shouldSerialize(context: SerializationContext): boolean {
        return context.elementRegistry.findByName(this.getJsonTypeName()) !== undefined;
    }

    protected get useDefaultSizing(): boolean {
        return true;
    }

    protected get allowCustomPadding(): boolean {
        return true;
    }

    protected get separatorOrientation(): Enums.Orientation {
        return Enums.Orientation.Horizontal;
    }

    protected get defaultStyle(): string {
        return Enums.ContainerStyle.Default;
    }

    customCssSelector?: string;

    parse(source: any, context?: SerializationContext) {
        super.parse(source, context ? context : new SerializationContext());
    }

    toJSON(context?: SerializationContext): PropertyBag | undefined {
        return super.toJSON(context ? context : new SerializationContext());
    }

    asString(): string | undefined {
        return "";
    }

    isBleeding(): boolean {
        return false;
    }

    getEffectiveStyle(): string {
        if (this.parent) {
            return this.parent.getEffectiveStyle();
        }

        return this.defaultStyle;
    }

    getEffectiveStyleDefinition(): ContainerStyleDefinition {
        return this.hostConfig.containerStyles.getStyleByName(this.getEffectiveStyle());
    }

    getForbiddenActionTypes(): ActionType[] {
        return [];
    }

    getImmediateSurroundingPadding(
        result: PaddingDefinition,
        processTop: boolean = true,
        processRight: boolean = true,
        processBottom: boolean = true,
        processLeft: boolean = true) {
        if (this.parent) {
            let doProcessTop = processTop && this.parent.isTopElement(this);
            let doProcessRight = processRight && this.parent.isRightMostElement(this);
            let doProcessBottom = processBottom && this.parent.isBottomElement(this);
            let doProcessLeft = processLeft && this.parent.isLeftMostElement(this);

            let effectivePadding = this.parent.getEffectivePadding();

            if (effectivePadding) {
                if (doProcessTop && effectivePadding.top != Enums.Spacing.None) {
                    result.top = effectivePadding.top;

                    doProcessTop = false;
                }

                if (doProcessRight && effectivePadding.right != Enums.Spacing.None) {
                    result.right = effectivePadding.right;

                    doProcessRight = false;
                }

                if (doProcessBottom && effectivePadding.bottom != Enums.Spacing.None) {
                    result.bottom = effectivePadding.bottom;

                    doProcessBottom = false;
                }

                if (doProcessLeft && effectivePadding.left != Enums.Spacing.None) {
                    result.left = effectivePadding.left;

                    doProcessLeft = false;
                }
            }

            if (doProcessTop || doProcessRight || doProcessBottom || doProcessLeft) {
                this.parent.getImmediateSurroundingPadding(
                    result,
                    doProcessTop,
                    doProcessRight,
                    doProcessBottom,
                    doProcessLeft);
            }
        }
    }

    getActionCount(): number {
        return 0;
    }

    getActionAt(index: number): Action | undefined {
        throw new Error("Index out of range.");
    }

    remove(): boolean {
        if (this.parent && this.parent instanceof CardElementContainer) {
            return this.parent.removeItem(this);
        }

        return false;
    }

    render(): HTMLElement | undefined {
        this._renderedElement = this.overrideInternalRender();
        this._separatorElement = this.internalRenderSeparator();

        if (this._renderedElement) {
            if (this.customCssSelector) {
                this._renderedElement.classList.add(this.customCssSelector);
            }

            this._renderedElement.style.boxSizing = "border-box";
            this._defaultRenderedElementDisplayMode = this._renderedElement.style.display;

            this.adjustRenderedElementSize(this._renderedElement);
            this.updateLayout(false);
        }
        else if (this.isDesignMode()) {
            this._renderedElement = this.createPlaceholderElement();
        }

        return this._renderedElement;
    }

    updateLayout(processChildren: boolean = true) {
        this.updateRenderedElementVisibility();
        this.applyPadding();
    }

    indexOf(cardElement: CardElement): number {
        return -1;
    }

    isDesignMode(): boolean {
        let rootElement = this.getRootElement();

        return rootElement instanceof AdaptiveCard && rootElement.designMode;
    }

    isFirstElement(element: CardElement): boolean {
        return true;
    }

    isLastElement(element: CardElement): boolean {
        return true;
    }

    isAtTheVeryLeft(): boolean {
        return this.parent ? this.parent.isLeftMostElement(this) && this.parent.isAtTheVeryLeft() : true;
    }

    isAtTheVeryRight(): boolean {
        return this.parent ? this.parent.isRightMostElement(this) && this.parent.isAtTheVeryRight() : true;
    }

    isAtTheVeryTop(): boolean {
        return this.parent ? this.parent.isFirstElement(this) && this.parent.isAtTheVeryTop() : true;
    }

    isAtTheVeryBottom(): boolean {
        return this.parent ? this.parent.isLastElement(this) && this.parent.isAtTheVeryBottom() : true;
    }

    isBleedingAtTop(): boolean {
        return false;
    }

    isBleedingAtBottom(): boolean {
        return false;
    }

    isLeftMostElement(element: CardElement): boolean {
        return true;
    }

    isRightMostElement(element: CardElement): boolean {
        return true;
    }

    isTopElement(element: CardElement): boolean {
        return this.isFirstElement(element);
    }

    isBottomElement(element: CardElement): boolean {
        return this.isLastElement(element);
    }

    isHiddenDueToOverflow(): boolean {
        return this._renderedElement !== undefined && this._renderedElement.style.visibility == 'hidden';
    }

    getRootElement(): CardElement {
        return this.getRootObject() as CardElement;
    }

    getParentContainer(): Container | undefined {
        let currentElement = this.parent;

        while (currentElement) {
            if (currentElement instanceof Container) {
                return <Container>currentElement;
            }

            currentElement = currentElement.parent;
        }

        return undefined;
    }

    getAllInputs(): Input[] {
        return [];
    }

    getResourceInformation(): IResourceInformation[] {
        return [];
    }

    getElementById(id: string): CardElement | undefined {
        return this.id === id ? this : undefined;
    }

    getActionById(id: string): Action | undefined {
        return undefined;
    }

    getEffectivePadding(): PaddingDefinition {
        let padding = this.getPadding();

        return (padding && this.allowCustomPadding) ? padding : this.getDefaultPadding();
    }

    get hostConfig(): HostConfig {
        if (this._hostConfig) {
            return this._hostConfig;
        }
        else {
            if (this.parent) {
                return this.parent.hostConfig;
            }
            else {
                return defaultHostConfig;
            }
        }
    }

    set hostConfig(value: HostConfig) {
        this._hostConfig = value;
    }

    get index(): number {
        if (this.parent) {
            return this.parent.indexOf(this);
        }
        else {
            return 0;
        }
    }

    get isInteractive(): boolean {
        return false;
    }

    get isStandalone(): boolean {
        return true;
    }

    get isInline(): boolean {
        return false;
    }

    get hasVisibleSeparator(): boolean {
        if (this.parent && this.separatorElement) {
            return !this.parent.isFirstElement(this) && (this.isVisible || this.isDesignMode());
        }
        else {
            return false;
        }
    }

    get separatorElement(): HTMLElement | undefined {
        return this._separatorElement;
    }

    get parent(): CardElement | undefined {
        return <CardElement>this._parent;
    }
}

export class ActionProperty extends PropertyDefinition {
    parse(sender: SerializableObject, source: PropertyBag, context: SerializationContext): Action | undefined {
        let parent = <CardElement>sender;

        return context.parseAction(
            parent,
            source[this.name],
            this.forbiddenActionTypes,
            parent.isDesignMode());
    }

    toJSON(sender: SerializableObject, target: PropertyBag, value: Action | undefined, context: SerializationContext) {
        context.serializeValue(target, this.name, value ? value.toJSON(context) : undefined);
    }

    constructor(
        readonly targetVersion: Version,
        readonly name: string,
        readonly forbiddenActionTypes: string[] = []) {
        super(targetVersion, name, undefined);
    }
}

export abstract class BaseTextBlock extends CardElement {
    //#region Schema

    static readonly textProperty = new StringProperty(
        Versions.v1_0,
        "text",
        true);
    static readonly sizeProperty = new EnumProperty(
        Versions.v1_0,
        "size",
        Enums.TextSize,
        Enums.TextSize.Default);
    static readonly weightProperty = new EnumProperty(
        Versions.v1_0,
        "weight",
        Enums.TextWeight,
        Enums.TextWeight.Default);
    static readonly colorProperty = new EnumProperty(
        Versions.v1_0,
        "color",
        Enums.TextColor,
        Enums.TextColor.Default);
    static readonly isSubtleProperty = new BoolProperty(
        Versions.v1_0,
        "isSubtle",
        false);
    static readonly fontTypeProperty = new EnumProperty(
        Versions.v1_2,
        "fontType",
        Enums.FontType);
    static readonly selectActionProperty = new ActionProperty(Versions.v1_0, "selectAction", [ "Action.ShowCard" ]);

    protected populateSchema(schema: SerializableObjectSchema) {
        super.populateSchema(schema);

        // selectAction is declared on BaseTextBlock but is only exposed on TextRun,
        // so the property is removed from the BaseTextBlock schema.
        schema.remove(BaseTextBlock.selectActionProperty);
    }

    @property(BaseTextBlock.sizeProperty)
    size: Enums.TextSize = Enums.TextSize.Default;

    @property(BaseTextBlock.weightProperty)
    weight: Enums.TextWeight = Enums.TextWeight.Default;

    @property(BaseTextBlock.colorProperty)
    color: Enums.TextColor = Enums.TextColor.Default;

    @property(BaseTextBlock.fontTypeProperty)
    fontType?: Enums.FontType;

    @property(BaseTextBlock.isSubtleProperty)
    isSubtle: boolean = false;

    @property(BaseTextBlock.textProperty)
    get text(): string | undefined {
        return this.getValue(BaseTextBlock.textProperty);
    }

    set text(value: string | undefined) {
        this.setText(value);
    }

    @property(BaseTextBlock.selectActionProperty)
    selectAction?: Action;

    //#endregion

    protected getFontSize(fontType: FontTypeDefinition): number {
        switch (this.size) {
            case Enums.TextSize.Small:
                return fontType.fontSizes.small;
            case Enums.TextSize.Medium:
                return fontType.fontSizes.medium;
            case Enums.TextSize.Large:
                return fontType.fontSizes.large;
            case Enums.TextSize.ExtraLarge:
                return fontType.fontSizes.extraLarge;
            default:
                return fontType.fontSizes.default;
        }
    }

    protected getColorDefinition(colorSet: ColorSetDefinition, color: Enums.TextColor): TextColorDefinition {
        switch (color) {
            case Enums.TextColor.Accent:
                return colorSet.accent;
            case Enums.TextColor.Dark:
                return colorSet.dark;
            case Enums.TextColor.Light:
                return colorSet.light;
            case Enums.TextColor.Good:
                return colorSet.good;
            case Enums.TextColor.Warning:
                return colorSet.warning;
            case Enums.TextColor.Attention:
                return colorSet.attention;
            default:
                return colorSet.default;
        }
    }

    protected setText(value: string | undefined) {
        this.setValue(BaseTextBlock.textProperty, value);
    }

    asString(): string | undefined {
        return this.text;
    }

    applyStylesTo(targetElement: HTMLElement) {
        let fontType = this.hostConfig.getFontTypeDefinition(this.fontType);

        if (fontType.fontFamily) {
            targetElement.style.fontFamily = fontType.fontFamily;
        }

        let fontSize: number;

        switch (this.size) {
            case Enums.TextSize.Small:
                fontSize = fontType.fontSizes.small;
                break;
            case Enums.TextSize.Medium:
                fontSize = fontType.fontSizes.medium;
                break;
            case Enums.TextSize.Large:
                fontSize = fontType.fontSizes.large;
                break;
            case Enums.TextSize.ExtraLarge:
                fontSize = fontType.fontSizes.extraLarge;
                break;
            default:
                fontSize = fontType.fontSizes.default;
                break;
        }

        targetElement.style.fontSize = fontSize + "px";

        let colorDefinition = this.getColorDefinition(this.getEffectiveStyleDefinition().foregroundColors, this.effectiveColor);

        targetElement.style.color = <string>Utils.stringToCssColor(this.isSubtle ? colorDefinition.subtle : colorDefinition.default);

        let fontWeight: number;

        switch (this.weight) {
            case Enums.TextWeight.Lighter:
                fontWeight = fontType.fontWeights.lighter;
                break;
            case Enums.TextWeight.Bolder:
                fontWeight = fontType.fontWeights.bolder;
                break;
            default:
                fontWeight = fontType.fontWeights.default;
                break;
        }

        targetElement.style.fontWeight = fontWeight.toString();
    }

    get effectiveColor(): Enums.TextColor {
        return this.color ? this.color : Enums.TextColor.Default;
    }
}

export class TextBlock extends BaseTextBlock {
    //#region Schema

    static readonly wrapProperty = new BoolProperty(Versions.v1_0, "wrap", false);
    static readonly maxLinesProperty = new NumProperty(Versions.v1_0, "maxLines");

    @property(TextBlock.wrapProperty)
    wrap: boolean = false;

    @property(TextBlock.maxLinesProperty)
    maxLines?: number;

    //#endregion

    private _computedLineHeight: number;
    private _originalInnerHtml: string;
    private _processedText?: string;
    private _treatAsPlainText: boolean = true;

    private restoreOriginalContent() {
        if (this.renderedElement !== undefined) {
            this.renderedElement.style.maxHeight = (this.maxLines && this.maxLines > 0) ? (this._computedLineHeight * this.maxLines) + 'px' : null;
            this.renderedElement.innerHTML = this._originalInnerHtml;
        }
    }

    private truncateIfSupported(maxHeight: number): boolean {
        if (this.renderedElement !== undefined) {
            // For now, only truncate TextBlocks that contain just a single
            // paragraph -- since the maxLines calculation doesn't take into
            // account Markdown lists
            let children = this.renderedElement.children;
            let isTextOnly = !children.length;
            let truncationSupported = isTextOnly || children.length == 1 && (<HTMLElement>children[0]).tagName.toLowerCase() == 'p';

            if (truncationSupported) {
                let element = isTextOnly ? this.renderedElement : <HTMLElement>children[0];

                Utils.truncate(element, maxHeight, this._computedLineHeight);

                return true;
            }
        }

        return false;
    }

    protected setText(value: string) {
        super.setText(value);

        this._processedText = undefined;
    }

    protected getRenderedDomElementType(): string {
        return "div";
    }

    protected internalRender(): HTMLElement | undefined {
        this._processedText = undefined;

        if (this.text) {
            let preProcessedText = this.preProcessPropertyValue(BaseTextBlock.textProperty);
            let hostConfig = this.hostConfig;

            let element = document.createElement(this.getRenderedDomElementType());
            element.classList.add(hostConfig.makeCssClassName("ac-textBlock"));
            element.style.overflow = "hidden";

            this.applyStylesTo(element);

            if (this.selectAction) {
                element.onclick = (e) => {
                    e.preventDefault();
                    e.cancelBubble = true;

                    if (this.selectAction) {
                        this.selectAction.execute();
                    }
                }

                if (hostConfig.supportsInteractivity) {
                    element.tabIndex = 0
                    element.setAttribute("role", "button");

                    if (this.selectAction.title) {
                        element.setAttribute("aria-label", this.selectAction.title);
                    }

                    element.classList.add(hostConfig.makeCssClassName("ac-selectable"));
                }
            }

            if (!this._processedText) {
                this._treatAsPlainText = true;

                let formattedText = TextFormatters.formatText(this.lang, preProcessedText);

                if (this.useMarkdown && formattedText) {
                    if (GlobalSettings.allowMarkForTextHighlighting) {
                        formattedText = formattedText.replace(/<mark>/g, "===").replace(/<\/mark>/g, "/==");
                    }

                    let markdownProcessingResult = AdaptiveCard.applyMarkdown(formattedText);

                    if (markdownProcessingResult.didProcess && markdownProcessingResult.outputHtml) {
                        this._processedText = markdownProcessingResult.outputHtml;
                        this._treatAsPlainText = false;

                        // Only process <mark> tag if markdown processing was applied because
                        // markdown processing is also responsible for sanitizing the input string
                        if (GlobalSettings.allowMarkForTextHighlighting && this._processedText) {
                            let markStyle: string = "";
                            let effectiveStyle = this.getEffectiveStyleDefinition();

                            if (effectiveStyle.highlightBackgroundColor) {
                                markStyle += "background-color: " + effectiveStyle.highlightBackgroundColor + ";";
                            }

                            if (effectiveStyle.highlightForegroundColor) {
                                markStyle += "color: " + effectiveStyle.highlightForegroundColor + ";";
                            }

                            if (markStyle) {
                                markStyle = 'style="' + markStyle + '"';
                            }

                            this._processedText = this._processedText.replace(/===/g, "<mark " + markStyle + ">").replace(/\/==/g, "</mark>");
                        }
                    } else {
                        this._processedText = formattedText;
                        this._treatAsPlainText = true;
                    }
                }
                else {
                    this._processedText = formattedText;
                    this._treatAsPlainText = true;
                }
            }

            if (!this._processedText) {
                this._processedText = "";
            }

            if (this._treatAsPlainText) {
                element.innerText = this._processedText;
            }
            else {
                element.innerHTML = this._processedText;
            }

            if (element.firstElementChild instanceof HTMLElement) {
                let firstElementChild = <HTMLElement>element.firstElementChild;
                firstElementChild.style.marginTop = "0px";
                firstElementChild.style.width = "100%";

                if (!this.wrap) {
                    firstElementChild.style.overflow = "hidden";
                    firstElementChild.style.textOverflow = "ellipsis";
                }
            }

            if (element.lastElementChild instanceof HTMLElement) {
                (<HTMLElement>element.lastElementChild).style.marginBottom = "0px";
            }

            let anchors = element.getElementsByTagName("a");

            for (let i = 0; i < anchors.length; i++) {
                let anchor = <HTMLAnchorElement>anchors[i];
                anchor.classList.add(hostConfig.makeCssClassName("ac-anchor"));
                anchor.target = "_blank";
                anchor.onclick = (e) => {
                    if (raiseAnchorClickedEvent(this, e.target as HTMLAnchorElement)) {
                        e.preventDefault();
                        e.cancelBubble = true;
                    }
                }
            }

            if (this.wrap) {
                element.style.wordWrap = "break-word";

                if (this.maxLines && this.maxLines > 0) {
                    element.style.maxHeight = (this._computedLineHeight * this.maxLines) + "px";
                    element.style.overflow = "hidden";
                }
            }
            else {
                element.style.whiteSpace = "nowrap";
                element.style.textOverflow = "ellipsis";
            }

            if (GlobalSettings.useAdvancedTextBlockTruncation || GlobalSettings.useAdvancedCardBottomTruncation) {
                this._originalInnerHtml = element.innerHTML;
            }

            return element;
        }
        else {
            return undefined;
        }
    }

    protected truncateOverflow(maxHeight: number): boolean {
        if (maxHeight >= this._computedLineHeight) {
            return this.truncateIfSupported(maxHeight);
        }

        return false;
    }

    protected undoOverflowTruncation() {
        this.restoreOriginalContent();

        if (GlobalSettings.useAdvancedTextBlockTruncation && this.maxLines) {
            let maxHeight = this._computedLineHeight * this.maxLines;

            this.truncateIfSupported(maxHeight);
        }
    }

    useMarkdown: boolean = true;

    applyStylesTo(targetElement: HTMLElement) {
        super.applyStylesTo(targetElement);

        let parentContainer = this.getParentContainer();
        let isRtl = parentContainer ? parentContainer.isRtl() : false;

        switch (this.horizontalAlignment) {
            case Enums.HorizontalAlignment.Center:
                targetElement.style.textAlign = "center";
                break;
            case Enums.HorizontalAlignment.Right:
                targetElement.style.textAlign = isRtl ? "left" : "right";
                break;
            default:
                targetElement.style.textAlign = isRtl ? "right" : "left";
                break;
        }

        let lineHeights = this.hostConfig.lineHeights;

        if (lineHeights) {
            switch (this.size) {
                case Enums.TextSize.Small:
                    this._computedLineHeight = lineHeights.small;
                    break;
                case Enums.TextSize.Medium:
                    this._computedLineHeight = lineHeights.medium;
                    break;
                case Enums.TextSize.Large:
                    this._computedLineHeight = lineHeights.large;
                    break;
                case Enums.TextSize.ExtraLarge:
                    this._computedLineHeight = lineHeights.extraLarge;
                    break;
                default:
                    this._computedLineHeight = lineHeights.default;
                    break;
            }
        }
        else {
            // Looks like 1.33 is the magic number to compute line-height
            // from font size.
            this._computedLineHeight = this.getFontSize(this.hostConfig.getFontTypeDefinition(this.fontType)) * 1.33;
        }

        targetElement.style.lineHeight = this._computedLineHeight + "px";
    }

    getJsonTypeName(): string {
        return "TextBlock";
    }

    updateLayout(processChildren: boolean = false) {
        super.updateLayout(processChildren);

        if (GlobalSettings.useAdvancedTextBlockTruncation && this.maxLines && this.isDisplayed()) {
            // Reset the element's innerHTML in case the available room for
            // content has increased
            this.restoreOriginalContent();
            this.truncateIfSupported(this._computedLineHeight * this.maxLines);
        }
    }
}

class Label extends TextBlock {
    protected getRenderedDomElementType(): string {
        return "label";
    }

    protected internalRender(): HTMLElement | undefined {
        let renderedElement = <HTMLLabelElement>super.internalRender();

        if (renderedElement && this.forElementId) {
            renderedElement.htmlFor = this.forElementId;
        }

        return renderedElement;
    }

    forElementId: string;
}

export class TextRun extends BaseTextBlock {
    //#region Schema

    static readonly italicProperty = new BoolProperty(Versions.v1_2, "italic", false);
    static readonly strikethroughProperty = new BoolProperty(Versions.v1_2, "strikethrough", false);
    static readonly highlightProperty = new BoolProperty(Versions.v1_2, "highlight", false);

    protected populateSchema(schema: SerializableObjectSchema) {
        super.populateSchema(schema);

        schema.add(BaseTextBlock.selectActionProperty);
    }

    @property(TextRun.italicProperty)
    italic: boolean = false;

    @property(TextRun.strikethroughProperty)
    strikethrough: boolean = false;

    @property(TextRun.highlightProperty)
    highlight: boolean = false;

    //#endregion

    protected internalRender(): HTMLElement | undefined {
        if (this.text) {
            let preProcessedText = this.preProcessPropertyValue(BaseTextBlock.textProperty);
            let hostConfig = this.hostConfig;

            let formattedText = TextFormatters.formatText(this.lang, preProcessedText);

            if (!formattedText) {
                formattedText = "";
            }

            let element = document.createElement("span");
            element.classList.add(hostConfig.makeCssClassName("ac-textRun"));

            this.applyStylesTo(element);

            if (this.selectAction && hostConfig.supportsInteractivity) {
                let anchor = document.createElement("a");
                anchor.classList.add(hostConfig.makeCssClassName("ac-anchor"));

                let href = this.selectAction.getHref();

                anchor.href = href ? href : "";
                anchor.target = "_blank";
                anchor.onclick = (e) => {
                    e.preventDefault();
                    e.cancelBubble = true;

                    if (this.selectAction) {
                        this.selectAction.execute();
                    }
                }

                anchor.innerText = formattedText;

                element.appendChild(anchor);
            }
            else {
                element.innerText = formattedText;
            }

            return element;
        }
        else {
            return undefined;
        }
    }

    applyStylesTo(targetElement: HTMLElement) {
        super.applyStylesTo(targetElement);

        if (this.italic) {
            targetElement.style.fontStyle = "italic";
        }

        if (this.strikethrough) {
            targetElement.style.textDecoration = "line-through";
        }

        if (this.highlight) {
            let colorDefinition = this.getColorDefinition(this.getEffectiveStyleDefinition().foregroundColors, this.effectiveColor);

            targetElement.style.backgroundColor = <string>Utils.stringToCssColor(this.isSubtle ? colorDefinition.highlightColors.subtle : colorDefinition.highlightColors.default);
        }
    }

    getJsonTypeName(): string {
        return "TextRun";
    }

    get isStandalone(): boolean {
        return false;
    }

    get isInline(): boolean {
        return true;
    }
}

export class RichTextBlock extends CardElement {
    private _inlines: CardElement[] = [];

    private internalAddInline(inline: CardElement, forceAdd: boolean = false) {
        if (!inline.isInline) {
            throw new Error("RichTextBlock.addInline: the specified card element cannot be used as a RichTextBlock inline.");
        }

        let doAdd: boolean = inline.parent === undefined || forceAdd;

        if (!doAdd && inline.parent != this) {
            throw new Error("RichTextBlock.addInline: the specified inline already belongs to another RichTextBlock.");
        }
        else {
            inline.setParent(this);

            this._inlines.push(inline);
        }
    }

    protected internalParse(source: any, context: SerializationContext) {
        super.internalParse(source, context);

        this._inlines = [];

        if (Array.isArray(source["inlines"])) {
            for (let jsonInline of source["inlines"]) {
                let inline: CardElement | undefined;

                if (typeof jsonInline === "string") {
                    let textRun = new TextRun();
                    textRun.text = jsonInline;

                    inline = textRun;
                }
                else {
                    // No fallback for inlines in 1.2
                    inline = context.parseElement(this, jsonInline, false);
                }

                if (inline) {
                    this.internalAddInline(inline, true);
                }
            }
        }
    }

    protected internalToJSON(target: PropertyBag, context: SerializationContext) {
        super.internalToJSON(target, context);

        if (this._inlines.length > 0) {
            let jsonInlines: any[] = [];

            for (let inline of this._inlines) {
                jsonInlines.push(inline.toJSON(context));
            }

            context.serializeValue(target, "inlines", jsonInlines);
        }
    }

    protected internalRender(): HTMLElement | undefined {
        if (this._inlines.length > 0) {
            let element = document.createElement("div");
            element.className = this.hostConfig.makeCssClassName("ac-richTextBlock");

            let parentContainer = this.getParentContainer();
            let isRtl = parentContainer ? parentContainer.isRtl() : false;

            switch (this.horizontalAlignment) {
                case Enums.HorizontalAlignment.Center:
                    element.style.textAlign = "center";
                    break;
                case Enums.HorizontalAlignment.Right:
                    element.style.textAlign = isRtl ? "left" : "right";
                    break;
                default:
                    element.style.textAlign = isRtl ? "right" : "left";
                    break;
            }

            let renderedInlines: number = 0;

            for (let inline of this._inlines) {
                let renderedInline = inline.render();

                if (renderedInline) {
                    element.appendChild(renderedInline);
<<<<<<< HEAD
                }
            }

            return element;
        }
        else {
            return undefined;
=======

                    renderedInlines++;
                }
            }

            if (renderedInlines > 0) {
                return element;
            }
>>>>>>> efc45636
        }

        return null;
    }

    asString(): string | undefined {
        let result = "";

        for (let inline of this._inlines) {
            result += inline.asString();
        }

        return result;
    }

    getJsonTypeName(): string {
        return "RichTextBlock";
    }

    getInlineCount(): number {
        return this._inlines.length;
    }

    getInlineAt(index: number): CardElement {
        if (index >= 0 && index < this._inlines.length) {
            return this._inlines[index];
        }
        else {
            throw new Error("RichTextBlock.getInlineAt: Index out of range (" + index + ")");
        }
    }

    addInline(inline: CardElement) {
        this.internalAddInline(inline);
    }

    removeInline(inline: CardElement): boolean {
        let index = this._inlines.indexOf(inline);

        if (index >= 0) {
            this._inlines[index].setParent(undefined);
            this._inlines.splice(index, 1);

            return true;
        }

        return false;
    }
}

export class Fact extends SerializableObject {
    //#region Schema

    static readonly titleProperty = new StringProperty(Versions.v1_0, "title");
    static readonly valueProperty = new StringProperty(Versions.v1_0, "value");

    // For historic reasons, the "title" schema property is exposed as "name" in the OM.
    @property(Fact.titleProperty)
    name?: string;

    @property(Fact.valueProperty)
    value?: string;

    //#endregion

    protected getSchemaKey(): string {
        return "Fact";
    }

    constructor(name?: string, value?: string) {
        super();

        this.name = name;
        this.value = value;
    }
}

export class FactSet extends CardElement {
    //#region Schema

    static readonly factsProperty = new SerializableObjectCollectionProperty(Versions.v1_0, "facts", Fact);

    @property(FactSet.factsProperty)
    facts: Fact[];

    //#endregion

    protected get useDefaultSizing(): boolean {
        return false;
    }

    protected internalRender(): HTMLElement | undefined {
        let element: HTMLElement | undefined = undefined;
        let hostConfig = this.hostConfig;

        if (this.facts.length > 0) {
            element = document.createElement("table");
            element.style.borderWidth = "0px";
            element.style.borderSpacing = "0px";
            element.style.borderStyle = "none";
            element.style.borderCollapse = "collapse";
            element.style.display = "block";
            element.style.overflow = "hidden";
            element.classList.add(hostConfig.makeCssClassName("ac-factset"));

            for (let i = 0; i < this.facts.length; i++) {
                let trElement = document.createElement("tr");

                if (i > 0) {
                    trElement.style.marginTop = hostConfig.factSet.spacing + "px";
                }

                // Title column
                let tdElement = document.createElement("td");
                tdElement.style.padding = "0";
                tdElement.classList.add(hostConfig.makeCssClassName("ac-fact-title"));

                if (hostConfig.factSet.title.maxWidth) {
                    tdElement.style.maxWidth = hostConfig.factSet.title.maxWidth + "px";
                }

                tdElement.style.verticalAlign = "top";

                let textBlock = new TextBlock();
                textBlock.setParent(this);
                textBlock.text = (!this.facts[i].name && this.isDesignMode()) ? "Title" : this.facts[i].name;
                textBlock.size = hostConfig.factSet.title.size;
                textBlock.color = hostConfig.factSet.title.color;
                textBlock.isSubtle = hostConfig.factSet.title.isSubtle;
                textBlock.weight = hostConfig.factSet.title.weight;
                textBlock.wrap = hostConfig.factSet.title.wrap;
                textBlock.spacing = Enums.Spacing.None;

                Utils.appendChild(tdElement, textBlock.render());
                Utils.appendChild(trElement, tdElement);

                // Spacer column
                tdElement = document.createElement("td");
                tdElement.style.width = "10px";

                Utils.appendChild(trElement, tdElement);

                // Value column
                tdElement = document.createElement("td");
                tdElement.style.padding = "0";
                tdElement.style.verticalAlign = "top";
                tdElement.classList.add(hostConfig.makeCssClassName("ac-fact-value"));

                textBlock = new TextBlock();
                textBlock.setParent(this);
                textBlock.text = this.facts[i].value;
                textBlock.size = hostConfig.factSet.value.size;
                textBlock.color = hostConfig.factSet.value.color;
                textBlock.isSubtle = hostConfig.factSet.value.isSubtle;
                textBlock.weight = hostConfig.factSet.value.weight;
                textBlock.wrap = hostConfig.factSet.value.wrap;
                textBlock.spacing = Enums.Spacing.None;

                Utils.appendChild(tdElement, textBlock.render());
                Utils.appendChild(trElement, tdElement);
                Utils.appendChild(element, trElement);
            }
        }

        return element;
    }

    getJsonTypeName(): string {
        return "FactSet";
    }
}

class ImageDimensionProperty extends PropertyDefinition {
    getInternalName(): string {
        return this.internalName;
    }

    parse(sender: SerializableObject, source: PropertyBag, context: BaseSerializationContext): number | undefined {
        let result: number | undefined = undefined;
        let sourceValue = source[this.name];

        if (sourceValue === undefined) {
            return this.defaultValue;
        }

        let isValid = false;

        if (typeof sourceValue === "string") {
            try {
                let size = SizeAndUnit.parse(sourceValue, true);

                if (size.unit == Enums.SizeUnit.Pixel) {
                    result = size.physicalSize;

                    isValid = true;
                }
            }
            catch {
                // Do nothing. A parse error is emitted below
            }
        }

        if (!isValid) {
            context.logParseEvent(
                Enums.ValidationEvent.InvalidPropertyValue,
                "Invalid " + this.name + " value: " + sourceValue,
                sender);
        }

        return result;
    }

    toJSON(sender: SerializableObject, target: PropertyBag, value: number | undefined, context: BaseSerializationContext) {
        context.serializeValue(
            target,
            this.name,
            typeof value === "number" && !isNaN(value) ? value + "px" : undefined);
    }

    constructor(
        readonly targetVersion: Version,
        readonly name: string,
        readonly internalName: string) {
        super(targetVersion, name);
    }
}

export class Image extends CardElement {
    //#region Schema

    static readonly urlProperty = new StringProperty(Versions.v1_0, "url");
    static readonly altTextProperty = new StringProperty(Versions.v1_0, "altText");
    static readonly backgroundColorProperty = new StringProperty(Versions.v1_1, "backgroundColor");
    static readonly styleProperty = new EnumProperty(
        Versions.v1_0,
        "style",
        Enums.ImageStyle,
        Enums.ImageStyle.Default);
    static readonly sizeProperty = new EnumProperty(
        Versions.v1_0,
        "size",
        Enums.Size,
        Enums.Size.Auto);
    static readonly pixelWidthProperty = new ImageDimensionProperty(Versions.v1_1, "width", "pixelWidth");
    static readonly pixelHeightProperty = new ImageDimensionProperty(Versions.v1_1, "height", "pixelHeight");
    static readonly selectActionProperty = new ActionProperty(Versions.v1_0, "selectAction", [ "Action.ShowCard" ]);

    protected populateSchema(schema: SerializableObjectSchema) {
        super.populateSchema(schema);

        schema.remove(CardElement.heightProperty);
    }

    @property(Image.urlProperty)
    url?: string;

    @property(Image.altTextProperty)
    altText?: string;

    @property(Image.backgroundColorProperty)
    backgroundColor?: string;

    @property(Image.sizeProperty)
    size: Enums.Size = Enums.Size.Auto;

    @property(Image.styleProperty)
    style: Enums.ImageStyle = Enums.ImageStyle.Default;

    @property(Image.pixelWidthProperty)
    pixelWidth?: number;

    @property(Image.pixelHeightProperty)
    pixelHeight?: number;

    @property(Image.selectActionProperty)
    selectAction?: Action;

    //#endregion

    private applySize(element: HTMLElement) {
        if (this.pixelWidth || this.pixelHeight) {
            if (this.pixelWidth) {
                element.style.width = this.pixelWidth + "px";
            }

            if (this.pixelHeight) {
                element.style.height = this.pixelHeight + "px";
            }
        }
        else {
            switch (this.size) {
                case Enums.Size.Stretch:
                    element.style.width = "100%";
                    break;
                case Enums.Size.Auto:
                    element.style.maxWidth = "100%";
                    break;
                case Enums.Size.Small:
                    element.style.width = this.hostConfig.imageSizes.small + "px";
                    break;
                case Enums.Size.Large:
                    element.style.width = this.hostConfig.imageSizes.large + "px";
                    break;
                case Enums.Size.Medium:
                    element.style.width = this.hostConfig.imageSizes.medium + "px";
                    break;
            }
        }
    }

    protected get useDefaultSizing() {
        return false;
    }

    protected internalRender(): HTMLElement | undefined {
        let element: HTMLElement | undefined = undefined;

        if (this.url) {
            element = document.createElement("div");
            element.style.display = "flex";
            element.style.alignItems = "flex-start";

            element.onkeypress = (e) => {
                if (this.selectAction && (e.keyCode == 13 || e.keyCode == 32)) { // enter or space pressed
                    e.preventDefault();
                    e.cancelBubble = true;

                    this.selectAction.execute();
                }
            }

            element.onclick = (e) => {
                if (this.selectAction) {
                    e.preventDefault();
                    e.cancelBubble = true;

                    this.selectAction.execute();
                }
            }

            switch (this.horizontalAlignment) {
                case Enums.HorizontalAlignment.Center:
                    element.style.justifyContent = "center";
                    break;
                case Enums.HorizontalAlignment.Right:
                    element.style.justifyContent = "flex-end";
                    break;
                default:
                    element.style.justifyContent = "flex-start";
                    break;
            }

            // Cache hostConfig to avoid walking the parent hierarchy multiple times
            let hostConfig = this.hostConfig;

            let imageElement = document.createElement("img");
            imageElement.onload = (e: Event) => {
                raiseImageLoadedEvent(this);
            }
            imageElement.onerror = (e: Event) => {
                if (this.renderedElement) {
                    let card = this.getRootElement() as AdaptiveCard;

                    this.renderedElement.innerHTML = "";

                    if (card && card.designMode) {
                        let errorElement = document.createElement("div");
                        errorElement.style.display = "flex";
                        errorElement.style.alignItems = "center";
                        errorElement.style.justifyContent = "center";
                        errorElement.style.backgroundColor = "#EEEEEE";
                        errorElement.style.color = "black";
                        errorElement.innerText = ":-(";
                        errorElement.style.padding = "10px";

                        this.applySize(errorElement);

                        this.renderedElement.appendChild(errorElement);
                    }
                }

                raiseImageLoadedEvent(this);
            }
            imageElement.style.maxHeight = "100%";
            imageElement.style.minWidth = "0";
            imageElement.classList.add(hostConfig.makeCssClassName("ac-image"));

            if (this.selectAction !== undefined && hostConfig.supportsInteractivity) {
                imageElement.tabIndex = 0
                imageElement.setAttribute("role", "button");

                if (this.selectAction.title) {
                    imageElement.setAttribute("aria-label", <string>this.selectAction.title);
                }

                imageElement.classList.add(hostConfig.makeCssClassName("ac-selectable"));
            }

            this.applySize(imageElement);

            if (this.style === Enums.ImageStyle.Person) {
                imageElement.style.borderRadius = "50%";
                imageElement.style.backgroundPosition = "50% 50%";
                imageElement.style.backgroundRepeat = "no-repeat";
            }

            imageElement.style.backgroundColor = <string>Utils.stringToCssColor(this.backgroundColor);
            imageElement.src = <string>this.preProcessPropertyValue(Image.urlProperty);
            imageElement.alt = <string>this.preProcessPropertyValue(Image.altTextProperty);

            element.appendChild(imageElement);
        }

        return element;
    }

    getJsonTypeName(): string {
        return "Image";
    }

    getActionById(id: string) {
        let result = super.getActionById(id);

        if (!result && this.selectAction) {
            result = this.selectAction.getActionById(id);
        }

        return result;
    }

    getResourceInformation(): IResourceInformation[] {
        return this.url ? [{ url: this.url, mimeType: "image" }] : [];
    }
}

export abstract class CardElementContainer extends CardElement {
    //#region Schema

    static readonly selectActionProperty = new ActionProperty(Versions.v1_0, "selectAction", [ "Action.ShowCard" ]);

    protected populateSchema(schema: SerializableObjectSchema) {
        super.populateSchema(schema);

        if (!this.isSelectable) {
            schema.remove(CardElementContainer.selectActionProperty);
        }
    }

    @property(CardElementContainer.selectActionProperty)
    protected _selectAction?: Action;

    //#endregion

    protected isElementAllowed(element: CardElement) {
        return this.hostConfig.supportsInteractivity || !element.isInteractive;
    }

    protected applyPadding() {
        super.applyPadding();

        if (!this.renderedElement) {
            return;
        }

        let physicalPadding = new SpacingDefinition();

        if (this.getEffectivePadding()) {
            physicalPadding = this.hostConfig.paddingDefinitionToSpacingDefinition(this.getEffectivePadding());
        }

        this.renderedElement.style.paddingTop = physicalPadding.top + "px";
        this.renderedElement.style.paddingRight = physicalPadding.right + "px";
        this.renderedElement.style.paddingBottom = physicalPadding.bottom + "px";
        this.renderedElement.style.paddingLeft = physicalPadding.left + "px";

        this.renderedElement.style.marginRight = "0";
        this.renderedElement.style.marginLeft = "0";
    }

    protected get isSelectable(): boolean {
        return false;
    }

    abstract getItemCount(): number;
    abstract getItemAt(index: number): CardElement;
    abstract getFirstVisibleRenderedItem(): CardElement | undefined;
    abstract getLastVisibleRenderedItem(): CardElement | undefined;
    abstract removeItem(item: CardElement): boolean;

    allowVerticalOverflow: boolean = false;

    internalValidateProperties(context: ValidationResults) {
        super.internalValidateProperties(context);

        for (let i = 0; i < this.getItemCount(); i++) {
            let item = this.getItemAt(i);

            if (!this.hostConfig.supportsInteractivity && item.isInteractive) {
                context.addFailure(
                    this,
                    Enums.ValidationEvent.InteractivityNotAllowed,
                    "Interactivity is not allowed.");
            }

            if (!this.isElementAllowed(item)) {
                context.addFailure(
                    this,
                    Enums.ValidationEvent.InteractivityNotAllowed,
                    "Elements of type " + item.getJsonTypeName() + " are not allowed in this container.");
            }

            item.internalValidateProperties(context);
        }

        if (this._selectAction) {
            this._selectAction.internalValidateProperties(context);
        }
    }

    render(): HTMLElement | undefined {
        let element = super.render();

        if (element) {
            let hostConfig = this.hostConfig;

            if (this.allowVerticalOverflow) {
                element.style.overflowX = "hidden";
                element.style.overflowY = "auto";
            }

            if (element && this.isSelectable && this._selectAction && hostConfig.supportsInteractivity) {
                element.classList.add(hostConfig.makeCssClassName("ac-selectable"));
                element.tabIndex = 0;
                element.setAttribute("role", "button");

                if (this._selectAction.title) {
                    element.setAttribute("aria-label", this._selectAction.title);
                }

                element.onclick = (e) => {
                    if (this._selectAction !== undefined) {
                        e.preventDefault();
                        e.cancelBubble = true;

                        this._selectAction.execute();
                    }
                }

                element.onkeypress = (e) => {
                    if (this._selectAction !== undefined && (e.keyCode == 13 || e.keyCode == 32)) {
                        // Enter or space pressed
                        e.preventDefault();
                        e.cancelBubble = true;

                        this._selectAction.execute();
                    }
                }
            }
        }

        return element;
    }

    updateLayout(processChildren: boolean = true) {
        super.updateLayout(processChildren);

        if (processChildren) {
            for (let i = 0; i < this.getItemCount(); i++) {
                this.getItemAt(i).updateLayout();
            }
        }
    }

    getAllInputs(): Input[] {
        let result: Input[] = [];

        for (let i = 0; i < this.getItemCount(); i++) {
            result = result.concat(this.getItemAt(i).getAllInputs());
        }

        return result;
    }

    getResourceInformation(): IResourceInformation[] {
        let result: IResourceInformation[] = [];

        for (let i = 0; i < this.getItemCount(); i++) {
            result = result.concat(this.getItemAt(i).getResourceInformation());
        }

        return result;
    }

    getElementById(id: string): CardElement | undefined {
        let result = super.getElementById(id);

        if (!result) {
            for (let i = 0; i < this.getItemCount(); i++) {
                result = this.getItemAt(i).getElementById(id);

                if (result) {
                    break;
                }
            }
        }

        return result;
    }
}

export class ImageSet extends CardElementContainer {
    //#region Schema

    static readonly imagesProperty = new SerializableObjectCollectionProperty(
        Versions.v1_0,
        "images",
        Image,
        (sender: SerializableObject, item: Image) => { item.setParent(<CardElement>sender); });
    static readonly imageSizeProperty = new EnumProperty(
        Versions.v1_0,
        "imageSize",
        Enums.Size,
        Enums.Size.Medium);

    @property(ImageSet.imagesProperty)
    private _images: Image[] = [];

    @property(ImageSet.imageSizeProperty)
    imageSize: Enums.Size = Enums.Size.Medium;

    //#endregion

    protected internalRender(): HTMLElement | undefined {
        let element: HTMLElement | undefined = undefined;

        if (this._images.length > 0) {
            element = document.createElement("div");
            element.style.display = "flex";
            element.style.flexWrap = "wrap";

            for (let image of this._images) {
                image.size = this.imageSize;

                let renderedImage = image.render();

                if (renderedImage) {
                    renderedImage.style.display = "inline-flex";
                    renderedImage.style.margin = "0px";
                    renderedImage.style.marginRight = "10px";
                    renderedImage.style.maxHeight = this.hostConfig.imageSet.maxImageHeight + "px";

                    Utils.appendChild(element, renderedImage);
                }
            }
        }

        return element;
    }

    getItemCount(): number {
        return this._images.length;
    }

    getItemAt(index: number): CardElement {
        return this._images[index];
    }

    getFirstVisibleRenderedItem(): CardElement | undefined {
        return this._images && this._images.length > 0 ? this._images[0] : undefined;
    }

    getLastVisibleRenderedItem(): CardElement | undefined {
        return this._images && this._images.length > 0 ? this._images[this._images.length - 1] : undefined;
    }

    removeItem(item: CardElement): boolean {
        if (item instanceof Image) {
            let itemIndex = this._images.indexOf(item);

            if (itemIndex >= 0) {
                this._images.splice(itemIndex, 1);

                item.setParent(undefined);

                this.updateLayout();

                return true;
            }
        }

        return false;
    }

    getJsonTypeName(): string {
        return "ImageSet";
    }

    addImage(image: Image) {
        if (!image.parent) {
            this._images.push(image);

            image.setParent(this);
        }
        else {
            throw new Error("This image already belongs to another ImageSet");
        }
    }

    indexOf(cardElement: CardElement): number {
        return cardElement instanceof Image ? this._images.indexOf(cardElement) : -1;
    }
}

export class MediaSource extends SerializableObject {
    //#region Schema

    static readonly mimeTypeProperty = new StringProperty(Versions.v1_1, "mimeType");
    static readonly urlProperty = new StringProperty(Versions.v1_1, "url");

    @property(MediaSource.mimeTypeProperty)
    mimeType?: string;

    @property(MediaSource.urlProperty)
    url?: string;

    //#endregion

    protected getSchemaKey(): string {
        return "MediaSource";
    }

    constructor(url?: string, mimeType?: string) {
        super();

        this.url = url;
        this.mimeType = mimeType;
    }

    isValid(): boolean {
        return this.mimeType && this.url ? true : false;
    }

    render(): HTMLElement | undefined {
        let result: HTMLSourceElement | undefined = undefined;

        if (this.isValid()) {
            result = document.createElement("source");
            result.src = <string>this.url;
            result.type = <string>this.mimeType;
        }

        return result;
    }
}

export class Media extends CardElement {
    //#region Schema

    static readonly sourcesProperty = new SerializableObjectCollectionProperty(Versions.v1_1, "sources", MediaSource);
    static readonly posterProperty = new StringProperty(Versions.v1_1, "poster");
    static readonly altTextProperty = new StringProperty(Versions.v1_1, "altText");

    @property(Media.sourcesProperty)
    sources: MediaSource[] = [];

    @property(Media.posterProperty)
    poster?: string;

    @property(Media.altTextProperty)
    altText?: string;

    //#endregion

    static readonly supportedMediaTypes = ["audio", "video"];

    private _selectedMediaType?: string;
    private _selectedSources: MediaSource[];

    private getPosterUrl(): string | undefined {
        return this.poster ? this.poster : this.hostConfig.media.defaultPoster;
    }

    private processSources() {
        this._selectedSources = [];
        this._selectedMediaType = undefined;

        for (let source of this.sources) {
            let mimeComponents = source.mimeType ? source.mimeType.split('/') : [];

            if (mimeComponents.length == 2) {
                if (!this._selectedMediaType) {
                    let index = Media.supportedMediaTypes.indexOf(mimeComponents[0]);

                    if (index >= 0) {
                        this._selectedMediaType = Media.supportedMediaTypes[index];
                    }
                }
                if (mimeComponents[0] == this._selectedMediaType) {
                    this._selectedSources.push(source);
                }
            }
        }
    }

    private renderPoster(): HTMLElement {
        const playButtonArrowWidth = 12;
        const playButtonArrowHeight = 15;

        let posterRootElement = document.createElement("div");
        posterRootElement.className = this.hostConfig.makeCssClassName("ac-media-poster");
        posterRootElement.setAttribute("role", "contentinfo");
        posterRootElement.setAttribute("aria-label", this.altText ? this.altText : "Media content");
        posterRootElement.style.position = "relative";
        posterRootElement.style.display = "flex";

        let posterUrl = this.getPosterUrl();

        if (posterUrl) {
            let posterImageElement = document.createElement("img");
            posterImageElement.style.width = "100%";
            posterImageElement.style.height = "100%";

            posterImageElement.onerror = (e: Event) => {
                if (posterImageElement.parentNode) {
                    posterImageElement.parentNode.removeChild(posterImageElement);
                }

                posterRootElement.classList.add("empty");
                posterRootElement.style.minHeight = "150px";
            }

            posterImageElement.src = posterUrl;

            posterRootElement.appendChild(posterImageElement);
        }
        else {
            posterRootElement.classList.add("empty");
            posterRootElement.style.minHeight = "150px";
        }

        if (this.hostConfig.supportsInteractivity && this._selectedSources.length > 0) {
            let playButtonOuterElement = document.createElement("div");
            playButtonOuterElement.setAttribute("role", "button");
            playButtonOuterElement.setAttribute("aria-label", "Play media");
            playButtonOuterElement.className = this.hostConfig.makeCssClassName("ac-media-playButton");
            playButtonOuterElement.style.display = "flex";
            playButtonOuterElement.style.alignItems = "center";
            playButtonOuterElement.style.justifyContent = "center";
            playButtonOuterElement.onclick = (e) => {
                if (this.hostConfig.media.allowInlinePlayback) {
                    e.preventDefault();
                    e.cancelBubble = true;

                    if (this.renderedElement) {
                        let mediaPlayerElement = this.renderMediaPlayer();

                        this.renderedElement.innerHTML = "";
                        this.renderedElement.appendChild(mediaPlayerElement);

                        mediaPlayerElement.play();
                    }
                }
                else {
                    if (Media.onPlay) {
                        e.preventDefault();
                        e.cancelBubble = true;

                        Media.onPlay(this);
                    }
                }
            }

            let playButtonInnerElement = document.createElement("div");
            playButtonInnerElement.className = this.hostConfig.makeCssClassName("ac-media-playButton-arrow");
            playButtonInnerElement.style.width = playButtonArrowWidth + "px";
            playButtonInnerElement.style.height = playButtonArrowHeight + "px";
            playButtonInnerElement.style.borderTopWidth = (playButtonArrowHeight / 2) + "px";
            playButtonInnerElement.style.borderBottomWidth = (playButtonArrowHeight / 2) + "px";
            playButtonInnerElement.style.borderLeftWidth = playButtonArrowWidth + "px";
            playButtonInnerElement.style.borderRightWidth = "0";
            playButtonInnerElement.style.borderStyle = "solid";
            playButtonInnerElement.style.borderTopColor = "transparent";
            playButtonInnerElement.style.borderRightColor = "transparent";
            playButtonInnerElement.style.borderBottomColor = "transparent";
            playButtonInnerElement.style.transform = "translate(" + (playButtonArrowWidth / 10) + "px,0px)";

            playButtonOuterElement.appendChild(playButtonInnerElement);

            let playButtonContainer = document.createElement("div");
            playButtonContainer.style.position = "absolute";
            playButtonContainer.style.left = "0";
            playButtonContainer.style.top = "0";
            playButtonContainer.style.width = "100%";
            playButtonContainer.style.height = "100%";
            playButtonContainer.style.display = "flex";
            playButtonContainer.style.justifyContent = "center";
            playButtonContainer.style.alignItems = "center";

            playButtonContainer.appendChild(playButtonOuterElement);
            posterRootElement.appendChild(playButtonContainer);
        }

        return posterRootElement;
    }

    private renderMediaPlayer(): HTMLMediaElement {
        let mediaElement: HTMLMediaElement;

        if (this._selectedMediaType == "video") {
            let videoPlayer = document.createElement("video");

            let posterUrl = this.getPosterUrl();

            if (posterUrl) {
                videoPlayer.poster = posterUrl;
            }

            mediaElement = videoPlayer;
        }
        else {
            mediaElement = document.createElement("audio");
        }

        mediaElement.controls = true;
        mediaElement.preload = "none";
        mediaElement.style.width = "100%";

        for (let source of this.sources) {
            let renderedSource = source.render();

            Utils.appendChild(mediaElement, renderedSource);
        }

        return mediaElement;
    }

    protected internalRender(): HTMLElement | undefined {
        let element = <HTMLElement>document.createElement("div");
        element.className = this.hostConfig.makeCssClassName("ac-media");

        this.processSources();

        element.appendChild(this.renderPoster());

        return element;
    }

    static onPlay: (sender: Media) => void;

    getJsonTypeName(): string {
        return "Media";
    }

    getResourceInformation(): IResourceInformation[] {
        let result: IResourceInformation[] = [];

        let posterUrl = this.getPosterUrl();

        if (posterUrl) {
            result.push({ url: posterUrl, mimeType: "image" });
        }

        for (let mediaSource of this.sources) {
            if (mediaSource.isValid()) {
                result.push(
                    {
                        url: <string>mediaSource.url,
                        mimeType: <string>mediaSource.mimeType
                    }
                );
            }
        }

        return result;
    }

    get selectedMediaType(): string | undefined {
        return this._selectedMediaType;
    }
}

export class InputValidationOptions extends SerializableObject {
    //#region Schema

    static readonly necessityProperty = new EnumProperty(Versions.vNext, "necessity", Enums.InputValidationNecessity, Enums.InputValidationNecessity.Optional);
    static readonly errorMessageProperty = new StringProperty(Versions.vNext, "errorMessagwe");

    protected getSchemaKey(): string {
        return "InputValidationOptions";
    }

    @property(InputValidationOptions.necessityProperty)
    necessity: Enums.InputValidationNecessity = Enums.InputValidationNecessity.Optional;

    @property(InputValidationOptions.errorMessageProperty)
    errorMessage?: string;

    //#endregion

    protected internalToJSON(target: PropertyBag, context: BaseSerializationContext) {
        return this.hasAllDefaultValues() ? undefined : super.internalToJSON(target, context);
    }
}

export abstract class Input extends CardElement implements IInput {
    //#region Schema

    static readonly validationProperty = new SerializableObjectProperty(
        Versions.vNext,
        "validation",
        InputValidationOptions);

    protected populateSchema(schema: SerializableObjectSchema) {
        super.populateSchema(schema);

        if (!GlobalSettings.useBuiltInInputValidation) {
            schema.remove(Input.validationProperty);
        }
    }

    @property(Input.validationProperty)
    get validation(): InputValidationOptions {
        return this.getValue(Input.validationProperty);
    }

    //#endregion

    private _outerContainerElement: HTMLElement;
    private _inputControlContainerElement: HTMLElement;
    private _errorMessageElement?: HTMLElement;
    private _renderedInputControlElement: HTMLElement;

    protected get isNullable(): boolean {
        return true;
    }

    protected get renderedInputControlElement(): HTMLElement {
        return this._renderedInputControlElement;
    }

    protected get inputControlContainerElement(): HTMLElement {
        return this._inputControlContainerElement;
    }

    protected overrideInternalRender(): HTMLElement | undefined {
        let hostConfig = this.hostConfig;

        this._outerContainerElement = document.createElement("div");
        this._outerContainerElement.style.display = "flex";
        this._outerContainerElement.style.flexDirection = "column";

        this._inputControlContainerElement = document.createElement("div");
        this._inputControlContainerElement.className = hostConfig.makeCssClassName("ac-input-container");
        this._inputControlContainerElement.style.display = "flex";

        let renderedInputControlElement = this.internalRender();

        if (renderedInputControlElement) {
            this._renderedInputControlElement = renderedInputControlElement;
            this._renderedInputControlElement.style.minWidth = "0px";

            if (GlobalSettings.useBuiltInInputValidation && this.isNullable && this.validation.necessity == Enums.InputValidationNecessity.RequiredWithVisualCue) {
                this._renderedInputControlElement.classList.add(hostConfig.makeCssClassName("ac-input-required"));
            }

            this._inputControlContainerElement.appendChild(this._renderedInputControlElement);

            this._outerContainerElement.appendChild(this._inputControlContainerElement);

            return this._outerContainerElement;
        }

        return undefined;
    }

    protected valueChanged() {
        this.resetValidationFailureCue();

        if (this.onValueChanged) {
            this.onValueChanged(this);
        }

        raiseInputValueChangedEvent(this);
    }

    protected resetValidationFailureCue() {
        if (GlobalSettings.useBuiltInInputValidation && this.renderedElement) {
            this._renderedInputControlElement.classList.remove(this.hostConfig.makeCssClassName("ac-input-validation-failed"));

            if (this._errorMessageElement) {
                this._outerContainerElement.removeChild(this._errorMessageElement);

                this._errorMessageElement = undefined;
            }
        }
    }

    protected showValidationErrorMessage() {
        if (this.renderedElement && GlobalSettings.useBuiltInInputValidation && GlobalSettings.displayInputValidationErrors && this.validation.errorMessage) {
            this._errorMessageElement = document.createElement("span");
            this._errorMessageElement.className = this.hostConfig.makeCssClassName("ac-input-validation-error-message");
            this._errorMessageElement.textContent = this.validation.errorMessage;

            this._outerContainerElement.appendChild(this._errorMessageElement);
        }
    }

    abstract get value(): any;

    onValueChanged: (sender: Input) => void;

    abstract isSet(): boolean;

    internalValidateProperties(context: ValidationResults) {
        super.internalValidateProperties(context);

        if (!this.id) {
            context.addFailure(
                this,
                Enums.ValidationEvent.PropertyCantBeNull,
                "All inputs must have a unique Id");
        }
    }

    validateValue(): boolean {
        if (GlobalSettings.useBuiltInInputValidation) {
            this.resetValidationFailureCue();

            let result = this.validation.necessity != Enums.InputValidationNecessity.Optional ? this.isSet() : true;

            if (!result && this.renderedElement) {
                this._renderedInputControlElement.classList.add(this.hostConfig.makeCssClassName("ac-input-validation-failed"));

                this.showValidationErrorMessage();
            }

            return result;
        }
        else {
            return true;
        }
    }

    getAllInputs(): Input[] {
        return [this];
    }

    get isInteractive(): boolean {
        return true;
    }
}

export class TextInput extends Input {
    //#region Schema

    static readonly valueProperty = new StringProperty(Versions.v1_0, "value");
    static readonly maxLengthProperty = new NumProperty(Versions.v1_0, "maxLength");
    static readonly isMultilineProperty = new BoolProperty(Versions.v1_0, "isMultiline", false);
    static readonly placeholderProperty = new StringProperty(Versions.v1_0, "placeholder");
    static readonly styleProperty = new EnumProperty(Versions.v1_0, "style", Enums.InputTextStyle, Enums.InputTextStyle.Text);
    static readonly inlineActionProperty = new ActionProperty(Versions.v1_0, "inlineAction", [ "Action.ShowCard" ]);

    @property(TextInput.valueProperty)
    defaultValue?: string;

    @property(TextInput.maxLengthProperty)
    maxLength?: number;

    @property(TextInput.isMultilineProperty)
    isMultiline: boolean = false;

    @property(TextInput.placeholderProperty)
    placeholder?: string;

    @property(TextInput.styleProperty)
    style: Enums.InputTextStyle = Enums.InputTextStyle.Text;

    @property(TextInput.inlineActionProperty)
    inlineAction?: Action;

    //#endregion

    private setupInput(input: HTMLInputElement | HTMLTextAreaElement) {
        input.style.flex = "1 1 auto";
        input.tabIndex = 0;

        if (this.placeholder) {
            input.placeholder = this.placeholder;
            input.setAttribute("aria-label", this.placeholder)
        }

        if (this.defaultValue) {
            input.value = this.defaultValue;
        }

        if (this.maxLength && this.maxLength > 0) {
            input.maxLength = this.maxLength;
        }

        input.oninput = () => { this.valueChanged(); }
        input.onkeypress = (e: KeyboardEvent) => {
            // Ctrl+Enter pressed
            if (e.keyCode == 10 && this.inlineAction) {
                this.inlineAction.execute();
            }
        }
    }

    protected internalRender(): HTMLElement | undefined {
        let result: HTMLInputElement | HTMLTextAreaElement;

        if (this.isMultiline) {
            result = document.createElement("textarea");
            result.className = this.hostConfig.makeCssClassName("ac-input", "ac-textInput", "ac-multiline");
        }
        else {
            result = document.createElement("input");
            result.className = this.hostConfig.makeCssClassName("ac-input", "ac-textInput");
            result.type = Enums.InputTextStyle[this.style].toLowerCase();
        }

        this.setupInput(result);

        return result;
    }

    protected overrideInternalRender(): HTMLElement | undefined {
        let renderedInputControl = super.overrideInternalRender();

        if (this.inlineAction) {
            let button = document.createElement("button");
            button.className = this.hostConfig.makeCssClassName("ac-inlineActionButton");
            button.onclick = (e) => {
                e.preventDefault();
                e.cancelBubble = true;

                if (this.inlineAction) {
                    this.inlineAction.execute();
                }
            };

            if (this.inlineAction.iconUrl) {
                button.classList.add("iconOnly");

                let icon = document.createElement("img");
                icon.style.height = "100%";

                // The below trick is necessary as a workaround in Chrome where the icon is initially displayed
                // at its native size then resized to 100% of the button's height. This cfreates an unpleasant
                // flicker. On top of that, Chrome's flex implementation fails to prperly re-layout the button
                // after the image has loaded and been gicven its final size. The below trick also fixes that.
                icon.style.display = "none";
                icon.onload = () => {
                    icon.style.removeProperty("display");
                };
                icon.onerror = () => {
                    button.removeChild(icon);
                    button.classList.remove("iconOnly");
                    button.classList.add("textOnly");

                    if (this.inlineAction) {
                        button.textContent = this.inlineAction.title ? this.inlineAction.title : "Title";
                    }
                    else {
                        button.textContent = "Title";
                    }
                }

                icon.src = this.inlineAction.iconUrl;

                button.appendChild(icon);

                if (this.inlineAction.title) {
                    button.title = this.inlineAction.title;
                }
            }
            else {
                button.classList.add("textOnly");
                button.textContent = this.inlineAction.title ? this.inlineAction.title : "Title";
            }

            button.style.marginLeft = "8px";

            this.inputControlContainerElement.appendChild(button);
        }

        return renderedInputControl;
    }

    getJsonTypeName(): string {
        return "Input.Text";
    }

    getActionById(id: string) {
        let result = super.getActionById(id);

        if (!result && this.inlineAction) {
            result = this.inlineAction.getActionById(id);
        }

        return result;
    }

    isSet(): boolean {
        return this.value ? true : false;
    }

    get value(): string | undefined {
        if (this.renderedInputControlElement) {
            if (this.isMultiline) {
                return (<HTMLTextAreaElement>this.renderedInputControlElement).value;
            }
            else {
                return (<HTMLInputElement>this.renderedInputControlElement).value;
            }
        }
        else {
            return undefined;
        }
    }
}

export class ToggleInput extends Input {
    //#region Schema

    static readonly valueProperty = new StringProperty(Versions.v1_0, "value");
    static readonly titleProperty = new StringProperty(Versions.v1_0, "title");
    static readonly valueOnProperty = new StringProperty(Versions.v1_0, "valueOn", true, undefined, "true", (sender: SerializableObject) => { return "true"; });
    static readonly valueOffProperty = new StringProperty(Versions.v1_0, "valueOff", true, undefined, "false", (sender: SerializableObject) => { return "false"; });
    static readonly wrapProperty = new BoolProperty(Versions.v1_2, "wrap", false);

    @property(ToggleInput.valueProperty)
    defaultValue?: string;

    @property(ToggleInput.titleProperty)
    title?: string;

    @property(ToggleInput.valueOnProperty)
    valueOn: string = "true";

    @property(ToggleInput.valueOffProperty)
    valueOff: string = "false";

    @property(ToggleInput.wrapProperty)
    wrap: boolean = false;

    //#endregion

    private _checkboxInputElement: HTMLInputElement;

    protected internalRender(): HTMLElement | undefined {
        let element = document.createElement("div");
        element.className = this.hostConfig.makeCssClassName("ac-input", "ac-toggleInput");
        element.style.width = "100%";
        element.style.display = "flex";
        element.style.alignItems = "center";

        this._checkboxInputElement = document.createElement("input");
        this._checkboxInputElement.id = Utils.generateUniqueId();
        this._checkboxInputElement.type = "checkbox";
        this._checkboxInputElement.style.display = "inline-block";
        this._checkboxInputElement.style.verticalAlign = "middle";
        this._checkboxInputElement.style.margin = "0";
        this._checkboxInputElement.style.flex = "0 0 auto";

        if (this.title) {
            this._checkboxInputElement.setAttribute("aria-label", this.title);
        }

        this._checkboxInputElement.tabIndex = 0;

        if (this.defaultValue == this.valueOn) {
            this._checkboxInputElement.checked = true;
        }

        this._checkboxInputElement.onchange = () => { this.valueChanged(); }

        Utils.appendChild(element, this._checkboxInputElement);

        if (this.title || this.isDesignMode()) {
            let label = new Label();
            label.setParent(this);
            label.forElementId = this._checkboxInputElement.id;
            label.hostConfig = this.hostConfig;
            label.text = !this.title ? this.getJsonTypeName() : this.title;
            label.useMarkdown = GlobalSettings.useMarkdownInRadioButtonAndCheckbox;
            label.wrap = this.wrap;

            let labelElement = label.render();

            if (labelElement) {
                labelElement.style.display = "inline-block";
                labelElement.style.flex = "1 1 auto";
                labelElement.style.marginLeft = "6px";
                labelElement.style.verticalAlign = "middle";

                let spacerElement = document.createElement("div");
                spacerElement.style.width = "6px";

                Utils.appendChild(element, spacerElement);
                Utils.appendChild(element, labelElement);
            }
        }

        return element;
    }

    protected get isNullable(): boolean {
        return false;
    }

    getJsonTypeName(): string {
        return "Input.Toggle";
    }

    isSet(): boolean {
        return this.value ? true : false;
    }

    get value(): string | undefined {
        if (this._checkboxInputElement) {
            return this._checkboxInputElement.checked ? this.valueOn : this.valueOff;
        }
        else {
            return undefined;
        }
    }
}

export class Choice extends SerializableObject {
    //#region Schema

    static readonly titleProperty = new StringProperty(Versions.v1_0, "title");
    static readonly valueProperty = new StringProperty(Versions.v1_0, "value");

    @property(Choice.titleProperty)
    title?: string;

    @property(Choice.valueProperty)
    value?: string;

    //#endregion

    protected getSchemaKey(): string {
        return "Choice";
    }

    constructor(title?: string, value?: string) {
        super();

        this.title = title;
        this.value = value;
    }
}

export class ChoiceSetInput extends Input {
    //#region Schema

    static readonly valueProperty = new StringProperty(Versions.v1_0, "value");
    static readonly choicesProperty = new SerializableObjectCollectionProperty(Versions.v1_0, "choices", Choice);
    static readonly styleProperty = new ValueSetProperty(
        Versions.v1_0,
        "style",
        [
            { value: "compact" },
            { value: "expanded" }
        ],
        "compact");
    static readonly isMultiSelectProperty = new BoolProperty(Versions.v1_0, "isMultiSelect", false);
    static readonly placeholderProperty = new StringProperty(Versions.v1_0, "placeholder");
    static readonly wrapProperty = new BoolProperty(Versions.v1_2, "wrap", false);

    @property(ChoiceSetInput.valueProperty)
    defaultValue?: string;

    @property(ChoiceSetInput.styleProperty)
    style?: "compact" | "expanded";

    get isCompact(): boolean {
        return this.style !== "expanded";
    }

    set isCompact(value: boolean) {
        this.style = value ? undefined : "expanded";
    }

    @property(ChoiceSetInput.isMultiSelectProperty)
    isMultiSelect: boolean = false;

    @property(ChoiceSetInput.placeholderProperty)
    placeholder?: string;

    @property(ChoiceSetInput.wrapProperty)
    wrap: boolean = false;

    @property(ChoiceSetInput.choicesProperty)
    choices: Choice[] = [];

    //#endregion

    private static uniqueCategoryCounter = 0;

    private static getUniqueCategoryName(): string {
        let uniqueCwtegoryName = "__ac-category" + ChoiceSetInput.uniqueCategoryCounter;

        ChoiceSetInput.uniqueCategoryCounter++;

        return uniqueCwtegoryName;
    }

    private _uniqueCategoryName: string;
    private _selectElement: HTMLSelectElement;
    private _toggleInputs: HTMLInputElement[];

    private renderCompundInput(cssClassName: string, type: "checkbox" | "radio", defaultValues: string[] | undefined): HTMLElement {
        let element = document.createElement("div");
        element.className = this.hostConfig.makeCssClassName("ac-input", cssClassName);
        element.style.width = "100%";

        this._toggleInputs = [];

        for (let choice of this.choices) {
            let input = document.createElement("input");
            input.id = Utils.generateUniqueId();
            input.type = type;
            input.style.margin = "0";
            input.style.display = "inline-block";
            input.style.verticalAlign = "middle";
            input.style.flex = "0 0 auto";
            input.name = this.id ? this.id : this._uniqueCategoryName;

            if (choice.value) {
                input.value = choice.value;
            }

            if (choice.title) {
                input.setAttribute("aria-label", choice.title);
            }

            if (defaultValues && choice.value) {
                if (defaultValues.indexOf(choice.value) >= 0) {
                    input.checked = true;
                }
            }

            input.onchange = () => { this.valueChanged(); }

            this._toggleInputs.push(input);

            let compoundInput = document.createElement("div");
            compoundInput.style.display = "flex";
            compoundInput.style.alignItems = "center";

            Utils.appendChild(compoundInput, input);

            let label = new Label();
            label.setParent(this);
            label.forElementId = input.id;
            label.hostConfig = this.hostConfig;
            label.text = choice.title ? choice.title : "Choice " + this._toggleInputs.length;
            label.useMarkdown = GlobalSettings.useMarkdownInRadioButtonAndCheckbox;
            label.wrap = this.wrap;

            let labelElement = label.render();

            if (labelElement) {
                labelElement.style.display = "inline-block";
                labelElement.style.flex = "1 1 auto";
                labelElement.style.marginLeft = "6px";
                labelElement.style.verticalAlign = "middle";

                let spacerElement = document.createElement("div");
                spacerElement.style.width = "6px";

                Utils.appendChild(compoundInput, spacerElement);
                Utils.appendChild(compoundInput, labelElement);
            }

            Utils.appendChild(element, compoundInput);
        }

        return element;
    }

    protected internalRender(): HTMLElement | undefined {
        this._uniqueCategoryName = ChoiceSetInput.getUniqueCategoryName();

        if (this.isMultiSelect) {
            // Render as a list of toggle inputs
            return this.renderCompundInput(
                "ac-choiceSetInput-multiSelect",
                "checkbox",
                this.defaultValue ? this.defaultValue.split(this.hostConfig.choiceSetInputValueSeparator) : undefined);
        }
        else {
            if (this.style === "expanded") {
                // Render as a series of radio buttons
                return this.renderCompundInput(
                    "ac-choiceSetInput-expanded",
                    "radio",
                    this.defaultValue ? [ this.defaultValue ] : undefined);
            }
            else {
                // Render as a combo box
                this._selectElement = document.createElement("select");
                this._selectElement.className = this.hostConfig.makeCssClassName("ac-input", "ac-multichoiceInput", "ac-choiceSetInput-compact");
                this._selectElement.style.width = "100%";

                let option = document.createElement("option");
                option.selected = true;
                option.disabled = true;
                option.hidden = true;
                option.value = "";

                if (this.placeholder) {
                    option.text = this.placeholder;
                }

                Utils.appendChild(this._selectElement, option);

                for (let choice of this.choices) {
                    let option = document.createElement("option");
                    option.value = <string>choice.value;
                    option.text = <string>choice.title;
                    option.setAttribute("aria-label", <string>choice.title);

                    if (choice.value == this.defaultValue) {
                        option.selected = true;
                    }

                    Utils.appendChild(this._selectElement, option);
                }

                this._selectElement.onchange = () => { this.valueChanged(); }

                return this._selectElement;
            }
        }
    }

    getJsonTypeName(): string {
        return "Input.ChoiceSet";
    }

    internalValidateProperties(context: ValidationResults) {
        super.internalValidateProperties(context);

        if (this.choices.length == 0) {
            context.addFailure(
                this,
                Enums.ValidationEvent.CollectionCantBeEmpty,
                "An Input.ChoiceSet must have at least one choice defined.");
        }

        for (let choice of this.choices) {
            if (!choice.title || !choice.value) {
                context.addFailure(
                    this,
                    Enums.ValidationEvent.PropertyCantBeNull,
                    "All choices in an Input.ChoiceSet must have their title and value properties set.");
            }
        }
    }

    isSet(): boolean {
        return this.value ? true : false;
    }

    get value(): string | undefined {
        if (!this.isMultiSelect) {
            if (this.isCompact) {
                if (this._selectElement) {
                    return this._selectElement.selectedIndex > 0 ? this._selectElement.value : undefined;
                }

                return undefined;
            }
            else {
                if (!this._toggleInputs || this._toggleInputs.length == 0) {
                    return undefined;
                }

                for (let toggleInput of this._toggleInputs) {
                    if (toggleInput.checked) {
                        return toggleInput.value;
                    }
                }

                return undefined;
            }
        }
        else {
            if (!this._toggleInputs || this._toggleInputs.length == 0) {
                return undefined;
            }

            let result: string = "";

            for (let toggleInput of this._toggleInputs) {
                if (toggleInput.checked) {
                    if (result != "") {
                        result += this.hostConfig.choiceSetInputValueSeparator;
                    }

                    result += toggleInput.value;
                }
            }

            return result ? result : undefined;
        }
    }
}

export class NumberInput extends Input {
    //#region Schema

    static readonly valueProperty = new NumProperty(Versions.v1_0, "value");
    static readonly placeholderProperty = new StringProperty(Versions.v1_0, "placeholder");
    static readonly minProperty = new NumProperty(Versions.v1_0, "min");
    static readonly maxProperty = new NumProperty(Versions.v1_0, "max");

    @property(NumberInput.valueProperty)
    defaultValue?: number;

    @property(NumberInput.minProperty)
    min?: number;

    @property(NumberInput.maxProperty)
    max?: number;

    @property(NumberInput.placeholderProperty)
    placeholder?: string;

    //#endregion

    private _numberInputElement: HTMLInputElement;

    protected internalRender(): HTMLElement | undefined {
        this._numberInputElement = document.createElement("input");
        this._numberInputElement.setAttribute("type", "number");

        if (this.min) {
            this._numberInputElement.setAttribute("min", this.min.toString());
        }

        if (this.max) {
            this._numberInputElement.setAttribute("max", this.max.toString());
        }

        this._numberInputElement.className = this.hostConfig.makeCssClassName("ac-input", "ac-numberInput");
        this._numberInputElement.style.width = "100%";
        this._numberInputElement.tabIndex = 0;

        if (this.defaultValue !== undefined) {
            this._numberInputElement.valueAsNumber = this.defaultValue;
        }

        if (this.placeholder) {
            this._numberInputElement.placeholder = this.placeholder;
            this._numberInputElement.setAttribute("aria-label", this.placeholder);
        }

        this._numberInputElement.oninput = () => { this.valueChanged(); }

        return this._numberInputElement;
    }

    getJsonTypeName(): string {
        return "Input.Number";
    }

    isSet(): boolean {
        return this.value !== undefined && !isNaN(this.value);
    }

    get value(): number | undefined {
        return this._numberInputElement ? this._numberInputElement.valueAsNumber : undefined;
    }
}

export class DateInput extends Input {
    //#region Schema

    static readonly valueProperty = new StringProperty(Versions.v1_0, "value");
    static readonly placeholderProperty = new StringProperty(Versions.v1_0, "placeholder");
    static readonly minProperty = new StringProperty(Versions.v1_0, "min");
    static readonly maxProperty = new StringProperty(Versions.v1_0, "max");

    @property(DateInput.valueProperty)
    defaultValue?: string;

    @property(DateInput.minProperty)
    min?: string;

    @property(DateInput.maxProperty)
    max?: string;

    @property(DateInput.placeholderProperty)
    placeholder?: string;

    //#endregion

    private _dateInputElement: HTMLInputElement;

    protected internalRender(): HTMLElement | undefined {
        this._dateInputElement = document.createElement("input");
        this._dateInputElement.setAttribute("type", "date");

        if (this.min) {
            this._dateInputElement.setAttribute("min", this.min);
        }

        if (this.max) {
            this._dateInputElement.setAttribute("max", this.max);
        }

        if (this.placeholder) {
            this._dateInputElement.placeholder = this.placeholder;
            this._dateInputElement.setAttribute("aria-label", this.placeholder);
        }

        this._dateInputElement.className = this.hostConfig.makeCssClassName("ac-input", "ac-dateInput");
        this._dateInputElement.style.width = "100%";

        this._dateInputElement.oninput = () => { this.valueChanged(); }

        if (this.defaultValue) {
            this._dateInputElement.value = this.defaultValue;
        }

        return this._dateInputElement;
    }

    getJsonTypeName(): string {
        return "Input.Date";
    }

    isSet(): boolean {
        return this.value ? true : false;
    }

    get value(): string | undefined {
        return this._dateInputElement ? this._dateInputElement.value : undefined;
    }
}

export class TimeProperty extends CustomProperty<string | undefined> {
    constructor(readonly targetVersion: Version, readonly name: string) {
        super(
            targetVersion,
            name,
            (sender: SerializableObject, property: PropertyDefinition, source: PropertyBag, context: BaseSerializationContext) => {
                let value = source[property.name];

                if (typeof value === "string" && value && /^[0-9]{2}:[0-9]{2}$/.test(value)) {
                    return value;
                }

                return undefined;
            },
            (sender: SerializableObject, property: PropertyDefinition, target: PropertyBag, value: string | undefined, context: BaseSerializationContext) => {
                context.serializeValue(target, property.name, value);
            });
    }
}

export class TimeInput extends Input {
    //#region Schema

    static readonly valueProperty = new TimeProperty(Versions.v1_0, "value");
    static readonly placeholderProperty = new StringProperty(Versions.v1_0, "placeholder");
    static readonly minProperty = new TimeProperty(Versions.v1_0, "min");
    static readonly maxProperty = new TimeProperty(Versions.v1_0, "max");

    @property(TimeInput.valueProperty)
    defaultValue?: string;

    @property(TimeInput.minProperty)
    min?: string;

    @property(TimeInput.maxProperty)
    max?: string;

    @property(TimeInput.placeholderProperty)
    placeholder?: string;

    //#endregion

    private _timeInputElement: HTMLInputElement;

    protected internalRender(): HTMLElement | undefined {
        this._timeInputElement = document.createElement("input");
        this._timeInputElement.setAttribute("type", "time");
        this._timeInputElement.setAttribute("min", <string>this.min);
        this._timeInputElement.setAttribute("max", <string>this.max);
        this._timeInputElement.className = this.hostConfig.makeCssClassName("ac-input", "ac-timeInput");
        this._timeInputElement.style.width = "100%";
        this._timeInputElement.oninput = () => { this.valueChanged(); }

        if (this.placeholder) {
            this._timeInputElement.placeholder = this.placeholder;
            this._timeInputElement.setAttribute("aria-label", this.placeholder);
        }

        if (this.defaultValue) {
            this._timeInputElement.value = this.defaultValue;
        }

        return this._timeInputElement;
    }

    getJsonTypeName(): string {
        return "Input.Time";
    }

    isSet(): boolean {
        return this.value ? true : false;
    }

    get value(): string | undefined {
        return this._timeInputElement ? this._timeInputElement.value : undefined;
    }
}

const enum ActionButtonState {
    Normal,
    Expanded,
    Subdued
}

class ActionButton {
    private _parentContainerStyle: string;
    private _state: ActionButtonState = ActionButtonState.Normal;

    private updateCssStyle() {
        if (this.action.parent && this.action.renderedElement) {
            let hostConfig = this.action.parent.hostConfig;

            this.action.renderedElement.className = hostConfig.makeCssClassName("ac-pushButton");

            if (this._parentContainerStyle) {
                this.action.renderedElement.classList.add("style-" + this._parentContainerStyle);
            }

            this.action.updateActionButtonCssStyle(this.action.renderedElement);

            this.action.renderedElement.classList.remove(hostConfig.makeCssClassName("expanded"));
            this.action.renderedElement.classList.remove(hostConfig.makeCssClassName("subdued"));

            switch (this._state) {
                case ActionButtonState.Expanded:
                    this.action.renderedElement.classList.add(hostConfig.makeCssClassName("expanded"));
                    break;
                case ActionButtonState.Subdued:
                    this.action.renderedElement.classList.add(hostConfig.makeCssClassName("subdued"));
                    break;
            }

            if (this.action.style) {
                if (this.action.style === Enums.ActionStyle.Positive) {
                    this.action.renderedElement.classList.add(...hostConfig.makeCssClassNames("primary", "style-positive"));
                }
                else {
                    this.action.renderedElement.classList.add(...hostConfig.makeCssClassNames("style-" + this.action.style.toLowerCase()));
                }
            }
        }
    }

    readonly action: Action;

    constructor(action: Action, parentContainerStyle: string) {
        this.action = action;
        this._parentContainerStyle = parentContainerStyle;
    }

    onClick?: (actionButton: ActionButton) => void;

    render() {
        this.action.render();

        if (this.action.renderedElement) {
            this.action.renderedElement.onclick = (e) => {
                e.preventDefault();
                e.cancelBubble = true;

                this.click();
            };

            this.updateCssStyle();
        }
    }

    click() {
        if (this.onClick !== undefined) {
            this.onClick(this);
        }
    }

    get state(): ActionButtonState {
        return this._state;
    }

    set state(value: ActionButtonState) {
        this._state = value;

        this.updateCssStyle();
    }
}

export type ActionType = { new(): Action };

export abstract class Action extends CardObject {
    //#region Schema

    static readonly titleProperty = new StringProperty(Versions.v1_0, "title");
    static readonly iconUrlProperty = new StringProperty(Versions.v1_1, "iconUrl");
    static readonly styleProperty = new ValueSetProperty(
        Versions.v1_2,
        "style",
        [
            { value: Enums.ActionStyle.Default },
            { value: Enums.ActionStyle.Positive },
            { value: Enums.ActionStyle.Destructive }
        ],
        Enums.ActionStyle.Default);
    // TODO: Revise this when finalizing input validation
    static readonly ignoreInputValidationProperty = new BoolProperty(Versions.vNext, "ignoreInputValidation", false);

    @property(Action.titleProperty)
    title?: string;

    @property(Action.iconUrlProperty)
    iconUrl?: string;

    @property(Action.styleProperty)
    style: string = Enums.ActionStyle.Default;

    //#endregion

    private _actionCollection?: ActionCollection; // hold the reference to its action collection

    protected addCssClasses(element: HTMLElement) {
        // Do nothing in base implementation
    }

    protected internalGetReferencedInputs(allInputs: Input[]): Dictionary<Input> {
        return {};
    }

    protected internalPrepareForExecution(inputs: Dictionary<Input> | undefined) {
        // Do nothing in base implementation
    }

    protected internalValidateInputs(referencedInputs: Dictionary<Input> | undefined): Input[] {
        let result: Input[] = [];

        if (GlobalSettings.useBuiltInInputValidation && !this.ignoreInputValidation && referencedInputs) {
            for (let key of Object.keys(referencedInputs)) {
                let input = referencedInputs[key];

                if (!input.validateValue()) {
                    result.push(input);
                }
            }
        }

        return result;
    }

    protected shouldSerialize(context: SerializationContext): boolean {
        return context.actionRegistry.findByName(this.getJsonTypeName()) !== undefined;
    }

    onExecute: (sender: Action) => void;

    getHref(): string | undefined {
        return "";
    }

    updateActionButtonCssStyle(actionButtonElement: HTMLElement): void {
        // Do nothing in base implementation
    }

    parse(source: any, context?: SerializationContext) {
        return super.parse(source, context ? context : new SerializationContext());
    }

    toJSON(context?: SerializationContext): PropertyBag | undefined {
        return super.toJSON(context ? context : new SerializationContext());
    }

    render(baseCssClass: string = "ac-pushButton") {
        // Cache hostConfig for perf
        let hostConfig = this.hostConfig;

        let buttonElement = document.createElement("button");

        this.addCssClasses(buttonElement);

        if (this.title) {
            buttonElement.setAttribute("aria-label", this.title);
        }

        buttonElement.type = "button";
        buttonElement.style.display = "flex";
        buttonElement.style.alignItems = "center";
        buttonElement.style.justifyContent = "center";

        let titleElement = document.createElement("div");
        titleElement.style.overflow = "hidden";
        titleElement.style.textOverflow = "ellipsis";

        if (!(hostConfig.actions.iconPlacement == Enums.ActionIconPlacement.AboveTitle || hostConfig.actions.allowTitleToWrap)) {
            titleElement.style.whiteSpace = "nowrap";
        }

        if (this.title) {
            titleElement.innerText = this.title;
        }

        if (!this.iconUrl) {
            buttonElement.classList.add("noIcon");

            buttonElement.appendChild(titleElement);
        }
        else {
            let iconElement = document.createElement("img");
            iconElement.src = this.iconUrl;
            iconElement.style.width = hostConfig.actions.iconSize + "px";
            iconElement.style.height = hostConfig.actions.iconSize + "px";
            iconElement.style.flex = "0 0 auto";

            if (hostConfig.actions.iconPlacement == Enums.ActionIconPlacement.AboveTitle) {
                buttonElement.classList.add("iconAbove");
                buttonElement.style.flexDirection = "column";

                if (this.title) {
                    iconElement.style.marginBottom = "6px";
                }
            }
            else {
                buttonElement.classList.add("iconLeft");

                iconElement.style.maxHeight = "100%";

                if (this.title) {
                    iconElement.style.marginRight = "6px";
                }
            }

            buttonElement.appendChild(iconElement);
            buttonElement.appendChild(titleElement);
        }

        this._renderedElement = buttonElement;
    }

    execute() {
        if (this.onExecute) {
            this.onExecute(this);
        }

        raiseExecuteActionEvent(this);
    }

    prepareForExecution(): boolean {
        let referencedInputs = this.getReferencedInputs();

        if (this.internalValidateInputs(referencedInputs).length > 0) {
            return false;
        }

        this.internalPrepareForExecution(referencedInputs);

        return true;
    };

    remove(): boolean {
        if (this._actionCollection) {
            return this._actionCollection.removeAction(this);
        }

        return false;
    }

    getAllInputs(): Input[] {
        return [];
    }

    getResourceInformation(): IResourceInformation[] {
        return this.iconUrl ? [{ url: this.iconUrl, mimeType: "image" }] : [];
    }

    getActionById(id: string): Action | undefined {
        return this.id === id ? this : undefined;
    }

    getReferencedInputs(): Dictionary<Input> | undefined {
        return this.parent ? this.internalGetReferencedInputs(this.parent.getRootElement().getAllInputs()) : undefined;
    }

    validateInputs() {
        return this.internalValidateInputs(this.getReferencedInputs());
    }

    get isPrimary(): boolean {
        return this.style == Enums.ActionStyle.Positive;
    }

    set isPrimary(value: boolean) {
        if (value) {
            this.style = Enums.ActionStyle.Positive;
        }
        else {
            if (this.style == Enums.ActionStyle.Positive) {
                this.style = Enums.ActionStyle.Default;
            }
        }
    }

    get ignoreInputValidation(): boolean {
        return true;
    }

    get hostConfig(): HostConfig {
        return this.parent ? this.parent.hostConfig : defaultHostConfig;
    }

    get parent(): CardElement | undefined {
        return <CardElement>this._parent;
    }
}

export class SubmitAction extends Action {
    //#region Schema

    static readonly dataProperty = new PropertyDefinition(Versions.v1_0, "data");

    @property(SubmitAction.dataProperty)
    private _originalData?: PropertyBag;

    @property(Action.ignoreInputValidationProperty)
    private _ignoreInputValidation: boolean = false;

    //#endregion

    // Note the "weird" way this field is declared is to work around a breaking
    // change introduced in TS 3.1 wrt d.ts generation. DO NOT CHANGE
    static readonly JsonTypeName: "Action.Submit" = "Action.Submit";

    private _isPrepared: boolean = false;
    private _processedData?: PropertyBag;

    protected internalGetReferencedInputs(allInputs: Input[]): Dictionary<Input> {
        let result: Dictionary<Input> = {};

        for (let input of allInputs) {
            if (input.id) {
                result[input.id] = input;
            }
        }

        return result;
    }

    protected internalPrepareForExecution(inputs: Dictionary<Input> | undefined) {
        if (this._originalData) {
            this._processedData = JSON.parse(JSON.stringify(this._originalData));
        }
        else {
            this._processedData = {};
        }

        if (this._processedData && inputs) {
            for (let key of Object.keys(inputs)) {
                let input = inputs[key];

                if (input.id) {
                    this._processedData[input.id] = input.value;
                }
            }
        }

        this._isPrepared = true;
    }

    getJsonTypeName(): string {
        return SubmitAction.JsonTypeName;
    }

    get ignoreInputValidation(): boolean {
        return this._ignoreInputValidation;
    }

    set ignoreInputValidation(value: boolean) {
        this._ignoreInputValidation = value;
    }

    get data(): object | undefined {
        return this._isPrepared ? this._processedData : this._originalData;
    }

    set data(value: object | undefined) {
        this._originalData = value;
        this._isPrepared = false;
    }
}

export class OpenUrlAction extends Action {
    //#region Schema

    static readonly urlProperty = new StringProperty(Versions.v1_0, "url");

    @property(OpenUrlAction.urlProperty)
    url?: string;

    //#endregion

    // Note the "weird" way this field is declared is to work around a breaking
    // change introduced in TS 3.1 wrt d.ts generation. DO NOT CHANGE
    static readonly JsonTypeName: "Action.OpenUrl" = "Action.OpenUrl";

    getJsonTypeName(): string {
        return OpenUrlAction.JsonTypeName;
    }

    internalValidateProperties(context: ValidationResults) {
        super.internalValidateProperties(context);

        if (!this.url) {
            context.addFailure(
                this,
                Enums.ValidationEvent.PropertyCantBeNull,
                "An Action.OpenUrl must have its url property set.");
        }
    }

    getHref(): string | undefined {
        return this.url;
    }
}

export class ToggleVisibilityAction extends Action {
    //#region Schema

    static readonly targetElementsProperty = new CustomProperty<PropertyBag>(
        Versions.v1_2,
        "targetElements",
        (sender: SerializableObject, property: PropertyDefinition, source: PropertyBag, context: BaseSerializationContext) => {
            let result: PropertyBag = {}

            if (Array.isArray(source[property.name])) {
                for (let item of source[property.name]) {
                    if (typeof item === "string") {
                        result[item] = undefined;
                    }
                    else if (typeof item === "object") {
                        let elementId = item["elementId"];

                        if (typeof elementId === "string") {
                            result[elementId] = Utils.parseBool(item["isVisible"]);
                        }
                    }
                }
            }

            return result;
        },
        (sender: SerializableObject, property: PropertyDefinition, target: PropertyBag, value: PropertyBag, context: BaseSerializationContext) => {
            let targetElements: any[] = [];

            for (let id of Object.keys(value)) {
                if (typeof value[id] === "boolean") {
                    targetElements.push(
                        {
                            elementId: id,
                            isVisible: value[id]
                        }
                    );
                }
                else {
                    targetElements.push(id);
                }
            }

            context.serializeArray(target, property.name, targetElements);
        },
        {},
        (sender: SerializableObject) => { return {}; });

    @property(ToggleVisibilityAction.targetElementsProperty)
    targetElements: { [key: string]: any } = {};

    //#endregion

    // Note the "weird" way this field is declared is to work around a breaking
    // change introduced in TS 3.1 wrt d.ts generation. DO NOT CHANGE
    static readonly JsonTypeName: "Action.ToggleVisibility" = "Action.ToggleVisibility";

    getJsonTypeName(): string {
        return ToggleVisibilityAction.JsonTypeName;
    }

    execute() {
        if (this.parent) {
            for (let elementId of Object.keys(this.targetElements)) {
                let targetElement = this.parent.getRootElement().getElementById(elementId);

                if (targetElement) {
                    if (typeof this.targetElements[elementId] === "boolean") {
                        targetElement.isVisible = this.targetElements[elementId];
                    }
                    else {
                        targetElement.isVisible = !targetElement.isVisible;
                    }
                }
            }
        }
    }

    addTargetElement(elementId: string, isVisible: boolean | undefined = undefined) {
        this.targetElements[elementId] = isVisible;
    }

    removeTargetElement(elementId: string) {
        delete this.targetElements[elementId];
    }
}

class StringWithSubstitutionProperty extends PropertyDefinition  {
    parse(sender: SerializableObject, source: PropertyBag, context: BaseSerializationContext): StringWithSubstitutions {
        let result = new StringWithSubstitutions();
        result.set(Utils.parseString(source[this.name]));

        return result;
    }

    toJSON(sender: SerializableObject, target: PropertyBag, value: StringWithSubstitutions, context: BaseSerializationContext): void {
        context.serializeValue(target, this.name, value.getOriginal());
    }

    constructor(
        readonly targetVersion: Version,
        readonly name: string) {
        super(targetVersion, name, undefined, () => { return new StringWithSubstitutions(); });
    }
}

export class HttpHeader extends SerializableObject {
    //#region Schema

    static readonly nameProperty = new StringProperty(Versions.v1_0, "name");
    static readonly valueProperty = new StringWithSubstitutionProperty(Versions.v1_0, "value");

    protected getSchemaKey(): string {
        return "HttpHeader";
    }

    @property(HttpHeader.nameProperty)
    name: string;

    @property(HttpHeader.valueProperty)
    private _value: StringWithSubstitutions;

    //#endregion

    constructor(name: string = "", value: string = "") {
        super();

        this.name = name;
        this.value = value;
    }

    getReferencedInputs(inputs: Input[], referencedInputs: Dictionary<Input>) {
        this._value.getReferencedInputs(inputs, referencedInputs);
    }

    prepareForExecution(inputs: Dictionary<Input>) {
        this._value.substituteInputValues(inputs, ContentTypes.applicationXWwwFormUrlencoded);
    }

    get value(): string | undefined {
        return this._value.get();
    }

    set value(newValue: string | undefined) {
        this._value.set(newValue);
    }
}

export class HttpAction extends Action {
    //#region Schema

    static readonly urlProperty = new StringWithSubstitutionProperty(Versions.v1_0, "url");
    static readonly bodyProperty = new StringWithSubstitutionProperty(Versions.v1_0, "body");
    static readonly methodProperty = new StringProperty(Versions.v1_0, "method");
    static readonly headersProperty = new SerializableObjectCollectionProperty(Versions.v1_0, "headers", HttpHeader);

    protected populateSchema(schema: SerializableObjectSchema) {
        super.populateSchema(schema);

        schema.add(Action.ignoreInputValidationProperty);
    }

    @property(HttpAction.urlProperty)
    private _url: StringWithSubstitutions;

    @property(HttpAction.bodyProperty)
    private _body: StringWithSubstitutions;

    @property(HttpAction.bodyProperty)
    method?: string;

    @property(HttpAction.headersProperty)
    headers: HttpHeader[];

    @property(Action.ignoreInputValidationProperty)
    private _ignoreInputValidation: boolean = false;

    //#endregion

    // Note the "weird" way this field is declared is to work around a breaking
    // change introduced in TS 3.1 wrt d.ts generation. DO NOT CHANGE
    static readonly JsonTypeName: "Action.Http" = "Action.Http";

    protected internalGetReferencedInputs(allInputs: Input[]): Dictionary<Input> {
        let result: Dictionary<Input> = {};

        this._url.getReferencedInputs(allInputs, result);

        for (let header of this.headers) {
            header.getReferencedInputs(allInputs, result);
        }

        this._body.getReferencedInputs(allInputs, result);

        return result;
    }

    protected internalPrepareForExecution(inputs: Dictionary<Input> | undefined) {
        if (inputs) {
            this._url.substituteInputValues(inputs, ContentTypes.applicationXWwwFormUrlencoded);

            let contentType = ContentTypes.applicationJson;

            for (let header of this.headers) {
                header.prepareForExecution(inputs);

                if (header.name && header.name.toLowerCase() == "content-type") {
                    contentType = <string>header.value;
                }
            }

            this._body.substituteInputValues(inputs, contentType);
        }
    };

    getJsonTypeName(): string {
        return HttpAction.JsonTypeName;
    }

    internalValidateProperties(context: ValidationResults) {
        super.internalValidateProperties(context);

        if (!this.url) {
            context.addFailure(
                this,
                Enums.ValidationEvent.PropertyCantBeNull,
                "An Action.Http must have its url property set.");
        }

        if (this.headers.length > 0) {
            for (let header of this.headers) {
                if (!header.name) {
                    context.addFailure(
                        this,
                        Enums.ValidationEvent.PropertyCantBeNull,
                        "All headers of an Action.Http must have their name and value properties set.");
                }
            }
        }
    }

    get ignoreInputValidation(): boolean {
        return this._ignoreInputValidation;
    }

    set ignoreInputValidation(value: boolean) {
        this._ignoreInputValidation = value;
    }

    get url(): string | undefined {
        return this._url.get();
    }

    set url(value: string | undefined) {
        this._url.set(value);
    }

    get body(): string | undefined {
        return this._body.get();
    }

    set body(value: string | undefined) {
        this._body.set(value);
    }
}

export class ShowCardAction extends Action {
    // Note the "weird" way this field is declared is to work around a breaking
    // change introduced in TS 3.1 wrt d.ts generation. DO NOT CHANGE
    static readonly JsonTypeName: "Action.ShowCard" = "Action.ShowCard";

    protected internalParse(source: any, context: SerializationContext) {
        super.internalParse(source, context);

        let jsonCard = source["card"];

        if (jsonCard) {
            this.card.parse(jsonCard, context);
        }
        else {
            context.logParseEvent(
                Enums.ValidationEvent.PropertyCantBeNull,
                "An Action.ShowCard must have its \"card\" property set to a valid AdaptiveCard object.",
                this);
        }
    }

    protected internalToJSON(target: PropertyBag, context: SerializationContext) {
        super.internalToJSON(target, context);

        if (this.card) {
            context.serializeValue(target, "card", this.card.toJSON(context));
        }
    }

    protected addCssClasses(element: HTMLElement) {
        super.addCssClasses(element);

        if (this.parent) {
            element.classList.add(this.parent.hostConfig.makeCssClassName("expandable"));
        }
    }

    readonly card: AdaptiveCard = new InlineAdaptiveCard();

    getJsonTypeName(): string {
        return ShowCardAction.JsonTypeName;
    }

    internalValidateProperties(context: ValidationResults) {
        super.internalValidateProperties(context);

        this.card.internalValidateProperties(context);
    }

    updateActionButtonCssStyle(actionButtonElement: HTMLElement): void {
        super.updateActionButtonCssStyle(actionButtonElement);

        if (this.parent) {
            actionButtonElement.classList.add(this.parent.hostConfig.makeCssClassName("expandable"));
        }
    }

    setParent(value: CardElement) {
        super.setParent(value);

        this.card.setParent(value);
    }

    getAllInputs(): Input[] {
        return this.card.getAllInputs();
    }

    getResourceInformation(): IResourceInformation[] {
        return super.getResourceInformation().concat(this.card.getResourceInformation());
    }

    getActionById(id: string): Action | undefined {
        let result = super.getActionById(id);

        if (!result) {
            result = this.card.getActionById(id);
        }

        return result;
    }
}

class ActionCollection {
    private _owner: CardElement;
    private _actionCardContainer: HTMLDivElement;
    private _expandedAction?: ShowCardAction;
    private _renderedActionCount: number = 0;
    private _actionCard?: HTMLElement;

    private isActionAllowed(action: Action): boolean {
        let forbiddenTypes = this._owner.getForbiddenActionTypes();

        if (forbiddenTypes) {
            for (let forbiddenType of forbiddenTypes) {
                if (action.constructor === forbiddenType) {
                    return false;
                }
            }
        }

        return true;
    }

    private refreshContainer() {
        this._actionCardContainer.innerHTML = "";

        if (!this._actionCard) {
            this._actionCardContainer.style.marginTop = "0px";

            return;
        }

        this._actionCardContainer.style.marginTop = this._renderedActionCount > 0 ? this._owner.hostConfig.actions.showCard.inlineTopMargin + "px" : "0px";

        let padding = this._owner.getEffectivePadding();

        this._owner.getImmediateSurroundingPadding(padding);

        let physicalPadding = this._owner.hostConfig.paddingDefinitionToSpacingDefinition(padding);

        if (this._actionCard) {
            this._actionCard.style.paddingLeft = physicalPadding.left + "px";
            this._actionCard.style.paddingRight = physicalPadding.right + "px";

            this._actionCard.style.marginLeft = "-" + physicalPadding.left + "px";
            this._actionCard.style.marginRight = "-" + physicalPadding.right + "px";

            if (physicalPadding.bottom != 0 && !this._owner.isDesignMode()) {
                this._actionCard.style.paddingBottom = physicalPadding.bottom + "px";
                this._actionCard.style.marginBottom = "-" + physicalPadding.bottom + "px";
            }

            Utils.appendChild(this._actionCardContainer, this._actionCard);
        }
    }

    private layoutChanged() {
        this._owner.getRootElement().updateLayout();
    }

    private hideActionCard() {
        let previouslyExpandedAction = this._expandedAction;

        this._expandedAction = undefined;
        this._actionCard = undefined;

        this.refreshContainer();

        if (previouslyExpandedAction) {
            this.layoutChanged();

            raiseInlineCardExpandedEvent(previouslyExpandedAction, false);
        }
    }

    private showActionCard(action: ShowCardAction, suppressStyle: boolean = false, raiseEvent: boolean = true) {
        (<InlineAdaptiveCard>action.card).suppressStyle = suppressStyle;

        let renderedCard = action.card.renderedElement ? action.card.renderedElement : action.card.render();

        this._actionCard = renderedCard;
        this._expandedAction = action;

        this.refreshContainer();

        if (raiseEvent) {
            this.layoutChanged();

            raiseInlineCardExpandedEvent(action, true);
        }
    }

    private collapseExpandedAction() {
        for (let button of this.buttons) {
            button.state = ActionButtonState.Normal;
        }

        this.hideActionCard();
    }

    private expandShowCardAction(action: ShowCardAction, raiseEvent: boolean) {
        for (let button of this.buttons) {
            if (button.action !== action) {
                button.state = ActionButtonState.Subdued;
            }
            else {
                button.state = ActionButtonState.Expanded;
            }
        }

        this.showActionCard(
            action,
            !(this._owner.isAtTheVeryLeft() && this._owner.isAtTheVeryRight()),
            raiseEvent);
    }

    private actionClicked(actionButton: ActionButton) {
        if (!(actionButton.action instanceof ShowCardAction)) {
            for (let button of this.buttons) {
                button.state = ActionButtonState.Normal;
            }

            this.hideActionCard();

            actionButton.action.execute();
        }
        else {
            if (this._owner.hostConfig.actions.showCard.actionMode === Enums.ShowCardActionMode.Popup) {
                actionButton.action.execute();
            }
            else if (actionButton.action === this._expandedAction) {
                this.collapseExpandedAction();
            }
            else {
                this.expandShowCardAction(actionButton.action, true);
            }
        }
    }

    private getParentContainer(): Container | undefined {
        if (this._owner instanceof Container) {
            return this._owner;
        }
        else {
            return this._owner.getParentContainer();
        }
    }

    private findActionButton(action: Action): ActionButton | undefined {
        for (let actionButton of this.buttons) {
            if (actionButton.action == action) {
                return actionButton;
            }
        }

        return undefined;
    }

    items: Action[] = [];
    buttons: ActionButton[] = [];

    constructor(owner: CardElement) {
        this._owner = owner;
    }

    parse(source: any, context: SerializationContext) {
        this.clear();

        if (Array.isArray(source)) {
            for (let jsonAction of source) {
                let action = context.parseAction(
                    this._owner,
                    jsonAction,
                    [],
                    !this._owner.isDesignMode());

                if (action) {
                    this.addAction(action);
                }
            }
        }
    }

    toJSON(target: PropertyBag, propertyName: string, context: SerializationContext): any {
        context.serializeArray(target, propertyName, this.items);
    }

    getActionById(id: string): Action | undefined {
        let result: Action | undefined = undefined;

        for (let item of this.items) {
            result = item.getActionById(id);

            if (result) {
                break;
            }
        }

        return result;
    }

    validateProperties(context: ValidationResults) {
        if (this._owner.hostConfig.actions.maxActions && this.items.length > this._owner.hostConfig.actions.maxActions) {
            context.addFailure(
                this._owner,
                Enums.ValidationEvent.TooManyActions,
                "A maximum of " + this._owner.hostConfig.actions.maxActions + " actions are allowed.");
        }

        if (this.items.length > 0 && !this._owner.hostConfig.supportsInteractivity) {
            context.addFailure(
                this._owner,
                Enums.ValidationEvent.InteractivityNotAllowed,
                "Interactivity is not allowed.");
        }

        for (let item of this.items) {
            if (!this.isActionAllowed(item)) {
                context.addFailure(
                    this._owner,
                    Enums.ValidationEvent.ActionTypeNotAllowed,
                    "Actions of type " + item.getJsonTypeName() + " are not allowed in this context.");
            }

            item.internalValidateProperties(context);
        }
    }

    render(orientation: Enums.Orientation, isDesignMode: boolean): HTMLElement | undefined {
        // Cache hostConfig for better perf
        let hostConfig = this._owner.hostConfig;

        if (!hostConfig.supportsInteractivity) {
            return undefined;
        }

        let element = document.createElement("div");
        let maxActions = hostConfig.actions.maxActions ? Math.min(hostConfig.actions.maxActions, this.items.length) : this.items.length;

        this._actionCardContainer = document.createElement("div");
        this._renderedActionCount = 0;

        if (hostConfig.actions.preExpandSingleShowCardAction && maxActions == 1 && this.items[0] instanceof ShowCardAction && this.isActionAllowed(this.items[0])) {
            this.showActionCard(<ShowCardAction>this.items[0], true);
            this._renderedActionCount = 1;
        }
        else {
            let buttonStrip = document.createElement("div");
            buttonStrip.className = hostConfig.makeCssClassName("ac-actionSet");
            buttonStrip.style.display = "flex";

            if (orientation == Enums.Orientation.Horizontal) {
                buttonStrip.style.flexDirection = "row";

                if (this._owner.horizontalAlignment && hostConfig.actions.actionAlignment != Enums.ActionAlignment.Stretch) {
                    switch (this._owner.horizontalAlignment) {
                        case Enums.HorizontalAlignment.Center:
                            buttonStrip.style.justifyContent = "center";
                            break;
                        case Enums.HorizontalAlignment.Right:
                            buttonStrip.style.justifyContent = "flex-end";
                            break;
                        default:
                            buttonStrip.style.justifyContent = "flex-start";
                            break;
                    }
                }
                else {
                    switch (hostConfig.actions.actionAlignment) {
                        case Enums.ActionAlignment.Center:
                            buttonStrip.style.justifyContent = "center";
                            break;
                        case Enums.ActionAlignment.Right:
                            buttonStrip.style.justifyContent = "flex-end";
                            break;
                        default:
                            buttonStrip.style.justifyContent = "flex-start";
                            break;
                    }
                }
            }
            else {
                buttonStrip.style.flexDirection = "column";

                if (this._owner.horizontalAlignment && hostConfig.actions.actionAlignment != Enums.ActionAlignment.Stretch) {
                    switch (this._owner.horizontalAlignment) {
                        case Enums.HorizontalAlignment.Center:
                            buttonStrip.style.alignItems = "center";
                            break;
                        case Enums.HorizontalAlignment.Right:
                            buttonStrip.style.alignItems = "flex-end";
                            break;
                        default:
                            buttonStrip.style.alignItems = "flex-start";
                            break;
                    }
                }
                else {
                    switch (hostConfig.actions.actionAlignment) {
                        case Enums.ActionAlignment.Center:
                            buttonStrip.style.alignItems = "center";
                            break;
                        case Enums.ActionAlignment.Right:
                            buttonStrip.style.alignItems = "flex-end";
                            break;
                        case Enums.ActionAlignment.Stretch:
                            buttonStrip.style.alignItems = "stretch";
                            break;
                        default:
                            buttonStrip.style.alignItems = "flex-start";
                            break;
                    }
                }
            }

            let parentContainer = this.getParentContainer();

            if (parentContainer) {
                let parentContainerStyle = parentContainer.getEffectiveStyle();

                for (let i = 0; i < this.items.length; i++) {
                    if (this.isActionAllowed(this.items[i])) {
                        let actionButton = this.findActionButton(this.items[i]);

                        if (!actionButton) {
                            actionButton = new ActionButton(this.items[i], parentContainerStyle);
                            actionButton.onClick = (ab) => { this.actionClicked(ab); };

                            this.buttons.push(actionButton);
                        }

                        actionButton.render();

                        if (actionButton.action.renderedElement) {
                            if (hostConfig.actions.actionsOrientation == Enums.Orientation.Horizontal && hostConfig.actions.actionAlignment == Enums.ActionAlignment.Stretch) {
                                actionButton.action.renderedElement.style.flex = "0 1 100%";
                            }
                            else {
                                actionButton.action.renderedElement.style.flex = "0 1 auto";
                            }

                            buttonStrip.appendChild(actionButton.action.renderedElement);

                            this._renderedActionCount++;

                            if (this._renderedActionCount >= hostConfig.actions.maxActions || i == this.items.length - 1) {
                                break;
                            }
                            else if (hostConfig.actions.buttonSpacing > 0) {
                                let spacer = document.createElement("div");

                                if (orientation === Enums.Orientation.Horizontal) {
                                    spacer.style.flex = "0 0 auto";
                                    spacer.style.width = hostConfig.actions.buttonSpacing + "px";
                                }
                                else {
                                    spacer.style.height = hostConfig.actions.buttonSpacing + "px";
                                }

                                Utils.appendChild(buttonStrip, spacer);
                            }
                        }
                    }
                }
            }

            let buttonStripContainer = document.createElement("div");
            buttonStripContainer.style.overflow = "hidden";
            buttonStripContainer.appendChild(buttonStrip);

            Utils.appendChild(element, buttonStripContainer);
        }

        Utils.appendChild(element, this._actionCardContainer);

        for (let button of this.buttons) {
            if (button.state == ActionButtonState.Expanded) {
                this.expandShowCardAction(<ShowCardAction>button.action, false);

                break;
            }
        }

        return this._renderedActionCount > 0 ? element : undefined;
    }

    addAction(action: Action) {
        if (!action) {
            throw new Error("The action parameter cannot be null.");
        }

        if ((!action.parent || action.parent === this._owner) && this.items.indexOf(action) < 0) {
            this.items.push(action);

            if (!action.parent) {
                action.setParent(this._owner);
            }

            action["_actionCollection"] = this;
        }
        else {
            throw new Error("The action already belongs to another element.");
        }
    }

    removeAction(action: Action): boolean {
        if (this.expandedAction && this._expandedAction == action) {
            this.collapseExpandedAction();
        }

        let actionIndex = this.items.indexOf(action);

        if (actionIndex >= 0) {
            this.items.splice(actionIndex, 1);

            action.setParent(undefined);

            action["_actionCollection"] = undefined;

            for (let i = 0; i < this.buttons.length; i++) {
                if (this.buttons[i].action == action) {
                    this.buttons.splice(i, 1);

                    break;
                }
            }

            return true;
        }

        return false;
    }

    clear() {
        this.items = [];
        this.buttons = [];

        this._expandedAction = undefined;
        this._renderedActionCount = 0;
    }

    getAllInputs(): Input[] {
        let result: Input[] = [];

        for (let action of this.items) {
            result = result.concat(action.getAllInputs());
        }

        return result;
    }

    getResourceInformation(): IResourceInformation[] {
        let result: IResourceInformation[] = [];

        for (let action of this.items) {
            result = result.concat(action.getResourceInformation());
        }

        return result;
    }

    get renderedActionCount(): number {
        return this._renderedActionCount;
    }

    get expandedAction(): ShowCardAction | undefined {
        return this._expandedAction;
    }
}

export class ActionSet extends CardElement {
    //#region Schema

    static readonly orientationProperty = new EnumProperty(Versions.v1_1, "orientation", Enums.Orientation);

    @property(ActionSet.orientationProperty)
    orientation?: Enums.Orientation;

    //#endregion

    private _actionCollection: ActionCollection;

    protected internalParse(source: any, context: SerializationContext) {
        super.internalParse(source, context);

        this._actionCollection.parse(source["actions"], context);
    }

    protected internalToJSON(target: PropertyBag, context: SerializationContext) {
        super.internalToJSON(target, context);

        this._actionCollection.toJSON(target, "actions", context);
    }

    protected internalRender(): HTMLElement | undefined {
        return this._actionCollection.render(this.orientation !== undefined ? this.orientation : this.hostConfig.actions.actionsOrientation, this.isDesignMode());
    }

    constructor() {
        super();

        this._actionCollection = new ActionCollection(this);
    }

    isBleedingAtBottom(): boolean {
        if (this._actionCollection.renderedActionCount == 0) {
            return super.isBleedingAtBottom();
        }
        else {
            if (this._actionCollection.items.length == 1) {
                return this._actionCollection.expandedAction !== undefined && !this.hostConfig.actions.preExpandSingleShowCardAction;
            }
            else {
                return this._actionCollection.expandedAction !== undefined;
            }
        }
    }

    getJsonTypeName(): string {
        return "ActionSet";
    }

    getActionCount(): number {
        return this._actionCollection.items.length;
    }

    getActionAt(index: number): Action | undefined {
        if (index >= 0 && index < this.getActionCount()) {
            return this._actionCollection.items[index];
        }
        else {
            return super.getActionAt(index);
        }
    }

    internalValidateProperties(context: ValidationResults) {
        super.internalValidateProperties(context);

        this._actionCollection.validateProperties(context);
    }

    addAction(action: Action) {
        this._actionCollection.addAction(action);
    }

    getAllInputs(): Input[] {
        return this._actionCollection.getAllInputs();
    }

    getResourceInformation(): IResourceInformation[] {
        return this._actionCollection.getResourceInformation();
    }

    get isInteractive(): boolean {
        return true;
    }
}

export abstract class StylableCardElementContainer extends CardElementContainer {
    //#region Schema

    static readonly styleProperty = new ValueSetProperty(
        Versions.v1_0,
        "style",
        [
            { value: Enums.ContainerStyle.Default },
            { value: Enums.ContainerStyle.Emphasis },
            { targetVersion: Versions.v1_2, value: Enums.ContainerStyle.Accent },
            { targetVersion: Versions.v1_2, value: Enums.ContainerStyle.Good },
            { targetVersion: Versions.v1_2, value: Enums.ContainerStyle.Attention },
            { targetVersion: Versions.v1_2, value: Enums.ContainerStyle.Warning }
        ]);
    static readonly bleedProperty = new BoolProperty(Versions.v1_2, "bleed", false);
    static readonly minHeightProperty = new PixelSizeProperty(Versions.v1_2, "minHeight");

    @property(StylableCardElementContainer.styleProperty)
    get style(): string | undefined {
        if (this.allowCustomStyle) {
            let style = this.getValue(StylableCardElementContainer.styleProperty);

            if (style && this.hostConfig.containerStyles.getStyleByName(style)) {
                return style;
            }
        }

        return undefined;
    }

    set style(value: string | undefined) {
        this.setValue(StylableCardElementContainer.styleProperty, value);
    }

    @property(StylableCardElementContainer.bleedProperty)
    private _bleed: boolean = false;

    @property(StylableCardElementContainer.minHeightProperty)
    minPixelHeight?: number;

    //#endregion

    protected adjustRenderedElementSize(renderedElement: HTMLElement) {
        super.adjustRenderedElementSize(renderedElement);

        if (this.minPixelHeight) {
            renderedElement.style.minHeight = this.minPixelHeight + "px";
        }
    }

    protected applyBackground() {
        if (this.renderedElement) {
            let styleDefinition = this.hostConfig.containerStyles.getStyleByName(this.style, this.hostConfig.containerStyles.getStyleByName(this.defaultStyle));

            if (styleDefinition.backgroundColor) {
                this.renderedElement.style.backgroundColor = <string>Utils.stringToCssColor(styleDefinition.backgroundColor);
            }
        }
    }

    protected applyPadding() {
        super.applyPadding();

        if (!this.renderedElement) {
            return;
        }

        let physicalPadding = new SpacingDefinition();

        if (this.getEffectivePadding()) {
            physicalPadding = this.hostConfig.paddingDefinitionToSpacingDefinition(this.getEffectivePadding());
        }

        this.renderedElement.style.paddingTop = physicalPadding.top + "px";
        this.renderedElement.style.paddingRight = physicalPadding.right + "px";
        this.renderedElement.style.paddingBottom = physicalPadding.bottom + "px";
        this.renderedElement.style.paddingLeft = physicalPadding.left + "px";

        if (this.isBleeding()) {
            // Bleed into the first parent that does have padding
            let padding = new PaddingDefinition();

            this.getImmediateSurroundingPadding(padding);

            let surroundingPadding = this.hostConfig.paddingDefinitionToSpacingDefinition(padding);

            this.renderedElement.style.marginRight = "-" + surroundingPadding.right + "px";
            this.renderedElement.style.marginLeft = "-" + surroundingPadding.left + "px";

            if (!this.isDesignMode()) {
                this.renderedElement.style.marginTop = "-" + surroundingPadding.top + "px";
                this.renderedElement.style.marginBottom = "-" + surroundingPadding.bottom + "px";
            }

            if (this.separatorElement && this.separatorOrientation == Enums.Orientation.Horizontal) {
                this.separatorElement.style.marginLeft = "-" + surroundingPadding.left + "px";
                this.separatorElement.style.marginRight = "-" + surroundingPadding.right + "px";
            }
        }
        else {
            this.renderedElement.style.marginRight = "0";
            this.renderedElement.style.marginLeft = "0";
            this.renderedElement.style.marginTop = "0";
            this.renderedElement.style.marginBottom = "0";

            if (this.separatorElement) {
                this.separatorElement.style.marginRight = "0";
                this.separatorElement.style.marginLeft = "0";
            }
        }
    }

    protected getHasBackground(): boolean {
        let currentElement: CardElement | undefined = this.parent;

        while (currentElement) {
            let currentElementHasBackgroundImage = currentElement instanceof Container ? currentElement.backgroundImage.isValid() : false;

            if (currentElement instanceof StylableCardElementContainer) {
                if (this.hasExplicitStyle && (currentElement.getEffectiveStyle() != this.getEffectiveStyle() || currentElementHasBackgroundImage)) {
                    return true;
                }
            }

            currentElement = currentElement.parent;
        }

        return false;
    }

    protected getDefaultPadding(): PaddingDefinition {
        return this.getHasBackground() ?
            new PaddingDefinition(
                Enums.Spacing.Padding,
                Enums.Spacing.Padding,
                Enums.Spacing.Padding,
                Enums.Spacing.Padding) : super.getDefaultPadding();
    }

    protected getHasExpandedAction(): boolean {
        return false;
    }

    protected getBleed(): boolean {
        return this._bleed;
    }

    protected setBleed(value: boolean) {
        this._bleed = value;
    }

    protected get renderedActionCount(): number {
        return 0;
    }

    protected get hasExplicitStyle(): boolean {
        return this.getValue(StylableCardElementContainer.styleProperty) !== undefined;
    }

    protected get allowCustomStyle(): boolean {
        return true;
    }

    isBleeding(): boolean {
		return (this.getHasBackground() || this.hostConfig.alwaysAllowBleed) && this.getBleed();
    }

    internalValidateProperties(context: ValidationResults) {
        super.internalValidateProperties(context);

        let explicitStyle = this.getValue(StylableCardElementContainer.styleProperty);

        if (explicitStyle !== undefined) {
            let styleDefinition = this.hostConfig.containerStyles.getStyleByName(explicitStyle);

            if (!styleDefinition) {
                context.addFailure(
                    this,
                    Enums.ValidationEvent.InvalidPropertyValue,
                    "Unknown container style: " + explicitStyle);
            }
        }
    }

    render(): HTMLElement | undefined {
        let renderedElement = super.render();

        if (renderedElement && this.getHasBackground()) {
            this.applyBackground();
        }

        return renderedElement;
    }

    getEffectiveStyle(): string {
        let effectiveStyle = this.style;

        return effectiveStyle ? effectiveStyle : super.getEffectiveStyle();
    }
}

export class BackgroundImage extends SerializableObject {
    //#region Schema

    static readonly urlProperty = new StringProperty(Versions.v1_0, "url");
    static readonly fillModeProperty = new EnumProperty(Versions.v1_2, "fillMode", Enums.FillMode, Enums.FillMode.Cover);
    static readonly horizontalAlignmentProperty = new EnumProperty(Versions.v1_2, "horizontalAlignment", Enums.HorizontalAlignment, Enums.HorizontalAlignment.Left);
    static readonly verticalAlignmentProperty = new EnumProperty(Versions.v1_2, "verticalAlignment", Enums.VerticalAlignment, Enums.VerticalAlignment.Top);

    @property(BackgroundImage.urlProperty)
    url?: string;

    @property(BackgroundImage.fillModeProperty)
    fillMode: Enums.FillMode;

    @property(BackgroundImage.horizontalAlignmentProperty)
    horizontalAlignment: Enums.HorizontalAlignment;

    @property(BackgroundImage.verticalAlignmentProperty)
    verticalAlignment: Enums.VerticalAlignment;

    //#endregion

    protected getSchemaKey(): string {
        return "BackgroundImage";
    }

    protected internalParse(source: any, context: BaseSerializationContext) {
        if (typeof source === "string") {
            this.resetDefaultValues();
            this.url = source;
        }
        else {
            return super.internalParse(source, context);
        }
    }

    protected internalToJSON(target: PropertyBag, context: SerializationContext) {
        if (!this.isValid()) {
            return undefined;
        }

        if (this.hasDefaultValue(BackgroundImage.fillModeProperty) &&
            this.hasDefaultValue(BackgroundImage.horizontalAlignmentProperty) &&
            this.hasDefaultValue(BackgroundImage.verticalAlignmentProperty)) {

            return this.url;
        }
        else {
            return super.internalToJSON(target, context);
        }
    }

    apply(element: CardElement) {
        if (this.url && element.renderedElement) {
            element.renderedElement.style.backgroundImage = "url('" + element.preProcessPropertyValue(BackgroundImage.urlProperty, this.url) + "')";

            switch (this.fillMode) {
                case Enums.FillMode.Repeat:
                    element.renderedElement.style.backgroundRepeat = "repeat";
                    break;
                case Enums.FillMode.RepeatHorizontally:
                    element.renderedElement.style.backgroundRepeat = "repeat-x";
                    break;
                case Enums.FillMode.RepeatVertically:
                    element.renderedElement.style.backgroundRepeat = "repeat-y";
                    break;
                case Enums.FillMode.Cover:
                default:
                    element.renderedElement.style.backgroundRepeat = "no-repeat";
                    element.renderedElement.style.backgroundSize = "cover";
                    break;
            }

            switch (this.horizontalAlignment) {
                case Enums.HorizontalAlignment.Center:
                    element.renderedElement.style.backgroundPositionX = "center";
                    break;
                case Enums.HorizontalAlignment.Right:
                    element.renderedElement.style.backgroundPositionX = "right";
                    break;
            }

            switch (this.verticalAlignment) {
                case Enums.VerticalAlignment.Center:
                    element.renderedElement.style.backgroundPositionY = "center";
                    break;
                case Enums.VerticalAlignment.Bottom:
                    element.renderedElement.style.backgroundPositionY = "bottom";
                    break;
            }
        }
    }

    isValid(): boolean {
        return this.url ? true : false;
    }
}

export class Container extends StylableCardElementContainer {
    //#region Schema

    static readonly backgroundImageProperty = new SerializableObjectProperty(
        Versions.v1_0,
        "backgroundImage",
        BackgroundImage);
    static readonly verticalContentAlignmentProperty = new EnumProperty(Versions.v1_1, "verticalContentAlignment", Enums.VerticalAlignment, Enums.VerticalAlignment.Top);
    static readonly rtlProperty = new BoolProperty(Versions.v1_0, "rtl");

    @property(Container.backgroundImageProperty)
    get backgroundImage(): BackgroundImage {
        return this.getValue(Container.backgroundImageProperty);
    }

    @property(Container.verticalContentAlignmentProperty)
    verticalContentAlignment: Enums.VerticalAlignment = Enums.VerticalAlignment.Top;

    @property(Container.rtlProperty)
    rtl?: boolean;

    //#endregion

    private _items: CardElement[] = [];
    private _renderedItems: CardElement[] = [];

    private insertItemAt(
        item: CardElement,
        index: number,
        forceInsert: boolean) {
        if (!item.parent || forceInsert) {
            if (item.isStandalone) {
                if (index < 0 || index >= this._items.length) {
                    this._items.push(item);
                }
                else {
                    this._items.splice(index, 0, item);
                }

                item.setParent(this);
            }
            else {
                throw new Error("Elements of type " + item.getJsonTypeName() + " cannot be used as standalone elements.");
            }
        }
        else {
            throw new Error("The element already belongs to another container.")
        }
    }

    protected supportsExcplitiHeight(): boolean {
        return true;
    }

    protected getItemsCollectionPropertyName(): string {
        return "items";
    }

    protected applyBackground() {
        if (this.backgroundImage.isValid() && this.renderedElement) {
            this.backgroundImage.apply(this);
        }

        super.applyBackground();
    }

    protected internalRender(): HTMLElement | undefined {
        this._renderedItems = [];

        // Cache hostConfig to avoid walking the parent hierarchy several times
        let hostConfig = this.hostConfig;

        let element = document.createElement("div");

        if (this.rtl !== undefined && this.rtl) {
            element.dir = "rtl";
        }

        element.classList.add(hostConfig.makeCssClassName("ac-container"));
        element.style.display = "flex";
        element.style.flexDirection = "column";

        if (GlobalSettings.useAdvancedCardBottomTruncation) {
            // Forces the container to be at least as tall as its content.
            //
            // Fixes a quirk in Chrome where, for nested flex elements, the
            // inner element's height would never exceed the outer element's
            // height. This caused overflow truncation to break -- containers
            // would always be measured as not overflowing, since their heights
            // were constrained by their parents as opposed to truly reflecting
            // the height of their content.
            //
            // See the "Browser Rendering Notes" section of this answer:
            // https://stackoverflow.com/questions/36247140/why-doesnt-flex-item-shrink-past-content-size
            element.style.minHeight = '-webkit-min-content';
        }

        switch (this.verticalContentAlignment) {
            case Enums.VerticalAlignment.Center:
                element.style.justifyContent = "center";
                break;
            case Enums.VerticalAlignment.Bottom:
                element.style.justifyContent = "flex-end";
                break;
            default:
                element.style.justifyContent = "flex-start";
                break;
        }

        if (this._items.length > 0) {
            for (let item of this._items) {
                let renderedItem = this.isElementAllowed(item) ? item.render() : undefined;

                if (renderedItem) {
                    if (this._renderedItems.length > 0 && item.separatorElement) {
                        item.separatorElement.style.flex = "0 0 auto";

                        Utils.appendChild(element, item.separatorElement);
                    }

                    Utils.appendChild(element, renderedItem);

                    this._renderedItems.push(item);
                }
            }
        }
        else {
            if (this.isDesignMode()) {
                let placeholderElement = this.createPlaceholderElement();
                placeholderElement.style.width = "100%";
                placeholderElement.style.height = "100%";

                element.appendChild(placeholderElement);
            }
        }

        return element;
    }

    protected truncateOverflow(maxHeight: number): boolean {
        if (this.renderedElement) {
            // Add 1 to account for rounding differences between browsers
            let boundary = this.renderedElement.offsetTop + maxHeight + 1;

            let handleElement = (cardElement: CardElement) => {
                let elt = cardElement.renderedElement;

                if (elt) {
                    switch (Utils.getFitStatus(elt, boundary)) {
                        case Enums.ContainerFitStatus.FullyInContainer:
                            let sizeChanged = cardElement['resetOverflow']();
                            // If the element's size changed after resetting content,
                            // we have to check if it still fits fully in the card
                            if (sizeChanged) {
                                handleElement(cardElement);
                            }
                            break;
                        case Enums.ContainerFitStatus.Overflowing:
                            let maxHeight = boundary - elt.offsetTop;
                            cardElement['handleOverflow'](maxHeight);
                            break;
                        case Enums.ContainerFitStatus.FullyOutOfContainer:
                            cardElement['handleOverflow'](0);
                            break;
                    }
                }
            };

            for (let item of this._items) {
                handleElement(item);
            }

            return true;
        }

        return false;
    }

    protected undoOverflowTruncation() {
        for (let item of this._items) {
            item['resetOverflow']();
        }
    }

    protected getHasBackground(): boolean {
        return this.backgroundImage.isValid() || super.getHasBackground();
    }

    protected internalParse(source: any, context: SerializationContext) {
        super.internalParse(source, context);

        this.clear();
        this.setShouldFallback(false);

        let jsonItems = source[this.getItemsCollectionPropertyName()];

        if (Array.isArray(jsonItems)) {
            for (let item of jsonItems) {
                let element = context.parseElement(this, item, !this.isDesignMode());

                if (element) {
                    this.insertItemAt(element, -1, true);
                }
            }
        }
    }

    protected internalToJSON(target: PropertyBag, context: SerializationContext) {
        super.internalToJSON(target, context);

        context.serializeArray(target, this.getItemsCollectionPropertyName(), this._items);
    }

    protected get isSelectable(): boolean {
        return true;
    }

    getItemCount(): number {
        return this._items.length;
    }

    getItemAt(index: number): CardElement {
        return this._items[index];
    }

    getFirstVisibleRenderedItem(): CardElement | undefined {
        if (this.renderedElement && this._renderedItems && this._renderedItems.length > 0) {
            for (let item of this._renderedItems) {
                if (item.isVisible) {
                    return item;
                }
            };
        }

        return undefined;
    }

    getLastVisibleRenderedItem(): CardElement | undefined {
        if (this.renderedElement && this._renderedItems && this._renderedItems.length > 0) {
            for (let i = this._renderedItems.length - 1; i >= 0; i--) {
                if (this._renderedItems[i].isVisible) {
                    return this._renderedItems[i];
                }
            }
        }

        return undefined;
    }

    getJsonTypeName(): string {
        return "Container";
    }

    isFirstElement(element: CardElement): boolean {
        let designMode = this.isDesignMode();

        for (let item of this._items) {
            if (item.isVisible || designMode) {
                return item == element;
            }
        }

        return false;
    }

    isLastElement(element: CardElement): boolean {
        let designMode = this.isDesignMode();

        for (let i = this._items.length - 1; i >= 0; i--) {
            if (this._items[i].isVisible || designMode) {
                return this._items[i] == element;
            }
        }

        return false;
    }

    isRtl(): boolean {
        if (this.rtl !== undefined) {
            return this.rtl;
        }
        else {
            let parentContainer = this.getParentContainer();

            return parentContainer ? parentContainer.isRtl() : false;
        }
    }

    isBleedingAtTop(): boolean {
        let firstRenderedItem = this.getFirstVisibleRenderedItem();

        return this.isBleeding() || (firstRenderedItem ? firstRenderedItem.isBleedingAtTop() : false);
    }

    isBleedingAtBottom(): boolean {
        let lastRenderedItem = this.getLastVisibleRenderedItem();

        return this.isBleeding() || (lastRenderedItem ? lastRenderedItem.isBleedingAtBottom() && lastRenderedItem.getEffectiveStyle() == this.getEffectiveStyle() : false);
    }

    indexOf(cardElement: CardElement): number {
        return this._items.indexOf(cardElement);
    }

    addItem(item: CardElement) {
        this.insertItemAt(item, -1, false);
    }

    insertItemBefore(item: CardElement, insertBefore: CardElement) {
        this.insertItemAt(item, this._items.indexOf(insertBefore), false);
    }

    insertItemAfter(item: CardElement, insertAfter: CardElement) {
        this.insertItemAt(item, this._items.indexOf(insertAfter) + 1, false);
    }

    removeItem(item: CardElement): boolean {
        let itemIndex = this._items.indexOf(item);

        if (itemIndex >= 0) {
            this._items.splice(itemIndex, 1);

            item.setParent(undefined);

            this.updateLayout();

            return true;
        }

        return false;
    }

    clear() {
        this._items = [];
        this._renderedItems = [];
    }

    getResourceInformation(): IResourceInformation[] {
        let result = super.getResourceInformation();

        if (this.backgroundImage.isValid()) {
            result.push(
                {
                    url: <string>this.backgroundImage.url,
                    mimeType: "image"
                }
            );
        }

        return result;
    }

    getActionById(id: string): Action | undefined {
        let result: Action | undefined = super.getActionById(id);

        if (!result) {
            if (this.selectAction) {
                result = this.selectAction.getActionById(id);
            }

            if (!result) {
                for (let item of this._items) {
                    result = item.getActionById(id);

                    if (result) {
                        break;
                    }
                }
            }
        }

        return result;
    }

    get padding(): PaddingDefinition | undefined {
        return this.getPadding();
    }

    set padding(value: PaddingDefinition | undefined) {
        this.setPadding(value);
    }

    get selectAction(): Action | undefined {
        return this._selectAction;
    }

    set selectAction(value: Action | undefined) {
        this._selectAction = value;
    }

    get bleed(): boolean {
        return this.getBleed();
    }

    set bleed(value: boolean) {
        this.setBleed(value);
    }
}

export type ColumnWidth = SizeAndUnit | "auto" | "stretch";

export class Column extends Container {
    //#region Schema

    static readonly widthProperty = new CustomProperty<ColumnWidth>(
        Versions.v1_0,
        "width",
        (sender: SerializableObject, property: PropertyDefinition, source: PropertyBag, context: BaseSerializationContext) => {
            let result: ColumnWidth = property.defaultValue;
            let value = source[property.name];
            let invalidWidth = false;

            if (typeof value === "number" && !isNaN(value)) {
                result = new SizeAndUnit(value, Enums.SizeUnit.Weight);
            }
            else if (value === "auto" || value === "stretch") {
                result = value;
            }
            else if (typeof value === "string") {
                try {
                    result = SizeAndUnit.parse(value);

                    if (result.unit === Enums.SizeUnit.Pixel && property.targetVersion.compareTo(context.targetVersion) > 0) {
                        invalidWidth = true;
                    }
                }
                catch (e) {
                    invalidWidth = true;
                }
            }
            else {
                invalidWidth = true;
            }

            if (invalidWidth) {
                context.logParseEvent(
                    Enums.ValidationEvent.InvalidPropertyValue,
                    "Invalid column width:" + value + " - defaulting to \"auto\"",
                    sender);

                result = "auto";
            }

            return result;
        },
        (sender: SerializableObject, property: PropertyDefinition, target: PropertyBag, value: ColumnWidth, context: BaseSerializationContext) => {
            if (value instanceof SizeAndUnit) {
                if (value.unit === Enums.SizeUnit.Pixel) {
                    context.serializeValue(target, "width", value.physicalSize + "px");
                }
                else {
                    context.serializeNumber(target, "width", value.physicalSize);
                }
            }
            else {
                context.serializeValue(target, "width", value);
            }
        },
        "stretch");

    @property(Column.widthProperty)
    width: ColumnWidth = "stretch";

    //#endregion

    private _computedWeight: number = 0;

    protected adjustRenderedElementSize(renderedElement: HTMLElement) {
        const minDesignTimeColumnHeight = 20;

        if (this.isDesignMode()) {
            renderedElement.style.minWidth = "20px";
            renderedElement.style.minHeight = (!this.minPixelHeight ? minDesignTimeColumnHeight : Math.max(this.minPixelHeight, minDesignTimeColumnHeight)) + "px";
        }
        else {
            renderedElement.style.minWidth = "0";

            if (this.minPixelHeight) {
                renderedElement.style.minHeight = this.minPixelHeight + "px";
            }
        }

        if (this.width === "auto") {
            renderedElement.style.flex = "0 1 auto";
        }
        else if (this.width === "stretch") {
            renderedElement.style.flex = "1 1 50px";
        }
        else if (this.width instanceof SizeAndUnit) {
            if (this.width.unit == Enums.SizeUnit.Pixel) {
                renderedElement.style.flex = "0 0 auto";
                renderedElement.style.width = this.width.physicalSize + "px";
            }
            else {
                renderedElement.style.flex = "1 1 " + (this._computedWeight > 0 ? this._computedWeight : this.width.physicalSize) + "%";
            }
        }
    }

    protected shouldSerialize(context: SerializationContext): boolean {
        return true;
    }

    protected get separatorOrientation(): Enums.Orientation {
        return Enums.Orientation.Vertical;
    }

    constructor(width: ColumnWidth = "stretch") {
        super();

        this.width = width;
    }

    getJsonTypeName(): string {
        return "Column";
    }

    get hasVisibleSeparator(): boolean {
        if (this.parent && this.parent instanceof ColumnSet) {
            return this.separatorElement !== undefined && !this.parent.isLeftMostElement(this);
        }
        else {
            return false;
        }
    }

    get isStandalone(): boolean {
        return false;
    }
}

export class ColumnSet extends StylableCardElementContainer {
    private _columns: Column[] = [];
    private _renderedColumns: Column[];

    private createColumnInstance(source: any, context: SerializationContext): Column | undefined {
        return context.parseCardObject<Column>(
            this,
            source,
            [], // Forbidden types not supported for elements for now
            !this.isDesignMode(),
            (typeName: string) => {
                return !typeName || typeName === "Column" ? new Column() : undefined;
            },
            (typeName: string, errorType: TypeErrorType) => {
                return {
                    error: Enums.ValidationEvent.ElementTypeNotAllowed,
                    message: "Invalid element type " + typeName + ". Only Column elements are allowed in a ColumnSet."
                }
            });
    }

    protected internalRender(): HTMLElement | undefined {
        this._renderedColumns = [];

        if (this._columns.length > 0) {
            // Cache hostConfig to avoid walking the parent hierarchy several times
            let hostConfig = this.hostConfig;

            let element = document.createElement("div");
            element.className = hostConfig.makeCssClassName("ac-columnSet");
            element.style.display = "flex";

            if (GlobalSettings.useAdvancedCardBottomTruncation) {
                // See comment in Container.internalRender()
                element.style.minHeight = '-webkit-min-content';
            }

            switch (this.horizontalAlignment) {
                case Enums.HorizontalAlignment.Center:
                    element.style.justifyContent = "center";
                    break;
                case Enums.HorizontalAlignment.Right:
                    element.style.justifyContent = "flex-end";
                    break;
                default:
                    element.style.justifyContent = "flex-start";
                    break;
            }

            let totalWeight: number = 0;

            for (let column of this._columns) {
                if (column.width instanceof SizeAndUnit && (column.width.unit == Enums.SizeUnit.Weight)) {
                    totalWeight += column.width.physicalSize;
                }
            }

            for (let column of this._columns) {
                if (column.width instanceof SizeAndUnit && column.width.unit == Enums.SizeUnit.Weight && totalWeight > 0) {
                    let computedWeight = 100 / totalWeight * column.width.physicalSize;

                    // Best way to emulate "internal" access I know of
                    column["_computedWeight"] = computedWeight;
                }

                let renderedColumn = column.render();

                if (renderedColumn) {
                    if (this._renderedColumns.length > 0 && column.separatorElement) {
                        column.separatorElement.style.flex = "0 0 auto";

                        Utils.appendChild(element, column.separatorElement);
                    }

                    Utils.appendChild(element, renderedColumn);

                    this._renderedColumns.push(column);
                }
            }

            return this._renderedColumns.length > 0 ? element : undefined;
        }
        else {
            return undefined;
        }
    }

    protected truncateOverflow(maxHeight: number): boolean {
        for (let column of this._columns) {
            column['handleOverflow'](maxHeight);
        }

        return true;
    }

    protected undoOverflowTruncation() {
        for (let column of this._columns) {
            column['resetOverflow']();
        }
    }

    protected get isSelectable(): boolean {
        return true;
    }

    protected internalParse(source: any, context: SerializationContext) {
        super.internalParse(source, context);

        this._columns = [];
        this._renderedColumns = [];

        let jsonColumns = source["columns"];

        if (Array.isArray(jsonColumns)) {
            for (let item of jsonColumns) {
                let column = this.createColumnInstance(item, context);

                if (column) {
                    this._columns.push(column);
                }
            }
        }
    }

    protected internalToJSON(target: PropertyBag, context: SerializationContext) {
        super.internalToJSON(target, context);

        context.serializeArray(target, "columns", this._columns);
    }

    isFirstElement(element: CardElement): boolean {
        for (let column of this._columns) {
            if (column.isVisible) {
                return column == element;
            }
        }

        return false;
    }

    isBleedingAtTop(): boolean {
        if (this.isBleeding()) {
            return true;
        }

        if (this._renderedColumns && this._renderedColumns.length > 0) {
            for (let column of this._columns) {
                if (column.isBleedingAtTop()) {
                    return true;
                }
            }
        }

        return false;
    }

    isBleedingAtBottom(): boolean {
        if (this.isBleeding()) {
            return true;
        }

        if (this._renderedColumns && this._renderedColumns.length > 0) {
            for (let column of this._columns) {
                if (column.isBleedingAtBottom()) {
                    return true;
                }
            }
        }

        return false;
    }

    getItemCount(): number {
        return this._columns.length;
    }

    getFirstVisibleRenderedItem(): CardElement | undefined {
        if (this.renderedElement && this._renderedColumns && this._renderedColumns.length > 0) {
            return this._renderedColumns[0];
        }
        else {
            return undefined;
        }
    }

    getLastVisibleRenderedItem(): CardElement | undefined {
        if (this.renderedElement && this._renderedColumns && this._renderedColumns.length > 0) {
            return this._renderedColumns[this._renderedColumns.length - 1];
        }
        else {
            return undefined;
        }
    }

    getColumnAt(index: number): Column {
        return this._columns[index];
    }

    getItemAt(index: number): CardElement {
        return this.getColumnAt(index);
    }

    getJsonTypeName(): string {
        return "ColumnSet";
    }

    internalValidateProperties(context: ValidationResults) {
        super.internalValidateProperties(context);

        let weightedColumns: number = 0;
        let stretchedColumns: number = 0;

        for (let column of this._columns) {
            if (typeof column.width === "number") {
                weightedColumns++;
            }
            else if (column.width === "stretch") {
                stretchedColumns++;
            }
        }

        if (weightedColumns > 0 && stretchedColumns > 0) {
            context.addFailure(
                this,
                Enums.ValidationEvent.Hint,
                "It is not recommended to use weighted and stretched columns in the same ColumnSet, because in such a situation stretched columns will always get the minimum amount of space.");
        }
    }

    addColumn(column: Column) {
        if (!column.parent) {
            this._columns.push(column);

            column.setParent(this);
        }
        else {
            throw new Error("This column already belongs to another ColumnSet.");
        }
    }

    removeItem(item: CardElement): boolean {
        if (item instanceof Column) {
            let itemIndex = this._columns.indexOf(item);

            if (itemIndex >= 0) {
                this._columns.splice(itemIndex, 1);

                item.setParent(undefined);

                this.updateLayout();

                return true;
            }
        }

        return false;
    }

    indexOf(cardElement: CardElement): number {
        return cardElement instanceof Column ? this._columns.indexOf(cardElement) : -1;
    }

    isLeftMostElement(element: CardElement): boolean {
        return this._columns.indexOf(<Column>element) == 0;
    }

    isRightMostElement(element: CardElement): boolean {
        return this._columns.indexOf(<Column>element) == this._columns.length - 1;
    }

    isTopElement(element: CardElement): boolean {
        return this._columns.indexOf(<Column>element) >= 0;
    }

    isBottomElement(element: CardElement): boolean {
        return this._columns.indexOf(<Column>element) >= 0;
    }

    getActionById(id: string): Action | undefined {
        let result: Action | undefined = undefined;

        for (let column of this._columns) {
            result = column.getActionById(id);

            if (result) {
                break;
            }
        }

        return result;
    }

    get bleed(): boolean {
        return this.getBleed();
    }

    set bleed(value: boolean) {
        this.setBleed(value);
    }

    get padding(): PaddingDefinition | undefined {
        return this.getPadding();
    }

    set padding(value: PaddingDefinition | undefined) {
        this.setPadding(value);
    }

    get selectAction(): Action | undefined {
        return this._selectAction;
    }

    set selectAction(value: Action | undefined) {
        this._selectAction = value;
    }
}

function raiseImageLoadedEvent(image: Image) {
    let card = image.getRootElement() as AdaptiveCard;
    let onImageLoadedHandler = (card && card.onImageLoaded) ? card.onImageLoaded : AdaptiveCard.onImageLoaded;

    if (onImageLoadedHandler) {
        onImageLoadedHandler(image);
    }
}

function raiseAnchorClickedEvent(element: CardElement, anchor: HTMLAnchorElement): boolean {
    let card = element.getRootElement() as AdaptiveCard;
    let onAnchorClickedHandler = (card && card.onAnchorClicked) ? card.onAnchorClicked : AdaptiveCard.onAnchorClicked;

    return onAnchorClickedHandler !== undefined ? onAnchorClickedHandler(element, anchor) : false;
}

function raiseExecuteActionEvent(action: Action) {
    let card = action.parent ? action.parent.getRootElement() as AdaptiveCard : undefined;
    let onExecuteActionHandler = (card && card.onExecuteAction) ? card.onExecuteAction : AdaptiveCard.onExecuteAction;

    if (action.prepareForExecution() && onExecuteActionHandler) {
        onExecuteActionHandler(action);
    }
}

function raiseInlineCardExpandedEvent(action: ShowCardAction, isExpanded: boolean) {
    let card = action.parent ? action.parent.getRootElement() as AdaptiveCard : undefined;
    let onInlineCardExpandedHandler = (card && card.onInlineCardExpanded) ? card.onInlineCardExpanded : AdaptiveCard.onInlineCardExpanded;

    if (onInlineCardExpandedHandler) {
        onInlineCardExpandedHandler(action, isExpanded);
    }
}

function raiseInputValueChangedEvent(input: Input) {
    let card = input.getRootElement() as AdaptiveCard;
    let onInputValueChangedHandler = (card && card.onInputValueChanged) ? card.onInputValueChanged : AdaptiveCard.onInputValueChanged;

    if (onInputValueChangedHandler) {
        onInputValueChangedHandler(input);
    }
}

function raiseElementVisibilityChangedEvent(element: CardElement, shouldUpdateLayout: boolean = true) {
    let rootElement = element.getRootElement();

    if (shouldUpdateLayout) {
        rootElement.updateLayout();
    }

    let card = rootElement as AdaptiveCard;
    let onElementVisibilityChangedHandler = (card && card.onElementVisibilityChanged) ? card.onElementVisibilityChanged : AdaptiveCard.onElementVisibilityChanged;

    if (onElementVisibilityChangedHandler !== undefined) {
        onElementVisibilityChangedHandler(element);
    }
}

export abstract class ContainerWithActions extends Container {
    private _actionCollection: ActionCollection;

    protected internalParse(source: any, context: SerializationContext) {
        super.internalParse(source, context);

        this._actionCollection.parse(source["actions"], context);
    }

    protected internalToJSON(target: PropertyBag, context: SerializationContext) {
        super.internalToJSON(target, context);

        this._actionCollection.toJSON(target, "actions", context);
    }

    protected internalRender(): HTMLElement | undefined {
        let element = super.internalRender();

        if (element) {
            let renderedActions = this._actionCollection.render(this.hostConfig.actions.actionsOrientation, false);

            if (renderedActions) {
                Utils.appendChild(
                    element,
                    Utils.renderSeparation(
                        this.hostConfig,
                        {
                            spacing: this.hostConfig.getEffectiveSpacing(this.hostConfig.actions.spacing)
                        },
                        Enums.Orientation.Horizontal));
                Utils.appendChild(element, renderedActions);
            }

            if (this.renderIfEmpty) {
                return element;
            }
            else {
                return element.children.length > 0 ? element : undefined;
            }
        }
        else {
            return undefined;
        }
    }

    protected getHasExpandedAction(): boolean {
        if (this.renderedActionCount == 0) {
            return false;
        }
        else if (this.renderedActionCount == 1) {
            return this._actionCollection.expandedAction !== undefined && !this.hostConfig.actions.preExpandSingleShowCardAction;
        }
        else {
            return this._actionCollection.expandedAction !== undefined;
        }
    }

    protected get renderedActionCount(): number {
        return this._actionCollection.renderedActionCount;
    }

    protected get renderIfEmpty(): boolean {
        return false;
    }

    constructor() {
        super();

        this._actionCollection = new ActionCollection(this);
    }

    getActionCount(): number {
        return this._actionCollection.items.length;
    }

    getActionAt(index: number): Action | undefined {
        if (index >= 0 && index < this.getActionCount()) {
            return this._actionCollection.items[index];
        }
        else {
            return super.getActionAt(index);
        }
    }

    getActionById(id: string): Action | undefined {
        let result: Action | undefined = this._actionCollection.getActionById(id);

        return result ? result : super.getActionById(id);
    }

    internalValidateProperties(context: ValidationResults) {
        super.internalValidateProperties(context);

        if (this._actionCollection) {
            this._actionCollection.validateProperties(context);
        }
    }

    isLastElement(element: CardElement): boolean {
        return super.isLastElement(element) && this._actionCollection.items.length == 0;
    }

    addAction(action: Action) {
        this._actionCollection.addAction(action);
    }

    clear() {
        super.clear();

        this._actionCollection.clear();
    }

    getAllInputs(): Input[] {
        return super.getAllInputs().concat(this._actionCollection.getAllInputs());
    }

    getResourceInformation(): IResourceInformation[] {
        return super.getResourceInformation().concat(this._actionCollection.getResourceInformation());
    }

    isBleedingAtBottom(): boolean {
        if (this._actionCollection.renderedActionCount == 0) {
            return super.isBleedingAtBottom();
        }
        else {
            if (this._actionCollection.items.length == 1) {
                return this._actionCollection.expandedAction !== undefined && !this.hostConfig.actions.preExpandSingleShowCardAction;
            }
            else {
                return this._actionCollection.expandedAction !== undefined;
            }
        }
    }

    get isStandalone(): boolean {
        return false;
    }
}

export interface IMarkdownProcessingResult {
    didProcess: boolean;
    outputHtml?: any;
}

export class AdaptiveCard extends ContainerWithActions {
    static readonly schemaUrl = "http://adaptivecards.io/schemas/adaptive-card.json";

    //#region Schema

    protected static readonly $schemaProperty = new CustomProperty<string>(
        Versions.v1_0,
        "$schema",
        (sender: SerializableObject, property: PropertyDefinition, source: PropertyBag, context: BaseSerializationContext) => {
            return AdaptiveCard.schemaUrl;
        },
        (sender: SerializableObject, property: PropertyDefinition, target: PropertyBag, value: Versions | undefined, context: BaseSerializationContext) => {
            context.serializeValue(target, property.name, AdaptiveCard.schemaUrl);
        });

    static readonly versionProperty = new CustomProperty<Version | undefined>(
        Versions.v1_0,
        "version",
        (sender: SerializableObject, property: PropertyDefinition, source: PropertyBag, context: BaseSerializationContext) => {
            let version = Version.parse(source[property.name], context);

            if (version === undefined) {
                version = Versions.latest;

                context.logParseEvent(
                    Enums.ValidationEvent.InvalidPropertyValue,
                    "Invalid card version. Defaulting to latest version (" + version.toString() + ")");
            }

            return version;
        },
        (sender: SerializableObject, property: PropertyDefinition, target: PropertyBag, value: Versions | undefined, context: BaseSerializationContext) => {
            if (value !== undefined) {
                context.serializeValue(target, property.name, value.toString());
            }
        },
        Versions.v1_0);
    static readonly fallbackTextProperty = new StringProperty(Versions.v1_0, "fallbackText");
    static readonly speakProperty = new StringProperty(Versions.v1_0, "speak");

    @property(AdaptiveCard.versionProperty)
    version: Version;

    @property(AdaptiveCard.fallbackTextProperty)
    fallbackText?: string;

    @property(AdaptiveCard.speakProperty)
    speak?: string;

    //#endregion

    static onAnchorClicked?: (element: CardElement, anchor: HTMLAnchorElement) => boolean;
    static onExecuteAction?: (action: Action) => void;
    static onElementVisibilityChanged?: (element: CardElement) => void;
    static onImageLoaded?: (image: Image) => void;
    static onInlineCardExpanded?: (action: ShowCardAction, isExpanded: boolean) => void;
    static onInputValueChanged?: (input: Input) => void;
    static onProcessMarkdown?: (text: string, result: IMarkdownProcessingResult) => void;

    static get processMarkdown(): (text: string) => string {
        throw new Error("The processMarkdown event has been removed. Please update your code and set onProcessMarkdown instead.")
    }

    static set processMarkdown(value: (text: string) => string) {
        throw new Error("The processMarkdown event has been removed. Please update your code and set onProcessMarkdown instead.")
    }

    static applyMarkdown(text: string): IMarkdownProcessingResult {
        let result: IMarkdownProcessingResult = {
            didProcess: false
        };

        if (AdaptiveCard.onProcessMarkdown) {
            AdaptiveCard.onProcessMarkdown(text, result);
        }
        else if ((<any>window).markdownit) {
            // Check for markdownit
            let markdownIt: any = (<any>window).markdownit;
            result.outputHtml = markdownIt().render(text);
            result.didProcess = true;
        }
        else {
            console.warn("Markdown processing isn't enabled. Please see https://www.npmjs.com/package/adaptivecards#supporting-markdown")
        }

        return result;
    }

    private _fallbackCard?: AdaptiveCard;

    private isVersionSupported(): boolean {
        if (this.bypassVersionCheck) {
            return true;
        }
        else {
            let unsupportedVersion: boolean =
                !this.version ||
                !this.version.isValid ||
                (this.maxVersion.major < this.version.major) ||
                (this.maxVersion.major == this.version.major && this.maxVersion.minor < this.version.minor);

            return !unsupportedVersion;
        }
    }

    protected getItemsCollectionPropertyName(): string {
        return "body";
    }

    protected internalParse(source: any, context: SerializationContext) {
        this._fallbackCard = undefined;

        let fallbackElement = context.parseElement(undefined, source["fallback"], !this.isDesignMode());

        if (fallbackElement) {
            this._fallbackCard = new AdaptiveCard();
            this._fallbackCard.addItem(fallbackElement);
        }

        super.internalParse(source, context);
    }

    protected internalToJSON(target: PropertyBag, context: SerializationContext) {
        this.setValue(AdaptiveCard.versionProperty, context.targetVersion);

        super.internalToJSON(target, context);
    }

    protected internalRender(): HTMLElement | undefined {
        let renderedElement = super.internalRender();

        if (GlobalSettings.useAdvancedCardBottomTruncation && renderedElement) {
            // Unlike containers, the root card element should be allowed to
            // be shorter than its content (otherwise the overflow truncation
            // logic would never get triggered)
            renderedElement.style.removeProperty("minHeight");
        }

        return renderedElement;
    }

    protected getHasBackground(): boolean {
        return true;
    }

    protected getDefaultPadding(): PaddingDefinition {
        return new PaddingDefinition(
            Enums.Spacing.Padding,
            Enums.Spacing.Padding,
            Enums.Spacing.Padding,
            Enums.Spacing.Padding);
    }

    protected shouldSerialize(context: SerializationContext): boolean {
        return true;
    }

    protected get renderIfEmpty(): boolean {
        return true;
    }

    protected get bypassVersionCheck(): boolean {
        return false;
    }

    protected get allowCustomStyle() {
        return this.hostConfig.adaptiveCard && this.hostConfig.adaptiveCard.allowCustomStyle;
    }

    protected get hasBackground(): boolean {
        return true;
    }

    onAnchorClicked?: (element: CardElement, anchor: HTMLAnchorElement) => boolean;
    onExecuteAction?: (action: Action) => void;
    onElementVisibilityChanged?: (element: CardElement) => void;
    onImageLoaded?: (image: Image) => void;
    onInlineCardExpanded?: (action: ShowCardAction, isExpanded: boolean) => void;
    onInputValueChanged?: (input: Input) => void;

    designMode: boolean = false;

    getJsonTypeName(): string {
        return "AdaptiveCard";
    }

    internalValidateProperties(context: ValidationResults) {
        super.internalValidateProperties(context);

        if (this.getValue(CardElement.typeNameProperty) !== "AdaptiveCard") {
            context.addFailure(
                this,
                Enums.ValidationEvent.MissingCardType,
                "Invalid or missing card type. Make sure the card's type property is set to \"AdaptiveCard\".");
        }

        if (!this.bypassVersionCheck && !this.version) {
            context.addFailure(
                this,
                Enums.ValidationEvent.PropertyCantBeNull,
                "The version property must be specified.");
        }
        else if (!this.isVersionSupported()) {
            context.addFailure(
                this,
                Enums.ValidationEvent.UnsupportedCardVersion,
                "The specified card version (" + this.version.toString() + ") is not supported. The maximum supported card version is " + this.maxVersion.toString());
        }
    }

    render(target?: HTMLElement): HTMLElement | undefined {
        let renderedCard: HTMLElement | undefined;

        if (this.shouldFallback() && this._fallbackCard) {
            this._fallbackCard.hostConfig = this.hostConfig;

            renderedCard = this._fallbackCard.render();
        }
        else {
            renderedCard = super.render();

            if (renderedCard) {
                renderedCard.classList.add(this.hostConfig.makeCssClassName("ac-adaptiveCard"));
                renderedCard.tabIndex = 0;

                if (this.speak) {
                    renderedCard.setAttribute("aria-label", this.speak);
                }
            }
        }

        if (target) {
            Utils.appendChild(target, renderedCard);

            this.updateLayout();
        }

        return renderedCard;
    }

    updateLayout(processChildren: boolean = true) {
        super.updateLayout(processChildren);

        if (GlobalSettings.useAdvancedCardBottomTruncation && this.isDisplayed()) {
            let padding = this.hostConfig.getEffectiveSpacing(Enums.Spacing.Default);

            this['handleOverflow']((<HTMLElement>this.renderedElement).offsetHeight - padding);
        }
    }

    shouldFallback(): boolean {
        return super.shouldFallback() || !this.isVersionSupported();
    }

    get hasVisibleSeparator(): boolean {
        return false;
    }
}

class InlineAdaptiveCard extends AdaptiveCard {
    //#region Schema

    protected getSchemaKey(): string {
        return "InlineAdaptiveCard";
    }

    protected populateSchema(schema: SerializableObjectSchema) {
        super.populateSchema(schema);

        schema.remove(
            AdaptiveCard.$schemaProperty,
            AdaptiveCard.versionProperty);
    }

    //#endregion

    protected getDefaultPadding(): PaddingDefinition {
        return new PaddingDefinition(
            this.suppressStyle ? Enums.Spacing.None : Enums.Spacing.Padding,
            Enums.Spacing.Padding,
            this.suppressStyle ? Enums.Spacing.None : Enums.Spacing.Padding,
            Enums.Spacing.Padding);
    }

    protected get bypassVersionCheck(): boolean {
        return true;
    }

    protected get defaultStyle(): string {
        if (this.suppressStyle) {
            return Enums.ContainerStyle.Default;
        }
        else {
            return this.hostConfig.actions.showCard.style ? this.hostConfig.actions.showCard.style : Enums.ContainerStyle.Emphasis;
        }
    }

    suppressStyle: boolean = false;

    render(target?: HTMLElement): HTMLElement | undefined {
        let renderedCard = super.render(target);

        if (renderedCard) {
            renderedCard.setAttribute("aria-live", "polite");
            renderedCard.removeAttribute("tabindex");
        }

        return renderedCard;
    }

    getForbiddenActionTypes(): ActionType[] {
        return [ ShowCardAction ];
    }
}

export class GlobalRegistry {
    static populateWithDefaultElements(registry: CardObjectRegistry<CardElement>) {
        registry.clear();

        registry.register("Container", Container);
        registry.register("TextBlock", TextBlock);
        registry.register("RichTextBlock", RichTextBlock, Versions.v1_2);
        registry.register("TextRun", TextRun, Versions.v1_2);
        registry.register("Image", Image);
        registry.register("ImageSet", ImageSet);
        registry.register("Media", Media, Versions.v1_1);
        registry.register("FactSet", FactSet);
        registry.register("ColumnSet", ColumnSet);
        registry.register("ActionSet", ActionSet, Versions.v1_2);
        registry.register("Input.Text", TextInput);
        registry.register("Input.Date", DateInput);
        registry.register("Input.Time", TimeInput);
        registry.register("Input.Number", NumberInput);
        registry.register("Input.ChoiceSet", ChoiceSetInput);
        registry.register("Input.Toggle", ToggleInput);
    }

    static populateWithDefaultActions(registry: CardObjectRegistry<Action>) {
        registry.clear();

        registry.register(OpenUrlAction.JsonTypeName, OpenUrlAction);
        registry.register(SubmitAction.JsonTypeName, SubmitAction);
        registry.register(ShowCardAction.JsonTypeName, ShowCardAction);
        registry.register(ToggleVisibilityAction.JsonTypeName, ToggleVisibilityAction, Versions.v1_2);
    }

    static readonly elements = new CardObjectRegistry<CardElement>();
    static readonly actions = new CardObjectRegistry<Action>();

    static reset() {
        GlobalRegistry.populateWithDefaultElements(GlobalRegistry.elements);
        GlobalRegistry.populateWithDefaultActions(GlobalRegistry.actions);
    }
}

GlobalRegistry.reset();

const enum TypeErrorType {
    UnknownType,
    ForbiddenType
}

export class SerializationContext extends BaseSerializationContext {
    private _elementRegistry?: CardObjectRegistry<CardElement>;
    private _actionRegistry?: CardObjectRegistry<Action>;

    private internalParseCardObject<T extends CardObject>(
        parent: CardElement | undefined,
        source: any,
        forbiddenTypeNames: string[],
        allowFallback: boolean,
        createInstanceCallback: (typeName: string) => T | undefined,
        logParseEvent: (typeName: string, errorType: TypeErrorType) => void): T | undefined {
        let result: T | undefined = undefined;

        if (source && typeof source === "object") {
            let tryToFallback = false;
            let typeName = Utils.parseString(source["type"]);

            if (typeName) {
                if (forbiddenTypeNames.indexOf(typeName) >= 0) {
                    logParseEvent(typeName, TypeErrorType.ForbiddenType);
                }
                else {
                    result = createInstanceCallback(typeName);

                    if (!result) {
                        tryToFallback = allowFallback;

                        logParseEvent(typeName, TypeErrorType.UnknownType);
                    }
                    else {
                        result.setParent(parent);
                        result.parse(source, this);

                        tryToFallback = result.shouldFallback() && allowFallback;
                    }

                    if (tryToFallback) {
                        let fallback = source["fallback"];

                        if (!fallback && parent) {
                            parent.setShouldFallback(true);
                        }
                        if (typeof fallback === "string" && fallback.toLowerCase() === "drop") {
                            result = undefined;
                        }
                        else if (typeof fallback === "object") {
                            result = this.internalParseCardObject<T>(
                                parent,
                                fallback,
                                forbiddenTypeNames,
                                true,
                                createInstanceCallback,
                                logParseEvent);
                        }
                    }
                }
            }
        }

        return result;
    }

    protected cardObjectParsed(o: SerializableObject, source: any) {
        if (o instanceof Action && this.onParseAction) {
            this.onParseAction(o, source, this);
        }
        else if (o instanceof CardElement && this.onParseElement) {
            this.onParseElement(o, source, this);
        }
    }

    onParseAction?: (action: Action, source: any, context: SerializationContext) => void;
    onParseElement?: (element: CardElement, source: any, context: SerializationContext) => void;

    parseCardObject<T extends CardObject>(
        parent: CardElement | undefined,
        source: any,
        forbiddenTypeNames: string[],
        allowFallback: boolean,
        createInstanceCallback: (typeName: string) => T | undefined,
        logParseEvent: (typeName: string, errorType: TypeErrorType) => void): T | undefined {
        let result = this.internalParseCardObject(
            parent,
            source,
            forbiddenTypeNames,
            allowFallback,
            createInstanceCallback,
            logParseEvent);

        if (result !== undefined) {
            this.cardObjectParsed(result, source);
        }

        return result;
    }

    parseElement(parent: CardElement | undefined, source: any, allowFallback: boolean): CardElement | undefined {
        return this.parseCardObject<CardElement>(
            parent,
            source,
            [], // Forbidden types not supported for elements for now
            allowFallback,
            (typeName: string) => {
                return this.elementRegistry.createInstance(typeName, this.targetVersion);
            },
            (typeName: string, errorType: TypeErrorType) => {
                if (errorType === TypeErrorType.UnknownType) {
                    this.logParseEvent(
                        Enums.ValidationEvent.UnknownElementType,
                        "Unknown element type: " + typeName + ". Fallback will be used if present.");
                }
                else {
                    this.logParseEvent(
                        Enums.ValidationEvent.ElementTypeNotAllowed,
                        "Element type " + typeName + " is not allowed in this context.");
                }
            });
    }

    parseAction(
        parent: CardElement,
        source: any,
        forbiddenActionTypes: string[],
        allowFallback: boolean): Action | undefined {
        return this.parseCardObject<Action>(
            parent,
            source,
            forbiddenActionTypes,
            allowFallback,
            (typeName: string) => {
                return this.actionRegistry.createInstance(typeName, this.targetVersion);
            },
            (typeName: string, errorType: TypeErrorType) => {
                if (errorType == TypeErrorType.UnknownType) {
                    return {
                        error: Enums.ValidationEvent.UnknownActionType,
                        message: "Unknown action type: " + typeName + ". Fallback will be used if present."
                    }
                }
                else {
                    return {
                        error: Enums.ValidationEvent.ActionTypeNotAllowed,
                        message: "Action type " + typeName + " is not allowed in this context."
                    }
                }
            });
    }

    get elementRegistry(): CardObjectRegistry<CardElement> {
        return this._elementRegistry ? this._elementRegistry : GlobalRegistry.elements;
    }

    // Not using a property setter here because the setter should accept "undefined"
    // whereas the getter should never return undefined.
    setElementRegistry(value: CardObjectRegistry<CardElement> | undefined) {
        this._elementRegistry = value;
    }

    get actionRegistry(): CardObjectRegistry<Action> {
        return this._actionRegistry ? this._actionRegistry : GlobalRegistry.actions;
    }

    // Not using a property setter here because the setter should accept "undefined"
    // whereas the getter should never return undefined.
    setActionRegistry(value: CardObjectRegistry<Action> | undefined) {
        this._actionRegistry = value;
    }
}<|MERGE_RESOLUTION|>--- conflicted
+++ resolved
@@ -1278,15 +1278,6 @@
 
                 if (renderedInline) {
                     element.appendChild(renderedInline);
-<<<<<<< HEAD
-                }
-            }
-
-            return element;
-        }
-        else {
-            return undefined;
-=======
 
                     renderedInlines++;
                 }
@@ -1295,7 +1286,6 @@
             if (renderedInlines > 0) {
                 return element;
             }
->>>>>>> efc45636
         }
 
         return null;
