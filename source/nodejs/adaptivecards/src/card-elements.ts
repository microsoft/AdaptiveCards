--- conflicted
+++ resolved
@@ -15,18 +15,9 @@
 import { MenuItem, PopupMenu } from "./controls";
 import Swiper, {A11y, Autoplay, History, Keyboard, Navigation, Pagination, Scrollbar, SwiperOptions} from "swiper";
 import { S_IWUSR } from "constants";
-<<<<<<< HEAD
-import 'swiper/css';
-import 'swiper/css/navigation';
-import 'swiper/css/pagination';
-
-// eslint-disable-next-line no-var
-var swiper: Swiper | undefined;
-=======
 import "swiper/css";
 import "swiper/css/pagination";
 import "swiper/css/navigation";
->>>>>>> 3c3eb4e5
 
 Swiper.use([
     Navigation,
