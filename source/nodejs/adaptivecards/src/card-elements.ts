--- conflicted
+++ resolved
@@ -4048,11 +4048,7 @@
     private showActionCard(action: ShowCardAction, suppressStyle: boolean = false, raiseEvent: boolean = true) {
         (<InlineAdaptiveCard>action.card).suppressStyle = suppressStyle;
 
-<<<<<<< HEAD
-        let renderedCard = action.card.render();
-=======
-        var renderedCard = action.card.renderedElement ? action.card.renderedElement : action.card.render();
->>>>>>> 0f1600c1
+        let renderedCard = action.card.renderedElement ? action.card.renderedElement : action.card.render();
 
         this._actionCard = renderedCard;
         this._expandedAction = action;
@@ -5568,29 +5564,6 @@
         return "ColumnSet";
     }
 
-<<<<<<< HEAD
-=======
-    parse(json: any, errors?: Array<HostConfig.IValidationError>) {
-        super.parse(json, errors);
-
-        if (json["columns"] != null) {
-            let jsonColumns = json["columns"] as Array<any>;
-
-            this._columns = [];
-
-            for (let i = 0; i < jsonColumns.length; i++) {
-                let column = this.createColumnInstance(jsonColumns[i], errors);
-
-                if (column) {
-                    this._columns.push(column);
-                }
-            }
-        }
-
-        this.bleed = Utils.getBoolValue(json["bleed"], this.bleed);
-    }
-
->>>>>>> 0f1600c1
     internalValidateProperties(context: ValidationResults) {
         super.internalValidateProperties(context);
 
