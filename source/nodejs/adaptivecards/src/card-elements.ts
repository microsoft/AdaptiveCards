// Copyright (c) Microsoft Corporation. All rights reserved.
// Licensed under the MIT License.
import * as Enums from "./enums";
import { CarouselEvent } from "./carousel";
import {
    PaddingDefinition,
    GlobalSettings,
    SizeAndUnit,
    SpacingDefinition,
    ISeparationDefinition,
    Dictionary,
    StringWithSubstitutions,
    ContentTypes,
    IInput,
    IResourceInformation
} from "./shared";
import * as Utils from "./utils";
import {
    HostConfig,
    defaultHostConfig,
    BaseTextDefinition,
    FontTypeDefinition,
    ColorSetDefinition,
    TextColorDefinition,
    ContainerStyleDefinition,
    TextStyleDefinition
} from "./host-config";
import * as TextFormatters from "./text-formatters";
import { CardObject, ValidationResults } from "./card-object";
import {
    Versions,
    Version,
    property,
    BaseSerializationContext,
    SerializableObject,
    SerializableObjectSchema,
    StringProperty,
    BoolProperty,
    ValueSetProperty,
    EnumProperty,
    SerializableObjectCollectionProperty,
    SerializableObjectProperty,
    PixelSizeProperty,
    NumProperty,
    PropertyBag,
    CustomProperty,
    PropertyDefinition,
    StringArrayProperty
} from "./serialization";
import { CardObjectRegistry, GlobalRegistry } from "./registry";
import { Strings } from "./strings";
import { MenuItem, PopupMenu } from "./controls";


function clearElement(element: HTMLElement) : void {
    const trustedHtml = (typeof window === 'undefined') ? "" : (window.trustedTypes?.emptyHTML ?? "");
    element.innerHTML = trustedHtml as string;
}

export function renderSeparation(
    hostConfig: HostConfig,
    separationDefinition: ISeparationDefinition,
    orientation: Enums.Orientation
): HTMLElement | undefined {
    if (
        separationDefinition.spacing > 0 ||
        (separationDefinition.lineThickness && separationDefinition.lineThickness > 0)
    ) {
        const separator = document.createElement("div");
        separator.className = hostConfig.makeCssClassName(
            "ac-" +
                (orientation === Enums.Orientation.Horizontal ? "horizontal" : "vertical") +
                "-separator"
        );
        separator.setAttribute("aria-hidden", "true");

        const color = separationDefinition.lineColor
            ? Utils.stringToCssColor(separationDefinition.lineColor)
            : "";

        if (orientation === Enums.Orientation.Horizontal) {
            if (separationDefinition.lineThickness) {
                separator.style.paddingTop = separationDefinition.spacing / 2 + "px";
                separator.style.marginBottom = separationDefinition.spacing / 2 + "px";
                separator.style.borderBottom =
                    separationDefinition.lineThickness + "px solid " + color;
            } else {
                separator.style.height = separationDefinition.spacing + "px";
            }
        } else {
            if (separationDefinition.lineThickness) {
                separator.style.paddingLeft = separationDefinition.spacing / 2 + "px";
                separator.style.marginRight = separationDefinition.spacing / 2 + "px";
                separator.style.borderRight =
                    separationDefinition.lineThickness + "px solid " + color;
            } else {
                separator.style.width = separationDefinition.spacing + "px";
            }
        }

        separator.style.overflow = "hidden";
        separator.style.flex = "0 0 auto";

        return separator;
    } else {
        return undefined;
    }
}

export type CardElementHeight = "auto" | "stretch";

export abstract class CardElement extends CardObject {
    //#region Schema

    static readonly langProperty = new StringProperty(
        Versions.v1_1,
        "lang",
        true,
        /^[a-z]{2,3}$/gi
    );
    static readonly isVisibleProperty = new BoolProperty(Versions.v1_2, "isVisible", true);
    static readonly separatorProperty = new BoolProperty(Versions.v1_0, "separator", false);
    static readonly heightProperty = new ValueSetProperty(
        Versions.v1_1,
        "height",
        [{ value: "auto" }, { value: "stretch" }],
        "auto"
    );
    static readonly horizontalAlignmentProperty = new EnumProperty(
        Versions.v1_0,
        "horizontalAlignment",
        Enums.HorizontalAlignment
    );
    static readonly spacingProperty = new EnumProperty(
        Versions.v1_0,
        "spacing",
        Enums.Spacing,
        Enums.Spacing.Default
    );

    @property(CardElement.horizontalAlignmentProperty)
    horizontalAlignment?: Enums.HorizontalAlignment;

    @property(CardElement.spacingProperty)
    spacing: Enums.Spacing;

    @property(CardElement.separatorProperty)
    separator: boolean;

    @property(CardElement.heightProperty)
    height: CardElementHeight;

    @property(CardElement.langProperty)
    get lang(): string | undefined {
        const lang = this.getValue(CardElement.langProperty);

        if (lang) {
            return lang;
        } else {
            if (this.parent) {
                return this.parent.lang;
            } else {
                return undefined;
            }
        }
    }

    set lang(value: string | undefined) {
        this.setValue(CardElement.langProperty, value);
    }

    @property(CardElement.isVisibleProperty)
    get isVisible(): boolean {
        return this.getValue(CardElement.isVisibleProperty);
    }

    set isVisible(value: boolean) {
        // If the element is going to be hidden, reset any changes that were due
        // to overflow truncation (this ensures that if the element is later
        // un-hidden it has the right content)
        if (GlobalSettings.useAdvancedCardBottomTruncation && !value) {
            this.undoOverflowTruncation();
        }

        if (this.isVisible !== value) {
            this.setValue(CardElement.isVisibleProperty, value);

            this.updateRenderedElementVisibility();

            if (this._renderedElement) {
                raiseElementVisibilityChangedEvent(this);
            }
        }

        if (this._renderedElement) {
            this._renderedElement.setAttribute("aria-expanded", value.toString());
        }
    }

    //#endregion

    private _hostConfig?: HostConfig;
    private _separatorElement?: HTMLElement;
    private _truncatedDueToOverflow: boolean = false;
    private _defaultRenderedElementDisplayMode?: string;
    private _padding?: PaddingDefinition;

    private internalRenderSeparator(): HTMLElement | undefined {
        const renderedSeparator = renderSeparation(
            this.hostConfig,
            {
                spacing: this.hostConfig.getEffectiveSpacing(this.spacing),
                lineThickness: this.separator ? this.hostConfig.separator.lineThickness : undefined,
                lineColor: this.separator ? this.hostConfig.separator.lineColor : undefined
            },
            this.separatorOrientation
        );

        if (
            GlobalSettings.alwaysBleedSeparators &&
            renderedSeparator &&
            this.separatorOrientation === Enums.Orientation.Horizontal
        ) {
            // Adjust separator's margins if the option to always bleed separators is turned on
            const parentContainer = this.getParentContainer();

            if (parentContainer && parentContainer.getEffectivePadding()) {
                const parentPhysicalPadding = this.hostConfig.paddingDefinitionToSpacingDefinition(
                    parentContainer.getEffectivePadding()
                );

                renderedSeparator.style.marginLeft = "-" + parentPhysicalPadding.left + "px";
                renderedSeparator.style.marginRight = "-" + parentPhysicalPadding.right + "px";
            }
        }

        return renderedSeparator;
    }

    private updateRenderedElementVisibility() {
        const displayMode =
            this.isDesignMode() || this.isVisible
                ? this._defaultRenderedElementDisplayMode
                : "none";

        if (this._renderedElement) {
            if (displayMode) {
                this._renderedElement.style.display = displayMode;
            } else {
                this._renderedElement.style.removeProperty("display");
            }
        }

        if (this._separatorElement) {
            if (this.parent && this.parent.isFirstElement(this)) {
                this._separatorElement.style.display = "none";
            } else {
                if (displayMode) {
                    this._separatorElement.style.display = displayMode;
                } else {
                    this._separatorElement.style.removeProperty("display");
                }
            }
        }
    }

    private hideElementDueToOverflow() {
        if (this._renderedElement && this.isVisible) {
            this._renderedElement.style.visibility = "hidden";

            this.isVisible = false;
            raiseElementVisibilityChangedEvent(this, false);
        }
    }

    private showElementHiddenDueToOverflow() {
        if (this._renderedElement && !this.isVisible) {
            this._renderedElement.style.removeProperty("visibility");

            this.isVisible = true;
            raiseElementVisibilityChangedEvent(this, false);
        }
    }

    // Marked private to emulate internal access
    private handleOverflow(maxHeight: number) {
        if (this.isVisible || this.isHiddenDueToOverflow()) {
            const handled = this.truncateOverflow(maxHeight);

            // Even if we were unable to truncate the element to fit this time,
            // it still could have been previously truncated
            this._truncatedDueToOverflow = handled || this._truncatedDueToOverflow;

            if (!handled) {
                this.hideElementDueToOverflow();
            } else if (handled && !this.isVisible) {
                this.showElementHiddenDueToOverflow();
            }
        }
    }

    // Marked private to emulate internal access
    private resetOverflow(): boolean {
        let sizeChanged = false;

        if (this._truncatedDueToOverflow) {
            this.undoOverflowTruncation();
            this._truncatedDueToOverflow = false;
            sizeChanged = true;
        }

        if (this.isHiddenDueToOverflow()) {
            this.showElementHiddenDueToOverflow();
        }

        return sizeChanged;
    }

    protected getDefaultSerializationContext(): BaseSerializationContext {
        return new SerializationContext();
    }

    protected createPlaceholderElement(): HTMLElement {
        const styleDefinition = this.getEffectiveStyleDefinition();
        const foregroundCssColor = Utils.stringToCssColor(
            styleDefinition.foregroundColors.default.subtle
        );

        const element = document.createElement("div");
        element.style.border = "1px dashed " + foregroundCssColor;
        element.style.padding = "4px";
        element.style.minHeight = "32px";
        element.style.fontSize = "10px";

        if (foregroundCssColor) {
            element.style.color = foregroundCssColor;
        }

        element.innerText = "Empty " + this.getJsonTypeName();

        return element;
    }

    protected adjustRenderedElementSize(renderedElement: HTMLElement) {
        if (this.height === "auto") {
            renderedElement.style.flex = "0 0 auto";
        } else {
            renderedElement.style.flex = "1 1 auto";
        }
    }

    protected isDisplayed(): boolean {
        return (
            this._renderedElement !== undefined &&
            this.isVisible &&
            this._renderedElement.offsetHeight > 0
        );
    }

    protected abstract internalRender(): HTMLElement | undefined;

    protected overrideInternalRender(): HTMLElement | undefined {
        return this.internalRender();
    }

    protected applyPadding() {
        if (this.separatorElement && this.separatorOrientation === Enums.Orientation.Horizontal) {
            if (GlobalSettings.alwaysBleedSeparators && !this.isBleeding()) {
                const padding = new PaddingDefinition();

                this.getImmediateSurroundingPadding(padding);

                const physicalPadding =
                    this.hostConfig.paddingDefinitionToSpacingDefinition(padding);

                this.separatorElement.style.marginLeft = "-" + physicalPadding.left + "px";
                this.separatorElement.style.marginRight = "-" + physicalPadding.right + "px";
            } else {
                this.separatorElement.style.marginRight = "0";
                this.separatorElement.style.marginLeft = "0";
            }
        }
    }

    /*
     * Called when this element overflows the bottom of the card.
     * maxHeight will be the amount of space still available on the card (0 if
     * the element is fully off the card).
     */
    protected truncateOverflow(_maxHeight: number): boolean {
        // Child implementations should return true if the element handled
        // the truncation request such that its content fits within maxHeight,
        // false if the element should fall back to being hidden
        return false;
    }

    /*
     * This should reverse any changes performed in truncateOverflow().
     */
    protected undoOverflowTruncation() {
        return;
    }

    protected getDefaultPadding(): PaddingDefinition {
        return new PaddingDefinition();
    }

    protected getHasBackground(ignoreBackgroundImages: boolean = false): boolean {
        return false;
    }

    protected getHasBorder(): boolean {
        return false;
    }

    protected getPadding(): PaddingDefinition | undefined {
        return this._padding;
    }

    protected setPadding(value: PaddingDefinition | undefined) {
        this._padding = value;
    }

    protected shouldSerialize(context: SerializationContext): boolean {
        return context.elementRegistry.findByName(this.getJsonTypeName()) !== undefined;
    }

    protected get useDefaultSizing(): boolean {
        return true;
    }

    protected get separatorOrientation(): Enums.Orientation {
        return Enums.Orientation.Horizontal;
    }

    protected get defaultStyle(): string {
        return Enums.ContainerStyle.Default;
    }

    customCssSelector?: string;

    parse(source: any, context?: SerializationContext) {
        super.parse(source, context ? context : new SerializationContext());
    }

    asString(): string | undefined {
        return "";
    }

    isBleeding(): boolean {
        return false;
    }

    getEffectiveStyle(): string {
        if (this.parent) {
            return this.parent.getEffectiveStyle();
        }

        return this.defaultStyle;
    }

    getEffectiveStyleDefinition(): ContainerStyleDefinition {
        return this.hostConfig.containerStyles.getStyleByName(this.getEffectiveStyle());
    }

    getEffectiveTextStyleDefinition(): TextStyleDefinition {
        if (this.parent) {
            return this.parent.getEffectiveTextStyleDefinition();
        }

        return this.hostConfig.textStyles.default;
    }

    getForbiddenActionTypes(): ActionType[] {
        return [];
    }

    getImmediateSurroundingPadding(
        result: PaddingDefinition,
        processTop: boolean = true,
        processRight: boolean = true,
        processBottom: boolean = true,
        processLeft: boolean = true
    ) {
        if (this.parent) {
            let doProcessTop = processTop && this.parent.isTopElement(this);
            let doProcessRight = processRight && this.parent.isRightMostElement(this);
            let doProcessBottom = processBottom && this.parent.isBottomElement(this);
            let doProcessLeft = processLeft && this.parent.isLeftMostElement(this);

            const effectivePadding = this.parent.getEffectivePadding();

            if (effectivePadding) {
                if (doProcessTop && effectivePadding.top !== Enums.Spacing.None) {
                    result.top = effectivePadding.top;

                    doProcessTop = false;
                }

                if (doProcessRight && effectivePadding.right !== Enums.Spacing.None) {
                    result.right = effectivePadding.right;

                    doProcessRight = false;
                }

                if (doProcessBottom && effectivePadding.bottom !== Enums.Spacing.None) {
                    result.bottom = effectivePadding.bottom;

                    doProcessBottom = false;
                }

                if (doProcessLeft && effectivePadding.left !== Enums.Spacing.None) {
                    result.left = effectivePadding.left;

                    doProcessLeft = false;
                }
            }

            if (doProcessTop || doProcessRight || doProcessBottom || doProcessLeft) {
                this.parent.getImmediateSurroundingPadding(
                    result,
                    doProcessTop,
                    doProcessRight,
                    doProcessBottom,
                    doProcessLeft
                );
            }
        }
    }

    getActionCount(): number {
        return 0;
    }

    getActionAt(index: number): Action | undefined {
        throw new Error(Strings.errors.indexOutOfRange(index));
    }

    indexOfAction(action: Action): number {
        for (let i = 0; i < this.getActionCount(); i++) {
            if (this.getActionAt(i) === action) {
                return i;
            }
        }

        return -1;
    }

    remove(): boolean {
        if (this.parent && this.parent instanceof CardElementContainer) {
            return this.parent.removeItem(this);
        }

        return false;
    }

    render(): HTMLElement | undefined {
        this._renderedElement = this.overrideInternalRender();
        this._separatorElement = this.internalRenderSeparator();

        if (this._renderedElement) {
            if (this.id) {
                this._renderedElement.id = this.id;
            }

            if (this.customCssSelector) {
                this._renderedElement.classList.add(this.customCssSelector);
            }

            this._renderedElement.style.boxSizing = "border-box";
            this._defaultRenderedElementDisplayMode = this._renderedElement.style.display
                ? this._renderedElement.style.display
                : undefined;

            this.adjustRenderedElementSize(this._renderedElement);
            this.updateLayout(false);
        } else if (this.isDesignMode()) {
            this._renderedElement = this.createPlaceholderElement();
        }

        this.getRootElement().updateActionsEnabledState();

        return this._renderedElement;
    }

    updateLayout(_processChildren: boolean = true) {
        this.updateRenderedElementVisibility();
        this.applyPadding();
    }

    updateActionsEnabledState() {
        const allActions = this.getRootElement().getAllActions();

        for (let action of allActions) {
            action.updateEnabledState();
        }
    }

    indexOf(_cardElement: CardElement): number {
        return -1;
    }

    isDesignMode(): boolean {
        const rootElement = this.getRootElement();

        return rootElement instanceof AdaptiveCard && rootElement.designMode;
    }

    isFirstElement(_element: CardElement): boolean {
        return true;
    }

    isLastElement(_element: CardElement): boolean {
        return true;
    }

    isAtTheVeryLeft(): boolean {
        return this.parent
            ? this.parent.isLeftMostElement(this) && this.parent.isAtTheVeryLeft()
            : true;
    }

    isAtTheVeryRight(): boolean {
        return this.parent
            ? this.parent.isRightMostElement(this) && this.parent.isAtTheVeryRight()
            : true;
    }

    isAtTheVeryTop(): boolean {
        return this.parent
            ? this.parent.isFirstElement(this) && this.parent.isAtTheVeryTop()
            : true;
    }

    isAtTheVeryBottom(): boolean {
        return this.parent
            ? this.parent.isLastElement(this) && this.parent.isAtTheVeryBottom()
            : true;
    }

    isBleedingAtTop(): boolean {
        return false;
    }

    isBleedingAtBottom(): boolean {
        return false;
    }

    isLeftMostElement(_element: CardElement): boolean {
        return true;
    }

    isRightMostElement(_element: CardElement): boolean {
        return true;
    }

    isTopElement(element: CardElement): boolean {
        return this.isFirstElement(element);
    }

    isBottomElement(element: CardElement): boolean {
        return this.isLastElement(element);
    }

    isHiddenDueToOverflow(): boolean {
        return (
            this._renderedElement !== undefined &&
            this._renderedElement.style.visibility === "hidden"
        );
    }

    getRootElement(): CardElement {
        return this.getRootObject() as CardElement;
    }

    getParentContainer(): Container | undefined {
        let currentElement = this.parent;

        while (currentElement) {
            if (currentElement instanceof Container) {
                return currentElement;
            }

            currentElement = currentElement.parent;
        }

        return undefined;
    }

    getAllInputs(processActions: boolean = true): Input[] {
        return [];
    }

    getAllActions(): Action[] {
        const result: Action[] = [];

        for (let i = 0; i < this.getActionCount(); i++) {
            let action = this.getActionAt(i);

            if (action) {
                result.push(action);
            }
        }

        return result;
    }

    getResourceInformation(): IResourceInformation[] {
        return [];
    }

    getElementById(id: string): CardElement | undefined {
        return this.id === id ? this : undefined;
    }

    getActionById(_id: string): Action | undefined {
        return undefined;
    }
    
    getElementByIdFromAction(id: string): CardElement | undefined {
        let result = undefined;
        for (let i = 0; i < this.getActionCount(); i++) {
            const action = this.getActionAt(i);

            if (action instanceof ShowCardAction) {
                result = action.card.getElementById(id);

                if (result) {
                    break;
                }
            }
        }
        return result;
    }

    getEffectivePadding(): PaddingDefinition {
        const padding = this.getPadding();

        return padding ? padding : this.getDefaultPadding();
    }

    getEffectiveHorizontalAlignment(): Enums.HorizontalAlignment {
        if (this.horizontalAlignment !== undefined) {
            return this.horizontalAlignment;
        }

        if (this.parent) {
            return this.parent.getEffectiveHorizontalAlignment();
        }

        return Enums.HorizontalAlignment.Left;
    }

    get hostConfig(): HostConfig {
        if (this._hostConfig) {
            return this._hostConfig;
        } else {
            if (this.parent) {
                return this.parent.hostConfig;
            } else {
                return defaultHostConfig;
            }
        }
    }

    set hostConfig(value: HostConfig) {
        this._hostConfig = value;
    }

    get index(): number {
        if (this.parent) {
            return this.parent.indexOf(this);
        } else {
            return 0;
        }
    }

    get isInteractive(): boolean {
        return false;
    }

    get isStandalone(): boolean {
        return true;
    }

    get isInline(): boolean {
        return false;
    }

    get hasVisibleSeparator(): boolean {
        if (this.parent && this.separatorElement) {
            return !this.parent.isFirstElement(this) && (this.isVisible || this.isDesignMode());
        } else {
            return false;
        }
    }

    get separatorElement(): HTMLElement | undefined {
        return this._separatorElement;
    }

    get parent(): CardElement | undefined {
        return <CardElement>this._parent;
    }
}

export class ActionProperty extends PropertyDefinition {
    parse(
        sender: SerializableObject,
        source: PropertyBag,
        context: SerializationContext
    ): Action | undefined {
        const parent = <CardElement>sender;

        return context.parseAction(
            parent,
            source[this.name],
            this.forbiddenActionTypes,
            parent.isDesignMode()
        );
    }

    toJSON(
        sender: SerializableObject,
        target: PropertyBag,
        value: Action | undefined,
        context: SerializationContext
    ) {
        context.serializeValue(
            target,
            this.name,
            value ? value.toJSON(context) : undefined,
            undefined,
            true
        );
    }

    constructor(
        readonly targetVersion: Version,
        readonly name: string,
        readonly forbiddenActionTypes: string[] = []
    ) {
        super(targetVersion, name, undefined);
    }
}

export abstract class BaseTextBlock extends CardElement {
    //#region Schema

    static readonly textProperty = new StringProperty(Versions.v1_0, "text", true);
    static readonly sizeProperty = new EnumProperty(Versions.v1_0, "size", Enums.TextSize);
    static readonly weightProperty = new EnumProperty(Versions.v1_0, "weight", Enums.TextWeight);
    static readonly colorProperty = new EnumProperty(Versions.v1_0, "color", Enums.TextColor);
    static readonly isSubtleProperty = new BoolProperty(Versions.v1_0, "isSubtle");
    static readonly fontTypeProperty = new EnumProperty(Versions.v1_2, "fontType", Enums.FontType);
    static readonly selectActionProperty = new ActionProperty(Versions.v1_1, "selectAction", [
        "Action.ShowCard"
    ]);

    protected populateSchema(schema: SerializableObjectSchema) {
        super.populateSchema(schema);

        // selectAction is declared on BaseTextBlock but is only exposed on TextRun,
        // so the property is removed from the BaseTextBlock schema.
        schema.remove(BaseTextBlock.selectActionProperty);
    }

    @property(BaseTextBlock.sizeProperty)
    size?: Enums.TextSize;

    @property(BaseTextBlock.weightProperty)
    weight?: Enums.TextWeight;

    @property(BaseTextBlock.colorProperty)
    color?: Enums.TextColor;

    @property(BaseTextBlock.fontTypeProperty)
    fontType?: Enums.FontType;

    @property(BaseTextBlock.isSubtleProperty)
    isSubtle?: boolean;

    @property(BaseTextBlock.textProperty)
    get text(): string | undefined {
        return this.getValue(BaseTextBlock.textProperty);
    }

    set text(value: string | undefined) {
        this.setText(value);
    }

    @property(BaseTextBlock.selectActionProperty)
    selectAction?: Action;

    //#endregion

    protected getFontSize(fontType: FontTypeDefinition): number {
        switch (this.effectiveSize) {
            case Enums.TextSize.Small:
                return fontType.fontSizes.small;
            case Enums.TextSize.Medium:
                return fontType.fontSizes.medium;
            case Enums.TextSize.Large:
                return fontType.fontSizes.large;
            case Enums.TextSize.ExtraLarge:
                return fontType.fontSizes.extraLarge;
            default:
                return fontType.fontSizes.default;
        }
    }

    protected getColorDefinition(
        colorSet: ColorSetDefinition,
        color: Enums.TextColor
    ): TextColorDefinition {
        switch (color) {
            case Enums.TextColor.Accent:
                return colorSet.accent;
            case Enums.TextColor.Dark:
                return colorSet.dark;
            case Enums.TextColor.Light:
                return colorSet.light;
            case Enums.TextColor.Good:
                return colorSet.good;
            case Enums.TextColor.Warning:
                return colorSet.warning;
            case Enums.TextColor.Attention:
                return colorSet.attention;
            default:
                return colorSet.default;
        }
    }

    protected setText(value: string | undefined) {
        this.setValue(BaseTextBlock.textProperty, value);
    }

    ariaHidden: boolean = false;

    constructor(text?: string) {
        super();

        if (text) {
            this.text = text;
        }
    }

    init(textDefinition: BaseTextDefinition) {
        this.size = textDefinition.size;
        this.weight = textDefinition.weight;
        this.color = textDefinition.color;
        this.isSubtle = textDefinition.isSubtle;
    }

    asString(): string | undefined {
        return this.text;
    }

    applyStylesTo(targetElement: HTMLElement) {
        const fontType = this.hostConfig.getFontTypeDefinition(this.effectiveFontType);

        if (fontType.fontFamily) {
            targetElement.style.fontFamily = fontType.fontFamily;
        }

        let fontSize: number;

        switch (this.effectiveSize) {
            case Enums.TextSize.Small:
                fontSize = fontType.fontSizes.small;
                break;
            case Enums.TextSize.Medium:
                fontSize = fontType.fontSizes.medium;
                break;
            case Enums.TextSize.Large:
                fontSize = fontType.fontSizes.large;
                break;
            case Enums.TextSize.ExtraLarge:
                fontSize = fontType.fontSizes.extraLarge;
                break;
            default:
                fontSize = fontType.fontSizes.default;
                break;
        }

        targetElement.style.fontSize = fontSize + "px";

        const colorDefinition = this.getColorDefinition(
            this.getEffectiveStyleDefinition().foregroundColors,
            this.effectiveColor
        );

        const targetColor = Utils.stringToCssColor(
            this.effectiveIsSubtle ? colorDefinition.subtle : colorDefinition.default
        );
        if (targetColor) {
            targetElement.style.color = targetColor;
        }

        let fontWeight: number;

        switch (this.effectiveWeight) {
            case Enums.TextWeight.Lighter:
                fontWeight = fontType.fontWeights.lighter;
                break;
            case Enums.TextWeight.Bolder:
                fontWeight = fontType.fontWeights.bolder;
                break;
            default:
                fontWeight = fontType.fontWeights.default;
                break;
        }

        targetElement.style.fontWeight = fontWeight.toString();

        if (this.ariaHidden) {
            targetElement.setAttribute("aria-hidden", "true");
        }
    }

    getAllActions(): Action[] {
        const result = super.getAllActions();

        if (this.selectAction) {
            result.push(this.selectAction);
        }

        return result;
    }

    get effectiveColor(): Enums.TextColor {
        return this.color !== undefined ? this.color : this.getEffectiveTextStyleDefinition().color;
    }

    get effectiveFontType(): Enums.FontType {
        return this.fontType !== undefined
            ? this.fontType
            : this.getEffectiveTextStyleDefinition().fontType;
    }

    get effectiveIsSubtle(): boolean {
        return this.isSubtle !== undefined
            ? this.isSubtle
            : this.getEffectiveTextStyleDefinition().isSubtle;
    }

    get effectiveSize(): Enums.TextSize {
        return this.size !== undefined ? this.size : this.getEffectiveTextStyleDefinition().size;
    }

    get effectiveWeight(): Enums.TextWeight {
        return this.weight !== undefined
            ? this.weight
            : this.getEffectiveTextStyleDefinition().weight;
    }
}

export type TextBlockStyle = "default" | "heading" | "columnHeader";

export class TextBlock extends BaseTextBlock {
    //#region Schema

    static readonly wrapProperty = new BoolProperty(Versions.v1_0, "wrap", false);
    static readonly maxLinesProperty = new NumProperty(Versions.v1_0, "maxLines");
    static readonly styleProperty = new ValueSetProperty(Versions.v1_5, "style", [
        { value: "default" },
        { value: "columnHeader" },
        { value: "heading" }
    ]);

    @property(TextBlock.wrapProperty)
    wrap: boolean = false;

    @property(TextBlock.maxLinesProperty)
    maxLines?: number;

    @property(TextBlock.styleProperty)
    style?: TextBlockStyle;

    //#endregion

    private _computedLineHeight: number;
    private _originalInnerHtml: string;
    private _processedText?: string;
    private _treatAsPlainText: boolean = true;

    private restoreOriginalContent() {
        if (this.renderedElement !== undefined) {
            if (this.maxLines && this.maxLines > 0) {
                this.renderedElement.style.maxHeight =
                    this._computedLineHeight * this.maxLines + "px";
            }

            const originalHtml = TextBlock._ttRoundtripPolicy?.createHTML(this._originalInnerHtml) ?? this._originalInnerHtml;
            this.renderedElement.innerHTML = originalHtml as string;
        }
    }

    private truncateIfSupported(maxHeight: number): boolean {
        if (this.renderedElement !== undefined) {
            // For now, only truncate TextBlocks that contain just a single
            // paragraph -- since the maxLines calculation doesn't take into
            // account Markdown lists
            const children = this.renderedElement.children;
            const isTextOnly = !children.length;
            const truncationSupported =
                isTextOnly ||
                (children.length === 1 && (<HTMLElement>children[0]).tagName.toLowerCase() === "p" && !(<HTMLElement>children[0]).children.length);

            if (truncationSupported) {
                const element = isTextOnly ? this.renderedElement : <HTMLElement>children[0];

                Utils.truncateText(element, maxHeight, this._computedLineHeight);

                return true;
            }
        }

        return false;
    }

    // Markdown processing is handled outside of Adaptive Cards. It's up to the host to ensure that markdown is safely
    // processed.
    private static readonly _ttMarkdownPolicy = (typeof window === 'undefined') ? undefined : window.trustedTypes?.createPolicy(
        "adaptivecards#markdownPassthroughPolicy",
        { createHTML: (value) => value }
    );

    // When "advanced" truncation is enabled (see GlobalSettings.useAdvancedCardBottomTruncation and
    // GlobalSettings.useAdvancedTextBlockTruncation), we store the original pre-truncation content in
    // _originalInnerHtml so that we can restore/recalculate truncation later if space availability has changed (see
    // TextBlock.restoreOriginalContent())
    private static readonly _ttRoundtripPolicy = (typeof window === 'undefined') ? undefined : window.trustedTypes?.createPolicy(
        "adaptivecards#restoreContentsPolicy",
        { createHTML: (value) => value }
    );

    protected setText(value: string) {
        super.setText(value);

        this._processedText = undefined;
    }

    protected internalRender(): HTMLElement | undefined {
        this._processedText = undefined;

        if (this.text) {
            const preProcessedText = this.preProcessPropertyValue(BaseTextBlock.textProperty);
            const hostConfig = this.hostConfig;

            let element: HTMLElement;

            if (this.forElementId) {
                const labelElement = document.createElement("label");
                labelElement.htmlFor = this.forElementId;

                element = labelElement;
            } else {
                element = document.createElement("div");
            }

            element.classList.add(hostConfig.makeCssClassName("ac-textBlock"));
            element.style.overflow = "hidden";

            this.applyStylesTo(element);

            if (this.style === "heading") {
                element.setAttribute("role", "heading");

                const headingLevel = this.hostConfig.textBlock.headingLevel;

                if (headingLevel !== undefined && headingLevel > 0) {
                    element.setAttribute("aria-level", headingLevel.toString());
                }
            }

            if (this.selectAction && hostConfig.supportsInteractivity) {
                element.onclick = (e) => {
                    if (this.selectAction && this.selectAction.isEffectivelyEnabled()) {
                        e.preventDefault();
                        e.cancelBubble = true;

                        this.selectAction.execute();
                    }
                };

                this.selectAction.setupElementForAccessibility(element);

                if (this.selectAction.isEffectivelyEnabled()) {
                    element.classList.add(hostConfig.makeCssClassName("ac-selectable"));
                }
            }

            if (!this._processedText) {
                this._treatAsPlainText = true;

                let formattedText = TextFormatters.formatText(this.lang, preProcessedText);

                if (this.useMarkdown && formattedText) {
                    if (GlobalSettings.allowMarkForTextHighlighting) {
                        formattedText = formattedText
                            .replace(/<mark>/g, "===")
                            .replace(/<\/mark>/g, "/==/");
                    }

                    const markdownProcessingResult = AdaptiveCard.applyMarkdown(formattedText);

                    if (
                        markdownProcessingResult.didProcess &&
                        markdownProcessingResult.outputHtml
                    ) {
                        this._processedText = markdownProcessingResult.outputHtml;
                        this._treatAsPlainText = false;

                        // Only process <mark> tag if markdown processing was applied because
                        // markdown processing is also responsible for sanitizing the input string
                        if (GlobalSettings.allowMarkForTextHighlighting && this._processedText) {
                            let markStyle: string = "";
                            const effectiveStyle = this.getEffectiveStyleDefinition();

                            if (effectiveStyle.highlightBackgroundColor) {
                                markStyle +=
                                    "background-color: " +
                                    effectiveStyle.highlightBackgroundColor +
                                    ";";
                            }

                            if (effectiveStyle.highlightForegroundColor) {
                                markStyle +=
                                    "color: " + effectiveStyle.highlightForegroundColor + ";";
                            }

                            if (markStyle) {
                                markStyle = 'style="' + markStyle + '"';
                            }

                            this._processedText = this._processedText
                                .replace(/===/g, "<mark " + markStyle + ">")
                                .replace(/\/==\//g, "</mark>");
                        }
                    } else {
                        this._processedText = formattedText;
                        this._treatAsPlainText = true;
                    }
                } else {
                    this._processedText = formattedText;
                    this._treatAsPlainText = true;
                }
            }

            if (!this._processedText) {
                this._processedText = "";
            }

            if (this._treatAsPlainText) {
                element.innerText = this._processedText;
            } else {
                const processedHtml =
                    TextBlock._ttMarkdownPolicy?.createHTML(this._processedText) ??
                    this._processedText;
                element.innerHTML = processedHtml as string;
            }

            if (element.firstElementChild instanceof HTMLElement) {
                const firstElementChild = element.firstElementChild;
                firstElementChild.style.marginTop = "0px";
                firstElementChild.style.width = "100%";

                if (!this.wrap) {
                    firstElementChild.style.overflow = "hidden";
                    firstElementChild.style.textOverflow = "ellipsis";
                }
            }

            if (element.lastElementChild instanceof HTMLElement) {
                element.lastElementChild.style.marginBottom = "0px";
            }

            const anchors = element.getElementsByTagName("a");

            for (const anchor of Array.from(anchors)) {
                anchor.classList.add(hostConfig.makeCssClassName("ac-anchor"));
                anchor.target = "_blank";
                anchor.onclick = (e: MouseEvent) => {
                    if (raiseAnchorClickedEvent(this, anchor, e)) {
                        e.preventDefault();
                        e.cancelBubble = true;
                    }
                };
                anchor.oncontextmenu = (e: MouseEvent) => {
                    if (raiseAnchorClickedEvent(this, anchor, e)) {
                        e.preventDefault();
                        e.cancelBubble = true;

                        return false;
                    }

                    return true;
                };
            }

            if (this.wrap) {
                element.style.wordWrap = "break-word";

                if (this.maxLines && this.maxLines > 0) {
                    element.style.overflow = "hidden";

                    if (Utils.isInternetExplorer() || !GlobalSettings.useWebkitLineClamp) {
                        element.style.maxHeight = this._computedLineHeight * this.maxLines + "px";
                    } else {
                        // While non standard, --webkit-line-clamp works in every browser (except IE)
                        // and is a great solution to support the maxLines feature with ellipsis
                        // truncation. With --webkit-line-clamp there is need to use explicit line heights
                        element.style.removeProperty("line-height");
                        element.style.display = "-webkit-box";
                        element.style.webkitBoxOrient = "vertical";
                        element.style.webkitLineClamp = this.maxLines.toString();
                    }
                }
            } else {
                element.style.whiteSpace = "nowrap";
                element.style.textOverflow = "ellipsis";
            }

            if (
                GlobalSettings.useAdvancedTextBlockTruncation ||
                GlobalSettings.useAdvancedCardBottomTruncation
            ) {
                this._originalInnerHtml = element.innerHTML;
            }

            return element;
        } else {
            return undefined;
        }
    }

    protected truncateOverflow(maxHeight: number): boolean {
        if (maxHeight >= this._computedLineHeight) {
            return this.truncateIfSupported(maxHeight);
        }

        return false;
    }

    protected undoOverflowTruncation() {
        this.restoreOriginalContent();

        if (GlobalSettings.useAdvancedTextBlockTruncation && this.maxLines) {
            const maxHeight = this._computedLineHeight * this.maxLines;

            this.truncateIfSupported(maxHeight);
        }
    }

    useMarkdown: boolean = true;
    forElementId?: string;

    applyStylesTo(targetElement: HTMLElement) {
        super.applyStylesTo(targetElement);

        switch (this.getEffectiveHorizontalAlignment()) {
            case Enums.HorizontalAlignment.Center:
                targetElement.style.textAlign = "center";
                break;
            case Enums.HorizontalAlignment.Right:
                targetElement.style.textAlign = "end";
                break;
            default:
                targetElement.style.textAlign = "start";
                break;
        }

        const lineHeights = this.hostConfig.lineHeights;

        if (lineHeights) {
            switch (this.effectiveSize) {
                case Enums.TextSize.Small:
                    this._computedLineHeight = lineHeights.small;
                    break;
                case Enums.TextSize.Medium:
                    this._computedLineHeight = lineHeights.medium;
                    break;
                case Enums.TextSize.Large:
                    this._computedLineHeight = lineHeights.large;
                    break;
                case Enums.TextSize.ExtraLarge:
                    this._computedLineHeight = lineHeights.extraLarge;
                    break;
                default:
                    this._computedLineHeight = lineHeights.default;
                    break;
            }
        } else {
            // Looks like 1.33 is the magic number to compute line-height
            // from font size.
            this._computedLineHeight =
                this.getFontSize(this.hostConfig.getFontTypeDefinition(this.effectiveFontType)) *
                1.33;
        }

        targetElement.style.lineHeight = this._computedLineHeight + "px";
    }

    getJsonTypeName(): string {
        return "TextBlock";
    }

    getEffectiveTextStyleDefinition(): TextStyleDefinition {
        if (this.style) {
            return this.hostConfig.textStyles.getStyleByName(this.style);
        }

        return super.getEffectiveTextStyleDefinition();
    }

    updateLayout(processChildren: boolean = false) {
        super.updateLayout(processChildren);

        if (GlobalSettings.useAdvancedTextBlockTruncation && this.maxLines && this.isDisplayed()) {
            // Reset the element's innerHTML in case the available room for
            // content has increased
            this.restoreOriginalContent();
            this.truncateIfSupported(this._computedLineHeight * this.maxLines);
        }
    }
}

export class TextRun extends BaseTextBlock {
    //#region Schema

    static readonly italicProperty = new BoolProperty(Versions.v1_2, "italic", false);
    static readonly strikethroughProperty = new BoolProperty(Versions.v1_2, "strikethrough", false);
    static readonly highlightProperty = new BoolProperty(Versions.v1_2, "highlight", false);
    static readonly underlineProperty = new BoolProperty(Versions.v1_3, "underline", false);

    protected populateSchema(schema: SerializableObjectSchema) {
        super.populateSchema(schema);

        schema.add(BaseTextBlock.selectActionProperty);
    }

    @property(TextRun.italicProperty)
    italic: boolean = false;

    @property(TextRun.strikethroughProperty)
    strikethrough: boolean = false;

    @property(TextRun.highlightProperty)
    highlight: boolean = false;

    @property(TextRun.underlineProperty)
    underline: boolean = false;

    //#endregion

    protected internalRender(): HTMLElement | undefined {
        if (this.text) {
            const preProcessedText = this.preProcessPropertyValue(BaseTextBlock.textProperty);
            const hostConfig = this.hostConfig;

            let formattedText = TextFormatters.formatText(this.lang, preProcessedText);

            if (!formattedText) {
                formattedText = "";
            }

            const element = document.createElement("span");
            element.classList.add(hostConfig.makeCssClassName("ac-textRun"));

            this.applyStylesTo(element);

            if (this.selectAction && hostConfig.supportsInteractivity) {
                const anchor = document.createElement("a");
                anchor.classList.add(hostConfig.makeCssClassName("ac-anchor"));

                const href = this.selectAction.getHref();

                anchor.href = href ? href : "";
                anchor.target = "_blank";
                anchor.onclick = (e) => {
                    if (this.selectAction && this.selectAction.isEffectivelyEnabled()) {
                        e.preventDefault();
                        e.cancelBubble = true;

                        this.selectAction.execute();
                    }
                };

                this.selectAction.setupElementForAccessibility(anchor);

                anchor.innerText = formattedText;

                element.appendChild(anchor);
            } else {
                element.innerText = formattedText;
            }

            return element;
        } else {
            return undefined;
        }
    }

    applyStylesTo(targetElement: HTMLElement) {
        super.applyStylesTo(targetElement);

        if (this.italic) {
            targetElement.style.fontStyle = "italic";
        }

        if (this.strikethrough) {
            targetElement.style.textDecoration = "line-through";
        }

        if (this.highlight) {
            const colorDefinition = this.getColorDefinition(
                this.getEffectiveStyleDefinition().foregroundColors,
                this.effectiveColor
            );

            const backgroundColor = Utils.stringToCssColor(
                this.effectiveIsSubtle
                    ? colorDefinition.highlightColors.subtle
                    : colorDefinition.highlightColors.default
            );
            if (backgroundColor) {
                targetElement.style.backgroundColor = backgroundColor;
            }
        }

        if (this.underline) {
            targetElement.style.textDecoration = "underline";
        }
    }

    getJsonTypeName(): string {
        return "TextRun";
    }

    get isStandalone(): boolean {
        return false;
    }

    get isInline(): boolean {
        return true;
    }
}

export class RichTextBlock extends CardElement {
    private _inlines: CardElement[] = [];

    private internalAddInline(inline: CardElement, forceAdd: boolean = false) {
        if (!inline.isInline) {
            throw new Error(Strings.errors.elementCannotBeUsedAsInline());
        }

        const doAdd: boolean = inline.parent === undefined || forceAdd;

        if (!doAdd && inline.parent !== this) {
            throw new Error(Strings.errors.inlineAlreadyParented());
        } else {
            inline.setParent(this);

            this._inlines.push(inline);
        }
    }

    protected internalParse(source: any, context: SerializationContext) {
        super.internalParse(source, context);

        this._inlines = [];

        if (Array.isArray(source["inlines"])) {
            for (const jsonInline of source["inlines"]) {
                let inline: CardElement | undefined;

                if (typeof jsonInline === "string") {
                    const textRun = new TextRun();
                    textRun.text = jsonInline;

                    inline = textRun;
                } else {
                    // No fallback for inlines in 1.2
                    inline = context.parseElement(this, jsonInline, [], false);
                }

                if (inline) {
                    this.internalAddInline(inline, true);
                }
            }
        }
    }

    protected internalToJSON(target: PropertyBag, context: SerializationContext) {
        super.internalToJSON(target, context);

        if (this._inlines.length > 0) {
            const jsonInlines: any[] = [];

            for (const inline of this._inlines) {
                jsonInlines.push(inline.toJSON(context));
            }

            context.serializeValue(target, "inlines", jsonInlines);
        }
    }

    protected internalRender(): HTMLElement | undefined {
        if (this._inlines.length > 0) {
            let element: HTMLElement;

            if (this.forElementId) {
                const labelElement = document.createElement("label");
                labelElement.htmlFor = this.forElementId;

                element = labelElement;
            } else {
                element = document.createElement("div");
            }

            element.className = this.hostConfig.makeCssClassName("ac-richTextBlock");

            switch (this.getEffectiveHorizontalAlignment()) {
                case Enums.HorizontalAlignment.Center:
                    element.style.textAlign = "center";
                    break;
                case Enums.HorizontalAlignment.Right:
                    element.style.textAlign = "end";
                    break;
                default:
                    element.style.textAlign = "start";
                    break;
            }

            let renderedInlines: number = 0;

            for (const inline of this._inlines) {
                const renderedInline = inline.render();

                if (renderedInline) {
                    element.appendChild(renderedInline);

                    renderedInlines++;
                }
            }

            if (renderedInlines > 0) {
                return element;
            }
        }

        return undefined;
    }

    forElementId?: string;

    asString(): string | undefined {
        let result = "";

        for (const inline of this._inlines) {
            result += inline.asString();
        }

        return result;
    }

    getJsonTypeName(): string {
        return "RichTextBlock";
    }

    getInlineCount(): number {
        return this._inlines.length;
    }

    getInlineAt(index: number): CardElement {
        if (index >= 0 && index < this._inlines.length) {
            return this._inlines[index];
        } else {
            throw new Error(Strings.errors.indexOutOfRange(index));
        }
    }

    addInline(inline: CardElement | string) {
        if (typeof inline === "string") {
            this.internalAddInline(new TextRun(inline));
        } else {
            this.internalAddInline(inline);
        }
    }

    removeInline(inline: CardElement): boolean {
        const index = this._inlines.indexOf(inline);

        if (index >= 0) {
            this._inlines[index].setParent(undefined);
            this._inlines.splice(index, 1);

            return true;
        }

        return false;
    }
}

export class Fact extends SerializableObject {
    //#region Schema

    static readonly titleProperty = new StringProperty(Versions.v1_0, "title");
    static readonly valueProperty = new StringProperty(Versions.v1_0, "value");

    // For historic reasons, the "title" schema property is exposed as "name" in the OM.
    @property(Fact.titleProperty)
    name?: string;

    @property(Fact.valueProperty)
    value?: string;

    //#endregion

    protected getSchemaKey(): string {
        return "Fact";
    }

    constructor(name?: string, value?: string) {
        super();

        this.name = name;
        this.value = value;
    }
}

export class FactSet extends CardElement {
    //#region Schema

    static readonly factsProperty = new SerializableObjectCollectionProperty(
        Versions.v1_0,
        "facts",
        Fact
    );

    @property(FactSet.factsProperty)
    facts: Fact[];

    //#endregion

    protected get useDefaultSizing(): boolean {
        return false;
    }

    protected internalRender(): HTMLElement | undefined {
        let element: HTMLElement | undefined = undefined;
        const hostConfig = this.hostConfig;

        if (this.facts.length > 0) {
            element = document.createElement("table");
            element.style.borderWidth = "0px";
            element.style.borderSpacing = "0px";
            element.style.borderStyle = "none";
            element.style.borderCollapse = "collapse";
            element.style.display = "block";
            element.style.overflow = "hidden";
            element.classList.add(hostConfig.makeCssClassName("ac-factset"));
            element.setAttribute("role", "presentation");

            for (let i = 0; i < this.facts.length; i++) {
                const trElement = document.createElement("tr");

                if (i > 0) {
                    trElement.style.marginTop = hostConfig.factSet.spacing + "px";
                }

                // Title column
                let tdElement = document.createElement("td");
                tdElement.style.padding = "0";
                tdElement.classList.add(hostConfig.makeCssClassName("ac-fact-title"));

                if (hostConfig.factSet.title.maxWidth) {
                    tdElement.style.maxWidth = hostConfig.factSet.title.maxWidth + "px";
                }

                tdElement.style.verticalAlign = "top";

                let textBlock = new TextBlock();
                textBlock.setParent(this);
                textBlock.text =
                    !this.facts[i].name && this.isDesignMode() ? "Title" : this.facts[i].name;
                textBlock.size = hostConfig.factSet.title.size;
                textBlock.color = hostConfig.factSet.title.color;
                textBlock.isSubtle = hostConfig.factSet.title.isSubtle;
                textBlock.weight = hostConfig.factSet.title.weight;
                textBlock.wrap = hostConfig.factSet.title.wrap;
                textBlock.spacing = Enums.Spacing.None;

                Utils.appendChild(tdElement, textBlock.render());
                Utils.appendChild(trElement, tdElement);

                // Spacer column
                tdElement = document.createElement("td");
                tdElement.style.width = "10px";

                Utils.appendChild(trElement, tdElement);

                // Value column
                tdElement = document.createElement("td");
                tdElement.style.padding = "0";
                tdElement.style.verticalAlign = "top";
                tdElement.classList.add(hostConfig.makeCssClassName("ac-fact-value"));

                textBlock = new TextBlock();
                textBlock.setParent(this);
                textBlock.text = this.facts[i].value;
                textBlock.size = hostConfig.factSet.value.size;
                textBlock.color = hostConfig.factSet.value.color;
                textBlock.isSubtle = hostConfig.factSet.value.isSubtle;
                textBlock.weight = hostConfig.factSet.value.weight;
                textBlock.wrap = hostConfig.factSet.value.wrap;
                textBlock.spacing = Enums.Spacing.None;

                Utils.appendChild(tdElement, textBlock.render());
                Utils.appendChild(trElement, tdElement);
                Utils.appendChild(element, trElement);
            }
        }

        return element;
    }

    getJsonTypeName(): string {
        return "FactSet";
    }
}

class ImageDimensionProperty extends PropertyDefinition {
    getInternalName(): string {
        return this.internalName;
    }

    parse(
        sender: SerializableObject,
        source: PropertyBag,
        context: BaseSerializationContext
    ): number | undefined {
        let result: number | undefined = undefined;
        const sourceValue = source[this.name];

        if (sourceValue === undefined) {
            return this.defaultValue;
        }

        let isValid = false;

        if (typeof sourceValue === "string") {
            try {
                const size = SizeAndUnit.parse(sourceValue, true);

                if (size.unit === Enums.SizeUnit.Pixel) {
                    result = size.physicalSize;

                    isValid = true;
                }
            } catch {
                // Swallow the exception
            }

            // If the source value isn't valid per this property definition,
            // check its validity per the fallback property, if specified
            if (!isValid && this.fallbackProperty) {
                isValid = this.fallbackProperty.isValidValue(sourceValue, context);
            }
        }

        if (!isValid) {
            context.logParseEvent(
                sender,
                Enums.ValidationEvent.InvalidPropertyValue,
                Strings.errors.invalidPropertyValue(sourceValue, this.name)
            );
        }

        return result;
    }

    toJSON(
        sender: SerializableObject,
        target: PropertyBag,
        value: number | undefined,
        context: BaseSerializationContext
    ) {
        context.serializeValue(
            target,
            this.name,
            typeof value === "number" && !isNaN(value) ? value + "px" : undefined
        );
    }

    constructor(
        readonly targetVersion: Version,
        readonly name: string,
        readonly internalName: string,
        readonly fallbackProperty?: ValueSetProperty
    ) {
        super(targetVersion, name);
    }
}

export class Image extends CardElement {
    //#region Schema

    static readonly urlProperty = new StringProperty(Versions.v1_0, "url");
    static readonly altTextProperty = new StringProperty(Versions.v1_0, "altText");
    static readonly backgroundColorProperty = new StringProperty(Versions.v1_1, "backgroundColor");
    static readonly styleProperty = new EnumProperty(
        Versions.v1_0,
        "style",
        Enums.ImageStyle,
        Enums.ImageStyle.Default
    );
    static readonly sizeProperty = new EnumProperty(
        Versions.v1_0,
        "size",
        Enums.Size,
        Enums.Size.Auto
    );
    static readonly pixelWidthProperty = new ImageDimensionProperty(
        Versions.v1_1,
        "width",
        "pixelWidth"
    );
    static readonly pixelHeightProperty = new ImageDimensionProperty(
        Versions.v1_1,
        "height",
        "pixelHeight",
        CardElement.heightProperty
    );
    static readonly selectActionProperty = new ActionProperty(Versions.v1_1, "selectAction", [
        "Action.ShowCard"
    ]);

    protected populateSchema(schema: SerializableObjectSchema) {
        super.populateSchema(schema);

        schema.remove(CardElement.heightProperty);
    }

    public renderedImageElement?: HTMLElement;

    @property(Image.urlProperty)
    url?: string;

    @property(Image.altTextProperty)
    altText?: string;

    @property(Image.backgroundColorProperty)
    backgroundColor?: string;

    @property(Image.sizeProperty)
    size: Enums.Size = Enums.Size.Auto;

    @property(Image.styleProperty)
    style: Enums.ImageStyle = Enums.ImageStyle.Default;

    @property(Image.pixelWidthProperty)
    pixelWidth?: number;

    @property(Image.pixelHeightProperty)
    pixelHeight?: number;

    @property(Image.selectActionProperty)
    selectAction?: Action;

    //#endregion

    private applySize(element: HTMLElement) {
        if (this.pixelWidth || this.pixelHeight) {
            if (this.pixelWidth) {
                element.style.width = this.pixelWidth + "px";
            }

            if (this.pixelHeight) {
                element.style.height = this.pixelHeight + "px";
            }
        } else {
            if (this.maxHeight) {
                // If the image is constrained in height, we set its height property and
                // auto and stretch are ignored (default to medium). THis is necessary for
                // ImageSet which uses a maximum image height as opposed to the cards width
                // as a constraining dimension
                switch (this.size) {
                    case Enums.Size.Small:
                        element.style.height = this.hostConfig.imageSizes.small + "px";
                        break;
                    case Enums.Size.Large:
                        element.style.height = this.hostConfig.imageSizes.large + "px";
                        break;
                    default:
                        element.style.height = this.hostConfig.imageSizes.medium + "px";
                        break;
                }

                element.style.maxHeight = this.maxHeight + "px";
            } else {
                switch (this.size) {
                    case Enums.Size.Stretch:
                        element.style.width = "100%";
                        break;
                    case Enums.Size.Auto:
                        element.style.maxWidth = "100%";
                        break;
                    case Enums.Size.Small:
                        element.style.width = this.hostConfig.imageSizes.small + "px";
                        break;
                    case Enums.Size.Large:
                        element.style.width = this.hostConfig.imageSizes.large + "px";
                        break;
                    case Enums.Size.Medium:
                        element.style.width = this.hostConfig.imageSizes.medium + "px";
                        break;
                }

                element.style.maxHeight = "100%";
            }
        }
    }

    protected get useDefaultSizing() {
        return false;
    }

    protected internalRender(): HTMLElement | undefined {
        let element: HTMLElement | undefined = undefined;

        if (this.url) {
            element = document.createElement("div");
            element.style.display = "flex";
            element.style.alignItems = "flex-start";

            // Cache hostConfig to avoid walking the parent hierarchy multiple times
            const hostConfig = this.hostConfig;

            switch (this.getEffectiveHorizontalAlignment()) {
                case Enums.HorizontalAlignment.Center:
                    element.style.justifyContent = "center";
                    break;
                case Enums.HorizontalAlignment.Right:
                    element.style.justifyContent = "flex-end";
                    break;
                default:
                    element.style.justifyContent = "flex-start";
                    break;
            }

            const imageElement = document.createElement("img");

            this.renderedImageElement = imageElement;

            imageElement.onload = (_e: Event) => {
                raiseImageLoadedEvent(this);
            };
            imageElement.onerror = (_e: Event) => {
                if (this.renderedElement) {
                    const card = this.getRootElement() as AdaptiveCard;

                    clearElement(this.renderedElement);

                    if (card && card.designMode) {
                        const errorElement = document.createElement("div");
                        errorElement.style.display = "flex";
                        errorElement.style.alignItems = "center";
                        errorElement.style.justifyContent = "center";
                        errorElement.style.backgroundColor = "#EEEEEE";
                        errorElement.style.color = "black";
                        errorElement.innerText = ":-(";
                        errorElement.style.padding = "10px";

                        this.applySize(errorElement);

                        this.renderedElement.appendChild(errorElement);
                    }
                }

                raiseImageLoadedEvent(this);
            };
            imageElement.style.minWidth = "0";
            imageElement.classList.add(hostConfig.makeCssClassName("ac-image"));

            if (this.selectAction && hostConfig.supportsInteractivity) {
                imageElement.onkeypress = (e) => {
                    if (
                        this.selectAction &&
                        this.selectAction.isEffectivelyEnabled() &&
                        (e.code === "Enter" || e.code === "Space")
                    ) {
                        // enter or space pressed
                        e.preventDefault();
                        e.cancelBubble = true;

                        this.selectAction.execute();
                    }
                };

                imageElement.onclick = (e) => {
                    if (this.selectAction && this.selectAction.isEffectivelyEnabled()) {
                        e.preventDefault();
                        e.cancelBubble = true;

                        this.selectAction.execute();
                    }
                };

                this.setupElementForAccessibility(imageElement);

                if (this.selectAction.isEffectivelyEnabled()) {
                    imageElement.classList.add(hostConfig.makeCssClassName("ac-selectable"));
                }
            }

            this.applySize(imageElement);

            if (this.style === Enums.ImageStyle.Person) {
                imageElement.style.borderRadius = "50%";
                imageElement.style.backgroundPosition = "50% 50%";
                imageElement.style.backgroundRepeat = "no-repeat";
            }

            const backgroundColor = Utils.stringToCssColor(this.backgroundColor);
            if (backgroundColor) {
                imageElement.style.backgroundColor = backgroundColor;
            }

            imageElement.src = <string>this.preProcessPropertyValue(Image.urlProperty);

            const altTextProperty = this.preProcessPropertyValue(Image.altTextProperty);
            if (altTextProperty) {
                imageElement.alt = <string>altTextProperty;
            }

            element.appendChild(imageElement);
        }

        return element;
    }

    protected setupElementForAccessibility(element: HTMLImageElement) {
        this.selectAction?.setupElementForAccessibility(element);
        // Image elements cannot have aria-description
        element.removeAttribute("aria-description");
    }

    maxHeight?: number;

    getJsonTypeName(): string {
        return "Image";
    }

    getAllActions(): Action[] {
        const result = super.getAllActions();

        if (this.selectAction) {
            result.push(this.selectAction);
        }

        return result;
    }

    getActionById(id: string) {
        let result = super.getActionById(id);

        if (!result && this.selectAction) {
            result = this.selectAction.getActionById(id);
        }

        return result;
    }

    getResourceInformation(): IResourceInformation[] {
        return this.url ? [{ url: this.url, mimeType: "image" }] : [];
    }
}

export abstract class CardElementContainer extends CardElement {
    //#region Schema

    static readonly selectActionProperty = new ActionProperty(Versions.v1_1, "selectAction", [
        "Action.ShowCard"
    ]);

    protected populateSchema(schema: SerializableObjectSchema) {
        super.populateSchema(schema);

        if (!this.isSelectable) {
            schema.remove(CardElementContainer.selectActionProperty);
        }
    }

    @property(CardElementContainer.selectActionProperty)
    protected _selectAction?: Action;

    //#endregion

    protected isElementAllowed(element: CardElement) {
        return this.hostConfig.supportsInteractivity || !element.isInteractive;
    }

    protected applyPadding() {
        super.applyPadding();

        if (!this.renderedElement) {
            return;
        }

        let physicalPadding = new SpacingDefinition();

        if (this.getEffectivePadding()) {
            physicalPadding = this.hostConfig.paddingDefinitionToSpacingDefinition(
                this.getEffectivePadding()
            );
        }

        this.renderedElement.style.paddingTop = physicalPadding.top + "px";
        this.renderedElement.style.paddingRight = physicalPadding.right + "px";
        this.renderedElement.style.paddingBottom = physicalPadding.bottom + "px";
        this.renderedElement.style.paddingLeft = physicalPadding.left + "px";

        this.renderedElement.style.marginRight = "0";
        this.renderedElement.style.marginLeft = "0";
    }

    protected get isSelectable(): boolean {
        return false;
    }

    protected forbiddenChildElements(): string[] {
        return [];
    }

    abstract getItemCount(): number;
    abstract getItemAt(index: number): CardElement;
    abstract getFirstVisibleRenderedItem(): CardElement | undefined;
    abstract getLastVisibleRenderedItem(): CardElement | undefined;
    abstract removeItem(item: CardElement): boolean;

    allowVerticalOverflow: boolean = false;

    releaseDOMResources() {
        super.releaseDOMResources();

        for (let i = 0; i < this.getItemCount(); i++) {
            this.getItemAt(i).releaseDOMResources();
        }
    }

    internalValidateProperties(context: ValidationResults) {
        super.internalValidateProperties(context);

        for (let i = 0; i < this.getItemCount(); i++) {
            const item = this.getItemAt(i);

            if (!this.hostConfig.supportsInteractivity && item.isInteractive) {
                context.addFailure(
                    this,
                    Enums.ValidationEvent.InteractivityNotAllowed,
                    Strings.errors.interactivityNotAllowed()
                );
            }

            if (!this.isElementAllowed(item)) {
                context.addFailure(
                    this,
                    Enums.ValidationEvent.InteractivityNotAllowed,
                    Strings.errors.elementTypeNotAllowed(item.getJsonTypeName())
                );
            }

            item.internalValidateProperties(context);
        }

        if (this._selectAction) {
            this._selectAction.internalValidateProperties(context);
        }
    }

    render(): HTMLElement | undefined {
        const element = super.render();

        if (element) {
            const hostConfig = this.hostConfig;

            if (this.allowVerticalOverflow) {
                element.style.overflowX = "hidden";
                element.style.overflowY = "auto";
            }

            if (
                element &&
                this.isSelectable &&
                this._selectAction &&
                hostConfig.supportsInteractivity
            ) {
                element.onclick = (e) => {
                    if (this._selectAction && this._selectAction.isEffectivelyEnabled()) {
                        e.preventDefault();
                        e.cancelBubble = true;

                        this._selectAction.execute();
                    }
                };

                element.onkeypress = (e) => {
                    if (
                        this._selectAction &&
                        this._selectAction.isEffectivelyEnabled() &&
                        (e.code === "Enter" || e.code === "Space")
                    ) {
                        // Enter or space pressed
                        e.preventDefault();
                        e.cancelBubble = true;

                        this._selectAction.execute();
                    }
                };

                this._selectAction.setupElementForAccessibility(element);

                if (this._selectAction.isEffectivelyEnabled()) {
                    element.classList.add(hostConfig.makeCssClassName("ac-selectable"));
                }
            }
        }

        return element;
    }

    updateLayout(processChildren: boolean = true) {
        super.updateLayout(processChildren);

        if (processChildren) {
            for (let i = 0; i < this.getItemCount(); i++) {
                this.getItemAt(i).updateLayout();
            }
        }
    }

    getAllInputs(processActions: boolean = true): Input[] {
        let result: Input[] = [];

        for (let i = 0; i < this.getItemCount(); i++) {
            result.push(...this.getItemAt(i).getAllInputs(processActions));
        }

        return result;
    }

    getAllActions(): Action[] {
        const result = super.getAllActions();

        for (let i = 0; i < this.getItemCount(); i++) {
            result.push(...this.getItemAt(i).getAllActions());
        }

        if (this._selectAction) {
            result.push(this._selectAction);
        }

        return result;
    }

    getResourceInformation(): IResourceInformation[] {
        let result: IResourceInformation[] = [];

        for (let i = 0; i < this.getItemCount(); i++) {
            result.push(...this.getItemAt(i).getResourceInformation());
        }

        return result;
    }

    getElementById(id: string): CardElement | undefined {
        let result = super.getElementById(id);

        if (!result) {
            for (let i = 0; i < this.getItemCount(); i++) {
                result = this.getItemAt(i).getElementById(id);

                if (result) {
                    break;
                }
            }
        }

        return result;
    }

    /**
     * @inheritdoc
     */
    findDOMNodeOwner(node: Node): CardObject | undefined {
        let target: CardObject | undefined = undefined;

        for (let i = 0; i < this.getItemCount(); i++) {
            // recur through child elements
            target = this.getItemAt(i).findDOMNodeOwner(node);

            if (target) {
                return target;
            }
        }

        // If not found in children, check the actions
        for (let i = 0; i < this.getActionCount(); i++) {
            target = this.getActionAt(i)?.findDOMNodeOwner(node);

            if (target) {
                return target;
            }
        }

        // if not found in children or actions, defer to parent implementation
        return super.findDOMNodeOwner(node);
    }
}

export class ImageSet extends CardElementContainer {
    //#region Schema

    static readonly imagesProperty = new SerializableObjectCollectionProperty(
        Versions.v1_0,
        "images",
        Image,
        (sender: SerializableObject, item: Image) => {
            item.setParent(<CardElement>sender);
        }
    );

    static readonly imageSizeProperty = new EnumProperty(
        Versions.v1_0,
        "imageSize",
        Enums.ImageSize,
        Enums.ImageSize.Medium
    );

    static readonly imagePresentationStyle = new EnumProperty(
        Versions.v1_6,
        "style",
        Enums.ImageSetPresentationStyle,
        Enums.ImageSetPresentationStyle.Default
    );

    static readonly pixelOffset = new NumProperty(
        Versions.v1_6,
        "offset",
        0,
        undefined
    );

    @property(ImageSet.imagesProperty)
    private _images: Image[] = [];

    @property(ImageSet.imageSizeProperty)
    imageSize: Enums.ImageSize = Enums.ImageSize.Medium;

    @property(ImageSet.imagePresentationStyle)
    presentationStyle: Enums.ImageSetPresentationStyle = Enums.ImageSetPresentationStyle.Default;

    @property(ImageSet.pixelOffset)
    pixelOffset: number = 0;

    //#endregion

    protected internalRender(): HTMLElement | undefined {
        let element: HTMLElement | undefined = undefined;

        if (this._images.length > 0) {
            element = document.createElement("div");
            element.style.display = "flex";
            element.style.flexWrap = "wrap";

            for (const image of this._images) {
                switch (this.imageSize) {
                    case Enums.ImageSize.Small:
                        image.size = Enums.Size.Small;
                        break;
                    case Enums.ImageSize.Large:
                        image.size = Enums.Size.Large;
                        break;
                    default:
                        image.size = Enums.Size.Medium;
                        break;
                }

                image.maxHeight = this.hostConfig.imageSet.maxImageHeight;

                const renderedImage = image.render();

                if (renderedImage) {
                    renderedImage.style.display = "inline-flex";
                    renderedImage.style.margin = "0px";
                    if (this.presentationStyle == Enums.ImageSetPresentationStyle.Default) {
                        renderedImage.style.marginRight = "10px";
                    }

                    Utils.appendChild(element, renderedImage);
                }
            }
            if (this.presentationStyle == Enums.ImageSetPresentationStyle.Stacked) {
                this.applyStackedPresentationStyle();
            }
        }
        

        return element;
    }

    applyStackedPresentationStyle() {
        if (this._images[0].renderedImageElement) {
            let dimension = StackedImageConfigurator.parseNumericPixelDimension(this._images[0].renderedImageElement.style.height);
            let bgColor = this.getEffectiveBackgroundColor();
            if (dimension) {
                let stackedImageConfigurator = new StackedImageConfigurator(this.pixelOffset, 
                    dimension, bgColor);
                stackedImageConfigurator.configureImagesArrayAsStackedLayout(this._images);
            }
        }
    }

    getEffectiveBackgroundColor() : string | undefined {
        let parentContainer = this.getParentContainer();
        let style = parentContainer?.getEffectiveStyle();

        const styleDefinition = this.hostConfig.containerStyles.getStyleByName(
            style,
            this.hostConfig.containerStyles.getStyleByName(this.defaultStyle)
        );

        return Utils.stringToCssColor(styleDefinition.backgroundColor);
    }

    getItemCount(): number {
        return this._images.length;
    }

    getItemAt(index: number): CardElement {
        return this._images[index];
    }

    getFirstVisibleRenderedItem(): CardElement | undefined {
        return this._images && this._images.length > 0 ? this._images[0] : undefined;
    }

    getLastVisibleRenderedItem(): CardElement | undefined {
        return this._images && this._images.length > 0
            ? this._images[this._images.length - 1]
            : undefined;
    }

    removeItem(item: CardElement): boolean {
        if (item instanceof Image) {
            const itemIndex = this._images.indexOf(item);

            if (itemIndex >= 0) {
                this._images.splice(itemIndex, 1);

                item.setParent(undefined);

                this.updateLayout();

                return true;
            }
        }

        return false;
    }

    getJsonTypeName(): string {
        return "ImageSet";
    }

    addImage(image: Image) {
        if (!image.parent) {
            this._images.push(image);

            image.setParent(this);
        } else {
            throw new Error("This image already belongs to another ImageSet");
        }
    }

    indexOf(cardElement: CardElement): number {
        return cardElement instanceof Image ? this._images.indexOf(cardElement) : -1;
    }
}

class StackedImageConfigurator {
    private sign45 = 0.7071;
    private maxImageCounts: number = 2;
    private offset: number = 0;
    private normalizationConstant: number = 0;
    private border: number = 5;
    private dimension: number = 0;
    private style: string;

    constructor(offset: number, dimension: number, style: string | undefined) {
        this.dimension = dimension;
        this.normalizationConstant = (dimension * this.sign45 - 0.5 * dimension) * 2;
        // offset determines how far images are placed from each other
        // at zero, images are separated only by the border
        // there is no restriction on how far they are apart in positive values, their actual
        // positioning is limited by maximum size imposed by Image renderer
        // a negative value can decrease upto the diameter of the image since a value less than the diameter
        // put the images past each other, and the use of such value is not reasonable request
        // users should change image positions in such case.
        this.offset = this.sign45 * (Math.max(offset, -dimension) - this.normalizationConstant);
        this.style = style ? style : "";
    }

    private moveImageRight(element: HTMLElement) {
        element.style.marginLeft = this.offset + "px";
    }

    private moveImageUp(element: HTMLElement) {
        element.style.marginBottom = this.offset + this.dimension+ "px";
    }

    private moveImageDown(element: HTMLElement) {
        element.style.marginTop = this.offset + this.dimension + "px";
    }

    private makeImageRound(element: HTMLElement) {
        element.style.borderRadius = "50%";
        element.style.backgroundPosition = "50% 50%";
        element.style.backgroundRepeat = "no-repeat";
    }

    private applyBorder(element: HTMLElement) {
        element.style.height = (this.dimension + this.border * 2) + "px";
        element.style.border = this.border + "px" + " solid " + this.style;
    }

    private configureImageForBottomLeft(element: HTMLElement) {
        this.moveImageDown(element);
        this.makeImageRound(element); 
        this.applyBorder(element);
        element.style.zIndex = "2";
    }

    private configureImageForTopRight(element: HTMLElement) {
        this.moveImageUp(element);
        this.moveImageRight(element);
        this.makeImageRound(element); 
        element.style.zIndex = "1";
    }

    // stacked layout is applied when there are two images in ImageSet,
    // first image in the ImageSet is put bottom left of ImageSet,
    // second image is placed top right diagonally to the first image at 45 angle
    // first image is placed over the second image should the overlap to occur.
    public configureImagesArrayAsStackedLayout(elements: Array<Image>) {
        if (elements.length == 1) {
            if (elements[0].renderedImageElement) {
                this.makeImageRound(elements[0].renderedImageElement); 
            }
        }
        else if (elements.length <= this.maxImageCounts) {
            if (elements[0].renderedImageElement && elements[1].renderedImageElement) {
                this.configureImageForBottomLeft(elements[0].renderedImageElement);
                this.configureImageForTopRight(elements[1].renderedImageElement);
            }
        }
    }

    public static parseNumericPixelDimension(dimension: string): number | undefined  {
        if (dimension?.substring(dimension.length - 2) == 'px') {
            return parseInt(dimension.substring(0, dimension.length - 2));
        }
        return undefined;
    }
}

export abstract class ContentSource extends SerializableObject {
    //#region Schema

    static readonly mimeTypeProperty = new StringProperty(Versions.v1_1, "mimeType");
    static readonly urlProperty = new StringProperty(Versions.v1_1, "url");

    @property(ContentSource.mimeTypeProperty)
    mimeType?: string;

    @property(ContentSource.urlProperty)
    url?: string;

    //#endregion

    constructor(url?: string, mimeType?: string) {
        super();

        this.url = url;
        this.mimeType = mimeType;
    }

    isValid(): boolean {
        return this.mimeType && this.url ? true : false;
    }
}

export class CaptionSource extends ContentSource {
    //#region Schema

    static readonly labelProperty = new StringProperty(Versions.v1_6, "label");

    @property(CaptionSource.labelProperty)
    label?: string;

    //#endregion

    constructor(url?: string, mimeType?: string, label?: string) {
        super(url, mimeType);

        this.label = label;
    }

    protected getSchemaKey(): string {
        return "CaptionSource";
    }

    render(): HTMLElement | undefined {
        let result: HTMLTrackElement | undefined = undefined;

        if (this.isValid()) {
            result = document.createElement("track");
            result.src = this.url!;
            result.kind = "captions";
            result.label = this.label!;
        }

        return result;
    }
}

export class MediaSource extends ContentSource {
    protected getSchemaKey(): string {
        return "MediaSource";
    }

    render(): HTMLElement | undefined {
        let result: HTMLSourceElement | undefined = undefined;

        if (this.isValid()) {
            result = document.createElement("source");
            result.src = this.url!;
            result.type = this.mimeType!;
        }

        return result;
    }
}

export abstract class MediaPlayer {
    private _posterUrl?: string;

    abstract canPlay(): boolean;
    abstract render(): HTMLElement;
    abstract fetchVideoDetails(): Promise<void>;

    play() {
        // Do nothing in base implementation
    }

    get posterUrl(): string | undefined {
        return this._posterUrl;
    }

    protected set posterUrl(value: string | undefined) {
        this._posterUrl = value;
    }

    get selectedMediaType(): string | undefined {
        return undefined;
    }
}

export class HTML5MediaPlayer extends MediaPlayer {
    private _selectedMediaType?: string;
    private _selectedSources: MediaSource[] = [];
    private _captionSources: CaptionSource[] = [];
    private _mediaElement?: HTMLMediaElement;

    private processSources() {
        this._selectedSources = [];
        this._captionSources = [];
        this._selectedMediaType = undefined;

        for (const source of this.owner.sources) {
            const mimeComponents = source.mimeType ? source.mimeType.split("/") : [];

            if (mimeComponents.length === 2) {
                if (!this._selectedMediaType) {
                    const index = HTML5MediaPlayer.supportedMediaTypes.indexOf(mimeComponents[0]);

                    if (index >= 0) {
                        this._selectedMediaType = HTML5MediaPlayer.supportedMediaTypes[index];
                    }
                }
                if (mimeComponents[0] === this._selectedMediaType) {
                    this._selectedSources.push(source);
                }
            }
        }

        this._captionSources.push(...this.owner.captionSources);
    }

    static readonly supportedMediaTypes = ["audio", "video"];

    constructor(readonly owner: Media) {
        super();

        this.processSources();
    }

    canPlay(): boolean {
        return this._selectedSources.length > 0;
    }

    async fetchVideoDetails() {
        // Nothing to fetch for the HTML5 media player
    }

    render(): HTMLElement {
        if (this._selectedMediaType === "video") {
            this._mediaElement = document.createElement("video");
        } else {
            this._mediaElement = document.createElement("audio");
        }

        this._mediaElement.setAttribute(
            "aria-label",
            this.owner.altText ? this.owner.altText : Strings.defaults.mediaPlayerAriaLabel()
        );
        this._mediaElement.setAttribute("webkit-playsinline", "");
        this._mediaElement.setAttribute("playsinline", "");
        // We enable crossorigin for cases where the caption file has a different domain than
        // the video file. If the caption file lives in a different domain than the video file
        // and crossorigin is not set, then the caption file will fail to load.
        this._mediaElement.setAttribute("crossorigin", "");
        this._mediaElement.autoplay = true;
        this._mediaElement.controls = true;

        if (Utils.isMobileOS()) {
            this._mediaElement.muted = true;
        }

        this._mediaElement.preload = "none";
        this._mediaElement.style.width = "100%";

        for (const source of this.owner.sources) {
            const renderedSource = source.render();

            Utils.appendChild(this._mediaElement, renderedSource);
        }

        for (const captionSource of this.owner.captionSources) {
            if (captionSource.mimeType == "vtt") {
                const renderedCaptionSource = captionSource.render();

                Utils.appendChild(this._mediaElement, renderedCaptionSource);
            }
        }

        return this._mediaElement;
    }

    play() {
        if (this._mediaElement) {
            this._mediaElement.play();
        }
    }

    get selectedMediaType(): string | undefined {
        return this._selectedMediaType;
    }
}

export abstract class CustomMediaPlayer extends MediaPlayer {
    constructor(matches: RegExpExecArray) {
        super();
    }
}

export abstract class IFrameMediaMediaPlayer extends CustomMediaPlayer {
    private _videoId?: string;

    constructor(matches: RegExpExecArray, readonly iFrameTitle?: string) {
        super(matches);

        if (matches.length >= 2) {
            this._videoId = matches[1];
        }
    }

    abstract getEmbedVideoUrl(): string;

    canPlay(): boolean {
        return this._videoId !== undefined;
    }

    render(): HTMLElement {
        let container = document.createElement("div");
        container.style.position = "relative";
        container.style.width = "100%";
        container.style.height = "0";
        container.style.paddingBottom = "56.25%";

        let iFrame = document.createElement("iframe");
        iFrame.style.position = "absolute";
        iFrame.style.top = "0";
        iFrame.style.left = "0";
        iFrame.style.width = "100%";
        iFrame.style.height = "100%";
        iFrame.src = this.getEmbedVideoUrl();
        iFrame.frameBorder = "0";

        if (this.iFrameTitle) {
            iFrame.title = this.iFrameTitle;
        }

        iFrame.allow =
            "accelerometer; autoplay; clipboard-write; encrypted-media; gyroscope; picture-in-picture";
        iFrame.allowFullscreen = true;

        container.appendChild(iFrame);

        return container;
    }

    get videoId(): string | undefined {
        return this._videoId;
    }
}

export class VimeoPlayer extends IFrameMediaMediaPlayer {
    async fetchVideoDetails(): Promise<void> {
        const oEmbedUrl = `https://vimeo.com/api/oembed.json?url=${this.getEmbedVideoUrl()}`;

        let response = await fetch(oEmbedUrl);

        if (response.ok) {
            let json = await response.json();

            this.posterUrl = json["thumbnail_url"];
        }
    }

    getEmbedVideoUrl(): string {
        return `https://player.vimeo.com/video/${this.videoId}?autoplay=1`;
    }
}

export class DailymotionPlayer extends IFrameMediaMediaPlayer {
    async fetchVideoDetails(): Promise<void> {
        const apiUrl = `https://api.dailymotion.com/video/${this.videoId}?fields=thumbnail_720_url`;

        let response = await fetch(apiUrl);

        if (response.ok) {
            let json = await response.json();

            this.posterUrl = json["thumbnail_720_url"];
        }
    }

    getEmbedVideoUrl(): string {
        return `https://www.dailymotion.com/embed/video/${this.videoId}?autoplay=1`;
    }
}

export class YouTubePlayer extends IFrameMediaMediaPlayer {
    private _startTimeIndex?: number;

    constructor(matches: RegExpExecArray, readonly iFrameTitle?: string) {
        super(matches, iFrameTitle);

        if (matches.length >= 3 && matches[2] !== undefined) {
            this._startTimeIndex = parseInt(matches[2]);
        }
    }

    async fetchVideoDetails(): Promise<void> {
        this.posterUrl = this.videoId
            ? `https://img.youtube.com/vi/${this.videoId}/maxresdefault.jpg`
            : undefined;
    }

    getEmbedVideoUrl(): string {
        let url = `https://www.youtube.com/embed/${this.videoId}?autoplay=1`;

        if (this._startTimeIndex !== undefined) {
            url += `&start=${this._startTimeIndex}`;
        }

        return url;
    }
}

export interface ICustomMediaPlayer {
    urlPatterns: RegExp[];
    createMediaPlayer: (matches: RegExpExecArray) => CustomMediaPlayer;
}

export class Media extends CardElement {
    static customMediaPlayers: ICustomMediaPlayer[] = [
        {
            urlPatterns: [
                /^(?:https?:\/\/)?(?:www.)?youtube.com\/watch\?(?=.*v=([\w\d-_]+))(?=(?:.*t=(\d+))?).*/gi,
                /^(?:https?:\/\/)?youtu.be\/([\w\d-_]+)(?:\?t=(\d+))?/gi
            ],
            createMediaPlayer: (matches) =>
                new YouTubePlayer(matches, Strings.defaults.youTubeVideoPlayer())
        },
        {
            urlPatterns: [/^(?:https?:\/\/)?vimeo.com\/([\w\d-_]+).*/gi],
            createMediaPlayer: (matches) =>
                new VimeoPlayer(matches, Strings.defaults.vimeoVideoPlayer())
        },
        {
            urlPatterns: [/^(?:https?:\/\/)?(?:www.)?dailymotion.com\/video\/([\w\d-_]+).*/gi],
            createMediaPlayer: (matches) =>
                new DailymotionPlayer(matches, Strings.defaults.dailymotionVideoPlayer())
        }
    ];

    //#region Schema

    static readonly sourcesProperty = new SerializableObjectCollectionProperty(
        Versions.v1_1,
        "sources",
        MediaSource
    );
    static readonly captionSourcesProperty = new SerializableObjectCollectionProperty(
        Versions.v1_6,
        "captionSources",
        CaptionSource
    );
    static readonly posterProperty = new StringProperty(Versions.v1_1, "poster");
    static readonly altTextProperty = new StringProperty(Versions.v1_1, "altText");

    @property(Media.sourcesProperty)
    sources: MediaSource[] = [];

    @property(Media.captionSourcesProperty)
    captionSources: CaptionSource[] = [];

    @property(Media.posterProperty)
    poster?: string;

    @property(Media.altTextProperty)
    altText?: string;

    //#endregion

    private _mediaPlayer: MediaPlayer;

    private createMediaPlayer(): MediaPlayer {
        for (let provider of Media.customMediaPlayers) {
            for (let source of this.sources) {
                if (source.url) {
                    for (let pattern of provider.urlPatterns) {
                        let matches = pattern.exec(source.url);

                        if (matches !== null) {
                            return provider.createMediaPlayer(matches);
                        }
                    }
                }
            }
        }

        return new HTML5MediaPlayer(this);
    }

    private handlePlayButtonInvoke(event: UIEvent): void {
        if (this.hostConfig.media.allowInlinePlayback) {
            event.preventDefault();
            event.cancelBubble = true;

            if (this.renderedElement) {
                const mediaPlayerElement = this._mediaPlayer.render();
                clearElement(this.renderedElement);
                this.renderedElement.appendChild(mediaPlayerElement);

                this._mediaPlayer.play();

                mediaPlayerElement.focus();
            }
        } else {
            if (Media.onPlay) {
                event.preventDefault();
                event.cancelBubble = true;

                Media.onPlay(this);
            }
        }
    }

    private async displayPoster() {
        if (this.renderedElement) {
            const playButtonArrowWidth = 12;
            const playButtonArrowHeight = 15;

            const posterRootElement = document.createElement("div");
            posterRootElement.className = this.hostConfig.makeCssClassName("ac-media-poster");
            posterRootElement.setAttribute("role", "contentinfo");
            posterRootElement.setAttribute(
                "aria-label",
                this.altText ? this.altText : Strings.defaults.mediaPlayerAriaLabel()
            );
            posterRootElement.style.position = "relative";
            posterRootElement.style.display = "flex";

            let posterUrl = this.poster ? this.poster : this._mediaPlayer.posterUrl;

            if (!posterUrl) {
                posterUrl = this.hostConfig.media.defaultPoster;
            }

            if (posterUrl) {
                const posterImageElement = document.createElement("img");
                posterImageElement.style.width = "100%";
                posterImageElement.style.height = "100%";
                posterImageElement.setAttribute("role", "presentation");

                posterImageElement.onerror = (_e: Event) => {
                    if (posterImageElement.parentNode) {
                        posterImageElement.parentNode.removeChild(posterImageElement);
                    }

                    posterRootElement.classList.add("empty");
                    posterRootElement.style.minHeight = "150px";
                };

                posterImageElement.src = posterUrl;

                posterRootElement.appendChild(posterImageElement);
            } else {
                posterRootElement.classList.add("empty");
                posterRootElement.style.minHeight = "150px";
            }

            if (this.hostConfig.supportsInteractivity && this._mediaPlayer.canPlay()) {
                const playButtonOuterElement = document.createElement("div");
                playButtonOuterElement.tabIndex = 0;
                playButtonOuterElement.setAttribute("role", "button");
                playButtonOuterElement.setAttribute(
                    "aria-label",
                    Strings.defaults.mediaPlayerPlayMedia()
                );
                playButtonOuterElement.className =
                    this.hostConfig.makeCssClassName("ac-media-playButton");
                playButtonOuterElement.style.display = "flex";
                playButtonOuterElement.style.alignItems = "center";
                playButtonOuterElement.style.justifyContent = "center";
                playButtonOuterElement.onclick = (e) => {
                    this.handlePlayButtonInvoke(e);
                };

                playButtonOuterElement.onkeypress = (e: KeyboardEvent) => {
                    if (e.code === "Enter" || e.code === "Space") {
                        // space or enter
                        this.handlePlayButtonInvoke(e);
                    }
                };

                const playButtonInnerElement = document.createElement("div");
                playButtonInnerElement.className = this.hostConfig.makeCssClassName(
                    "ac-media-playButton-arrow"
                );
                playButtonInnerElement.style.width = playButtonArrowWidth + "px";
                playButtonInnerElement.style.height = playButtonArrowHeight + "px";
                playButtonInnerElement.style.borderTopWidth = playButtonArrowHeight / 2 + "px";
                playButtonInnerElement.style.borderBottomWidth = playButtonArrowHeight / 2 + "px";
                playButtonInnerElement.style.borderLeftWidth = playButtonArrowWidth + "px";
                playButtonInnerElement.style.borderRightWidth = "0";
                playButtonInnerElement.style.borderStyle = "solid";
                playButtonInnerElement.style.borderTopColor = "transparent";
                playButtonInnerElement.style.borderRightColor = "transparent";
                playButtonInnerElement.style.borderBottomColor = "transparent";
                playButtonInnerElement.style.transform =
                    "translate(" + playButtonArrowWidth / 10 + "px,0px)";

                playButtonOuterElement.appendChild(playButtonInnerElement);

                const playButtonContainer = document.createElement("div");
                playButtonContainer.style.position = "absolute";
                playButtonContainer.style.left = "0";
                playButtonContainer.style.top = "0";
                playButtonContainer.style.width = "100%";
                playButtonContainer.style.height = "100%";
                playButtonContainer.style.display = "flex";
                playButtonContainer.style.justifyContent = "center";
                playButtonContainer.style.alignItems = "center";

                playButtonContainer.appendChild(playButtonOuterElement);
                posterRootElement.appendChild(playButtonContainer);
            }

            clearElement(this.renderedElement);
            this.renderedElement.appendChild(posterRootElement);
        }
    }

    protected internalRender(): HTMLElement | undefined {
        const element = <HTMLElement>document.createElement("div");
        element.className = this.hostConfig.makeCssClassName("ac-media");

        return element;
    }

    static onPlay?: (sender: Media) => void;

    render(): HTMLElement | undefined {
        let result = super.render();

        if (result) {
            this._mediaPlayer = this.createMediaPlayer();

            this._mediaPlayer.fetchVideoDetails().then(() => this.displayPoster());
        }

        return result;
    }

    releaseDOMResources() {
        super.releaseDOMResources();

        this.displayPoster();
    }

    getJsonTypeName(): string {
        return "Media";
    }

    getResourceInformation(): IResourceInformation[] {
        const result: IResourceInformation[] = [];

        if (this._mediaPlayer) {
            const posterUrl = this.poster ? this.poster : this.hostConfig.media.defaultPoster;

            if (posterUrl) {
                result.push({ url: posterUrl, mimeType: "image" });
            }
        }

        for (const mediaSource of this.sources) {
            if (mediaSource.isValid()) {
                result.push({
                    /* eslint-disable @typescript-eslint/no-unnecessary-type-assertion -- `mediaSource.url` is of type `string | undefined`, but is validated by `isValid()` call */
                    url: mediaSource.url!,
                    mimeType: mediaSource.mimeType!
                    /* eslint-enable @typescript-eslint/no-unnecessary-type-assertion */
                });
            }
        }

        for (const captionSource of this.captionSources) {
            if (captionSource.isValid()) {
                result.push({
                    /* eslint-disable @typescript-eslint/no-unnecessary-type-assertion -- `captionSource.url` is of type `string | undefined`, but is validated by `isValid()` call */
                    url: captionSource.url!,
                    mimeType: captionSource.mimeType!
                    /* eslint-enable @typescript-eslint/no-unnecessary-type-assertion */
                });
            }
        }

        return result;
    }

    get selectedMediaType(): string | undefined {
        return this._mediaPlayer.selectedMediaType;
    }
}

export abstract class Input extends CardElement implements IInput {
    
    //#region Schema
    static readonly labelProperty = new StringProperty(Versions.v1_3, "label", true);
    static readonly isRequiredProperty = new BoolProperty(Versions.v1_3, "isRequired", false);
    static readonly errorMessageProperty = new StringProperty(Versions.v1_3, "errorMessage", true);
<<<<<<< HEAD
    static readonly inputStyleProperty = new EnumProperty(
        Versions.v1_6,
        "inputStyle",
        Enums.InputStyle,
        Enums.InputStyle.Default,
        [
            { value: Enums.InputStyle.ReadWrite },
            { value: Enums.InputStyle.Default }
=======
    static readonly labelWidthProperty = new CustomProperty<SizeAndUnit | undefined>(
        Versions.v1_6,
        "labelWidth",
        (
            sender: SerializableObject,
            prop: PropertyDefinition,
            source: PropertyBag,
            context: BaseSerializationContext
        ) => {
            let result: SizeAndUnit | undefined = prop.defaultValue;
            const value = source[prop.name];
            let invalidLabelWidth = false;
            
            if (typeof value === "number" && !isNaN(value)) {
                result = new SizeAndUnit(value, Enums.SizeUnit.Weight);
                if (result.physicalSize < 0 || result.physicalSize > 100) {
                    invalidLabelWidth = true;
                }
            }
            else if (typeof value === "string") {
                try {
                    result = SizeAndUnit.parse(value);
                } catch (e) {
                    invalidLabelWidth = true;
                }
            } else {
                invalidLabelWidth = true;
            }

            if (invalidLabelWidth) {
                context.logParseEvent(
                    sender,
                    Enums.ValidationEvent.InvalidPropertyValue,
                    Strings.errors.invalidInputLabelWidth()
                );
                result = undefined;
            }

            return result;
        },
        (
            sender: SerializableObject,
            property: PropertyDefinition,
            target: PropertyBag,
            value: SizeAndUnit | undefined,
            context: BaseSerializationContext
        ) => {
            if (value instanceof SizeAndUnit) {
                if (value.unit === Enums.SizeUnit.Pixel) {
                    context.serializeValue(target, "labelWidth", value.physicalSize + "px");
                } else {
                    context.serializeNumber(target, "labelWidth", value.physicalSize);
                }
            }
        },
        undefined
    );

    static readonly labelPositionProperty = new EnumProperty(
        Versions.v1_6,
        "labelPosition",
        Enums.InputLabelPosition,
        Enums.InputLabelPosition.Above,
        [
            { value: Enums.InputLabelPosition.Inline },
            { value: Enums.InputLabelPosition.Above }
>>>>>>> 1defd196
        ]
    );

    @property(Input.labelProperty)
    label?: string;

    @property(Input.isRequiredProperty)
    isRequired: boolean;

    @property(Input.errorMessageProperty)
    errorMessage?: string;

<<<<<<< HEAD
    @property(Input.inputStyleProperty)
    inputStyle: Enums.InputStyle = Enums.InputStyle.Default;
=======
    @property(Input.labelWidthProperty)
    labelWidth?: SizeAndUnit;

    @property(Input.labelPositionProperty)
    labelPosition?: Enums.InputLabelPosition;
>>>>>>> 1defd196

    //#endregion

    private _outerContainerElement: HTMLElement;
    private _inputControlContainerElement: HTMLElement;
    private _renderedErrorMessageElement?: HTMLElement;
    private _renderedLabelElement?: HTMLElement;
    private _renderedInputControlElement?: HTMLElement;
    private _oldValue: any;

    protected getAllLabelIds(): string[] {
        const labelIds: string[] = [];

        if (this.labelledBy) {
            labelIds.push(this.labelledBy);
        }

        if (this._renderedLabelElement) {
            labelIds.push(this._renderedLabelElement.id);
        }

        if (this._renderedErrorMessageElement) {
            labelIds.push(this._renderedErrorMessageElement.id);
        }

        return labelIds;
    }

    protected updateInputControlAriaLabelledBy() {
        if (this._renderedInputControlElement) {
            const labelIds: string[] = this.getAllLabelIds();

            if (labelIds.length > 0) {
                this._renderedInputControlElement.setAttribute(
                    "aria-labelledby",
                    labelIds.join(" ")
                );
            } else {
                this._renderedInputControlElement.removeAttribute("aria-labelledby");
            }
        }
    }

    protected get isNullable(): boolean {
        return true;
    }

    protected get renderedInputControlElement(): HTMLElement | undefined {
        return this._renderedInputControlElement;
    }

    protected get inputControlContainerElement(): HTMLElement {
        return this._inputControlContainerElement;
    }

    protected overrideInternalRender(): HTMLElement | undefined {
        const hostConfig = this.hostConfig;

        this._outerContainerElement = document.createElement("div");
        this._outerContainerElement.style.display = "flex";
        if (this.labelPosition === Enums.InputLabelPosition.Inline) {
            this._outerContainerElement.style.flexDirection = "row";
        } else {
            this._outerContainerElement.style.flexDirection = "column";
        }

        const renderedInputControlId = Utils.generateUniqueId();

        if (this.label) {
            const labelRichTextBlock = new RichTextBlock();
            labelRichTextBlock.setParent(this);
            labelRichTextBlock.forElementId = renderedInputControlId;

            const labelInline = new TextRun(this.label);
            labelRichTextBlock.addInline(labelInline);

            if (this.isRequired) {
                labelInline.init(hostConfig.inputs.label.requiredInputs);

                const isRequiredCueInline = new TextRun(
                    hostConfig.inputs.label.requiredInputs.suffix
                );
                isRequiredCueInline.color = hostConfig.inputs.label.requiredInputs.suffixColor;
                isRequiredCueInline.ariaHidden = true;

                labelRichTextBlock.addInline(isRequiredCueInline);
            } else {
                labelInline.init(hostConfig.inputs.label.optionalInputs);
            }

            this._renderedLabelElement = labelRichTextBlock.render();

            if (this._renderedLabelElement) {
                this._renderedLabelElement.id = Utils.generateUniqueId();
                if (this.labelPosition === Enums.InputLabelPosition.Inline) {
                    // For inline label position: label should be in center of the div and no extra spacing needed
                    this._renderedLabelElement.style.alignSelf = "center";
                } else {
                    this._renderedLabelElement.style.marginBottom =
                        hostConfig.getEffectiveSpacing(hostConfig.inputs.label.inputSpacing) + "px";
                }
                this._outerContainerElement.appendChild(this._renderedLabelElement);
            }
        }

        this._inputControlContainerElement = document.createElement("div");
        this._inputControlContainerElement.className =
            hostConfig.makeCssClassName("ac-input-container");
        this._inputControlContainerElement.style.display = "flex";

        if (this.height === "stretch") {
            this._inputControlContainerElement.style.alignItems = "stretch";
            this._inputControlContainerElement.style.flex = "1 1 auto";
        }

        this._renderedInputControlElement = this.internalRender();

        if (this._renderedInputControlElement) {
            this._renderedInputControlElement.id = renderedInputControlId;
            this._renderedInputControlElement.style.minWidth = "0px";

            if (this.isNullable && this.isRequired) {
                this._renderedInputControlElement.setAttribute("aria-required", "true");
                this._renderedInputControlElement.classList.add(
                    hostConfig.makeCssClassName("ac-input-required")
                );
            }

            this._inputControlContainerElement.appendChild(this._renderedInputControlElement);
            this._outerContainerElement.appendChild(this._inputControlContainerElement);

            if (this._renderedLabelElement && this.labelPosition === Enums.InputLabelPosition.Inline) {
                if (!this.labelWidth) {
                    const defaultLabelWidth = hostConfig.inputs.label.width;
                    this._renderedLabelElement.style.width = defaultLabelWidth.toString() + "%";
                    this._renderedInputControlElement.style.width = (100 - defaultLabelWidth) + "%";
                }
                else if (this.labelWidth.unit == Enums.SizeUnit.Weight) {
                    const labelWidthInPercent = this.labelWidth.physicalSize;
                    this._renderedLabelElement.style.width = labelWidthInPercent.toString() + "%";
                    this._renderedInputControlElement.style.width = (100 - labelWidthInPercent).toString() + "%";
                }
                else if (this.labelWidth.unit == Enums.SizeUnit.Pixel) {
                    const labelWidthInPixel = this.labelWidth.physicalSize;
                    this._renderedLabelElement.style.width = labelWidthInPixel.toString() + "px";
                }
            }

            this.updateInputControlAriaLabelledBy();

            return this._outerContainerElement;
        }

        this.resetDirtyState();

        return undefined;
    }

    protected valueChanged() {
        this.getRootElement().updateActionsEnabledState();

        if (this.isValid()) {
            this.resetValidationFailureCue();
        }

        if (this.onValueChanged) {
            this.onValueChanged(this);
        }

        raiseInputValueChangedEvent(this);
    }

    protected resetValidationFailureCue() {
        if (this.renderedInputControlElement) {
            this.renderedInputControlElement.classList.remove(
                this.hostConfig.makeCssClassName("ac-input-validation-failed")
            );

            this.updateInputControlAriaLabelledBy();

            if (this._renderedErrorMessageElement) {
                this._outerContainerElement.removeChild(this._renderedErrorMessageElement);

                this._renderedErrorMessageElement = undefined;
            }
        }
    }

    protected showValidationErrorMessage() {
        if (
            this.renderedElement &&
            this.errorMessage &&
            GlobalSettings.displayInputValidationErrors
        ) {
            const errorMessageTextBlock = new TextBlock();
            errorMessageTextBlock.setParent(this);
            errorMessageTextBlock.text = this.errorMessage;
            errorMessageTextBlock.wrap = true;
            errorMessageTextBlock.init(this.hostConfig.inputs.errorMessage);

            this._renderedErrorMessageElement = errorMessageTextBlock.render();

            if (this._renderedErrorMessageElement) {
                this._renderedErrorMessageElement.id = Utils.generateUniqueId();
                this._outerContainerElement.appendChild(this._renderedErrorMessageElement);

                this.updateInputControlAriaLabelledBy();
            }
        }
    }

    protected registerEventsForReadWriteInputStyle(input: HTMLElement | undefined, inputEventHandler: (input: HTMLElement, eventType: Enums.CardEventType) => void) {
        if (!input) {
            return;
        }
        // registering for mouse events on card
        const card = this._parent as AdaptiveCard;
        card.registerMouseEnterCallback(
            (ev: MouseEvent) => inputEventHandler(input, Enums.CardEventType.OnMouseEnterOnCard /*event type*/)
        );

        card.registerMouseLeaveCallback(
            (ev: MouseEvent) => inputEventHandler(input, Enums.CardEventType.OnMouseLeaveOnCard /*event type*/)
        );
    }

    onValueChanged: (sender: Input) => void;

    labelledBy?: string;

    abstract isSet(): boolean;

    focus() {
        if (this._renderedInputControlElement) {
            this._renderedInputControlElement.focus();
        }
    }

    isValid(): boolean {
        return true;
    }

    isDirty(): boolean {
        return this.value !== this._oldValue;
    }

    resetDirtyState() {
        this._oldValue = this.value;
    }

    internalValidateProperties(context: ValidationResults) {
        super.internalValidateProperties(context);

        if (!this.id) {
            context.addFailure(
                this,
                Enums.ValidationEvent.PropertyCantBeNull,
                Strings.errors.inputsMustHaveUniqueId()
            );
        }

        if (this.isRequired) {
            if (!this.label) {
                context.addFailure(
                    this,
                    Enums.ValidationEvent.RequiredInputsShouldHaveLabel,
                    "Required inputs should have a label"
                );
            }

            if (!this.errorMessage) {
                context.addFailure(
                    this,
                    Enums.ValidationEvent.RequiredInputsShouldHaveErrorMessage,
                    "Required inputs should have an error message"
                );
            }
        }
    }

    validateValue(): boolean {
        this.resetValidationFailureCue();

        const result = this.isRequired ? this.isSet() && this.isValid() : this.isValid();

        if (!result && this.renderedInputControlElement) {
            this.renderedInputControlElement.classList.add(
                this.hostConfig.makeCssClassName("ac-input-validation-failed")
            );

            this.showValidationErrorMessage();
        }

        return result;
    }

    getAllInputs(processActions: boolean = true): Input[] {
        return [this];
    }

    render(): HTMLElement | undefined {
        let result = super.render();

        this.resetDirtyState();

        return result;
    }

    abstract get value(): any;

    get isInteractive(): boolean {
        return true;
    }
}

export class TextInput extends Input {
    //#region Schema

    static readonly valueProperty = new StringProperty(Versions.v1_0, "value");
    static readonly maxLengthProperty = new NumProperty(Versions.v1_0, "maxLength");
    static readonly isMultilineProperty = new BoolProperty(Versions.v1_0, "isMultiline", false);
    static readonly placeholderProperty = new StringProperty(Versions.v1_0, "placeholder");
    static readonly styleProperty = new EnumProperty(
        Versions.v1_0,
        "style",
        Enums.InputTextStyle,
        Enums.InputTextStyle.Text,
        [
            { value: Enums.InputTextStyle.Text },
            { value: Enums.InputTextStyle.Tel },
            { value: Enums.InputTextStyle.Url },
            { value: Enums.InputTextStyle.Email },
            { value: Enums.InputTextStyle.Password, targetVersion: Versions.v1_5 }
        ]
    );
    static readonly inlineActionProperty = new ActionProperty(Versions.v1_0, "inlineAction", [
        "Action.ShowCard"
    ]);
    static readonly regexProperty = new StringProperty(Versions.v1_3, "regex", true);

    @property(TextInput.valueProperty)
    defaultValue?: string;

    @property(TextInput.maxLengthProperty)
    maxLength?: number;

    @property(TextInput.isMultilineProperty)
    isMultiline: boolean = false;

    @property(TextInput.placeholderProperty)
    placeholder?: string;

    @property(TextInput.styleProperty)
    style: Enums.InputTextStyle = Enums.InputTextStyle.Text;

    @property(TextInput.inlineActionProperty)
    inlineAction?: Action;

    @property(TextInput.regexProperty)
    regex?: string;

    //#endregion

    private setupInput(input: HTMLInputElement | HTMLTextAreaElement) {
        input.style.flex = "1 1 auto";

        input.tabIndex = this.isDesignMode() ? -1 : 0;

        if (this.placeholder) {
            input.placeholder = this.placeholder;
            input.setAttribute("aria-label", this.placeholder);
        }

        if (this.defaultValue) {
            input.value = this.defaultValue;
        }

        if (this.maxLength && this.maxLength > 0) {
            input.maxLength = this.maxLength;
        }

        input.oninput = () => {
            this.valueChanged();
        };
        input.onkeypress = (e: KeyboardEvent) => {
            // Ctrl+Enter pressed
            if (
                e.ctrlKey &&
                e.code === "Enter" &&
                this.inlineAction &&
                this.inlineAction.isEffectivelyEnabled()
            ) {
                this.inlineAction.execute();
            }
        };
    }

    protected internalRender(): HTMLElement | undefined {
        let result: HTMLInputElement | HTMLTextAreaElement;

        if (this.isMultiline && this.style !== Enums.InputTextStyle.Password) {
            result = document.createElement("textarea");
            result.className = this.hostConfig.makeCssClassName(
                "ac-input",
                "ac-textInput",
                "ac-multiline"
            );

            if (this.height === "stretch") {
                result.style.height = "initial";
            }
        } else {
            result = document.createElement("input");
            result.className = this.hostConfig.makeCssClassName("ac-input", "ac-textInput");
            result.type = Enums.InputTextStyle[this.style].toLowerCase();

            if (this.inputStyle !== null && this.inputStyle === Enums.InputStyle.ReadWrite && !this.inlineAction) {
                result.classList.add(this.hostConfig.makeCssClassName("ac-textInput-readWriteStyle"));
            }
        }

        this.setupInput(result);

        return result;
    }

    protected overrideInternalRender(): HTMLElement | undefined {
        const renderedInputControl = super.overrideInternalRender();

        if (this.inlineAction) {
            const button = document.createElement("button");
            button.className = this.hostConfig.makeCssClassName(
                this.inlineAction.isEffectivelyEnabled()
                    ? "ac-inlineActionButton"
                    : "ac-inlineActionButton-disabled"
            );

            button.onclick = (e) => {
                if (this.inlineAction && this.inlineAction.isEffectivelyEnabled()) {
                    e.preventDefault();
                    e.cancelBubble = true;

                    this.inlineAction.execute();
                }
            };

            if (this.inlineAction.iconUrl) {
                button.classList.add("iconOnly");

                const icon = document.createElement("img");
                icon.style.height = "100%";
                icon.setAttribute("role", "presentation");

                // The below trick is necessary as a workaround in Chrome where the icon is initially displayed
                // at its native size then resized to 100% of the button's height. This cfreates an unpleasant
                // flicker. On top of that, Chrome's flex implementation fails to prperly re-layout the button
                // after the image has loaded and been gicven its final size. The below trick also fixes that.
                icon.style.display = "none";
                icon.onload = () => {
                    icon.style.removeProperty("display");
                };
                icon.onerror = () => {
                    button.removeChild(icon);
                    button.classList.remove("iconOnly");
                    button.classList.add("textOnly");
                    button.textContent =
                        this.inlineAction && this.inlineAction.title
                            ? this.inlineAction.title
                            : Strings.defaults.inlineActionTitle();
                };

                icon.src = this.inlineAction.iconUrl;

                button.appendChild(icon);
                button.title = this.inlineAction.title
                    ? this.inlineAction.title
                    : Strings.defaults.inlineActionTitle();
            } else {
                button.classList.add("textOnly");
                button.textContent = this.inlineAction.title
                    ? this.inlineAction.title
                    : Strings.defaults.inlineActionTitle();
            }

            this.inlineAction.setupElementForAccessibility(button, true);

            button.style.marginLeft = "8px";

            this.inputControlContainerElement.appendChild(button);
        }

        return renderedInputControl;
    }

    getJsonTypeName(): string {
        return "Input.Text";
    }

    getAllActions(): Action[] {
        const result = super.getAllActions();

        if (this.inlineAction) {
            result.push(this.inlineAction);
        }

        return result;
    }

    getActionById(id: string) {
        let result = super.getActionById(id);

        if (!result && this.inlineAction) {
            result = this.inlineAction.getActionById(id);
        }

        return result;
    }

    isSet(): boolean {
        return this.value ? true : false;
    }

    isValid(): boolean {
        if (!this.value) {
            return true;
        }

        if (this.regex) {
            return new RegExp(this.regex, "g").test(this.value);
        }

        return true;
    }

    get value(): string | undefined {
        if (this.renderedInputControlElement) {
            if (this.isMultiline) {
                return (<HTMLTextAreaElement>this.renderedInputControlElement).value;
            } else {
                return (<HTMLInputElement>this.renderedInputControlElement).value;
            }
        } else {
            return undefined;
        }
    }
}

export class ToggleInput extends Input {
    //#region Schema

    static readonly valueProperty = new StringProperty(Versions.v1_0, "value");
    static readonly titleProperty = new StringProperty(Versions.v1_0, "title");
    static readonly valueOnProperty = new StringProperty(
        Versions.v1_0,
        "valueOn",
        true,
        undefined,
        "true",
        (sender: SerializableObject) => {
            return "true";
        }
    );
    static readonly valueOffProperty = new StringProperty(
        Versions.v1_0,
        "valueOff",
        true,
        undefined,
        "false",
        (sender: SerializableObject) => {
            return "false";
        }
    );
    static readonly wrapProperty = new BoolProperty(Versions.v1_2, "wrap", false);

    @property(ToggleInput.valueProperty)
    defaultValue?: string;

    @property(ToggleInput.titleProperty)
    title?: string;

    @property(ToggleInput.valueOnProperty)
    valueOn: string = "true";

    @property(ToggleInput.valueOffProperty)
    valueOff: string = "false";

    @property(ToggleInput.wrapProperty)
    wrap: boolean = false;

    //#endregion

    private _checkboxInputElement: HTMLInputElement;
    private _checkboxInputLabelElement: HTMLElement | undefined;
    private _oldCheckboxValue: boolean;

    protected updateInputControlAriaLabelledBy() {
        if (this._checkboxInputElement) {
            let joinedLabelIds = this.getAllLabelIds().join(" ");

            if (this._checkboxInputLabelElement && this._checkboxInputLabelElement.id) {
                joinedLabelIds += " " + this._checkboxInputLabelElement.id;
            }

            if (joinedLabelIds) {
                this._checkboxInputElement.setAttribute("aria-labelledby", joinedLabelIds);
            } else {
                this._checkboxInputElement.removeAttribute("aria-labelledby");
            }
        }
    }

    protected internalRender(): HTMLElement | undefined {
        const element = document.createElement("div");
        element.className = this.hostConfig.makeCssClassName("ac-input", "ac-toggleInput");
        element.style.width = "100%";
        element.style.display = "flex";
        element.style.alignItems = "center";

        this._checkboxInputElement = document.createElement("input");
        this._checkboxInputElement.id = Utils.generateUniqueId();
        this._checkboxInputElement.type = "checkbox";
        this._checkboxInputElement.style.display = "inline-block";
        this._checkboxInputElement.style.verticalAlign = "middle";
        this._checkboxInputElement.style.margin = "0";
        this._checkboxInputElement.style.flex = "0 0 auto";

        if (this.title) {
            this._checkboxInputElement.setAttribute("aria-label", this.title);
        }

        if (this.isRequired) {
            this._checkboxInputElement.setAttribute("aria-required", "true");
        }

        this._checkboxInputElement.tabIndex = this.isDesignMode() ? -1 : 0;

        if (this.defaultValue === this.valueOn) {
            this._checkboxInputElement.checked = true;
        }

        this._oldCheckboxValue = this._checkboxInputElement.checked;

        this._checkboxInputElement.onchange = () => {
            this.valueChanged();
        };

        Utils.appendChild(element, this._checkboxInputElement);

        if (this.title || this.isDesignMode()) {
            const label = new TextBlock();
            label.setParent(this);
            label.forElementId = this._checkboxInputElement.id;
            label.hostConfig = this.hostConfig;
            label.text = !this.title ? this.getJsonTypeName() : this.title;
            label.useMarkdown = GlobalSettings.useMarkdownInRadioButtonAndCheckbox;
            label.wrap = this.wrap;

            this._checkboxInputLabelElement = label.render();

            if (this._checkboxInputLabelElement) {
                this._checkboxInputLabelElement.id = Utils.generateUniqueId();
                this._checkboxInputLabelElement.style.display = "inline-block";
                this._checkboxInputLabelElement.style.flex = "1 1 auto";
                this._checkboxInputLabelElement.style.marginLeft = "6px";
                this._checkboxInputLabelElement.style.verticalAlign = "middle";

                const spacerElement = document.createElement("div");
                spacerElement.style.width = "6px";

                Utils.appendChild(element, spacerElement);
                Utils.appendChild(element, this._checkboxInputLabelElement);
            }
        }

        return element;
    }

    protected get isNullable(): boolean {
        return false;
    }

    getJsonTypeName(): string {
        return "Input.Toggle";
    }

    focus() {
        if (this._checkboxInputElement) {
            this._checkboxInputElement.focus();
        }
    }

    isSet(): boolean {
        if (this.isRequired) {
            return this.value === this.valueOn;
        }

        return this.value ? true : false;
    }

    isDirty(): boolean {
        return this._checkboxInputElement
            ? this._checkboxInputElement.checked !== this._oldCheckboxValue
            : false;
    }

    get value(): string | undefined {
        if (this._checkboxInputElement) {
            return this._checkboxInputElement.checked ? this.valueOn : this.valueOff;
        } else {
            return undefined;
        }
    }
}

export class Choice extends SerializableObject {
    //#region Schema

    static readonly titleProperty = new StringProperty(Versions.v1_0, "title");
    static readonly valueProperty = new StringProperty(Versions.v1_0, "value");

    @property(Choice.titleProperty)
    title?: string;

    @property(Choice.valueProperty)
    value?: string;

    //#endregion

    protected getSchemaKey(): string {
        return "Choice";
    }

    constructor(title?: string, value?: string) {
        super();

        this.title = title;
        this.value = value;
    }
}

export class ChoiceSetInput extends Input {
    //#region Schema

    static readonly valueProperty = new StringProperty(Versions.v1_0, "value");
    static readonly choicesProperty = new SerializableObjectCollectionProperty(
        Versions.v1_0,
        "choices",
        Choice
    );
    static readonly styleProperty = new ValueSetProperty(
        Versions.v1_0,
        "style",
        [
            { value: "compact" },
            { value: "expanded" },
            { value: "filtered", targetVersion: Versions.v1_5 }
        ],
        "compact"
    );
    static readonly isMultiSelectProperty = new BoolProperty(Versions.v1_0, "isMultiSelect", false);
    static readonly placeholderProperty = new StringProperty(Versions.v1_0, "placeholder");
    static readonly wrapProperty = new BoolProperty(Versions.v1_2, "wrap", false);

    @property(ChoiceSetInput.valueProperty)
    defaultValue?: string;

    @property(ChoiceSetInput.styleProperty)
    style?: "compact" | "expanded" | "filtered";

    get isCompact(): boolean {
        return !this.style || this.style === "compact";
    }

    set isCompact(value: boolean) {
        this.style = value ? undefined : "expanded";
    }

    @property(ChoiceSetInput.isMultiSelectProperty)
    isMultiSelect: boolean = false;

    @property(ChoiceSetInput.placeholderProperty)
    placeholder?: string;

    @property(ChoiceSetInput.wrapProperty)
    wrap: boolean = false;

    @property(ChoiceSetInput.choicesProperty)
    choices: Choice[] = [];

    //#endregion

    private static _uniqueCategoryCounter = 0;

    private static getUniqueCategoryName(): string {
        const uniqueCategoryName = "__ac-category" + ChoiceSetInput._uniqueCategoryCounter;

        ChoiceSetInput._uniqueCategoryCounter++;

        return uniqueCategoryName;
    }

    private _uniqueCategoryName: string;
    private _selectElement: HTMLSelectElement | undefined;
    private _textInput: HTMLInputElement | undefined;
    private _toggleInputs: HTMLInputElement[] | undefined;
    private _labels: Array<HTMLElement | undefined>;

    // Make sure `aria-current` is applied to the currently-selected item
    private internalApplyAriaCurrent(): void {
        if (this._selectElement) {
            const options = this._selectElement.options;

            if (options) {
                for (const option of Array.from(options)) {
                    if (option.selected) {
                        option.setAttribute("aria-current", "true");
                    } else {
                        option.removeAttribute("aria-current");
                    }
                }
            }
        }
    }

    private renderCompoundInput(
        cssClassName: string,
        type: "checkbox" | "radio",
        defaultValues: string[] | undefined
    ): HTMLElement {
        const element = document.createElement("div");
        element.className = this.hostConfig.makeCssClassName("ac-input", cssClassName);
        element.style.width = "100%";

        element.tabIndex = this.isDesignMode() ? -1 : 0;

        this._toggleInputs = [];
        this._labels = [];

        for (const choice of this.choices) {
            const input = document.createElement("input");
            input.id = Utils.generateUniqueId();
            input.type = type;
            input.style.margin = "0";
            input.style.display = "inline-block";
            input.style.verticalAlign = "middle";
            input.style.flex = "0 0 auto";
            input.name = this.id ? this.id : this._uniqueCategoryName;

            if (this.isRequired) {
                input.setAttribute("aria-required", "true");
            }

            input.tabIndex = this.isDesignMode() ? -1 : 0;

            if (choice.value) {
                input.value = choice.value;
            }

            if (choice.title) {
                input.setAttribute("aria-label", choice.title);
            }

            if (defaultValues && choice.value) {
                if (defaultValues.indexOf(choice.value) >= 0) {
                    input.checked = true;
                }
            }

            input.onchange = () => {
                this.valueChanged();
            };

            this._toggleInputs.push(input);

            const compoundInput = document.createElement("div");
            compoundInput.style.display = "flex";
            compoundInput.style.alignItems = "center";

            Utils.appendChild(compoundInput, input);

            const label = new TextBlock();
            label.setParent(this);
            label.forElementId = input.id;
            label.hostConfig = this.hostConfig;
            label.text = choice.title ? choice.title : "Choice " + this._toggleInputs.length;
            label.useMarkdown = GlobalSettings.useMarkdownInRadioButtonAndCheckbox;
            label.wrap = this.wrap;

            const labelElement = label.render();

            this._labels.push(labelElement);

            if (labelElement) {
                labelElement.id = Utils.generateUniqueId();
                labelElement.style.display = "inline-block";
                labelElement.style.flex = "1 1 auto";
                labelElement.style.marginLeft = "6px";
                labelElement.style.verticalAlign = "middle";

                const spacerElement = document.createElement("div");
                spacerElement.style.width = "6px";

                Utils.appendChild(compoundInput, spacerElement);
                Utils.appendChild(compoundInput, labelElement);
            }

            Utils.appendChild(element, compoundInput);
        }

        return element;
    }

    protected updateInputControlAriaLabelledBy() {
        if (
            (this.isMultiSelect || this.style === "expanded") &&
            this._toggleInputs &&
            this._labels
        ) {
            const labelIds: string[] = this.getAllLabelIds();

            for (let i = 0; i < this._toggleInputs.length; i++) {
                let joinedLabelIds = labelIds.join(" ");
                const label = this._labels[i];

                if (label && label.id) {
                    joinedLabelIds += " " + label.id;
                }

                if (joinedLabelIds) {
                    this._toggleInputs[i].setAttribute("aria-labelledby", joinedLabelIds);
                } else {
                    this._toggleInputs[i].removeAttribute("aria-labelledby");
                }
            }
        } else {
            super.updateInputControlAriaLabelledBy();
        }
    }

    protected internalRender(): HTMLElement | undefined {
        this._uniqueCategoryName = ChoiceSetInput.getUniqueCategoryName();

        if (this.isMultiSelect) {
            // Render as a list of toggle inputs
            return this.renderCompoundInput(
                "ac-choiceSetInput-multiSelect",
                "checkbox",
                this.defaultValue
                    ? this.defaultValue.split(this.hostConfig.choiceSetInputValueSeparator)
                    : undefined
            );
        } else {
            if (this.style === "expanded") {
                // Render as a series of radio buttons
                return this.renderCompoundInput(
                    "ac-choiceSetInput-expanded",
                    "radio",
                    this.defaultValue ? [this.defaultValue] : undefined
                );
            } else if (this.style === "filtered") {
                // Render as a text input coupled with a datalist
                const inputContainer = document.createElement("div");
                inputContainer.style.width = "100%";

                this._textInput = document.createElement("input");
                this._textInput.className = this.hostConfig.makeCssClassName(
                    "ac-input",
                    "ac-multichoiceInput",
                    "ac-choiceSetInput-filtered"
                );
                this._textInput.type = "text";
                this._textInput.style.width = "100%";
                this._textInput.oninput = () => {
                    this.valueChanged();

                    if (this._textInput) {
                        // Remove aria-label when value is not empty so narration software doesn't
                        // read the placeholder
                        if (this.value) {
                            this._textInput.removeAttribute("placeholder");
                            this._textInput.removeAttribute("aria-label");
                        } else if (this.placeholder) {
                            this._textInput.placeholder = this.placeholder;
                            this._textInput.setAttribute("aria-label", this.placeholder);
                        }
                    }
                };

                if (this.defaultValue) {
                    this._textInput.value = this.defaultValue;
                }

                if (this.placeholder && !this._textInput.value) {
                    this._textInput.placeholder = this.placeholder;
                    this._textInput.setAttribute("aria-label", this.placeholder);
                }

                this._textInput.tabIndex = this.isDesignMode() ? -1 : 0;

                const dataList = document.createElement("datalist");
                dataList.id = Utils.generateUniqueId();

                for (const choice of this.choices) {
                    const option = document.createElement("option");
                    // To fix https://stackoverflow.com/questions/29882361/show-datalist-labels-but-submit-the-actual-value
                    // value is mapped to choice.title other than choice.value
                    if (choice.title) {
                        option.value = choice.title;
                        option.setAttribute("aria-label", choice.title);
                    }

                    option.tabIndex = this.isDesignMode() ? -1 : 0;

                    dataList.appendChild(option);
                }

                this._textInput.setAttribute("list", dataList.id);

                inputContainer.append(this._textInput, dataList);

                return inputContainer;
            } else {
                // Render as a combo box
                this._selectElement = document.createElement("select");
                this._selectElement.className = this.hostConfig.makeCssClassName(
                    "ac-input",
                    "ac-multichoiceInput",
                    "ac-choiceSetInput-compact"
                );
                this._selectElement.style.width = "100%";

                this._selectElement.tabIndex = this.isDesignMode() ? -1 : 0;

                const placeholderOption = document.createElement("option");
                placeholderOption.selected = true;
                placeholderOption.disabled = true;
                placeholderOption.hidden = true;
                placeholderOption.value = "";

                if (this.placeholder) {
                    placeholderOption.text = this.placeholder;
                }

                Utils.appendChild(this._selectElement, placeholderOption);

                for (const choice of this.choices) {
                    const option = document.createElement("option");
                    option.value = choice.value!;

                    if (choice.title) {
                        option.text = choice.title;
                        option.setAttribute("aria-label", choice.title);
                    }

                    option.tabIndex = this.isDesignMode() ? -1 : 0;

                    if (choice.value === this.defaultValue) {
                        option.selected = true;
                    }

                    Utils.appendChild(this._selectElement, option);
                }

                this._selectElement.onchange = () => {
                    this.internalApplyAriaCurrent();
                    this.valueChanged();
                };

                this.internalApplyAriaCurrent();

                if (this.inputStyle !== null && this.inputStyle === Enums.InputStyle.ReadWrite) {
                    this._selectElement.classList.add(this.hostConfig.makeCssClassName("ac-choiceSetInput-compact-readWriteStyle"));
                }

                return this._selectElement;
            }
        }
    }

    getJsonTypeName(): string {
        return "Input.ChoiceSet";
    }

    focus() {
        if (this._toggleInputs && (this.isMultiSelect || this.style === "expanded")) {
            if (this._toggleInputs.length > 0) {
                this._toggleInputs[0].focus();
            }
        } else if (this._textInput) {
            this._textInput.focus();
        } else {
            super.focus();
        }
    }

    internalValidateProperties(context: ValidationResults) {
        super.internalValidateProperties(context);

        if (this.choices.length === 0) {
            context.addFailure(
                this,
                Enums.ValidationEvent.CollectionCantBeEmpty,
                Strings.errors.choiceSetMustHaveAtLeastOneChoice()
            );
        }

        for (const choice of this.choices) {
            if (!choice.title || !choice.value) {
                context.addFailure(
                    this,
                    Enums.ValidationEvent.PropertyCantBeNull,
                    Strings.errors.choiceSetChoicesMustHaveTitleAndValue()
                );
            }
        }
    }

    isSet(): boolean {
        return this.value ? true : false;
    }

    isValid(): boolean {
        if (this._textInput) {
            if (this.value === "" || this.value === this.placeholder) {
                return true;
            }
            for (const choice of this.choices) {
                if (this.value === choice.value) {
                    return true;
                }
            }

            return false;
        }

        return super.isValid();
    }

    get value(): string | undefined {
        if (!this.isMultiSelect) {
            if (this._selectElement) {
                return this._selectElement.selectedIndex > 0
                    ? this._selectElement.value
                    : undefined;
            } else if (this._textInput) {
                for (const choice of this.choices) {
                    if (choice.title && this._textInput.value === choice.title) {
                        return choice.value;
                    }
                }
                return this._textInput.value;
            } else if (this._toggleInputs && this._toggleInputs.length > 0) {
                for (const toggleInput of this._toggleInputs) {
                    if (toggleInput.checked) {
                        return toggleInput.value;
                    }
                }
            }

            return undefined;
        } else {
            if (!this._toggleInputs || this._toggleInputs.length === 0) {
                return undefined;
            }

            let result: string = "";

            for (const toggleInput of this._toggleInputs) {
                if (toggleInput.checked) {
                    if (result !== "") {
                        result += this.hostConfig.choiceSetInputValueSeparator;
                    }

                    result += toggleInput.value;
                }
            }

            return result ? result : undefined;
        }
    }
}

export class NumberInput extends Input {
    //#region Schema

    static readonly valueProperty = new NumProperty(Versions.v1_0, "value");
    static readonly placeholderProperty = new StringProperty(Versions.v1_0, "placeholder");
    static readonly minProperty = new NumProperty(Versions.v1_0, "min");
    static readonly maxProperty = new NumProperty(Versions.v1_0, "max");

    @property(NumberInput.valueProperty)
    defaultValue?: number;

    @property(NumberInput.minProperty)
    min?: number;

    @property(NumberInput.maxProperty)
    max?: number;

    @property(NumberInput.placeholderProperty)
    placeholder?: string;

    //#endregion

    private _numberInputElement: HTMLInputElement;

    protected internalRender(): HTMLElement | undefined {
        this._numberInputElement = document.createElement("input");
        this._numberInputElement.setAttribute("type", "number");

        if (this.min !== undefined) {
            this._numberInputElement.setAttribute("min", this.min.toString());
        }

        if (this.max !== undefined) {
            this._numberInputElement.setAttribute("max", this.max.toString());
        }

        this._numberInputElement.className = this.hostConfig.makeCssClassName(
            "ac-input",
            "ac-numberInput"
        );
        this._numberInputElement.style.width = "100%";

        this._numberInputElement.tabIndex = this.isDesignMode() ? -1 : 0;

        if (this.defaultValue !== undefined) {
            this._numberInputElement.valueAsNumber = this.defaultValue;
        }

        if (this.placeholder) {
            this._numberInputElement.placeholder = this.placeholder;
            this._numberInputElement.setAttribute("aria-label", this.placeholder);
        }

        this._numberInputElement.oninput = () => {
            this.valueChanged();
        };

        if (this.inputStyle !== null && this.inputStyle === Enums.InputStyle.ReadWrite) {
            this._numberInputElement.classList.add(this.hostConfig.makeCssClassName("ac-numberInput-readWriteStyle"));
        }

        return this._numberInputElement;
    }

    getJsonTypeName(): string {
        return "Input.Number";
    }

    isSet(): boolean {
        return this.value !== undefined && !isNaN(this.value);
    }

    isValid(): boolean {
        if (this.value === undefined) {
            return !this.isRequired;
        }

        let result = true;

        if (this.min !== undefined) {
            result = result && this.value >= this.min;
        }

        if (this.max !== undefined) {
            result = result && this.value <= this.max;
        }

        return result;
    }

    get value(): number | undefined {
        return this._numberInputElement ? this._numberInputElement.valueAsNumber : undefined;
    }

    set value(value: number | undefined) {
        if (value && this._numberInputElement) {
            this._numberInputElement.value = value.toString();
        }
    }
}

export class DateInput extends Input {
    //#region Schema

    static readonly valueProperty = new StringProperty(Versions.v1_0, "value");
    static readonly placeholderProperty = new StringProperty(Versions.v1_0, "placeholder");
    static readonly minProperty = new StringProperty(Versions.v1_0, "min");
    static readonly maxProperty = new StringProperty(Versions.v1_0, "max");

    @property(DateInput.valueProperty)
    defaultValue?: string;

    @property(DateInput.minProperty)
    min?: string;

    @property(DateInput.maxProperty)
    max?: string;

    @property(DateInput.placeholderProperty)
    placeholder?: string;

    //#endregion

    private _dateInputElement: HTMLInputElement;

    protected internalRender(): HTMLElement | undefined {
        this._dateInputElement = document.createElement("input");
        this._dateInputElement.setAttribute("type", "date");

        if (this.min) {
            this._dateInputElement.setAttribute("min", this.min);
        }

        if (this.max) {
            this._dateInputElement.setAttribute("max", this.max);
        }

        if (this.placeholder) {
            this._dateInputElement.placeholder = this.placeholder;
            this._dateInputElement.setAttribute("aria-label", this.placeholder);
        }

        this._dateInputElement.tabIndex = this.isDesignMode() ? -1 : 0;

        this._dateInputElement.className = this.hostConfig.makeCssClassName(
            "ac-input",
            "ac-dateInput"
        );
        this._dateInputElement.style.width = "100%";

        this._dateInputElement.oninput = () => {
            this.valueChanged();
        };

        if (this.defaultValue) {
            this._dateInputElement.value = this.defaultValue;
        }

        if (this.inputStyle !== null && this.inputStyle === Enums.InputStyle.ReadWrite) {
            this._dateInputElement.classList.add(this.hostConfig.makeCssClassName("ac-dateInput-readWriteStyle"));
            Utils.SetDateOrTimePickerVisibility(this._dateInputElement, this.defaultValue, false /*show*/);

            const handleHoverOnCard = (input: HTMLInputElement, eventType: Enums.CardEventType) => 
                Utils.SetDateOrTimePickerVisibility(input, this._dateInputElement.value, eventType === Enums.CardEventType.OnMouseEnterOnCard /*show*/);

            this.registerEventsForReadWriteInputStyle( this._dateInputElement, handleHoverOnCard.bind(this));
        }

        return this._dateInputElement;
    }

    getJsonTypeName(): string {
        return "Input.Date";
    }

    isSet(): boolean {
        return this.value ? true : false;
    }

    isValid(): boolean {
        if (!this.value) {
            return !this.isRequired;
        }

        const valueAsDate = new Date(this.value);

        let result = true;

        if (this.min) {
            const minDate = new Date(this.min);

            result = result && valueAsDate >= minDate;
        }

        if (this.max) {
            const maxDate = new Date(this.max);

            result = result && valueAsDate <= maxDate;
        }

        return result;
    }

    get value(): string | undefined {
        return this._dateInputElement ? this._dateInputElement.value : undefined;
    }
}

export class TimeProperty extends CustomProperty<string | undefined> {
    constructor(readonly targetVersion: Version, readonly name: string) {
        super(
            targetVersion,
            name,
            (
                sender: SerializableObject,
                prop: PropertyDefinition,
                source: PropertyBag,
                context: BaseSerializationContext
            ) => {
                const value = source[prop.name];

                if (typeof value === "string" && value && /^[0-9]{2}:[0-9]{2}$/.test(value)) {
                    return value;
                }

                return undefined;
            },
            (
                sender: SerializableObject,
                prop: PropertyDefinition,
                target: PropertyBag,
                value: string | undefined,
                context: BaseSerializationContext
            ) => {
                context.serializeValue(target, prop.name, value);
            }
        );
    }
}

export class TimeInput extends Input {
    private static convertTimeStringToDate(timeString: string): Date {
        return new Date("1973-09-04T" + timeString + ":00Z");
    }

    //#region Schema

    static readonly valueProperty = new TimeProperty(Versions.v1_0, "value");
    static readonly placeholderProperty = new StringProperty(Versions.v1_0, "placeholder");
    static readonly minProperty = new TimeProperty(Versions.v1_0, "min");
    static readonly maxProperty = new TimeProperty(Versions.v1_0, "max");

    @property(TimeInput.valueProperty)
    defaultValue?: string;

    @property(TimeInput.minProperty)
    min?: string;

    @property(TimeInput.maxProperty)
    max?: string;

    @property(TimeInput.placeholderProperty)
    placeholder?: string;

    //#endregion

    private _timeInputElement: HTMLInputElement;

    protected internalRender(): HTMLElement | undefined {
        this._timeInputElement = document.createElement("input");
        this._timeInputElement.setAttribute("type", "time");

        if (this.min) {
            this._timeInputElement.setAttribute("min", this.min);
        }

        if (this.max) {
            this._timeInputElement.setAttribute("max", this.max);
        }

        this._timeInputElement.className = this.hostConfig.makeCssClassName(
            "ac-input",
            "ac-timeInput"
        );
        this._timeInputElement.style.width = "100%";
        this._timeInputElement.oninput = () => {
            this.valueChanged();
        };

        if (this.placeholder) {
            this._timeInputElement.placeholder = this.placeholder;
            this._timeInputElement.setAttribute("aria-label", this.placeholder);
        }

        this._timeInputElement.tabIndex = this.isDesignMode() ? -1 : 0;

        if (this.defaultValue) {
            this._timeInputElement.value = this.defaultValue;
        }

        if (this.inputStyle !== null && this.inputStyle === Enums.InputStyle.ReadWrite) {
            this._timeInputElement.classList.add(this.hostConfig.makeCssClassName("ac-timeInput-readWriteStyle"));
            Utils.SetDateOrTimePickerVisibility(this._timeInputElement, this.defaultValue, false /*show*/);

            const handleHoverOnCard = (input: HTMLInputElement, eventType: Enums.CardEventType) => 
                Utils.SetDateOrTimePickerVisibility(input, this._timeInputElement.value, eventType === Enums.CardEventType.OnMouseEnterOnCard /*show*/);
            this.registerEventsForReadWriteInputStyle( this._timeInputElement, handleHoverOnCard.bind(this));
        }

        return this._timeInputElement;
    }

    getJsonTypeName(): string {
        return "Input.Time";
    }

    isSet(): boolean {
        return this.value ? true : false;
    }

    isValid(): boolean {
        if (!this.value) {
            return !this.isRequired;
        }

        const valueAsDate = TimeInput.convertTimeStringToDate(this.value);

        let result = true;

        if (this.min) {
            const minDate = TimeInput.convertTimeStringToDate(this.min);

            result = result && valueAsDate >= minDate;
        }

        if (this.max) {
            const maxDate = TimeInput.convertTimeStringToDate(this.max);

            result = result && valueAsDate <= maxDate;
        }

        return result;
    }

    get value(): string | undefined {
        return this._timeInputElement ? this._timeInputElement.value : undefined;
    }
}

export const enum ActionButtonState {
    Normal,
    Expanded,
    Subdued
}

export type ActionType = { new (): Action };

export abstract class Action extends CardObject {
    //#region Schema

    static readonly titleProperty = new StringProperty(Versions.v1_0, "title");
    static readonly iconUrlProperty = new StringProperty(Versions.v1_1, "iconUrl");
    static readonly styleProperty = new ValueSetProperty(
        Versions.v1_2,
        "style",
        [
            { value: Enums.ActionStyle.Default },
            { value: Enums.ActionStyle.Positive },
            { value: Enums.ActionStyle.Destructive }
        ],
        Enums.ActionStyle.Default
    );
    static readonly modeProperty = new ValueSetProperty(
        Versions.v1_5,
        "mode",
        [{ value: Enums.ActionMode.Primary }, { value: Enums.ActionMode.Secondary }],
        Enums.ActionMode.Primary
    );
    static readonly tooltipProperty = new StringProperty(Versions.v1_5, "tooltip");
    static readonly isEnabledProperty = new BoolProperty(Versions.v1_5, "isEnabled", true);

    @property(Action.titleProperty)
    title?: string;

    @property(Action.iconUrlProperty)
    iconUrl?: string;

    @property(Action.styleProperty)
    style: string = Enums.ActionStyle.Default;

    @property(Action.modeProperty)
    mode: string = Enums.ActionMode.Primary;

    @property(Action.tooltipProperty)
    tooltip?: string;

    @property(Action.isEnabledProperty)
    isEnabled: boolean;

    //#endregion

    private renderButtonContent() {
        if (this.renderedElement) {
            // Cache hostConfig for perf
            const hostConfig = this.hostConfig;

            const titleElement = document.createElement("div");
            titleElement.style.overflow = "hidden";
            titleElement.style.textOverflow = "ellipsis";

            if (
                !(
                    hostConfig.actions.iconPlacement === Enums.ActionIconPlacement.AboveTitle ||
                    hostConfig.actions.allowTitleToWrap
                )
            ) {
                titleElement.style.whiteSpace = "nowrap";
            }

            if (this.title) {
                titleElement.innerText = this.title;
            }

            if (!this.iconUrl) {
                this.renderedElement.classList.add("noIcon");
                this.renderedElement.appendChild(titleElement);
            } else {
                const iconElement = document.createElement("img");
                iconElement.src = this.iconUrl;
                iconElement.style.width = hostConfig.actions.iconSize + "px";
                iconElement.style.height = hostConfig.actions.iconSize + "px";
                iconElement.style.flex = "0 0 auto";

                if (hostConfig.actions.iconPlacement === Enums.ActionIconPlacement.AboveTitle) {
                    this.renderedElement.classList.add("iconAbove");
                    this.renderedElement.style.flexDirection = "column";

                    if (this.title) {
                        iconElement.style.marginBottom = "6px";
                    }
                } else {
                    this.renderedElement.classList.add("iconLeft");

                    iconElement.style.maxHeight = "100%";

                    if (this.title) {
                        iconElement.style.marginRight = "6px";
                    }
                }

                this.renderedElement.appendChild(iconElement);
                this.renderedElement.appendChild(titleElement);
            }
        }
    }

    private getParentContainer(): Container | undefined {
        if (this.parent instanceof Container) {
            return this.parent;
        }

        return this.parent ? this.parent.getParentContainer() : undefined;
    }

    private _state: ActionButtonState = ActionButtonState.Normal;
    private _actionCollection?: ActionCollection; // hold the reference to its action collection
    private _isFocusable: boolean = true;

    isDesignMode(): boolean {
        const rootElement = this.getRootObject();

        return rootElement instanceof CardElement && rootElement.isDesignMode();
    }

    protected updateCssClasses() {
        if (this.parent && this.renderedElement) {
            const hostConfig = this.parent.hostConfig;

            this.renderedElement.className = hostConfig.makeCssClassName(
                this.isEffectivelyEnabled() ? "ac-pushButton" : "ac-pushButton-disabled"
            );

            const parentContainer = this.getParentContainer();

            if (parentContainer) {
                const parentContainerStyle = parentContainer.getEffectiveStyle();

                if (parentContainerStyle) {
                    this.renderedElement.classList.add("style-" + parentContainerStyle);
                }
            }

            this.renderedElement.tabIndex = !this.isDesignMode() && this.isFocusable ? 0 : -1;

            switch (this._state) {
                case ActionButtonState.Normal:
                    // No additional classes needed
                    break;

                case ActionButtonState.Expanded:
                    this.renderedElement.classList.add(hostConfig.makeCssClassName("expanded"));
                    break;
                case ActionButtonState.Subdued:
                    this.renderedElement.classList.add(hostConfig.makeCssClassName("subdued"));
                    break;
            }

            if (this.style && this.isEffectivelyEnabled()) {
                if (this.style === Enums.ActionStyle.Positive) {
                    this.renderedElement.classList.add(
                        ...hostConfig.makeCssClassNames("primary", "style-positive")
                    );
                } else {
                    this.renderedElement.classList.add(
                        ...hostConfig.makeCssClassNames("style-" + this.style.toLowerCase())
                    );
                }
            }
        }
    }

    protected getDefaultSerializationContext(): BaseSerializationContext {
        return new SerializationContext();
    }

    protected internalGetReferencedInputs(): Dictionary<Input> {
        return {};
    }

    protected internalPrepareForExecution(_inputs: Dictionary<Input> | undefined) {
        // Do nothing in base implementation
    }

    protected internalValidateInputs(referencedInputs: Dictionary<Input> | undefined): Input[] {
        const result: Input[] = [];

        if (referencedInputs) {
            for (const key of Object.keys(referencedInputs)) {
                const input = referencedInputs[key];

                if (!input.validateValue()) {
                    result.push(input);
                }
            }
        }

        return result;
    }

    protected shouldSerialize(context: SerializationContext): boolean {
        return context.actionRegistry.findByName(this.getJsonTypeName()) !== undefined;
    }

    protected raiseExecuteActionEvent() {
        if (this.onExecute) {
            this.onExecute(this);
        }

        raiseExecuteActionEvent(this);
    }

    protected internalAfterExecute() {
        let rootObject = this.getRootObject();

        if (rootObject instanceof CardElement) {
            rootObject.updateActionsEnabledState();
        }
    }

    onExecute: (sender: Action) => void;

    getHref(): string | undefined {
        return "";
    }

    getAriaRole(): string {
        return "button";
    }

    setupElementForAccessibility(element: HTMLElement, promoteTooltipToLabel: boolean = false) {
        element.tabIndex = this.isEffectivelyEnabled() && !this.isDesignMode() ? 0 : -1;

        element.setAttribute("role", this.getAriaRole());

        if (element instanceof HTMLButtonElement) {
            element.disabled = !this.isEffectivelyEnabled();
        }

        if (!this.isEffectivelyEnabled()) {
            element.setAttribute("aria-disabled", "true");
        } else {
            element.removeAttribute("aria-disabled");
            element.classList.add(this.hostConfig.makeCssClassName("ac-selectable"));
        }

        if (this.title) {
            element.setAttribute("aria-label", this.title);
            element.title = this.title;
        } else {
            element.removeAttribute("aria-label");
            element.removeAttribute("title");
        }

        if (this.tooltip) {
            const targetAriaAttribute = promoteTooltipToLabel
                ? this.title
                    ? "aria-description"
                    : "aria-label"
                : "aria-description";

            element.setAttribute(targetAriaAttribute, this.tooltip);
            element.title = this.tooltip;
        }
    }

    parse(source: any, context?: SerializationContext) {
        return super.parse(source, context ? context : new SerializationContext());
    }

    render() {
        const buttonElement = document.createElement("button");
        buttonElement.type = "button";
        buttonElement.style.display = "flex";
        buttonElement.style.alignItems = "center";
        buttonElement.style.justifyContent = "center";
        buttonElement.onclick = (e) => {
            if (this.isEffectivelyEnabled()) {
                e.preventDefault();
                e.cancelBubble = true;

                this.execute();
            }
        };

        this._renderedElement = buttonElement;

        this.renderButtonContent();
        this.updateCssClasses();
        this.setupElementForAccessibility(buttonElement);
    }

    execute() {
        if (this._actionCollection) {
            this._actionCollection.actionExecuted(this);
        }

        this.raiseExecuteActionEvent();
        this.internalAfterExecute();
    }

    prepareForExecution(): boolean {
        const referencedInputs = this.getReferencedInputs();
        const invalidInputs = this.internalValidateInputs(referencedInputs);

        if (invalidInputs.length > 0) {
            invalidInputs[0].focus();

            return false;
        }

        this.internalPrepareForExecution(referencedInputs);

        return true;
    }

    remove(): boolean {
        if (this._actionCollection) {
            return this._actionCollection.removeAction(this);
        }

        return false;
    }

    getAllInputs(processActions: boolean = true): Input[] {
        return [];
    }

    getAllActions(): Action[] {
        return [this];
    }

    getResourceInformation(): IResourceInformation[] {
        return this.iconUrl ? [{ url: this.iconUrl, mimeType: "image" }] : [];
    }

    getActionById(id: string): Action | undefined {
        return this.id === id ? this : undefined;
    }

    getReferencedInputs(): Dictionary<Input> | undefined {
        return this.internalGetReferencedInputs();
    }

    /**
     * Validates the inputs associated with this action.
     *
     * @returns A list of inputs that failed validation, or an empty array if no input failed validation.
     */
    validateInputs(): Input[] {
        return this.internalValidateInputs(this.getReferencedInputs());
    }

    updateEnabledState() {
        // Do nothing in base implementation
    }

    isEffectivelyEnabled(): boolean {
        return this.isEnabled;
    }

    get isPrimary(): boolean {
        return this.style === Enums.ActionStyle.Positive;
    }

    set isPrimary(value: boolean) {
        if (value) {
            this.style = Enums.ActionStyle.Positive;
        } else {
            if (this.style === Enums.ActionStyle.Positive) {
                this.style = Enums.ActionStyle.Default;
            }
        }
    }

    get hostConfig(): HostConfig {
        return this.parent ? this.parent.hostConfig : defaultHostConfig;
    }

    get parent(): CardElement | undefined {
        return <CardElement>this._parent;
    }

    get state(): ActionButtonState {
        return this._state;
    }

    set state(value: ActionButtonState) {
        if (this._state !== value) {
            this._state = value;

            this.updateCssClasses();
        }
    }

    get isFocusable(): boolean {
        return this._isFocusable;
    }

    set isFocusable(value: boolean) {
        if (this._isFocusable !== value) {
            this._isFocusable = value;

            this.updateCssClasses();
        }
    }
}

export abstract class SubmitActionBase extends Action {
    //#region Schema

    static readonly dataProperty = new PropertyDefinition(Versions.v1_0, "data");
    static readonly associatedInputsProperty = new CustomProperty(
        Versions.v1_3,
        "associatedInputs",
        (
            sender: SerializableObject,
            prop: PropertyDefinition,
            source: PropertyBag,
            context: BaseSerializationContext
        ) => {
            const value = source[prop.name];

            if (value !== undefined && typeof value === "string") {
                return value.toLowerCase() === "none" ? "none" : "auto";
            }

            return undefined;
        },
        (
            sender: SerializableObject,
            prop: PropertyDefinition,
            target: PropertyBag,
            value: string | undefined,
            context: BaseSerializationContext
        ) => {
            context.serializeValue(target, prop.name, value);
        }
    );
    static readonly disabledUnlessAssociatedInputsChangeProperty = new BoolProperty(
        Versions.v1_6,
        "disabledUnlessAssociatedInputsChange",
        false
    );

    @property(SubmitActionBase.dataProperty)
    private _originalData?: PropertyBag;

    @property(SubmitActionBase.associatedInputsProperty)
    associatedInputs?: "auto" | "none";

    @property(SubmitActionBase.disabledUnlessAssociatedInputsChangeProperty)
    disabledUnlessAssociatedInputsChange: boolean = false;

    //#endregion

    private _isPrepared: boolean = false;
    private _processedData?: PropertyBag;
    private _areReferencedInputsDirty: boolean = false;

    protected internalGetReferencedInputs(): Dictionary<Input> {
        const result: Dictionary<Input> = {};

        if (this.associatedInputs !== "none") {
            let current: CardElement | undefined = this.parent;
            let inputs: Input[] = [];

            while (current) {
                inputs.push(...current.getAllInputs(false));

                current = current.parent;
            }

            for (const input of inputs) {
                if (input.id) {
                    result[input.id] = input;
                }
            }
        }

        return result;
    }

    protected internalPrepareForExecution(inputs: Dictionary<Input> | undefined) {
        if (this._originalData) {
            this._processedData = JSON.parse(JSON.stringify(this._originalData));
        } else {
            this._processedData = {};
        }

        if (this._processedData && inputs) {
            for (const key of Object.keys(inputs)) {
                const input = inputs[key];

                if (input.id && input.isSet()) {
                    this._processedData[input.id] =
                        typeof input.value === "string" ? input.value : input.value.toString();
                }
            }
        }

        this._isPrepared = true;
    }

    protected internalAfterExecute() {
        if (GlobalSettings.resetInputsDirtyStateAfterActionExecution) {
            this.resetReferencedInputsDirtyState();
        }
    }

    resetReferencedInputsDirtyState() {
        let referencedInputs = this.getReferencedInputs();

        this._areReferencedInputsDirty = false;

        if (referencedInputs) {
            for (const key of Object.keys(referencedInputs)) {
                const input = referencedInputs[key];

                input.resetDirtyState();
            }
        }
    }

    updateEnabledState() {
        this._areReferencedInputsDirty = false;

        let referencedInputs = this.getReferencedInputs();

        if (referencedInputs) {
            for (const key of Object.keys(referencedInputs)) {
                const input = referencedInputs[key];

                if (input.isDirty()) {
                    this._areReferencedInputsDirty = true;

                    break;
                }
            }
        }

        this.updateCssClasses();

        if (this._renderedElement) {
            this.setupElementForAccessibility(this._renderedElement);
        }
    }

    isEffectivelyEnabled(): boolean {
        let result = super.isEffectivelyEnabled();

        return this.disabledUnlessAssociatedInputsChange
            ? result && this._areReferencedInputsDirty
            : result;
    }

    get data(): object | undefined {
        return this._isPrepared ? this._processedData : this._originalData;
    }

    set data(value: object | undefined) {
        this._originalData = value;
        this._isPrepared = false;
    }
}

export class SubmitAction extends SubmitActionBase {
    // Note the "weird" way this field is declared is to work around a breaking
    // change introduced in TS 3.1 wrt d.ts generation. DO NOT CHANGE
    static readonly JsonTypeName: "Action.Submit" = "Action.Submit";

    getJsonTypeName(): string {
        return SubmitAction.JsonTypeName;
    }
}

export class ExecuteAction extends SubmitActionBase {
    // Note the "weird" way this field is declared is to work around a breaking
    // change introduced in TS 3.1 wrt d.ts generation. DO NOT CHANGE
    static readonly JsonTypeName: "Action.Execute" = "Action.Execute";

    //#region Schema

    static readonly verbProperty = new StringProperty(Versions.v1_4, "verb");

    @property(ExecuteAction.verbProperty)
    verb: string;

    //#endregion

    getJsonTypeName(): string {
        return ExecuteAction.JsonTypeName;
    }
}

export class OpenUrlAction extends Action {
    //#region Schema

    static readonly urlProperty = new StringProperty(Versions.v1_0, "url");

    @property(OpenUrlAction.urlProperty)
    url?: string;

    //#endregion

    // Note the "weird" way this field is declared is to work around a breaking
    // change introduced in TS 3.1 wrt d.ts generation. DO NOT CHANGE
    static readonly JsonTypeName: "Action.OpenUrl" = "Action.OpenUrl";

    getJsonTypeName(): string {
        return OpenUrlAction.JsonTypeName;
    }

    getAriaRole(): string {
        return "link";
    }

    internalValidateProperties(context: ValidationResults) {
        super.internalValidateProperties(context);

        if (!this.url) {
            context.addFailure(
                this,
                Enums.ValidationEvent.PropertyCantBeNull,
                Strings.errors.propertyMustBeSet("url")
            );
        }
    }

    getHref(): string | undefined {
        return this.url;
    }
}

export class ToggleVisibilityAction extends Action {
    //#region Schema

    static readonly targetElementsProperty = new CustomProperty<PropertyBag>(
        Versions.v1_2,
        "targetElements",
        (
            sender: SerializableObject,
            prop: PropertyDefinition,
            source: PropertyBag,
            context: BaseSerializationContext
        ) => {
            const result: PropertyBag = {};

            if (Array.isArray(source[prop.name])) {
                for (const item of source[prop.name]) {
                    if (typeof item === "string") {
                        result[item] = undefined;
                    } else if (typeof item === "object") {
                        const elementId = item["elementId"];

                        if (typeof elementId === "string") {
                            result[elementId] = Utils.parseBool(item["isVisible"]);
                        }
                    }
                }
            }

            return result;
        },
        (
            sender: SerializableObject,
            prop: PropertyDefinition,
            target: PropertyBag,
            value: PropertyBag,
            context: BaseSerializationContext
        ) => {
            const targetElements: any[] = [];

            for (const id of Object.keys(value)) {
                if (typeof value[id] === "boolean") {
                    targetElements.push({
                        elementId: id,
                        isVisible: value[id]
                    });
                } else {
                    targetElements.push(id);
                }
            }

            context.serializeArray(target, prop.name, targetElements);
        },
        {},
        (sender: SerializableObject) => {
            return {};
        }
    );

    @property(ToggleVisibilityAction.targetElementsProperty)
    targetElements: { [key: string]: any } = {};

    //#endregion

    // Note the "weird" way this field is declared is to work around a breaking
    // change introduced in TS 3.1 wrt d.ts generation. DO NOT CHANGE
    static readonly JsonTypeName: "Action.ToggleVisibility" = "Action.ToggleVisibility";

    private updateAriaControlsAttribute() {
        // apply aria labels to make it clear which elements this action will toggle
        if (this.targetElements) {
            const elementIds = Object.keys(this.targetElements);

            if (this._renderedElement) {
                if (elementIds.length > 0) {
                    this._renderedElement.setAttribute("aria-controls", elementIds.join(" "));
                } else {
                    this._renderedElement.removeAttribute("aria-controls");
                }
            }
        }
    }

    internalValidateProperties(context: ValidationResults) {
        super.internalValidateProperties(context);

        if (!this.targetElements) {
            context.addFailure(
                this,
                Enums.ValidationEvent.PropertyCantBeNull,
                Strings.errors.propertyMustBeSet("targetElements")
            );
        }
    }

    getJsonTypeName(): string {
        return ToggleVisibilityAction.JsonTypeName;
    }

    render() {
        super.render();

        this.updateAriaControlsAttribute();
    }

    execute() {
        super.execute();
        if (this.parent) {
            for (const elementId of Object.keys(this.targetElements)) {
                const targetElement = this.parent.getRootElement().getElementById(elementId);

                if (targetElement) {
                    if (typeof this.targetElements[elementId] === "boolean") {
                        targetElement.isVisible = this.targetElements[elementId];
                    } else {
                        targetElement.isVisible = !targetElement.isVisible;
                    }
                }
            }
        }
    }

    addTargetElement(elementId: string, isVisible: boolean | undefined = undefined) {
        this.targetElements[elementId] = isVisible;
        this.updateAriaControlsAttribute();
    }

    removeTargetElement(elementId: string) {
        delete this.targetElements[elementId];
        this.updateAriaControlsAttribute();
    }
}

class StringWithSubstitutionProperty extends PropertyDefinition {
    parse(
        sender: SerializableObject,
        source: PropertyBag,
        context: BaseSerializationContext
    ): StringWithSubstitutions {
        const result = new StringWithSubstitutions();
        result.set(Utils.parseString(source[this.name]));

        return result;
    }

    toJSON(
        sender: SerializableObject,
        target: PropertyBag,
        value: StringWithSubstitutions,
        context: BaseSerializationContext
    ): void {
        context.serializeValue(target, this.name, value.getOriginal());
    }

    constructor(readonly targetVersion: Version, readonly name: string) {
        super(targetVersion, name, undefined, () => {
            return new StringWithSubstitutions();
        });
    }
}

export class HttpHeader extends SerializableObject {
    //#region Schema

    static readonly nameProperty = new StringProperty(Versions.v1_0, "name");
    static readonly valueProperty = new StringWithSubstitutionProperty(Versions.v1_0, "value");

    protected getSchemaKey(): string {
        return "HttpHeader";
    }

    @property(HttpHeader.nameProperty)
    name: string;

    @property(HttpHeader.valueProperty)
    private _value: StringWithSubstitutions;

    //#endregion

    constructor(name: string = "", value: string = "") {
        super();

        this.name = name;
        this.value = value;
    }

    getReferencedInputs(inputs: Input[], referencedInputs: Dictionary<Input>) {
        this._value.getReferencedInputs(inputs, referencedInputs);
    }

    prepareForExecution(inputs: Dictionary<Input>) {
        this._value.substituteInputValues(inputs, ContentTypes.applicationXWwwFormUrlencoded);
    }

    get value(): string | undefined {
        return this._value.get();
    }

    set value(newValue: string | undefined) {
        this._value.set(newValue);
    }
}

export class HttpAction extends Action {
    //#region Schema

    static readonly urlProperty = new StringWithSubstitutionProperty(Versions.v1_0, "url");
    static readonly bodyProperty = new StringWithSubstitutionProperty(Versions.v1_0, "body");
    static readonly methodProperty = new StringProperty(Versions.v1_0, "method");
    static readonly headersProperty = new SerializableObjectCollectionProperty(
        Versions.v1_0,
        "headers",
        HttpHeader
    );
    static readonly ignoreInputValidationProperty = new BoolProperty(
        Versions.v1_3,
        "ignoreInputValidation",
        false
    );

    @property(HttpAction.urlProperty)
    private _url: StringWithSubstitutions;

    @property(HttpAction.bodyProperty)
    private _body: StringWithSubstitutions;

    @property(HttpAction.methodProperty)
    method?: string;

    @property(HttpAction.headersProperty)
    headers: HttpHeader[];

    @property(HttpAction.ignoreInputValidationProperty)
    private _ignoreInputValidation: boolean = false;

    //#endregion

    // Note the "weird" way this field is declared is to work around a breaking
    // change introduced in TS 3.1 wrt d.ts generation. DO NOT CHANGE
    static readonly JsonTypeName: "Action.Http" = "Action.Http";

    protected internalGetReferencedInputs(): Dictionary<Input> {
        const allInputs = this.parent ? this.parent.getRootElement().getAllInputs() : [];
        const result: Dictionary<Input> = {};

        this._url.getReferencedInputs(allInputs, result);

        for (const header of this.headers) {
            header.getReferencedInputs(allInputs, result);
        }

        this._body.getReferencedInputs(allInputs, result);

        return result;
    }

    protected internalPrepareForExecution(inputs: Dictionary<Input> | undefined) {
        if (inputs) {
            this._url.substituteInputValues(inputs, ContentTypes.applicationXWwwFormUrlencoded);

            let contentType = ContentTypes.applicationJson;

            for (const header of this.headers) {
                header.prepareForExecution(inputs);

                if (header.name && header.name.toLowerCase() === "content-type") {
                    contentType = header.value!;
                }
            }

            this._body.substituteInputValues(inputs, contentType);
        }
    }

    getJsonTypeName(): string {
        return HttpAction.JsonTypeName;
    }

    internalValidateProperties(context: ValidationResults) {
        super.internalValidateProperties(context);

        if (!this.url) {
            context.addFailure(
                this,
                Enums.ValidationEvent.PropertyCantBeNull,
                Strings.errors.propertyMustBeSet("url")
            );
        }

        if (this.headers.length > 0) {
            for (const header of this.headers) {
                if (!header.name) {
                    context.addFailure(
                        this,
                        Enums.ValidationEvent.PropertyCantBeNull,
                        Strings.errors.actionHttpHeadersMustHaveNameAndValue()
                    );
                }
            }
        }
    }

    get ignoreInputValidation(): boolean {
        return this._ignoreInputValidation;
    }

    set ignoreInputValidation(value: boolean) {
        this._ignoreInputValidation = value;
    }

    get url(): string | undefined {
        return this._url.get();
    }

    set url(value: string | undefined) {
        this._url.set(value);
    }

    get body(): string | undefined {
        return this._body.get();
    }

    set body(value: string | undefined) {
        this._body.set(value);
    }
}

export class ShowCardAction extends Action {
    // Note the "weird" way this field is declared is to work around a breaking
    // change introduced in TS 3.1 wrt d.ts generation. DO NOT CHANGE
    static readonly JsonTypeName: "Action.ShowCard" = "Action.ShowCard";

    protected updateCssClasses() {
        super.updateCssClasses();

        if (this.renderedElement) {
            const effectiveHostConfig = this.parent ? this.parent.hostConfig : defaultHostConfig;

            this.renderedElement.classList.add(effectiveHostConfig.makeCssClassName("expandable"));
            this.renderedElement.setAttribute(
                "aria-expanded",
                (this.state === ActionButtonState.Expanded).toString()
            );
        }
    }

    protected internalParse(source: any, context: SerializationContext) {
        super.internalParse(source, context);

        const jsonCard = source["card"];

        if (jsonCard) {
            this.card.parse(jsonCard, context);
        } else {
            context.logParseEvent(
                this,
                Enums.ValidationEvent.PropertyCantBeNull,
                Strings.errors.showCardMustHaveCard()
            );
        }
    }

    protected internalToJSON(target: PropertyBag, context: SerializationContext) {
        super.internalToJSON(target, context);

        if (this.card) {
            context.serializeValue(target, "card", this.card.toJSON(context));
        }
    }

    protected raiseExecuteActionEvent() {
        if (this.hostConfig.actions.showCard.actionMode === Enums.ShowCardActionMode.Popup) {
            // Only raise the event in Popup mode.
            super.raiseExecuteActionEvent();
        }
    }

    readonly card: AdaptiveCard = new InlineAdaptiveCard();

    releaseDOMResources() {
        super.releaseDOMResources();

        this.card.releaseDOMResources();
    }

    getJsonTypeName(): string {
        return ShowCardAction.JsonTypeName;
    }

    internalValidateProperties(context: ValidationResults) {
        super.internalValidateProperties(context);

        this.card.internalValidateProperties(context);
    }

    setParent(value: CardElement) {
        super.setParent(value);

        this.card.setParent(value);
    }

    getAllInputs(processActions: boolean = true): Input[] {
        return this.card.getAllInputs(processActions);
    }

    getAllActions(): Action[] {
        const result = super.getAllActions();

        result.push(...this.card.getAllActions());

        return result;
    }

    getResourceInformation(): IResourceInformation[] {
        let result = super.getResourceInformation();

        result.push(...this.card.getResourceInformation());

        return result;
    }

    getActionById(id: string): Action | undefined {
        let result = super.getActionById(id);

        if (!result) {
            result = this.card.getActionById(id);
        }

        return result;
    }
}

class OverflowAction extends Action {
    static readonly JsonTypeName: "Action.Overflow" = "Action.Overflow";
    private _actions: Action[];

    constructor(actions: Action[]) {
        super();
        this._actions = actions;

        this.title = Strings.defaults.overflowButtonText();
        this.tooltip = Strings.defaults.overflowButtonTooltip();
    }

    getActions(): readonly Action[] {
        return this._actions;
    }

    getAllActions(): Action[] {
        const result = super.getAllActions();

        result.push(...this._actions);

        return result;
    }

    getJsonTypeName(): string {
        return ShowCardAction.JsonTypeName;
    }

    execute() {
        const shouldDisplayPopupMenu = !raiseDisplayOverflowActionMenuEvent(
            this,
            this.renderedElement
        );

        if (shouldDisplayPopupMenu && this.renderedElement) {
            const contextMenu = new PopupMenu();
            contextMenu.hostConfig = this.hostConfig;

            for (let i = 0; i < this._actions.length; i++) {
                const menuItem = new MenuItem(i.toString(), this._actions[i].title ?? "");
                menuItem.isEnabled = this._actions[i].isEnabled;
                menuItem.onClick = () => {
                    const actionToExecute = this._actions[i];

                    contextMenu.closePopup(false);

                    if (actionToExecute.isEnabled) {
                        actionToExecute.execute();
                    }
                };

                contextMenu.items.add(menuItem);
            }

            contextMenu.onClose = () => {
                this.renderedElement?.setAttribute("aria-expanded", "false");
            }

            this.renderedElement.setAttribute("aria-expanded", "true");
            contextMenu.popup(this.renderedElement);
        }
    }
    
    setupElementForAccessibility(element: HTMLElement, promoteTooltipToLabel: boolean = false) {
        super.setupElementForAccessibility(element, promoteTooltipToLabel);

        element.setAttribute("aria-label", Strings.defaults.overflowButtonTooltip());
        element.setAttribute("aria-expanded", "false");
    }
}

class ActionCollection {
    private _owner: CardElement;
    private _actionCardContainer: HTMLDivElement;
    private _expandedAction?: ShowCardAction;
    private _actionCard?: HTMLElement;

    private isActionAllowed(action: Action): boolean {
        const forbiddenTypes = this._owner.getForbiddenActionTypes();

        if (forbiddenTypes) {
            for (const forbiddenType of forbiddenTypes) {
                if (action.constructor === forbiddenType) {
                    return false;
                }
            }
        }

        return true;
    }

    private refreshContainer() {
        clearElement(this._actionCardContainer);

        if (!this._actionCard) {
            this._actionCardContainer.style.marginTop = "0px";

            return;
        }

        this._actionCardContainer.style.marginTop =
            this.renderedActionCount > 0
                ? this._owner.hostConfig.actions.showCard.inlineTopMargin + "px"
                : "0px";

        const padding = this._owner.getEffectivePadding();

        this._owner.getImmediateSurroundingPadding(padding);

        const physicalPadding =
            this._owner.hostConfig.paddingDefinitionToSpacingDefinition(padding);

        if (this._actionCard) {
            this._actionCard.style.paddingLeft = physicalPadding.left + "px";
            this._actionCard.style.paddingRight = physicalPadding.right + "px";

            this._actionCard.style.marginLeft = "-" + physicalPadding.left + "px";
            this._actionCard.style.marginRight = "-" + physicalPadding.right + "px";

            if (physicalPadding.bottom !== 0 && !this._owner.isDesignMode()) {
                this._actionCard.style.paddingBottom = physicalPadding.bottom + "px";
                this._actionCard.style.marginBottom = "-" + physicalPadding.bottom + "px";
            }

            Utils.appendChild(this._actionCardContainer, this._actionCard);
        }
    }

    private layoutChanged() {
        this._owner.getRootElement().updateLayout();
    }

    private showActionCard(
        action: ShowCardAction,
        suppressStyle: boolean = false,
        raiseEvent: boolean = true
    ) {
        (<InlineAdaptiveCard>action.card).suppressStyle = suppressStyle;

        // Always re-render a ShowCard action in design mode; reuse already rendered ShowCard (if available) otherwise
        const renderedCard =
            action.card.renderedElement && !this._owner.isDesignMode()
                ? action.card.renderedElement
                : action.card.render();

        this._actionCard = renderedCard;
        this._expandedAction = action;

        this.refreshContainer();

        if (raiseEvent) {
            this.layoutChanged();

            raiseInlineCardExpandedEvent(action, true);
        }
    }

    private collapseExpandedAction() {
        for (const action of this._renderedActions) {
            action.state = ActionButtonState.Normal;
        }

        const previouslyExpandedAction = this._expandedAction;

        this._expandedAction = undefined;
        this._actionCard = undefined;

        this.refreshContainer();

        if (previouslyExpandedAction) {
            this.layoutChanged();

            raiseInlineCardExpandedEvent(previouslyExpandedAction, false);
        }
    }

    private expandShowCardAction(action: ShowCardAction, raiseEvent: boolean) {
        let afterSelectedAction = false;

        for (const renderedAction of this._renderedActions) {
            // Remove actions after selected action from tabOrder if the actions are oriented horizontally, to skip focus directly to expanded card
            if (
                this._owner.hostConfig.actions.actionsOrientation == Enums.Orientation.Horizontal &&
                afterSelectedAction
            ) {
                renderedAction.isFocusable = false;
            }

            if (renderedAction !== action) {
                renderedAction.state = ActionButtonState.Subdued;
            } else {
                renderedAction.state = ActionButtonState.Expanded;

                afterSelectedAction = true;

                if (renderedAction.renderedElement) {
                    renderedAction.renderedElement.onblur = (_e) => {
                        for (const ra of this._renderedActions) {
                            ra.isFocusable = true;
                        }
                    };
                }
            }
        }

        this.showActionCard(
            action,
            !(this._owner.isAtTheVeryLeft() && this._owner.isAtTheVeryRight()),
            raiseEvent
        );
    }

    private _items: Action[] = [];
    private _overflowAction?: OverflowAction;
    private _renderedActions: Action[] = [];

    constructor(owner: CardElement) {
        this._owner = owner;
    }

    releaseDOMResources() {
        for (let action of this._renderedActions) {
            action.releaseDOMResources();
        }
    }

    actionExecuted(action: Action) {
        if (!(action instanceof ShowCardAction)) {
            this.collapseExpandedAction();
        } else {
            if (action === this._expandedAction) {
                this.collapseExpandedAction();
            } else if (
                this._owner.hostConfig.actions.showCard.actionMode ===
                Enums.ShowCardActionMode.Inline
            ) {
                this.expandShowCardAction(action, true);
            }
        }
    }

    parse(source: any, context: SerializationContext) {
        this.clear();

        if (Array.isArray(source)) {
            for (const jsonAction of source) {
                let forbiddenActions: string[] = [];

                // If the action owner is a ContainerWithActions, we should check for forbidden actions
                if (this._owner instanceof ContainerWithActions) {
                    forbiddenActions = this._owner.getForbiddenActionNames();
                }

                const action = context.parseAction(
                    this._owner,
                    jsonAction,
                    forbiddenActions,
                    !this._owner.isDesignMode()
                );

                if (action) {
                    this.addAction(action);
                }
            }
        }
    }

    toJSON(target: PropertyBag, propertyName: string, context: SerializationContext): any {
        context.serializeArray(target, propertyName, this._items);
    }

    getActionAt(id: number): Action | undefined {
        return this._items[id];
    }

    getActionCount(): number {
        return this._items.length;
    }

    getActionById(id: string): Action | undefined {
        let result: Action | undefined = undefined;

        for (const item of this._items) {
            result = item.getActionById(id);

            if (result) {
                break;
            }
        }

        return result;
    }

    validateProperties(context: ValidationResults) {
        if (
            this._owner.hostConfig.actions.maxActions &&
            this._items.length > this._owner.hostConfig.actions.maxActions
        ) {
            context.addFailure(
                this._owner,
                Enums.ValidationEvent.TooManyActions,
                Strings.errors.tooManyActions(this._owner.hostConfig.actions.maxActions)
            );
        }

        if (this._items.length > 0 && !this._owner.hostConfig.supportsInteractivity) {
            context.addFailure(
                this._owner,
                Enums.ValidationEvent.InteractivityNotAllowed,
                Strings.errors.interactivityNotAllowed()
            );
        }

        for (const item of this._items) {
            if (!this.isActionAllowed(item)) {
                context.addFailure(
                    this._owner,
                    Enums.ValidationEvent.ActionTypeNotAllowed,
                    Strings.errors.actionTypeNotAllowed(item.getJsonTypeName())
                );
            }

            item.internalValidateProperties(context);
        }
    }

    render(orientation: Enums.Orientation): HTMLElement | undefined {
        // Cache hostConfig for better perf
        const hostConfig = this._owner.hostConfig;

        if (!hostConfig.supportsInteractivity) {
            return undefined;
        }

        const element = document.createElement("div");
        const maxActions = hostConfig.actions.maxActions
            ? Math.min(hostConfig.actions.maxActions, this._items.length)
            : this._items.length;

        this._actionCardContainer = document.createElement("div");
        this._renderedActions = [];

        if (
            hostConfig.actions.preExpandSingleShowCardAction &&
            maxActions === 1 &&
            this._items[0] instanceof ShowCardAction &&
            this.isActionAllowed(this._items[0])
        ) {
            this.showActionCard(this._items[0], true);
            this._renderedActions.push(this._items[0]);
        } else {
            const buttonStrip = document.createElement("div");
            buttonStrip.className = hostConfig.makeCssClassName("ac-actionSet");
            buttonStrip.style.display = "flex";

            if (orientation === Enums.Orientation.Horizontal) {
                buttonStrip.style.flexDirection = "row";

                if (
                    this._owner.horizontalAlignment &&
                    hostConfig.actions.actionAlignment !== Enums.ActionAlignment.Stretch
                ) {
                    switch (this._owner.horizontalAlignment) {
                        case Enums.HorizontalAlignment.Center:
                            buttonStrip.style.justifyContent = "center";
                            break;
                        case Enums.HorizontalAlignment.Right:
                            buttonStrip.style.justifyContent = "flex-end";
                            break;
                        default:
                            buttonStrip.style.justifyContent = "flex-start";
                            break;
                    }
                } else {
                    switch (hostConfig.actions.actionAlignment) {
                        case Enums.ActionAlignment.Center:
                            buttonStrip.style.justifyContent = "center";
                            break;
                        case Enums.ActionAlignment.Right:
                            buttonStrip.style.justifyContent = "flex-end";
                            break;
                        default:
                            buttonStrip.style.justifyContent = "flex-start";
                            break;
                    }
                }
            } else {
                buttonStrip.style.flexDirection = "column";

                if (
                    this._owner.horizontalAlignment &&
                    hostConfig.actions.actionAlignment !== Enums.ActionAlignment.Stretch
                ) {
                    switch (this._owner.horizontalAlignment) {
                        case Enums.HorizontalAlignment.Center:
                            buttonStrip.style.alignItems = "center";
                            break;
                        case Enums.HorizontalAlignment.Right:
                            buttonStrip.style.alignItems = "flex-end";
                            break;
                        default:
                            buttonStrip.style.alignItems = "flex-start";
                            break;
                    }
                } else {
                    switch (hostConfig.actions.actionAlignment) {
                        case Enums.ActionAlignment.Center:
                            buttonStrip.style.alignItems = "center";
                            break;
                        case Enums.ActionAlignment.Right:
                            buttonStrip.style.alignItems = "flex-end";
                            break;
                        case Enums.ActionAlignment.Stretch:
                            buttonStrip.style.alignItems = "stretch";
                            break;
                        default:
                            buttonStrip.style.alignItems = "flex-start";
                            break;
                    }
                }
            }

            const allowedActions = this._items.filter(this.isActionAllowed.bind(this));

            let primaryActions: Action[] = [];
            const secondaryActions: Action[] = [];

            if (!this._owner.isDesignMode()) {
                allowedActions.forEach((action) =>
                    action.mode === Enums.ActionMode.Secondary
                        ? secondaryActions.push(action)
                        : primaryActions.push(action)
                );

                // If primaryActions.length > maxActions, extra actions are moved to overflow
                const overflowPrimaryActions = primaryActions.splice(hostConfig.actions.maxActions);

                if (GlobalSettings.allowMoreThanMaxActionsInOverflowMenu) {
                    secondaryActions.push(...overflowPrimaryActions);
                }

                let shouldRenderOverflowActionButton = true;

                if (secondaryActions.length > 0) {
                    if (!this._overflowAction) {
                        this._overflowAction = new OverflowAction(secondaryActions);
                        this._overflowAction.setParent(this._owner);
                        this._overflowAction["_actionCollection"] = this;
                    }

                    const isRootAction = this._owner instanceof AdaptiveCard && !this._owner.parent;
                    shouldRenderOverflowActionButton = !raiseRenderOverflowActionsEvent(
                        this._overflowAction,
                        isRootAction
                    );
                }

                if (this._overflowAction && shouldRenderOverflowActionButton) {
                    primaryActions.push(this._overflowAction);
                }
            } else {
                primaryActions = allowedActions;
            }

            for (let i = 0; i < primaryActions.length; i++) {
                const action = primaryActions[i];
                action.render();

                if (action.renderedElement) {
                    if (
                        hostConfig.actions.actionsOrientation === Enums.Orientation.Horizontal &&
                        hostConfig.actions.actionAlignment === Enums.ActionAlignment.Stretch
                    ) {
                        action.renderedElement.style.flex = "0 1 100%";
                    } else {
                        action.renderedElement.style.flex = "0 1 auto";
                    }

                    buttonStrip.appendChild(action.renderedElement);

                    this._renderedActions.push(action);

                    if (i < primaryActions.length - 1 && hostConfig.actions.buttonSpacing > 0) {
                        const spacer = document.createElement("div");

                        if (orientation === Enums.Orientation.Horizontal) {
                            spacer.style.flex = "0 0 auto";
                            spacer.style.width = hostConfig.actions.buttonSpacing + "px";
                        } else {
                            spacer.style.height = hostConfig.actions.buttonSpacing + "px";
                        }

                        Utils.appendChild(buttonStrip, spacer);
                    }
                }
            }

            const buttonStripContainer = document.createElement("div");
            buttonStripContainer.style.overflow = "hidden";
            buttonStripContainer.appendChild(buttonStrip);

            Utils.appendChild(element, buttonStripContainer);
        }

        Utils.appendChild(element, this._actionCardContainer);

        for (const renderedAction of this._renderedActions) {
            if (renderedAction.state === ActionButtonState.Expanded) {
                this.expandShowCardAction(<ShowCardAction>renderedAction, false);

                break;
            }
        }

        return this._renderedActions.length > 0 ? element : undefined;
    }

    addAction(action: Action) {
        if (!action) {
            throw new Error("The action parameter cannot be null.");
        }

        if ((!action.parent || action.parent === this._owner) && this._items.indexOf(action) < 0) {
            this._items.push(action);

            if (!action.parent) {
                action.setParent(this._owner);
            }

            action["_actionCollection"] = this;
        } else {
            throw new Error(Strings.errors.actionAlreadyParented());
        }
    }

    removeAction(action: Action): boolean {
        if (this.expandedAction && this._expandedAction === action) {
            this.collapseExpandedAction();
        }

        const actionIndex = this._items.indexOf(action);

        if (actionIndex >= 0) {
            this._items.splice(actionIndex, 1);

            action.setParent(undefined);

            action["_actionCollection"] = undefined;

            for (let i = 0; i < this._renderedActions.length; i++) {
                if (this._renderedActions[i] === action) {
                    this._renderedActions.splice(i, 1);

                    break;
                }
            }

            return true;
        }

        return false;
    }

    clear() {
        this._items = [];
        this._renderedActions = [];
        this._expandedAction = undefined;
    }

    getAllInputs(processActions: boolean = true): Input[] {
        let result: Input[] = [];

        if (processActions) {
            for (const action of this._items) {
                result.push(...action.getAllInputs());
            }
        }

        return result;
    }

    getResourceInformation(): IResourceInformation[] {
        let result: IResourceInformation[] = [];

        for (const action of this._items) {
            result.push(...action.getResourceInformation());
        }

        return result;
    }

    get renderedActionCount(): number {
        return this._renderedActions.length;
    }

    get expandedAction(): ShowCardAction | undefined {
        return this._expandedAction;
    }
}

export class ActionSet extends CardElement {
    //#region Schema

    static readonly orientationProperty = new EnumProperty(
        Versions.v1_1,
        "orientation",
        Enums.Orientation
    );

    @property(ActionSet.orientationProperty)
    orientation?: Enums.Orientation;

    //#endregion

    private _actionCollection: ActionCollection;

    protected internalParse(source: any, context: SerializationContext) {
        super.internalParse(source, context);

        this._actionCollection.parse(source["actions"], context);
    }

    protected internalToJSON(target: PropertyBag, context: SerializationContext) {
        super.internalToJSON(target, context);

        this._actionCollection.toJSON(target, "actions", context);
    }

    protected internalRender(): HTMLElement | undefined {
        return this._actionCollection.render(
            this.orientation !== undefined
                ? this.orientation
                : this.hostConfig.actions.actionsOrientation
        );
    }

    constructor() {
        super();

        this._actionCollection = new ActionCollection(this);
    }

    releaseDOMResources() {
        super.releaseDOMResources();

        this._actionCollection.releaseDOMResources();
    }

    isBleedingAtBottom(): boolean {
        if (this._actionCollection.renderedActionCount === 0) {
            return super.isBleedingAtBottom();
        } else {
            if (this._actionCollection.getActionCount() === 1) {
                return (
                    this._actionCollection.expandedAction !== undefined &&
                    !this.hostConfig.actions.preExpandSingleShowCardAction
                );
            } else {
                return this._actionCollection.expandedAction !== undefined;
            }
        }
    }

    getJsonTypeName(): string {
        return "ActionSet";
    }

    getActionCount(): number {
        return this._actionCollection.getActionCount();
    }

    getActionAt(index: number): Action | undefined {
        if (index >= 0 && index < this.getActionCount()) {
            return this._actionCollection.getActionAt(index);
        } else {
            return super.getActionAt(index);
        }
    }

    getActionById(id: string): Action | undefined {
        const result: Action | undefined = this._actionCollection.getActionById(id);

        return result ? result : super.getActionById(id);
    }

    getAllActions(): Action[] {
        const result = super.getAllActions();

        for (let i = 0; i < this.getActionCount(); i++) {
            let action = this.getActionAt(i);

            if (action) {
                result.push(action);
            }
        }

        return result;
    }

    internalValidateProperties(context: ValidationResults) {
        super.internalValidateProperties(context);

        this._actionCollection.validateProperties(context);
    }

    addAction(action: Action) {
        this._actionCollection.addAction(action);
    }

    getAllInputs(processActions: boolean = true): Input[] {
        return processActions ? this._actionCollection.getAllInputs() : [];
    }

    getResourceInformation(): IResourceInformation[] {
        return this._actionCollection.getResourceInformation();
    }

    /**
     * @inheritdoc
     */
    findDOMNodeOwner(node: Node): CardObject | undefined {
        let target: CardObject | undefined = undefined;

        for (let i = 0; i < this.getActionCount(); i++) {
            const action = this.getActionAt(i);

            if (action) {
                // recur through each Action
                target = action.findDOMNodeOwner(node);

                if (target) {
                    return target;
                }
            }
        }

        // if not found in any Action, defer to parent implementation
        return super.findDOMNodeOwner(node);
    }

    getElementById(id: string): CardElement | undefined {
        let result = super.getElementById(id);

        if (!result) {
            result = this.getElementByIdFromAction(id);
        }

        return result;
    }

    get isInteractive(): boolean {
        return true;
    }
}

export class ContainerStyleProperty extends ValueSetProperty {
    constructor(
        readonly targetVersion: Version,
        readonly name: string,
        readonly defaultValue?: string,
        readonly onGetInitialValue?: (sender: SerializableObject) => string
    ) {
        super(
            targetVersion,
            name,
            [
                { value: Enums.ContainerStyle.Default },
                { value: Enums.ContainerStyle.Emphasis },
                { targetVersion: Versions.v1_2, value: Enums.ContainerStyle.Accent },
                { targetVersion: Versions.v1_2, value: Enums.ContainerStyle.Good },
                { targetVersion: Versions.v1_2, value: Enums.ContainerStyle.Attention },
                { targetVersion: Versions.v1_2, value: Enums.ContainerStyle.Warning }
            ],
            defaultValue,
            onGetInitialValue
        );
    }
}

export abstract class StylableCardElementContainer extends CardElementContainer {
    //#region Schema

    static readonly styleProperty = new ContainerStyleProperty(Versions.v1_0, "style");

    @property(StylableCardElementContainer.styleProperty)
    get style(): string | undefined {
        if (this.allowCustomStyle) {
            const style = this.getValue(StylableCardElementContainer.styleProperty);

            if (style && this.hostConfig.containerStyles.getStyleByName(style)) {
                return style;
            }
        }

        return undefined;
    }

    set style(value: string | undefined) {
        this.setValue(StylableCardElementContainer.styleProperty, value);
    }

    //#endregion

    protected get allowCustomStyle(): boolean {
        return true;
    }

    protected get hasExplicitStyle(): boolean {
        return this.getValue(StylableCardElementContainer.styleProperty) !== undefined;
    }

    protected applyBorder() {
        // No border in base implementation
    }

    protected applyBackground() {
        if (this.renderedElement) {
            const styleDefinition = this.hostConfig.containerStyles.getStyleByName(
                this.style,
                this.hostConfig.containerStyles.getStyleByName(this.defaultStyle)
            );

            if (styleDefinition.backgroundColor) {
                const bgColor = Utils.stringToCssColor(styleDefinition.backgroundColor);
                if (bgColor) {
                    this.renderedElement.style.backgroundColor = bgColor;
                }
            }
        }
    }

    protected applyPadding() {
        super.applyPadding();

        if (!this.renderedElement) {
            return;
        }

        let physicalPadding = new SpacingDefinition();

        if (this.getEffectivePadding()) {
            physicalPadding = this.hostConfig.paddingDefinitionToSpacingDefinition(
                this.getEffectivePadding()
            );
        }

        this.renderedElement.style.paddingTop = physicalPadding.top + "px";
        this.renderedElement.style.paddingRight = physicalPadding.right + "px";
        this.renderedElement.style.paddingBottom = physicalPadding.bottom + "px";
        this.renderedElement.style.paddingLeft = physicalPadding.left + "px";

        if (this.isBleeding()) {
            // Bleed into the first parent that does have padding
            const padding = new PaddingDefinition();

            this.getImmediateSurroundingPadding(padding);

            const surroundingPadding =
                this.hostConfig.paddingDefinitionToSpacingDefinition(padding);

            this.renderedElement.style.marginRight = "-" + surroundingPadding.right + "px";
            this.renderedElement.style.marginLeft = "-" + surroundingPadding.left + "px";

            if (!this.isDesignMode()) {
                this.renderedElement.style.marginTop = "-" + surroundingPadding.top + "px";
                this.renderedElement.style.marginBottom = "-" + surroundingPadding.bottom + "px";
            }

            if (
                this.separatorElement &&
                this.separatorOrientation === Enums.Orientation.Horizontal
            ) {
                this.separatorElement.style.marginLeft = "-" + surroundingPadding.left + "px";
                this.separatorElement.style.marginRight = "-" + surroundingPadding.right + "px";
            }
        } else {
            this.renderedElement.style.marginRight = "0";
            this.renderedElement.style.marginLeft = "0";
            this.renderedElement.style.marginTop = "0";
            this.renderedElement.style.marginBottom = "0";

            if (
                this.separatorElement &&
                this.separatorOrientation === Enums.Orientation.Horizontal
            ) {
                this.separatorElement.style.marginRight = "0";
                this.separatorElement.style.marginLeft = "0";
            }
        }
    }

    protected getHasBackground(ignoreBackgroundImages: boolean = false): boolean {
        let currentElement: CardElement | undefined = this.parent;

        while (currentElement) {
            let currentElementHasBackgroundImage: boolean = false;

            if (ignoreBackgroundImages) {
                currentElementHasBackgroundImage = false;
            } else {
                currentElementHasBackgroundImage =
                    currentElement instanceof Container
                        ? currentElement.backgroundImage.isValid()
                        : false;
            }

            if (currentElement instanceof StylableCardElementContainer) {
                if (
                    this.hasExplicitStyle &&
                    (currentElement.getEffectiveStyle() !== this.getEffectiveStyle() ||
                        currentElementHasBackgroundImage)
                ) {
                    return true;
                }
            }

            currentElement = currentElement.parent;
        }

        return false;
    }

    protected getDefaultPadding(): PaddingDefinition {
        return this.getHasBackground() || this.getHasBorder()
            ? new PaddingDefinition(
                  Enums.Spacing.Padding,
                  Enums.Spacing.Padding,
                  Enums.Spacing.Padding,
                  Enums.Spacing.Padding
              )
            : super.getDefaultPadding();
    }

    internalValidateProperties(context: ValidationResults) {
        super.internalValidateProperties(context);

        const explicitStyle = this.getValue(StylableCardElementContainer.styleProperty);

        if (explicitStyle !== undefined) {
            const styleDefinition = this.hostConfig.containerStyles.getStyleByName(explicitStyle);

            if (!styleDefinition) {
                context.addFailure(
                    this,
                    Enums.ValidationEvent.InvalidPropertyValue,
                    Strings.errors.invalidPropertyValue(explicitStyle, "style")
                );
            }
        }
    }

    render(): HTMLElement | undefined {
        const renderedElement = super.render();

        if (renderedElement && this.getHasBackground()) {
            this.applyBackground();
        }

        this.applyBorder();

        return renderedElement;
    }

    getEffectiveStyle(): string {
        const effectiveStyle = this.style;

        return effectiveStyle ? effectiveStyle : super.getEffectiveStyle();
    }
}

export abstract class ContainerBase extends StylableCardElementContainer {
    //#region Schema

    static readonly bleedProperty = new BoolProperty(Versions.v1_2, "bleed", false);
    static readonly minHeightProperty = new PixelSizeProperty(Versions.v1_2, "minHeight");

    @property(ContainerBase.bleedProperty)
    private _bleed: boolean = false;

    @property(ContainerBase.minHeightProperty)
    minPixelHeight?: number;

    //#endregion

    protected adjustRenderedElementSize(renderedElement: HTMLElement) {
        super.adjustRenderedElementSize(renderedElement);

        if (this.minPixelHeight) {
            renderedElement.style.minHeight = this.minPixelHeight + "px";
        }
    }

    protected getHasExpandedAction(): boolean {
        return false;
    }

    protected getBleed(): boolean {
        return this._bleed;
    }

    protected setBleed(value: boolean) {
        this._bleed = value;
    }

    protected get renderedActionCount(): number {
        return 0;
    }

    isBleeding(): boolean {
        return (this.getHasBackground() || this.hostConfig.alwaysAllowBleed) && this.getBleed();
    }
}

export class BackgroundImage extends SerializableObject {
    //#region Schema

    static readonly urlProperty = new StringProperty(Versions.v1_0, "url");
    static readonly fillModeProperty = new EnumProperty(
        Versions.v1_2,
        "fillMode",
        Enums.FillMode,
        Enums.FillMode.Cover
    );
    static readonly horizontalAlignmentProperty = new EnumProperty(
        Versions.v1_2,
        "horizontalAlignment",
        Enums.HorizontalAlignment,
        Enums.HorizontalAlignment.Left
    );
    static readonly verticalAlignmentProperty = new EnumProperty(
        Versions.v1_2,
        "verticalAlignment",
        Enums.VerticalAlignment,
        Enums.VerticalAlignment.Top
    );

    @property(BackgroundImage.urlProperty)
    url?: string;

    @property(BackgroundImage.fillModeProperty)
    fillMode: Enums.FillMode;

    @property(BackgroundImage.horizontalAlignmentProperty)
    horizontalAlignment: Enums.HorizontalAlignment;

    @property(BackgroundImage.verticalAlignmentProperty)
    verticalAlignment: Enums.VerticalAlignment;

    //#endregion

    protected getSchemaKey(): string {
        return "BackgroundImage";
    }

    protected internalParse(source: any, context: BaseSerializationContext) {
        if (typeof source === "string") {
            this.resetDefaultValues();
            this.url = source;
        } else {
            return super.internalParse(source, context);
        }
    }

    apply(element: CardElement) {
        if (this.url && element.renderedElement) {
            element.renderedElement.style.backgroundImage =
                "url('" +
                element.preProcessPropertyValue(BackgroundImage.urlProperty, this.url) +
                "')";

            switch (this.fillMode) {
                case Enums.FillMode.Repeat:
                    element.renderedElement.style.backgroundRepeat = "repeat";
                    break;
                case Enums.FillMode.RepeatHorizontally:
                    element.renderedElement.style.backgroundRepeat = "repeat-x";
                    break;
                case Enums.FillMode.RepeatVertically:
                    element.renderedElement.style.backgroundRepeat = "repeat-y";
                    break;
                case Enums.FillMode.Cover:
                default:
                    element.renderedElement.style.backgroundRepeat = "no-repeat";
                    element.renderedElement.style.backgroundSize = "cover";
                    break;
            }

            switch (this.horizontalAlignment) {
                case Enums.HorizontalAlignment.Left:
                    break;
                case Enums.HorizontalAlignment.Center:
                    element.renderedElement.style.backgroundPositionX = "center";
                    break;
                case Enums.HorizontalAlignment.Right:
                    element.renderedElement.style.backgroundPositionX = "right";
                    break;
            }

            switch (this.verticalAlignment) {
                case Enums.VerticalAlignment.Top:
                    break;
                case Enums.VerticalAlignment.Center:
                    element.renderedElement.style.backgroundPositionY = "center";
                    break;
                case Enums.VerticalAlignment.Bottom:
                    element.renderedElement.style.backgroundPositionY = "bottom";
                    break;
            }
        }
    }

    isValid(): boolean {
        return this.url ? true : false;
    }
}

export class Container extends ContainerBase {
    //#region Schema
    static readonly backgroundImageProperty = new SerializableObjectProperty(
        Versions.v1_0,
        "backgroundImage",
        BackgroundImage
    );
    static readonly verticalContentAlignmentProperty = new EnumProperty(
        Versions.v1_1,
        "verticalContentAlignment",
        Enums.VerticalAlignment
    );
    static readonly rtlProperty = new BoolProperty(Versions.v1_0, "rtl");

    @property(Container.backgroundImageProperty)
    get backgroundImage(): BackgroundImage {
        return this.getValue(Container.backgroundImageProperty);
    }

    @property(Container.verticalContentAlignmentProperty)
    verticalContentAlignment?: Enums.VerticalAlignment;

    @property(Container.rtlProperty)
    rtl?: boolean;

    //#endregion

    private _items: CardElement[] = [];
    private _renderedItems: CardElement[] = [];

    protected insertItemAt(item: CardElement, index: number, forceInsert: boolean) {
        if (!item.parent || forceInsert) {
            if (item.isStandalone) {
                if (index < 0 || index >= this._items.length) {
                    this._items.push(item);
                } else {
                    this._items.splice(index, 0, item);
                }

                item.setParent(this);
            } else {
                throw new Error(Strings.errors.elementTypeNotStandalone(item.getJsonTypeName()));
            }
        } else {
            throw new Error(Strings.errors.elementAlreadyParented());
        }
    }

    protected getItemsCollectionPropertyName(): string {
        return "items";
    }

    protected applyBackground() {
        if (this.backgroundImage.isValid() && this.renderedElement) {
            this.backgroundImage.apply(this);
        }

        super.applyBackground();
    }

    protected applyRTL(element: HTMLElement) {
        if (this.rtl !== undefined) {
            element.dir = this.rtl ? "rtl" : "ltr";
        }
    }

    protected internalRender(): HTMLElement | undefined {
        this._renderedItems = [];

        // Cache hostConfig to avoid walking the parent hierarchy several times
        const hostConfig = this.hostConfig;

        const element = document.createElement("div");

        this.applyRTL(element);

        element.classList.add(hostConfig.makeCssClassName("ac-container"));
        element.style.display = "flex";
        element.style.flexDirection = "column";

        if (GlobalSettings.useAdvancedCardBottomTruncation) {
            // Forces the container to be at least as tall as its content.
            //
            // Fixes a quirk in Chrome where, for nested flex elements, the
            // inner element's height would never exceed the outer element's
            // height. This caused overflow truncation to break -- containers
            // would always be measured as not overflowing, since their heights
            // were constrained by their parents as opposed to truly reflecting
            // the height of their content.
            //
            // See the "Browser Rendering Notes" section of this answer:
            // https://stackoverflow.com/questions/36247140/why-doesnt-flex-item-shrink-past-content-size
            element.style.minHeight = "-webkit-min-content";
        }

        switch (this.getEffectiveVerticalContentAlignment()) {
            case Enums.VerticalAlignment.Center:
                element.style.justifyContent = "center";
                break;
            case Enums.VerticalAlignment.Bottom:
                element.style.justifyContent = "flex-end";
                break;
            default:
                element.style.justifyContent = "flex-start";
                break;
        }

        if (this._items.length > 0) {
            for (const item of this._items) {
                const renderedItem = this.isElementAllowed(item) ? item.render() : undefined;

                if (renderedItem) {
                    if (this._renderedItems.length > 0 && item.separatorElement) {
                        item.separatorElement.style.flex = "0 0 auto";

                        Utils.appendChild(element, item.separatorElement);
                    }

                    Utils.appendChild(element, renderedItem);

                    this._renderedItems.push(item);
                }
            }
        } else {
            if (this.isDesignMode()) {
                const placeholderElement = this.createPlaceholderElement();
                placeholderElement.style.width = "100%";
                placeholderElement.style.height = "100%";

                element.appendChild(placeholderElement);
            }
        }

        return element;
    }

    protected truncateOverflow(maxHeight: number): boolean {
        if (this.renderedElement) {
            // Add 1 to account for rounding differences between browsers
            const boundary = this.renderedElement.offsetTop + maxHeight + 1;

            const handleElement = (cardElement: CardElement) => {
                const elt = cardElement.renderedElement;

                if (elt) {
                    switch (Utils.getFitStatus(elt, boundary)) {
                        case Enums.ContainerFitStatus.FullyInContainer:
                            const sizeChanged = cardElement["resetOverflow"]();
                            // If the element's size changed after resetting content,
                            // we have to check if it still fits fully in the card
                            if (sizeChanged) {
                                handleElement(cardElement);
                            }
                            break;
                        case Enums.ContainerFitStatus.Overflowing:
                            const containerMaxHeight = boundary - elt.offsetTop;
                            cardElement["handleOverflow"](containerMaxHeight);
                            break;
                        case Enums.ContainerFitStatus.FullyOutOfContainer:
                            cardElement["handleOverflow"](0);
                            break;
                    }
                }
            };

            for (const item of this._items) {
                handleElement(item);
            }

            return true;
        }

        return false;
    }

    protected undoOverflowTruncation() {
        for (const item of this._items) {
            item["resetOverflow"]();
        }
    }

    protected getHasBackground(ignoreBackgroundImages: boolean = false): boolean {
        let result = ignoreBackgroundImages ? false : this.backgroundImage.isValid();

        return result || super.getHasBackground(ignoreBackgroundImages);
    }

    protected internalParse(source: any, context: SerializationContext) {
        super.internalParse(source, context);

        this.clear();
        this.setShouldFallback(false);

        let jsonItems = source[this.getItemsCollectionPropertyName()];

        if (Array.isArray(jsonItems)) {
            for (const item of jsonItems) {
                const element = context.parseElement(
                    this,
                    item,
                    this.forbiddenChildElements(),
                    !this.isDesignMode()
                );

                if (element) {
                    this.insertItemAt(element, -1, true);
                }
            }
        }
    }

    protected internalToJSON(target: PropertyBag, context: SerializationContext) {
        super.internalToJSON(target, context);

        const collectionPropertyName = this.getItemsCollectionPropertyName();

        context.serializeArray(target, collectionPropertyName, this._items);
    }

    protected get isSelectable(): boolean {
        return true;
    }

    getEffectivePadding(): PaddingDefinition {
        if (
            GlobalSettings.removePaddingFromContainersWithBackgroundImage &&
            !this.getHasBackground(true)
        ) {
            return new PaddingDefinition();
        }

        return super.getEffectivePadding();
    }

    getEffectiveVerticalContentAlignment(): Enums.VerticalAlignment {
        if (this.verticalContentAlignment !== undefined) {
            return this.verticalContentAlignment;
        }

        const parentContainer = this.getParentContainer();

        return parentContainer
            ? parentContainer.getEffectiveVerticalContentAlignment()
            : Enums.VerticalAlignment.Top;
    }

    getItemCount(): number {
        return this._items.length;
    }

    getItemAt(index: number): CardElement {
        return this._items[index];
    }

    getFirstVisibleRenderedItem(): CardElement | undefined {
        if (this.renderedElement && this._renderedItems && this._renderedItems.length > 0) {
            for (const item of this._renderedItems) {
                if (item.isVisible) {
                    return item;
                }
            }
        }

        return undefined;
    }

    getLastVisibleRenderedItem(): CardElement | undefined {
        if (this.renderedElement && this._renderedItems && this._renderedItems.length > 0) {
            for (let i = this._renderedItems.length - 1; i >= 0; i--) {
                if (this._renderedItems[i].isVisible) {
                    return this._renderedItems[i];
                }
            }
        }

        return undefined;
    }

    getJsonTypeName(): string {
        return "Container";
    }

    isFirstElement(element: CardElement): boolean {
        const designMode = this.isDesignMode();

        for (const item of this._items) {
            if (item.isVisible || designMode) {
                return item === element;
            }
        }

        return false;
    }

    isLastElement(element: CardElement): boolean {
        const designMode = this.isDesignMode();

        for (let i = this._items.length - 1; i >= 0; i--) {
            if (this._items[i].isVisible || designMode) {
                return this._items[i] === element;
            }
        }

        return false;
    }

    isRtl(): boolean {
        if (this.rtl !== undefined) {
            return this.rtl;
        } else {
            const parentContainer = this.getParentContainer();

            return parentContainer ? parentContainer.isRtl() : false;
        }
    }

    isBleedingAtTop(): boolean {
        const firstRenderedItem = this.getFirstVisibleRenderedItem();

        return (
            this.isBleeding() || (firstRenderedItem ? firstRenderedItem.isBleedingAtTop() : false)
        );
    }

    isBleedingAtBottom(): boolean {
        const lastRenderedItem = this.getLastVisibleRenderedItem();

        return (
            this.isBleeding() ||
            (lastRenderedItem
                ? lastRenderedItem.isBleedingAtBottom() &&
                  lastRenderedItem.getEffectiveStyle() === this.getEffectiveStyle()
                : false)
        );
    }

    indexOf(cardElement: CardElement): number {
        return this._items.indexOf(cardElement);
    }

    addItem(item: CardElement) {
        this.insertItemAt(item, -1, false);
    }

    insertItemBefore(item: CardElement, insertBefore: CardElement) {
        this.insertItemAt(item, this._items.indexOf(insertBefore), false);
    }

    insertItemAfter(item: CardElement, insertAfter: CardElement) {
        this.insertItemAt(item, this._items.indexOf(insertAfter) + 1, false);
    }

    removeItem(item: CardElement): boolean {
        const itemIndex = this._items.indexOf(item);

        if (itemIndex >= 0) {
            this._items.splice(itemIndex, 1);

            item.setParent(undefined);

            this.updateLayout();

            return true;
        }

        return false;
    }

    clear() {
        this._items = [];
        this._renderedItems = [];
    }

    getResourceInformation(): IResourceInformation[] {
        const result = super.getResourceInformation();

        if (this.backgroundImage.isValid()) {
            result.push({
                // eslint-disable-next-line @typescript-eslint/no-unnecessary-type-assertion -- validated by `isValid()`
                url: this.backgroundImage.url!,
                mimeType: "image"
            });
        }

        return result;
    }

    getActionById(id: string): Action | undefined {
        let result: Action | undefined = super.getActionById(id);

        if (!result) {
            if (this.selectAction) {
                result = this.selectAction.getActionById(id);
            }

            if (!result) {
                for (const item of this._items) {
                    result = item.getActionById(id);

                    if (result) {
                        break;
                    }
                }
            }
        }

        return result;
    }

    get padding(): PaddingDefinition | undefined {
        return this.getPadding();
    }

    set padding(value: PaddingDefinition | undefined) {
        this.setPadding(value);
    }

    get selectAction(): Action | undefined {
        return this._selectAction;
    }

    set selectAction(value: Action | undefined) {
        this._selectAction = value;
    }

    get bleed(): boolean {
        return this.getBleed();
    }

    set bleed(value: boolean) {
        this.setBleed(value);
    }
}

export type ColumnWidth = SizeAndUnit | "auto" | "stretch";

export class Column extends Container {
    //#region Schema

    static readonly widthProperty = new CustomProperty<ColumnWidth>(
        Versions.v1_0,
        "width",
        (
            sender: SerializableObject,
            prop: PropertyDefinition,
            source: PropertyBag,
            context: BaseSerializationContext
        ) => {
            let result: ColumnWidth = prop.defaultValue;
            const value = source[prop.name];
            let invalidWidth = false;

            if (typeof value === "number" && !isNaN(value)) {
                result = new SizeAndUnit(value, Enums.SizeUnit.Weight);
            } else if (value === "auto" || value === "stretch") {
                result = value;
            } else if (typeof value === "string") {
                try {
                    result = SizeAndUnit.parse(value);

                    if (
                        result.unit === Enums.SizeUnit.Pixel &&
                        prop.targetVersion.compareTo(context.targetVersion) > 0
                    ) {
                        invalidWidth = true;
                    }
                } catch (e) {
                    invalidWidth = true;
                }
            } else {
                invalidWidth = true;
            }

            if (invalidWidth) {
                context.logParseEvent(
                    sender,
                    Enums.ValidationEvent.InvalidPropertyValue,
                    Strings.errors.invalidColumnWidth(value)
                );

                result = "auto";
            }

            return result;
        },
        (
            sender: SerializableObject,
            property: PropertyDefinition,
            target: PropertyBag,
            value: ColumnWidth,
            context: BaseSerializationContext
        ) => {
            if (value instanceof SizeAndUnit) {
                if (value.unit === Enums.SizeUnit.Pixel) {
                    context.serializeValue(target, "width", value.physicalSize + "px");
                } else {
                    context.serializeNumber(target, "width", value.physicalSize);
                }
            } else {
                context.serializeValue(target, "width", value);
            }
        },
        "stretch"
    );

    @property(Column.widthProperty)
    width: ColumnWidth = "stretch";

    //#endregion

    private _computedWeight: number = 0;

    protected adjustRenderedElementSize(renderedElement: HTMLElement) {
        const minDesignTimeColumnHeight = 20;

        if (this.isDesignMode()) {
            renderedElement.style.minWidth = "20px";
            renderedElement.style.minHeight =
                (!this.minPixelHeight
                    ? minDesignTimeColumnHeight
                    : Math.max(this.minPixelHeight, minDesignTimeColumnHeight)) + "px";
        } else {
            renderedElement.style.minWidth = "0";

            if (this.minPixelHeight) {
                renderedElement.style.minHeight = this.minPixelHeight + "px";
            }
        }

        if (this.width === "auto") {
            renderedElement.style.flex = "0 1 auto";
        } else if (this.width === "stretch") {
            renderedElement.style.flex = "1 1 50px";
        } else if (this.width instanceof SizeAndUnit) {
            if (this.width.unit === Enums.SizeUnit.Pixel) {
                renderedElement.style.flex = "0 0 auto";
                renderedElement.style.width = this.width.physicalSize + "px";
            } else {
                renderedElement.style.flex =
                    "1 1 " +
                    (this._computedWeight > 0 ? this._computedWeight : this.width.physicalSize) +
                    "%";
            }
        }
    }

    protected shouldSerialize(_context: SerializationContext): boolean {
        return true;
    }

    protected get separatorOrientation(): Enums.Orientation {
        return Enums.Orientation.Vertical;
    }

    constructor(width: ColumnWidth = "stretch") {
        super();

        this.width = width;
    }

    getJsonTypeName(): string {
        return "Column";
    }

    get hasVisibleSeparator(): boolean {
        if (this.parent && this.parent instanceof ColumnSet) {
            return this.separatorElement !== undefined && !this.parent.isLeftMostElement(this);
        } else {
            return false;
        }
    }

    get isStandalone(): boolean {
        return false;
    }
}

export class ColumnSet extends ContainerBase {
    private _columns: Column[] = [];
    private _renderedColumns: Column[];

    private createColumnInstance(source: any, context: SerializationContext): Column | undefined {
        return context.parseCardObject<Column>(
            this,
            source,
            [],
            !this.isDesignMode(),
            (typeName: string) => {
                return !typeName || typeName === "Column" ? new Column() : undefined;
            },
            (typeName: string, _errorType: Enums.TypeErrorType) => {
                context.logParseEvent(
                    undefined,
                    Enums.ValidationEvent.ElementTypeNotAllowed,
                    Strings.errors.elementTypeNotAllowed(typeName)
                );
            }
        );
    }

    protected internalRender(): HTMLElement | undefined {
        this._renderedColumns = [];

        if (this._columns.length > 0) {
            // Cache hostConfig to avoid walking the parent hierarchy several times
            const hostConfig = this.hostConfig;

            const element = document.createElement("div");
            element.className = hostConfig.makeCssClassName("ac-columnSet");
            element.style.display = "flex";

            if (GlobalSettings.useAdvancedCardBottomTruncation) {
                // See comment in Container.internalRender()
                element.style.minHeight = "-webkit-min-content";
            }

            switch (this.getEffectiveHorizontalAlignment()) {
                case Enums.HorizontalAlignment.Center:
                    element.style.justifyContent = "center";
                    break;
                case Enums.HorizontalAlignment.Right:
                    element.style.justifyContent = "flex-end";
                    break;
                default:
                    element.style.justifyContent = "flex-start";
                    break;
            }

            let totalWeight: number = 0;

            for (const column of this._columns) {
                if (
                    column.width instanceof SizeAndUnit &&
                    column.width.unit === Enums.SizeUnit.Weight
                ) {
                    totalWeight += column.width.physicalSize;
                }
            }

            for (const column of this._columns) {
                if (
                    column.width instanceof SizeAndUnit &&
                    column.width.unit === Enums.SizeUnit.Weight &&
                    totalWeight > 0
                ) {
                    const computedWeight = (100 / totalWeight) * column.width.physicalSize;

                    // Best way to emulate "internal" access I know of
                    column["_computedWeight"] = computedWeight;
                }

                const renderedColumn = column.render();

                if (renderedColumn) {
                    if (this._renderedColumns.length > 0 && column.separatorElement) {
                        column.separatorElement.style.flex = "0 0 auto";

                        Utils.appendChild(element, column.separatorElement);
                    }

                    Utils.appendChild(element, renderedColumn);

                    this._renderedColumns.push(column);
                }
            }

            return this._renderedColumns.length > 0 ? element : undefined;
        } else {
            return undefined;
        }
    }

    protected truncateOverflow(maxHeight: number): boolean {
        for (const column of this._columns) {
            column["handleOverflow"](maxHeight);
        }

        return true;
    }

    protected undoOverflowTruncation() {
        for (const column of this._columns) {
            column["resetOverflow"]();
        }
    }

    protected get isSelectable(): boolean {
        return true;
    }

    protected internalParse(source: any, context: SerializationContext) {
        super.internalParse(source, context);

        this._columns = [];
        this._renderedColumns = [];

        const jsonColumns = source["columns"];

        if (Array.isArray(jsonColumns)) {
            for (const item of jsonColumns) {
                const column = this.createColumnInstance(item, context);

                if (column) {
                    this._columns.push(column);
                }
            }
        }
    }

    protected internalToJSON(target: PropertyBag, context: SerializationContext) {
        super.internalToJSON(target, context);

        context.serializeArray(target, "columns", this._columns);
    }

    isFirstElement(element: CardElement): boolean {
        for (const column of this._columns) {
            if (column.isVisible) {
                return column === element;
            }
        }

        return false;
    }

    isBleedingAtTop(): boolean {
        if (this.isBleeding()) {
            return true;
        }

        if (this._renderedColumns && this._renderedColumns.length > 0) {
            for (const column of this._columns) {
                if (column.isBleedingAtTop()) {
                    return true;
                }
            }
        }

        return false;
    }

    isBleedingAtBottom(): boolean {
        if (this.isBleeding()) {
            return true;
        }

        if (this._renderedColumns && this._renderedColumns.length > 0) {
            for (const column of this._columns) {
                if (column.isBleedingAtBottom()) {
                    return true;
                }
            }
        }

        return false;
    }

    getItemCount(): number {
        return this._columns.length;
    }

    getFirstVisibleRenderedItem(): CardElement | undefined {
        if (this.renderedElement && this._renderedColumns && this._renderedColumns.length > 0) {
            return this._renderedColumns[0];
        } else {
            return undefined;
        }
    }

    getLastVisibleRenderedItem(): CardElement | undefined {
        if (this.renderedElement && this._renderedColumns && this._renderedColumns.length > 0) {
            return this._renderedColumns[this._renderedColumns.length - 1];
        } else {
            return undefined;
        }
    }

    getColumnAt(index: number): Column {
        return this._columns[index];
    }

    getItemAt(index: number): CardElement {
        return this.getColumnAt(index);
    }

    getJsonTypeName(): string {
        return "ColumnSet";
    }

    internalValidateProperties(context: ValidationResults) {
        super.internalValidateProperties(context);

        let weightedColumns: number = 0;
        let stretchedColumns: number = 0;

        for (const column of this._columns) {
            if (typeof column.width === "number") {
                weightedColumns++;
            } else if (column.width === "stretch") {
                stretchedColumns++;
            }
        }

        if (weightedColumns > 0 && stretchedColumns > 0) {
            context.addFailure(
                this,
                Enums.ValidationEvent.Hint,
                Strings.hints.dontUseWeightedAndStrecthedColumnsInSameSet()
            );
        }
    }

    addColumn(column: Column) {
        if (!column.parent) {
            this._columns.push(column);

            column.setParent(this);
        } else {
            throw new Error(Strings.errors.columnAlreadyBelongsToAnotherSet());
        }
    }

    removeItem(item: CardElement): boolean {
        if (item instanceof Column) {
            const itemIndex = this._columns.indexOf(item);

            if (itemIndex >= 0) {
                this._columns.splice(itemIndex, 1);

                item.setParent(undefined);

                this.updateLayout();

                return true;
            }
        }

        return false;
    }

    indexOf(cardElement: CardElement): number {
        return cardElement instanceof Column ? this._columns.indexOf(cardElement) : -1;
    }

    isLeftMostElement(element: CardElement): boolean {
        return this._columns.indexOf(<Column>element) === 0;
    }

    isRightMostElement(element: CardElement): boolean {
        return this._columns.indexOf(<Column>element) === this._columns.length - 1;
    }

    isTopElement(element: CardElement): boolean {
        return this._columns.indexOf(<Column>element) >= 0;
    }

    isBottomElement(element: CardElement): boolean {
        return this._columns.indexOf(<Column>element) >= 0;
    }

    getActionById(id: string): Action | undefined {
        let result: Action | undefined = undefined;

        for (const column of this._columns) {
            result = column.getActionById(id);

            if (result) {
                break;
            }
        }

        return result;
    }

    get bleed(): boolean {
        return this.getBleed();
    }

    set bleed(value: boolean) {
        this.setBleed(value);
    }

    get padding(): PaddingDefinition | undefined {
        return this.getPadding();
    }

    set padding(value: PaddingDefinition | undefined) {
        this.setPadding(value);
    }

    get selectAction(): Action | undefined {
        return this._selectAction;
    }

    set selectAction(value: Action | undefined) {
        this._selectAction = value;
    }
}

function raiseImageLoadedEvent(image: Image) {
    const card = image.getRootElement() as AdaptiveCard;
    const onImageLoadedHandler =
        card && card.onImageLoaded ? card.onImageLoaded : AdaptiveCard.onImageLoaded;

    if (onImageLoadedHandler) {
        onImageLoadedHandler(image);
    }
}

function raiseAnchorClickedEvent(
    element: CardElement,
    anchor: HTMLAnchorElement,
    ev?: MouseEvent
): boolean {
    const card = element.getRootElement() as AdaptiveCard;
    const onAnchorClickedHandler =
        card && card.onAnchorClicked ? card.onAnchorClicked : AdaptiveCard.onAnchorClicked;

    return onAnchorClickedHandler !== undefined
        ? onAnchorClickedHandler(element, anchor, ev)
        : false;
}

function raiseExecuteActionEvent(action: Action) {
    const card = action.parent ? (action.parent.getRootElement() as AdaptiveCard) : undefined;
    const onExecuteActionHandler =
        card && card.onExecuteAction ? card.onExecuteAction : AdaptiveCard.onExecuteAction;

    if (action.prepareForExecution() && onExecuteActionHandler) {
        onExecuteActionHandler(action);
    }
}

function raiseInlineCardExpandedEvent(action: ShowCardAction, isExpanded: boolean) {
    const card = action.parent ? (action.parent.getRootElement() as AdaptiveCard) : undefined;
    const onInlineCardExpandedHandler =
        card && card.onInlineCardExpanded
            ? card.onInlineCardExpanded
            : AdaptiveCard.onInlineCardExpanded;

    if (onInlineCardExpandedHandler) {
        onInlineCardExpandedHandler(action, isExpanded);
    }
}

function raiseInputValueChangedEvent(input: Input) {
    const card = input.getRootElement() as AdaptiveCard;
    const onInputValueChangedHandler =
        card && card.onInputValueChanged
            ? card.onInputValueChanged
            : AdaptiveCard.onInputValueChanged;

    if (onInputValueChangedHandler) {
        onInputValueChangedHandler(input);
    }
}

function raiseElementVisibilityChangedEvent(
    element: CardElement,
    shouldUpdateLayout: boolean = true
) {
    const rootElement = element.getRootElement();

    if (shouldUpdateLayout) {
        rootElement.updateLayout();
    }

    const card = rootElement as AdaptiveCard;
    const onElementVisibilityChangedHandler =
        card && card.onElementVisibilityChanged
            ? card.onElementVisibilityChanged
            : AdaptiveCard.onElementVisibilityChanged;

    if (onElementVisibilityChangedHandler !== undefined) {
        onElementVisibilityChangedHandler(element);
    }
}

/**
 * @returns return false to continue with default context menu; return true to skip SDK default context menu
 */
function raiseDisplayOverflowActionMenuEvent(
    action: OverflowAction,
    target?: HTMLElement
): boolean {
    const card = action.parent ? (action.parent.getRootElement() as AdaptiveCard) : undefined;
    const onDisplayOverflowActionMenuHandler =
        card && card.onDisplayOverflowActionMenu
            ? card.onDisplayOverflowActionMenu
            : AdaptiveCard.onDisplayOverflowActionMenu;

    return onDisplayOverflowActionMenuHandler !== undefined
        ? onDisplayOverflowActionMenuHandler(action.getActions(), target)
        : false;
}

/**
 * @returns return false to continue with default action button; return true to skip SDK default action button
 */
function raiseRenderOverflowActionsEvent(
    action: OverflowAction,
    isAtRootLevelActions: boolean
): boolean {
    const card = action.parent ? (action.parent.getRootElement() as AdaptiveCard) : undefined;
    const onRenderOverflowActionsHandler =
        card && card.onRenderOverflowActions
            ? card.onRenderOverflowActions
            : AdaptiveCard.onRenderOverflowActions;

    return onRenderOverflowActionsHandler !== undefined
        ? onRenderOverflowActionsHandler(action.getActions(), isAtRootLevelActions)
        : false;
}

export abstract class ContainerWithActions extends Container {
    private _actionCollection: ActionCollection;

    protected internalParse(source: any, context: SerializationContext) {
        super.internalParse(source, context);

        this.parseActions(source, context);
    }

    protected parseActions(source: any, context: SerializationContext) {
        this._actionCollection.parse(source["actions"], context);
    }

    protected internalToJSON(target: PropertyBag, context: SerializationContext) {
        super.internalToJSON(target, context);

        this._actionCollection.toJSON(target, "actions", context);
    }

    protected internalRender(): HTMLElement | undefined {
        const element = super.internalRender();

        if (element) {
            const renderedActions = this._actionCollection.render(
                this.hostConfig.actions.actionsOrientation
            );

            if (renderedActions) {
                Utils.appendChild(
                    element,
                    renderSeparation(
                        this.hostConfig,
                        {
                            spacing: this.hostConfig.getEffectiveSpacing(
                                this.hostConfig.actions.spacing
                            )
                        },
                        Enums.Orientation.Horizontal
                    )
                );
                Utils.appendChild(element, renderedActions);
            }

            if (this.renderIfEmpty) {
                return element;
            } else {
                return element.children.length > 0 ? element : undefined;
            }
        } else {
            return undefined;
        }
    }

    protected getHasExpandedAction(): boolean {
        if (this.renderedActionCount === 0) {
            return false;
        } else if (this.renderedActionCount === 1) {
            return (
                this._actionCollection.expandedAction !== undefined &&
                !this.hostConfig.actions.preExpandSingleShowCardAction
            );
        } else {
            return this._actionCollection.expandedAction !== undefined;
        }
    }

    protected get renderedActionCount(): number {
        return this._actionCollection.renderedActionCount;
    }

    protected get renderIfEmpty(): boolean {
        return false;
    }

    constructor() {
        super();

        this._actionCollection = new ActionCollection(this);
    }

    releaseDOMResources() {
        super.releaseDOMResources();

        this._actionCollection.releaseDOMResources();
    }

    getActionCount(): number {
        return this._actionCollection.getActionCount();
    }

    getActionAt(index: number): Action | undefined {
        if (index >= 0 && index < this.getActionCount()) {
            return this._actionCollection.getActionAt(index);
        } else {
            return super.getActionAt(index);
        }
    }

    getActionById(id: string): Action | undefined {
        const result: Action | undefined = this._actionCollection.getActionById(id);

        return result ? result : super.getActionById(id);
    }

    internalValidateProperties(context: ValidationResults) {
        super.internalValidateProperties(context);

        if (this._actionCollection) {
            this._actionCollection.validateProperties(context);
        }
    }

    isLastElement(element: CardElement): boolean {
        return super.isLastElement(element) && this._actionCollection.getActionCount() === 0;
    }

    addAction(action: Action) {
        this._actionCollection.addAction(action);
    }

    clear() {
        super.clear();

        this._actionCollection.clear();
    }

    getAllInputs(processActions: boolean = true): Input[] {
        let result = super.getAllInputs(processActions);

        if (processActions) {
            result.push(...this._actionCollection.getAllInputs(processActions));
        }

        return result;
    }

    getResourceInformation(): IResourceInformation[] {
        let result = super.getResourceInformation();

        result.push(...this._actionCollection.getResourceInformation());

        return result;
    }

    isBleedingAtBottom(): boolean {
        if (this._actionCollection.renderedActionCount === 0) {
            return super.isBleedingAtBottom();
        } else {
            if (this._actionCollection.getActionCount() === 1) {
                return (
                    this._actionCollection.expandedAction !== undefined &&
                    !this.hostConfig.actions.preExpandSingleShowCardAction
                );
            } else {
                return this._actionCollection.expandedAction !== undefined;
            }
        }
    }

    getForbiddenActionNames(): string[] {
        return [];
    }
    
    getElementById(id: string): CardElement | undefined {
        let result = super.getElementById(id);

        if (!result) {
            result = this.getElementByIdFromAction(id);
        }

        return result;
    }

    get isStandalone(): boolean {
        return false;
    }
}

export interface IMarkdownProcessingResult {
    didProcess: boolean;
    outputHtml?: any;
}

export class RefreshActionProperty extends PropertyDefinition {
    parse(
        sender: RefreshDefinition,
        source: PropertyBag,
        context: SerializationContext
    ): ExecuteAction | undefined {
        const action = context.parseAction(sender.parent, source[this.name], [], false);

        if (action !== undefined) {
            if (action instanceof ExecuteAction) {
                return action;
            }

            context.logParseEvent(
                sender,
                Enums.ValidationEvent.ActionTypeNotAllowed,
                Strings.errors.actionTypeNotAllowed(action.getJsonTypeName())
            );
        }

        context.logParseEvent(
            sender,
            Enums.ValidationEvent.PropertyCantBeNull,
            Strings.errors.propertyMustBeSet("action")
        );

        return undefined;
    }

    toJSON(
        sender: SerializableObject,
        target: PropertyBag,
        value: ExecuteAction | undefined,
        context: SerializationContext
    ) {
        context.serializeValue(
            target,
            this.name,
            value ? value.toJSON(context) : undefined,
            undefined,
            true
        );
    }

    constructor(readonly targetVersion: Version, readonly name: string) {
        super(targetVersion, name, undefined);
    }
}

export class RefreshDefinition extends SerializableObject {
    //#region Schema

    static readonly actionProperty = new RefreshActionProperty(Versions.v1_4, "action");
    static readonly userIdsProperty = new StringArrayProperty(Versions.v1_4, "userIds");

    @property(RefreshDefinition.actionProperty)
    get action(): ExecuteAction {
        return this.getValue(RefreshDefinition.actionProperty);
    }

    set action(value: ExecuteAction) {
        this.setValue(RefreshDefinition.actionProperty, value);

        if (value) {
            value.setParent(this.parent);
        }
    }

    @property(RefreshDefinition.userIdsProperty)
    userIds?: string[];

    protected getSchemaKey(): string {
        return "RefreshDefinition";
    }

    //#endregion

    parent: CardElement;
}

export class AuthCardButton extends SerializableObject {
    //#region Schema

    static readonly typeProperty = new StringProperty(Versions.v1_4, "type");
    static readonly titleProperty = new StringProperty(Versions.v1_4, "title");
    static readonly imageProperty = new StringProperty(Versions.v1_4, "image");
    static readonly valueProperty = new StringProperty(Versions.v1_4, "value");

    protected getSchemaKey(): string {
        return "AuthCardButton";
    }

    //#endregion

    @property(AuthCardButton.typeProperty)
    type: string;

    @property(AuthCardButton.titleProperty)
    title?: string;

    @property(AuthCardButton.imageProperty)
    image?: string;

    @property(AuthCardButton.valueProperty)
    value: string;
}

export class TokenExchangeResource extends SerializableObject {
    //#region Schema

    static readonly idProperty = new StringProperty(Versions.v1_4, "id");
    static readonly uriProperty = new StringProperty(Versions.v1_4, "uri");
    static readonly providerIdProperty = new StringProperty(Versions.v1_4, "providerId");

    protected getSchemaKey(): string {
        return "TokenExchangeResource";
    }

    //#endregion

    @property(TokenExchangeResource.idProperty)
    id?: string;

    @property(TokenExchangeResource.uriProperty)
    uri?: string;

    @property(TokenExchangeResource.providerIdProperty)
    providerId?: string;
}

export class Authentication extends SerializableObject {
    //#region Schema

    static readonly textProperty = new StringProperty(Versions.v1_4, "text");
    static readonly connectionNameProperty = new StringProperty(Versions.v1_4, "connectionName");
    static readonly buttonsProperty = new SerializableObjectCollectionProperty(
        Versions.v1_4,
        "buttons",
        AuthCardButton
    );
    static readonly tokenExchangeResourceProperty = new SerializableObjectProperty(
        Versions.v1_4,
        "tokenExchangeResource",
        TokenExchangeResource,
        true
    );

    protected getSchemaKey(): string {
        return "Authentication";
    }

    //#endregion

    @property(Authentication.textProperty)
    text?: string;

    @property(Authentication.connectionNameProperty)
    connectionName?: string;

    @property(Authentication.buttonsProperty)
    buttons: AuthCardButton[];

    @property(Authentication.tokenExchangeResourceProperty)
    tokenExchangeResource?: TokenExchangeResource;
}

// @dynamic
export class AdaptiveCard extends ContainerWithActions {
    static readonly schemaUrl = "http://adaptivecards.io/schemas/adaptive-card.json";

    //#region Schema

    // eslint-disable-next-line @typescript-eslint/naming-convention
    protected static readonly $schemaProperty = new CustomProperty<string>(
        Versions.v1_0,
        "$schema",
        (
            sender: SerializableObject,
            property: PropertyDefinition,
            source: PropertyBag,
            context: BaseSerializationContext
        ) => {
            return AdaptiveCard.schemaUrl;
        },
        (
            sender: SerializableObject,
            prop: PropertyDefinition,
            target: PropertyBag,
            value: Versions | undefined,
            context: BaseSerializationContext
        ) => {
            context.serializeValue(target, prop.name, AdaptiveCard.schemaUrl);
        }
    );

    static readonly versionProperty = new CustomProperty<Version | undefined>(
        Versions.v1_0,
        "version",
        (
            sender: SerializableObject,
            prop: PropertyDefinition,
            source: PropertyBag,
            context: BaseSerializationContext
        ) => {
            let version = Version.parse(source[prop.name], context);

            if (version === undefined) {
                version = Versions.latest;

                context.logParseEvent(
                    sender,
                    Enums.ValidationEvent.InvalidPropertyValue,
                    Strings.errors.invalidCardVersion(version.toString())
                );
            }

            return version;
        },
        (
            sender: SerializableObject,
            prop: PropertyDefinition,
            target: PropertyBag,
            value: Version | undefined,
            context: BaseSerializationContext
        ) => {
            if (value !== undefined) {
                context.serializeValue(target, prop.name, value.toString());
            }
        },
        Versions.v1_0
    );

    static readonly fallbackTextProperty = new StringProperty(Versions.v1_0, "fallbackText");
    static readonly speakProperty = new StringProperty(Versions.v1_0, "speak");
    static readonly refreshProperty = new SerializableObjectProperty(
        Versions.v1_4,
        "refresh",
        RefreshDefinition,
        true
    );
    static readonly authenticationProperty = new SerializableObjectProperty(
        Versions.v1_4,
        "authentication",
        Authentication,
        true
    );

    @property(AdaptiveCard.versionProperty)
    version: Version;

    @property(AdaptiveCard.fallbackTextProperty)
    fallbackText?: string;

    @property(AdaptiveCard.speakProperty)
    speak?: string;

    @property(AdaptiveCard.refreshProperty)
    get refresh(): RefreshDefinition | undefined {
        return this.getValue(AdaptiveCard.refreshProperty);
    }

    set refresh(value: RefreshDefinition | undefined) {
        this.setValue(AdaptiveCard.refreshProperty, value);

        if (value) {
            value.parent = this;
        }
    }

    @property(AdaptiveCard.authenticationProperty)
    authentication?: Authentication;

    //#endregion

    private static _haveWarnedAboutNoMarkdownProcessing = false;

    static onAnchorClicked?: (
        element: CardElement,
        anchor: HTMLAnchorElement,
        ev?: MouseEvent
    ) => boolean;
    static onExecuteAction?: (action: Action) => void;
    static onElementVisibilityChanged?: (element: CardElement) => void;
    static onImageLoaded?: (image: Image) => void;
    static onInlineCardExpanded?: (action: ShowCardAction, isExpanded: boolean) => void;
    static onInputValueChanged?: (input: Input) => void;
    static onCarouselEvent?: (carouselEvent: CarouselEvent) => void;
    static onProcessMarkdown?: (text: string, result: IMarkdownProcessingResult) => void;
    static onDisplayOverflowActionMenu?: (
        actions: readonly Action[],
        target?: HTMLElement
    ) => boolean;
    static onRenderOverflowActions?: (
        actions: readonly Action[],
        isRootLevelActions: boolean
    ) => boolean;

    static get processMarkdown(): (text: string) => string {
        throw new Error(Strings.errors.processMarkdownEventRemoved());
    }

    // eslint-disable-next-line @typescript-eslint/naming-convention
    static set processMarkdown(_value: (text: string) => string) {
        throw new Error(Strings.errors.processMarkdownEventRemoved());
    }

    static applyMarkdown(text: string): IMarkdownProcessingResult {
        const result: IMarkdownProcessingResult = {
            didProcess: false
        };

        if (AdaptiveCard.onProcessMarkdown) {
            AdaptiveCard.onProcessMarkdown(text, result);
        } else if ((<any>window).markdownit) {
            // Check for markdownit
            const markdownIt: any = (<any>window).markdownit;
            result.outputHtml = markdownIt().render(text);
            result.didProcess = true;
        } else if (!AdaptiveCard._haveWarnedAboutNoMarkdownProcessing) {
            // eslint-disable-next-line no-console
            console.warn(Strings.errors.markdownProcessingNotEnabled);
            AdaptiveCard._haveWarnedAboutNoMarkdownProcessing = true;
        }

        return result;
    }

    private _fallbackCard?: AdaptiveCard;

    private isVersionSupported(): boolean {
        if (this.bypassVersionCheck) {
            return true;
        } else {
            const unsupportedVersion: boolean =
                !this.version ||
                !this.version.isValid ||
                this.maxVersion.major < this.version.major ||
                (this.maxVersion.major === this.version.major &&
                    this.maxVersion.minor < this.version.minor);

            return !unsupportedVersion;
        }
    }

    private _mouseEnterCallbacks: any[] = [];

    private _mouseLeaveCallbacks: any[] = [];
    
    protected getDefaultSerializationContext(): BaseSerializationContext {
        return new SerializationContext(this.version);
    }

    protected getItemsCollectionPropertyName(): string {
        return "body";
    }

    protected internalParse(source: any, context: SerializationContext) {
        this._fallbackCard = undefined;

        const fallbackElement = context.parseElement(
            undefined,
            source["fallback"],
            this.forbiddenChildElements(),
            !this.isDesignMode()
        );

        if (fallbackElement) {
            this._fallbackCard = new AdaptiveCard();
            this._fallbackCard.addItem(fallbackElement);
        }

        super.internalParse(source, context);
    }

    protected internalToJSON(target: PropertyBag, context: SerializationContext) {
        this.setValue(AdaptiveCard.versionProperty, context.targetVersion);

        super.internalToJSON(target, context);
    }

    protected internalRender(): HTMLElement | undefined {
        const renderedElement = super.internalRender();

        if (GlobalSettings.useAdvancedCardBottomTruncation && renderedElement) {
            // Unlike containers, the root card element should be allowed to
            // be shorter than its content (otherwise the overflow truncation
            // logic would never get triggered)
            renderedElement.style.removeProperty("minHeight");
        }

        return renderedElement;
    }

    protected getHasBackground(ignoreBackgroundImages: boolean = false): boolean {
        return true;
    }

    protected getDefaultPadding(): PaddingDefinition {
        return new PaddingDefinition(
            Enums.Spacing.Padding,
            Enums.Spacing.Padding,
            Enums.Spacing.Padding,
            Enums.Spacing.Padding
        );
    }

    protected shouldSerialize(_context: SerializationContext): boolean {
        return true;
    }

    protected get renderIfEmpty(): boolean {
        return true;
    }

    protected get bypassVersionCheck(): boolean {
        return false;
    }

    protected get allowCustomStyle() {
        return this.hostConfig.adaptiveCard && this.hostConfig.adaptiveCard.allowCustomStyle;
    }

    protected get hasBackground(): boolean {
        return true;
    }

    onAnchorClicked?: (element: CardElement, anchor: HTMLAnchorElement, ev?: MouseEvent) => boolean;
    onExecuteAction?: (action: Action) => void;
    onElementVisibilityChanged?: (element: CardElement) => void;
    onImageLoaded?: (image: Image) => void;
    onInlineCardExpanded?: (action: ShowCardAction, isExpanded: boolean) => void;
    onInputValueChanged?: (input: Input) => void;
    onCarouselEvent?: (carouselEvent: CarouselEvent) => void;
    onDisplayOverflowActionMenu?: (actions: readonly Action[], target?: HTMLElement) => boolean;
    onRenderOverflowActions?: (actions: readonly Action[], isRootLevelActions: boolean) => boolean;

    designMode: boolean = false;

    getJsonTypeName(): string {
        return "AdaptiveCard";
    }

    internalValidateProperties(context: ValidationResults) {
        super.internalValidateProperties(context);

        if (this.getValue(CardElement.typeNameProperty) !== "AdaptiveCard") {
            context.addFailure(
                this,
                Enums.ValidationEvent.MissingCardType,
                Strings.errors.invalidCardType()
            );
        }

        if (!this.bypassVersionCheck && !this.version) {
            context.addFailure(
                this,
                Enums.ValidationEvent.PropertyCantBeNull,
                Strings.errors.propertyMustBeSet("version")
            );
        } else if (!this.isVersionSupported()) {
            context.addFailure(
                this,
                Enums.ValidationEvent.UnsupportedCardVersion,
                Strings.errors.unsupportedCardVersion(
                    this.version.toString(),
                    this.maxVersion.toString()
                )
            );
        }
    }

    render(target?: HTMLElement): HTMLElement | undefined {
        let renderedCard: HTMLElement | undefined;

        if (this.shouldFallback() && this._fallbackCard) {
            this._fallbackCard.hostConfig = this.hostConfig;

            renderedCard = this._fallbackCard.render();
        } else {
            renderedCard = super.render();

            if (renderedCard) {
                renderedCard.classList.add(this.hostConfig.makeCssClassName("ac-adaptiveCard"));

                // Having a tabIndex on the root container for a card can mess up accessibility in some scenarios.
                // However, we've shipped this behavior before, and so can't just turn it off in a point release. For
                // now, to unblock accessibility scenarios for our customers, we've got an option to turn it off. In a
                // future release, we should strongly consider flipping the default such that we *don't* emit a tabIndex
                // by default.
                if (GlobalSettings.setTabIndexAtCardRoot) {
                    renderedCard.tabIndex = 0;
                }

                if (this.speak) {
                    renderedCard.setAttribute("aria-label", this.speak);
                }

                // register for on mouse enter on the card
                renderedCard.onmouseenter = (ev: MouseEvent) => {
                    // triggering registered callbacks on mouse enter on the card
                    this._mouseEnterCallbacks.forEach(callback => callback(ev));
                };

                // register for on mouse leave on the card
                renderedCard.onmouseleave = (ev: MouseEvent) => {
                    // triggering registered callbacks on mouse leave on the card
                    this._mouseLeaveCallbacks.forEach(callback => callback(ev));
                };
            }
        }

        if (target) {
            Utils.appendChild(target, renderedCard);

            this.updateLayout();
        }

        return renderedCard;
    }

    updateLayout(processChildren: boolean = true) {
        super.updateLayout(processChildren);

        if (GlobalSettings.useAdvancedCardBottomTruncation && this.isDisplayed()) {
            const padding = this.hostConfig.getEffectiveSpacing(Enums.Spacing.Default);

            // eslint-disable-next-line @typescript-eslint/no-unnecessary-type-assertion
            this["handleOverflow"](this.renderedElement!.offsetHeight - padding);
        }
    }

    shouldFallback(): boolean {
        return super.shouldFallback() || !this.isVersionSupported();
    }

    get hasVisibleSeparator(): boolean {
        return false;
    }

    public registerMouseEnterCallback(callback: any) {
        this._mouseEnterCallbacks.push(callback);
    }

    public registerMouseLeaveCallback(callback: any) {
        this._mouseLeaveCallbacks.push(callback);
    }
}

class InlineAdaptiveCard extends AdaptiveCard {
    //#region Schema

    protected getSchemaKey(): string {
        return "InlineAdaptiveCard";
    }

    protected populateSchema(schema: SerializableObjectSchema) {
        super.populateSchema(schema);

        schema.remove(AdaptiveCard.$schemaProperty, AdaptiveCard.versionProperty);
    }

    //#endregion

    protected getDefaultPadding(): PaddingDefinition {
        return new PaddingDefinition(
            this.suppressStyle ? Enums.Spacing.None : Enums.Spacing.Padding,
            Enums.Spacing.Padding,
            this.suppressStyle ? Enums.Spacing.None : Enums.Spacing.Padding,
            Enums.Spacing.Padding
        );
    }

    protected get bypassVersionCheck(): boolean {
        return true;
    }

    protected get defaultStyle(): string {
        if (this.suppressStyle) {
            return Enums.ContainerStyle.Default;
        } else {
            return this.hostConfig.actions.showCard.style
                ? this.hostConfig.actions.showCard.style
                : Enums.ContainerStyle.Emphasis;
        }
    }

    suppressStyle: boolean = false;

    render(target?: HTMLElement): HTMLElement | undefined {
        const renderedCard = super.render(target);

        if (renderedCard) {
            renderedCard.setAttribute("aria-live", "polite");
            renderedCard.removeAttribute("tabindex");
        }

        return renderedCard;
    }
}

export class SerializationContext extends BaseSerializationContext {
    private _elementRegistry?: CardObjectRegistry<CardElement>;
    private _actionRegistry?: CardObjectRegistry<Action>;

    private _forbiddenTypes: Set<string> = new Set<string>();
    private internalParseCardObject<T extends CardObject>(
        parent: CardElement | undefined,
        source: any,
        forbiddenTypes: Set<string>,
        allowFallback: boolean,
        createInstanceCallback: (typeName: string | undefined) => T | undefined,
        logParseEvent: (typeName: string | undefined, errorType: Enums.TypeErrorType) => void
    ): T | undefined {
        let result: T | undefined = undefined;

        if (source && typeof source === "object") {
            const oldForbiddenTypes = new Set<string>();
            this._forbiddenTypes.forEach((type) => {
                oldForbiddenTypes.add(type);
            });
            forbiddenTypes.forEach((type) => {
                this._forbiddenTypes.add(type);
            });

            const typeName = Utils.parseString(source["type"]);

            if (typeName && this._forbiddenTypes.has(typeName)) {
                logParseEvent(typeName, Enums.TypeErrorType.ForbiddenType);
            } else {
                let tryToFallback = false;

                result = createInstanceCallback(typeName);

                if (!result) {
                    tryToFallback = GlobalSettings.enableFallback && allowFallback;

                    logParseEvent(typeName, Enums.TypeErrorType.UnknownType);
                } else {
                    result.setParent(parent);
                    result.parse(source, this);

                    tryToFallback =
                        GlobalSettings.enableFallback && allowFallback && result.shouldFallback();
                }

                if (tryToFallback) {
                    const fallback = source["fallback"];

                    if (!fallback && parent) {
                        parent.setShouldFallback(true);
                    }
                    if (typeof fallback === "string" && fallback.toLowerCase() === "drop") {
                        result = undefined;
                    } else if (typeof fallback === "object") {
                        result = this.internalParseCardObject<T>(
                            parent,
                            fallback,
                            forbiddenTypes,
                            true,
                            createInstanceCallback,
                            logParseEvent
                        );
                    }
                }
            }

            this._forbiddenTypes = oldForbiddenTypes;
        }

        return result;
    }

    protected cardObjectParsed(o: SerializableObject, source: any) {
        if (o instanceof Action && this.onParseAction) {
            this.onParseAction(o, source, this);
        } else if (o instanceof CardElement && this.onParseElement) {
            this.onParseElement(o, source, this);
        }
    }

    onParseAction?: (action: Action, source: any, context: SerializationContext) => void;
    onParseElement?: (element: CardElement, source: any, context: SerializationContext) => void;

    shouldSerialize(o: SerializableObject): boolean {
        if (o instanceof Action) {
            return this.actionRegistry.findByName(o.getJsonTypeName()) !== undefined;
        } else if (o instanceof CardElement) {
            return this.elementRegistry.findByName(o.getJsonTypeName()) !== undefined;
        } else {
            return true;
        }
    }

    parseCardObject<T extends CardObject>(
        parent: CardElement | undefined,
        source: any,
        forbiddenTypeNames: string[],
        allowFallback: boolean,
        createInstanceCallback: (typeName: string) => T | undefined,
        logParseEvent: (typeName: string, errorType: Enums.TypeErrorType) => void
    ): T | undefined {
        const forbiddenTypes = new Set<string>(forbiddenTypeNames);
        const result = this.internalParseCardObject(
            parent,
            source,
            forbiddenTypes,
            allowFallback,
            createInstanceCallback,
            logParseEvent
        );

        if (result !== undefined) {
            this.cardObjectParsed(result, source);
        }

        return result;
    }

    parseElement(
        parent: CardElement | undefined,
        source: any,
        forbiddenTypes: string[],
        allowFallback: boolean
    ): CardElement | undefined {
        return this.parseCardObject<CardElement>(
            parent,
            source,
            forbiddenTypes,
            allowFallback,
            (typeName: string) => {
                return this.elementRegistry.createInstance(typeName, this.targetVersion);
            },
            (typeName: string, errorType: Enums.TypeErrorType) => {
                if (errorType === Enums.TypeErrorType.UnknownType) {
                    this.logParseEvent(
                        undefined,
                        Enums.ValidationEvent.UnknownElementType,
                        Strings.errors.unknownElementType(typeName)
                    );
                } else {
                    this.logParseEvent(
                        undefined,
                        Enums.ValidationEvent.ElementTypeNotAllowed,
                        Strings.errors.elementTypeNotAllowed(typeName)
                    );
                }
            }
        );
    }

    parseAction(
        parent: CardElement,
        source: any,
        forbiddenActionTypes: string[],
        allowFallback: boolean
    ): Action | undefined {
        return this.parseCardObject<Action>(
            parent,
            source,
            forbiddenActionTypes,
            allowFallback,
            (typeName: string) => {
                return this.actionRegistry.createInstance(typeName, this.targetVersion);
            },
            (typeName: string, errorType: Enums.TypeErrorType) => {
                if (errorType === Enums.TypeErrorType.UnknownType) {
                    this.logParseEvent(
                        undefined,
                        Enums.ValidationEvent.UnknownActionType,
                        Strings.errors.unknownActionType(typeName)
                    );
                } else {
                    this.logParseEvent(
                        undefined,
                        Enums.ValidationEvent.ActionTypeNotAllowed,
                        Strings.errors.actionTypeNotAllowed(typeName)
                    );
                }
            }
        );
    }

    get elementRegistry(): CardObjectRegistry<CardElement> {
        return this._elementRegistry ?? GlobalRegistry.elements;
    }

    // Not using a property setter here because the setter should accept "undefined"
    // whereas the getter should never return undefined.
    setElementRegistry(value: CardObjectRegistry<CardElement> | undefined) {
        this._elementRegistry = value;
    }

    get actionRegistry(): CardObjectRegistry<Action> {
        return this._actionRegistry ?? GlobalRegistry.actions;
    }

    // Not using a property setter here because the setter should accept "undefined"
    // whereas the getter should never return undefined.
    setActionRegistry(value: CardObjectRegistry<Action> | undefined) {
        this._actionRegistry = value;
    }
}

GlobalRegistry.defaultElements.register("Container", Container);
GlobalRegistry.defaultElements.register("TextBlock", TextBlock);
GlobalRegistry.defaultElements.register("RichTextBlock", RichTextBlock, Versions.v1_2);
GlobalRegistry.defaultElements.register("TextRun", TextRun, Versions.v1_2);
GlobalRegistry.defaultElements.register("Image", Image);
GlobalRegistry.defaultElements.register("ImageSet", ImageSet);
GlobalRegistry.defaultElements.register("Media", Media, Versions.v1_1);
GlobalRegistry.defaultElements.register("FactSet", FactSet);
GlobalRegistry.defaultElements.register("ColumnSet", ColumnSet);
GlobalRegistry.defaultElements.register("ActionSet", ActionSet, Versions.v1_2);
GlobalRegistry.defaultElements.register("Input.Text", TextInput);
GlobalRegistry.defaultElements.register("Input.Date", DateInput);
GlobalRegistry.defaultElements.register("Input.Time", TimeInput);
GlobalRegistry.defaultElements.register("Input.Number", NumberInput);
GlobalRegistry.defaultElements.register("Input.ChoiceSet", ChoiceSetInput);
GlobalRegistry.defaultElements.register("Input.Toggle", ToggleInput);

GlobalRegistry.defaultActions.register(OpenUrlAction.JsonTypeName, OpenUrlAction);
GlobalRegistry.defaultActions.register(SubmitAction.JsonTypeName, SubmitAction);
GlobalRegistry.defaultActions.register(ShowCardAction.JsonTypeName, ShowCardAction);
GlobalRegistry.defaultActions.register(
    ToggleVisibilityAction.JsonTypeName,
    ToggleVisibilityAction,
    Versions.v1_2
);
GlobalRegistry.defaultActions.register(ExecuteAction.JsonTypeName, ExecuteAction, Versions.v1_4);<|MERGE_RESOLUTION|>--- conflicted
+++ resolved
@@ -3285,7 +3285,6 @@
     static readonly labelProperty = new StringProperty(Versions.v1_3, "label", true);
     static readonly isRequiredProperty = new BoolProperty(Versions.v1_3, "isRequired", false);
     static readonly errorMessageProperty = new StringProperty(Versions.v1_3, "errorMessage", true);
-<<<<<<< HEAD
     static readonly inputStyleProperty = new EnumProperty(
         Versions.v1_6,
         "inputStyle",
@@ -3294,7 +3293,7 @@
         [
             { value: Enums.InputStyle.ReadWrite },
             { value: Enums.InputStyle.Default }
-=======
+        ]);
     static readonly labelWidthProperty = new CustomProperty<SizeAndUnit | undefined>(
         Versions.v1_6,
         "labelWidth",
@@ -3361,7 +3360,6 @@
         [
             { value: Enums.InputLabelPosition.Inline },
             { value: Enums.InputLabelPosition.Above }
->>>>>>> 1defd196
         ]
     );
 
@@ -3374,16 +3372,14 @@
     @property(Input.errorMessageProperty)
     errorMessage?: string;
 
-<<<<<<< HEAD
     @property(Input.inputStyleProperty)
     inputStyle: Enums.InputStyle = Enums.InputStyle.Default;
-=======
+    
     @property(Input.labelWidthProperty)
     labelWidth?: SizeAndUnit;
 
     @property(Input.labelPositionProperty)
     labelPosition?: Enums.InputLabelPosition;
->>>>>>> 1defd196
 
     //#endregion
 
