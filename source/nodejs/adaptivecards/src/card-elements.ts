--- conflicted
+++ resolved
@@ -3334,13 +3334,802 @@
     }
 }
 
-<<<<<<< HEAD
 export const enum ActionButtonState {
     Normal,
     Expanded,
     Subdued
 }
-=======
+
+export type ActionType = { new (): Action };
+
+export abstract class Action extends CardObject {
+    //#region Schema
+
+    static readonly titleProperty = new StringProperty(Versions.v1_0, "title");
+    static readonly iconUrlProperty = new StringProperty(Versions.v1_1, "iconUrl");
+    static readonly styleProperty = new ValueSetProperty(
+        Versions.v1_2,
+        "style",
+        [
+            { value: Enums.ActionStyle.Default },
+            { value: Enums.ActionStyle.Positive },
+            { value: Enums.ActionStyle.Destructive }
+        ],
+        Enums.ActionStyle.Default
+    );
+    static readonly modeProperty = new ValueSetProperty(
+        Versions.v1_5,
+        "mode",
+        [{ value: Enums.ActionMode.Primary }, { value: Enums.ActionMode.Secondary }],
+        Enums.ActionMode.Primary
+    );
+    static readonly tooltipProperty = new StringProperty(Versions.v1_5, "tooltip");
+    static readonly isEnabledProperty = new BoolProperty(Versions.v1_5, "isEnabled", true);
+
+    @property(Action.titleProperty)
+    title?: string;
+
+    @property(Action.iconUrlProperty)
+    iconUrl?: string;
+
+    @property(Action.styleProperty)
+    style: string = Enums.ActionStyle.Default;
+
+    @property(Action.modeProperty)
+    mode: string = Enums.ActionMode.Primary;
+
+    @property(Action.tooltipProperty)
+    tooltip?: string;
+
+    @property(Action.isEnabledProperty)
+    isEnabled: boolean;
+
+    //#endregion
+
+    private renderButtonContent() {
+        if (this.renderedElement) {
+            // Cache hostConfig for perf
+            const hostConfig = this.hostConfig;
+
+            const titleElement = document.createElement("div");
+            titleElement.style.overflow = "hidden";
+            titleElement.style.textOverflow = "ellipsis";
+
+            if (
+                !(
+                    hostConfig.actions.iconPlacement === Enums.ActionIconPlacement.AboveTitle ||
+                    hostConfig.actions.allowTitleToWrap
+                )
+            ) {
+                titleElement.style.whiteSpace = "nowrap";
+            }
+
+            if (this.title) {
+                titleElement.innerText = this.title;
+            }
+
+            if (!this.iconUrl) {
+                this.renderedElement.classList.add("noIcon");
+                this.renderedElement.appendChild(titleElement);
+            } else {
+                const iconElement = document.createElement("img");
+                iconElement.src = this.iconUrl;
+                iconElement.style.width = hostConfig.actions.iconSize + "px";
+                iconElement.style.height = hostConfig.actions.iconSize + "px";
+                iconElement.style.flex = "0 0 auto";
+
+                if (hostConfig.actions.iconPlacement === Enums.ActionIconPlacement.AboveTitle) {
+                    this.renderedElement.classList.add("iconAbove");
+                    this.renderedElement.style.flexDirection = "column";
+
+                    if (this.title) {
+                        iconElement.style.marginBottom = "6px";
+                    }
+                } else {
+                    this.renderedElement.classList.add("iconLeft");
+
+                    iconElement.style.maxHeight = "100%";
+
+                    if (this.title) {
+                        iconElement.style.marginRight = "6px";
+                    }
+                }
+
+                this.renderedElement.appendChild(iconElement);
+                this.renderedElement.appendChild(titleElement);
+            }
+        }
+    }
+
+    private getParentContainer(): Container | undefined {
+        if (this.parent instanceof Container) {
+            return this.parent;
+        }
+
+        return this.parent ? this.parent.getParentContainer() : undefined;
+    }
+
+    private _state: ActionButtonState = ActionButtonState.Normal;
+    private _actionCollection?: ActionCollection; // hold the reference to its action collection
+    private _isFocusable: boolean = true;
+
+    isDesignMode(): boolean {
+        const rootElement = this.getRootObject();
+
+        return rootElement instanceof CardElement && rootElement.isDesignMode();
+    }
+
+    protected updateCssClasses() {
+        if (this.parent && this.renderedElement) {
+            const hostConfig = this.parent.hostConfig;
+
+            this.renderedElement.className = hostConfig.makeCssClassName(
+                this.isEffectivelyEnabled() ? "ac-pushButton" : "ac-pushButton-disabled"
+            );
+
+            const parentContainer = this.getParentContainer();
+
+            if (parentContainer) {
+                const parentContainerStyle = parentContainer.getEffectiveStyle();
+
+                if (parentContainerStyle) {
+                    this.renderedElement.classList.add("style-" + parentContainerStyle);
+                }
+            }
+
+            this.renderedElement.tabIndex = !this.isDesignMode() && this.isFocusable ? 0 : -1;
+
+            switch (this._state) {
+                case ActionButtonState.Normal:
+                    // No additional classes needed
+                    break;
+
+                case ActionButtonState.Expanded:
+                    this.renderedElement.classList.add(hostConfig.makeCssClassName("expanded"));
+                    break;
+                case ActionButtonState.Subdued:
+                    this.renderedElement.classList.add(hostConfig.makeCssClassName("subdued"));
+                    break;
+            }
+
+            if (this.style && this.isEffectivelyEnabled()) {
+                if (this.style === Enums.ActionStyle.Positive) {
+                    this.renderedElement.classList.add(
+                        ...hostConfig.makeCssClassNames("primary", "style-positive")
+                    );
+                } else {
+                    this.renderedElement.classList.add(
+                        ...hostConfig.makeCssClassNames("style-" + this.style.toLowerCase())
+                    );
+                }
+            }
+        }
+    }
+
+    protected getDefaultSerializationContext(): BaseSerializationContext {
+        return new SerializationContext();
+    }
+
+    protected internalGetReferencedInputs(): Dictionary<Input> {
+        return {};
+    }
+
+    protected internalPrepareForExecution(_inputs: Dictionary<Input> | undefined) {
+        // Do nothing in base implementation
+    }
+
+    protected internalValidateInputs(referencedInputs: Dictionary<Input> | undefined): Input[] {
+        const result: Input[] = [];
+
+        if (referencedInputs) {
+            for (const key of Object.keys(referencedInputs)) {
+                const input = referencedInputs[key];
+
+                if (!input.validateValue()) {
+                    result.push(input);
+                }
+            }
+        }
+
+        return result;
+    }
+
+    protected shouldSerialize(context: SerializationContext): boolean {
+        return context.actionRegistry.findByName(this.getJsonTypeName()) !== undefined;
+    }
+
+    protected raiseExecuteActionEvent() {
+        if (this.onExecute) {
+            this.onExecute(this);
+        }
+
+        raiseExecuteActionEvent(this);
+    }
+
+    protected internalAfterExecute() {
+        let rootObject = this.getRootObject();
+
+        if (rootObject instanceof CardElement) {
+            rootObject.updateActionsEnabledState();
+        }
+    }
+
+    onExecute: (sender: Action) => void;
+
+    getHref(): string | undefined {
+        return "";
+    }
+
+    getAriaRole(): string {
+        return "button";
+    }
+
+    setupElementForAccessibility(element: HTMLElement, promoteTooltipToLabel: boolean = false) {
+        element.tabIndex = this.isEffectivelyEnabled() && !this.isDesignMode() ? 0 : -1;
+
+        element.setAttribute("role", this.getAriaRole());
+
+        if (element instanceof HTMLButtonElement) {
+            element.disabled = !this.isEffectivelyEnabled();
+        }
+
+        if (!this.isEffectivelyEnabled()) {
+            element.setAttribute("aria-disabled", "true");
+        } else {
+            element.removeAttribute("aria-disabled");
+            element.classList.add(this.hostConfig.makeCssClassName("ac-selectable"));
+        }
+
+        if (this.title) {
+            element.setAttribute("aria-label", this.title);
+            element.title = this.title;
+        } else {
+            element.removeAttribute("aria-label");
+            element.removeAttribute("title");
+        }
+
+        if (this.tooltip) {
+            const targetAriaAttribute = promoteTooltipToLabel
+                ? this.title
+                    ? "aria-description"
+                    : "aria-label"
+                : "aria-description";
+
+            element.setAttribute(targetAriaAttribute, this.tooltip);
+            element.title = this.tooltip;
+        }
+    }
+
+    parse(source: any, context?: SerializationContext) {
+        return super.parse(source, context ? context : new SerializationContext());
+    }
+
+    render() {
+        const buttonElement = document.createElement("button");
+        buttonElement.type = "button";
+        buttonElement.style.display = "flex";
+        buttonElement.style.alignItems = "center";
+        buttonElement.style.justifyContent = "center";
+        buttonElement.onclick = (e) => {
+            if (this.isEffectivelyEnabled()) {
+                e.preventDefault();
+                e.cancelBubble = true;
+
+                this.execute();
+            }
+        };
+
+        this._renderedElement = buttonElement;
+
+        this.renderButtonContent();
+        this.updateCssClasses();
+        this.setupElementForAccessibility(buttonElement);
+    }
+
+    execute() {
+        if (this._actionCollection) {
+            this._actionCollection.actionExecuted(this);
+        }
+
+        this.raiseExecuteActionEvent();
+        this.internalAfterExecute();
+    }
+
+    prepareForExecution(): boolean {
+        const referencedInputs = this.getReferencedInputs();
+        const invalidInputs = this.internalValidateInputs(referencedInputs);
+
+        if (invalidInputs.length > 0) {
+            invalidInputs[0].focus();
+
+            return false;
+        }
+
+        this.internalPrepareForExecution(referencedInputs);
+
+        return true;
+    }
+
+    remove(): boolean {
+        if (this._actionCollection) {
+            return this._actionCollection.removeAction(this);
+        }
+
+        return false;
+    }
+
+    getAllInputs(processActions: boolean = true): Input[] {
+        return [];
+    }
+
+    getAllActions(): Action[] {
+        return [this];
+    }
+
+    getResourceInformation(): IResourceInformation[] {
+        return this.iconUrl ? [{ url: this.iconUrl, mimeType: "image" }] : [];
+    }
+
+    getActionById(id: string): Action | undefined {
+        return this.id === id ? this : undefined;
+    }
+
+    getReferencedInputs(): Dictionary<Input> | undefined {
+        return this.internalGetReferencedInputs();
+    }
+
+    /**
+     * Validates the inputs associated with this action.
+     *
+     * @returns A list of inputs that failed validation, or an empty array if no input failed validation.
+     */
+    validateInputs(): Input[] {
+        return this.internalValidateInputs(this.getReferencedInputs());
+    }
+
+    updateEnabledState() {
+        // Do nothing in base implementation
+    }
+
+    isEffectivelyEnabled(): boolean {
+        return this.isEnabled;
+    }
+
+    get isPrimary(): boolean {
+        return this.style === Enums.ActionStyle.Positive;
+    }
+
+    set isPrimary(value: boolean) {
+        if (value) {
+            this.style = Enums.ActionStyle.Positive;
+        } else {
+            if (this.style === Enums.ActionStyle.Positive) {
+                this.style = Enums.ActionStyle.Default;
+            }
+        }
+    }
+
+    get hostConfig(): HostConfig {
+        return this.parent ? this.parent.hostConfig : defaultHostConfig;
+    }
+
+    get parent(): CardElement | undefined {
+        return <CardElement>this._parent;
+    }
+
+    get state(): ActionButtonState {
+        return this._state;
+    }
+
+    set state(value: ActionButtonState) {
+        if (this._state !== value) {
+            this._state = value;
+
+            this.updateCssClasses();
+        }
+    }
+
+    get isFocusable(): boolean {
+        return this._isFocusable;
+    }
+
+    set isFocusable(value: boolean) {
+        if (this._isFocusable !== value) {
+            this._isFocusable = value;
+
+            this.updateCssClasses();
+        }
+    }
+}
+
+export abstract class SubmitActionBase extends Action {
+    //#region Schema
+
+    static readonly dataProperty = new PropertyDefinition(Versions.v1_0, "data");
+    static readonly associatedInputsProperty = new CustomProperty(
+        Versions.v1_3,
+        "associatedInputs",
+        (
+            sender: SerializableObject,
+            prop: PropertyDefinition,
+            source: PropertyBag,
+            context: BaseSerializationContext
+        ) => {
+            const value = source[prop.name];
+
+            if (value !== undefined && typeof value === "string") {
+                return value.toLowerCase() === "none" ? "none" : "auto";
+            }
+
+            return undefined;
+        },
+        (
+            sender: SerializableObject,
+            prop: PropertyDefinition,
+            target: PropertyBag,
+            value: string | undefined,
+            context: BaseSerializationContext
+        ) => {
+            context.serializeValue(target, prop.name, value);
+        }
+    );
+    static readonly disabledUnlessAssociatedInputsChangeProperty = new BoolProperty(
+        Versions.v1_6,
+        "disabledUnlessAssociatedInputsChange",
+        false
+    );
+
+    @property(SubmitActionBase.dataProperty)
+    private _originalData?: PropertyBag;
+
+    @property(SubmitActionBase.associatedInputsProperty)
+    associatedInputs?: "auto" | "none";
+
+    @property(SubmitActionBase.disabledUnlessAssociatedInputsChangeProperty)
+    disabledUnlessAssociatedInputsChange: boolean = false;
+
+    //#endregion
+
+    private _isPrepared: boolean = false;
+    private _processedData?: PropertyBag;
+    private _areReferencedInputsDirty: boolean = false;
+
+    protected internalGetReferencedInputs(): Dictionary<Input> {
+        const result: Dictionary<Input> = {};
+
+        if (this.associatedInputs !== "none") {
+            let current: CardElement | undefined = this.parent;
+            let inputs: Input[] = [];
+
+            while (current) {
+                inputs.push(...current.getAllInputs(false));
+
+                current = current.parent;
+            }
+
+            for (const input of inputs) {
+                if (input.id) {
+                    result[input.id] = input;
+                }
+            }
+        }
+
+        return result;
+    }
+
+    protected internalPrepareForExecution(inputs: Dictionary<Input> | undefined) {
+        if (this._originalData) {
+            this._processedData = JSON.parse(JSON.stringify(this._originalData));
+        } else {
+            this._processedData = {};
+        }
+
+        if (this._processedData && inputs) {
+            for (const key of Object.keys(inputs)) {
+                const input = inputs[key];
+
+                if (input.id && input.isSet()) {
+                    this._processedData[input.id] =
+                        typeof input.value === "string" ? input.value : input.value.toString();
+                }
+            }
+        }
+
+        this._isPrepared = true;
+    }
+
+    protected internalAfterExecute() {
+        if (GlobalSettings.resetInputsDirtyStateAfterActionExecution) {
+            this.resetReferencedInputsDirtyState();
+        }
+    }
+
+    resetReferencedInputsDirtyState() {
+        let referencedInputs = this.getReferencedInputs();
+
+        this._areReferencedInputsDirty = false;
+
+        if (referencedInputs) {
+            for (const key of Object.keys(referencedInputs)) {
+                const input = referencedInputs[key];
+
+                input.resetDirtyState();
+            }
+        }
+    }
+
+    updateEnabledState() {
+        this._areReferencedInputsDirty = false;
+
+        let referencedInputs = this.getReferencedInputs();
+
+        if (referencedInputs) {
+            for (const key of Object.keys(referencedInputs)) {
+                const input = referencedInputs[key];
+
+                if (input.isDirty()) {
+                    this._areReferencedInputsDirty = true;
+
+                    break;
+                }
+            }
+        }
+
+        this.updateCssClasses();
+
+        if (this._renderedElement) {
+            this.setupElementForAccessibility(this._renderedElement);
+        }
+    }
+
+    isEffectivelyEnabled(): boolean {
+        let result = super.isEffectivelyEnabled();
+
+        return this.disabledUnlessAssociatedInputsChange
+            ? result && this._areReferencedInputsDirty
+            : result;
+    }
+
+    get data(): object | undefined {
+        return this._isPrepared ? this._processedData : this._originalData;
+    }
+
+    set data(value: object | undefined) {
+        this._originalData = value;
+        this._isPrepared = false;
+    }
+}
+
+export class SubmitAction extends SubmitActionBase {
+    // Note the "weird" way this field is declared is to work around a breaking
+    // change introduced in TS 3.1 wrt d.ts generation. DO NOT CHANGE
+    static readonly JsonTypeName: "Action.Submit" = "Action.Submit";
+
+    getJsonTypeName(): string {
+        return SubmitAction.JsonTypeName;
+    }
+}
+
+export abstract class UniversalAction extends SubmitActionBase {
+    // This is the base class for all actions that can be executed via the
+    // adaptiveCards/action activity
+}
+
+export class ExecuteAction extends UniversalAction {
+    // Note the "weird" way this field is declared is to work around a breaking
+    // change introduced in TS 3.1 wrt d.ts generation. DO NOT CHANGE
+    static readonly JsonTypeName: "Action.Execute" = "Action.Execute";
+
+    //#region Schema
+
+    static readonly verbProperty = new StringProperty(Versions.v1_4, "verb");
+
+    @property(ExecuteAction.verbProperty)
+    verb: string;
+
+    //#endregion
+
+    getJsonTypeName(): string {
+        return ExecuteAction.JsonTypeName;
+    }
+}
+
+export class DataQuery extends UniversalAction {
+    // Note the "weird" way this field is declared is to work around a breaking
+    // change introduced in TS 3.1 wrt d.ts generation. DO NOT CHANGE
+    static readonly JsonTypeName: "Data.Query" = "Data.Query";
+
+    //#region Schema
+
+    static readonly datasetProperty = new StringProperty(Versions.v1_0, "dataset");
+    static readonly filterProperty = new StringProperty(Versions.v1_0, "filter");
+
+    @property(DataQuery.datasetProperty)
+    dataset: string;
+
+    @property(DataQuery.filterProperty)
+    filter?: string;
+
+    //#endregion
+
+    getJsonTypeName(): string {
+        return DataQuery.JsonTypeName;
+    }
+
+    get isStandalone(): boolean {
+        return false;
+    }
+}
+
+export class OpenUrlAction extends Action {
+    //#region Schema
+
+    static readonly urlProperty = new StringProperty(Versions.v1_0, "url");
+
+    @property(OpenUrlAction.urlProperty)
+    url?: string;
+
+    //#endregion
+
+    // Note the "weird" way this field is declared is to work around a breaking
+    // change introduced in TS 3.1 wrt d.ts generation. DO NOT CHANGE
+    static readonly JsonTypeName: "Action.OpenUrl" = "Action.OpenUrl";
+
+    getJsonTypeName(): string {
+        return OpenUrlAction.JsonTypeName;
+    }
+
+    getAriaRole(): string {
+        return "link";
+    }
+
+    internalValidateProperties(context: ValidationResults) {
+        super.internalValidateProperties(context);
+
+        if (!this.url) {
+            context.addFailure(
+                this,
+                Enums.ValidationEvent.PropertyCantBeNull,
+                Strings.errors.propertyMustBeSet("url")
+            );
+        }
+    }
+
+    getHref(): string | undefined {
+        return this.url;
+    }
+}
+
+export class ToggleVisibilityAction extends Action {
+    //#region Schema
+
+    static readonly targetElementsProperty = new CustomProperty<PropertyBag>(
+        Versions.v1_2,
+        "targetElements",
+        (
+            sender: SerializableObject,
+            prop: PropertyDefinition,
+            source: PropertyBag,
+            context: BaseSerializationContext
+        ) => {
+            const result: PropertyBag = {};
+
+            if (Array.isArray(source[prop.name])) {
+                for (const item of source[prop.name]) {
+                    if (typeof item === "string") {
+                        result[item] = undefined;
+                    } else if (typeof item === "object") {
+                        const elementId = item["elementId"];
+
+                        if (typeof elementId === "string") {
+                            result[elementId] = Utils.parseBool(item["isVisible"]);
+                        }
+                    }
+                }
+            }
+
+            return result;
+        },
+        (
+            sender: SerializableObject,
+            prop: PropertyDefinition,
+            target: PropertyBag,
+            value: PropertyBag,
+            context: BaseSerializationContext
+        ) => {
+            const targetElements: any[] = [];
+
+            for (const id of Object.keys(value)) {
+                if (typeof value[id] === "boolean") {
+                    targetElements.push({
+                        elementId: id,
+                        isVisible: value[id]
+                    });
+                } else {
+                    targetElements.push(id);
+                }
+            }
+
+            context.serializeArray(target, prop.name, targetElements);
+        },
+        {},
+        (sender: SerializableObject) => {
+            return {};
+        }
+    );
+
+    @property(ToggleVisibilityAction.targetElementsProperty)
+    targetElements: { [key: string]: any } = {};
+
+    //#endregion
+
+    // Note the "weird" way this field is declared is to work around a breaking
+    // change introduced in TS 3.1 wrt d.ts generation. DO NOT CHANGE
+    static readonly JsonTypeName: "Action.ToggleVisibility" = "Action.ToggleVisibility";
+
+    private updateAriaControlsAttribute() {
+        // apply aria labels to make it clear which elements this action will toggle
+        if (this.targetElements) {
+            const elementIds = Object.keys(this.targetElements);
+
+            if (this._renderedElement) {
+                if (elementIds.length > 0) {
+                    this._renderedElement.setAttribute("aria-controls", elementIds.join(" "));
+                } else {
+                    this._renderedElement.removeAttribute("aria-controls");
+                }
+            }
+        }
+    }
+
+    internalValidateProperties(context: ValidationResults) {
+        super.internalValidateProperties(context);
+
+        if (!this.targetElements) {
+            context.addFailure(
+                this,
+                Enums.ValidationEvent.PropertyCantBeNull,
+                Strings.errors.propertyMustBeSet("targetElements")
+            );
+        }
+    }
+
+    getJsonTypeName(): string {
+        return ToggleVisibilityAction.JsonTypeName;
+    }
+
+    render() {
+        super.render();
+
+        this.updateAriaControlsAttribute();
+    }
+
+    execute() {
+        super.execute();
+        if (this.parent) {
+            for (const elementId of Object.keys(this.targetElements)) {
+                const targetElement = this.parent.getRootElement().getElementById(elementId);
+
+                if (targetElement) {
+                    if (typeof this.targetElements[elementId] === "boolean") {
+                        targetElement.isVisible = this.targetElements[elementId];
+                    } else {
+                        targetElement.isVisible = !targetElement.isVisible;
+                    }
+                }
+            }
+        }
+    }
+
+    addTargetElement(elementId: string, isVisible: boolean | undefined = undefined) {
+        this.targetElements[elementId] = isVisible;
+        this.updateAriaControlsAttribute();
+    }
+
+    removeTargetElement(elementId: string) {
+        delete this.targetElements[elementId];
+        this.updateAriaControlsAttribute();
+    }
 enum InputEventType {
     InitialRender,
     MouseEnterOnCard,
@@ -3392,903 +4181,6 @@
             } else {
                 invalidLabelWidth = true;
             }
->>>>>>> f69bcb14
-
-export type ActionType = { new (): Action };
-
-export abstract class Action extends CardObject {
-    //#region Schema
-
-    static readonly titleProperty = new StringProperty(Versions.v1_0, "title");
-    static readonly iconUrlProperty = new StringProperty(Versions.v1_1, "iconUrl");
-    static readonly styleProperty = new ValueSetProperty(
-        Versions.v1_2,
-        "style",
-        [
-            { value: Enums.ActionStyle.Default },
-            { value: Enums.ActionStyle.Positive },
-            { value: Enums.ActionStyle.Destructive }
-        ],
-        Enums.ActionStyle.Default
-    );
-    static readonly modeProperty = new ValueSetProperty(
-        Versions.v1_5,
-        "mode",
-        [{ value: Enums.ActionMode.Primary }, { value: Enums.ActionMode.Secondary }],
-        Enums.ActionMode.Primary
-    );
-    static readonly tooltipProperty = new StringProperty(Versions.v1_5, "tooltip");
-    static readonly isEnabledProperty = new BoolProperty(Versions.v1_5, "isEnabled", true);
-
-    @property(Action.titleProperty)
-    title?: string;
-
-    @property(Action.iconUrlProperty)
-    iconUrl?: string;
-
-    @property(Action.styleProperty)
-    style: string = Enums.ActionStyle.Default;
-
-<<<<<<< HEAD
-    @property(Action.modeProperty)
-    mode: string = Enums.ActionMode.Primary;
-=======
-    @property(Input.inputStyleProperty)
-    inputStyle: Enums.InputStyle = Enums.InputStyle.Default;
-    
-    @property(Input.labelWidthProperty)
-    labelWidth?: SizeAndUnit;
->>>>>>> f69bcb14
-
-    @property(Action.tooltipProperty)
-    tooltip?: string;
-
-    @property(Action.isEnabledProperty)
-    isEnabled: boolean;
-
-    //#endregion
-
-    private renderButtonContent() {
-        if (this.renderedElement) {
-            // Cache hostConfig for perf
-            const hostConfig = this.hostConfig;
-
-            const titleElement = document.createElement("div");
-            titleElement.style.overflow = "hidden";
-            titleElement.style.textOverflow = "ellipsis";
-
-            if (
-                !(
-                    hostConfig.actions.iconPlacement === Enums.ActionIconPlacement.AboveTitle ||
-                    hostConfig.actions.allowTitleToWrap
-                )
-            ) {
-                titleElement.style.whiteSpace = "nowrap";
-            }
-
-            if (this.title) {
-                titleElement.innerText = this.title;
-            }
-
-            if (!this.iconUrl) {
-                this.renderedElement.classList.add("noIcon");
-                this.renderedElement.appendChild(titleElement);
-            } else {
-                const iconElement = document.createElement("img");
-                iconElement.src = this.iconUrl;
-                iconElement.style.width = hostConfig.actions.iconSize + "px";
-                iconElement.style.height = hostConfig.actions.iconSize + "px";
-                iconElement.style.flex = "0 0 auto";
-
-                if (hostConfig.actions.iconPlacement === Enums.ActionIconPlacement.AboveTitle) {
-                    this.renderedElement.classList.add("iconAbove");
-                    this.renderedElement.style.flexDirection = "column";
-
-                    if (this.title) {
-                        iconElement.style.marginBottom = "6px";
-                    }
-                } else {
-                    this.renderedElement.classList.add("iconLeft");
-
-                    iconElement.style.maxHeight = "100%";
-
-                    if (this.title) {
-                        iconElement.style.marginRight = "6px";
-                    }
-                }
-
-                this.renderedElement.appendChild(iconElement);
-                this.renderedElement.appendChild(titleElement);
-            }
-        }
-    }
-
-    private getParentContainer(): Container | undefined {
-        if (this.parent instanceof Container) {
-            return this.parent;
-        }
-
-        return this.parent ? this.parent.getParentContainer() : undefined;
-    }
-
-    private _state: ActionButtonState = ActionButtonState.Normal;
-    private _actionCollection?: ActionCollection; // hold the reference to its action collection
-    private _isFocusable: boolean = true;
-
-    isDesignMode(): boolean {
-        const rootElement = this.getRootObject();
-
-        return rootElement instanceof CardElement && rootElement.isDesignMode();
-    }
-
-    protected updateCssClasses() {
-        if (this.parent && this.renderedElement) {
-            const hostConfig = this.parent.hostConfig;
-
-            this.renderedElement.className = hostConfig.makeCssClassName(
-                this.isEffectivelyEnabled() ? "ac-pushButton" : "ac-pushButton-disabled"
-            );
-
-            const parentContainer = this.getParentContainer();
-
-            if (parentContainer) {
-                const parentContainerStyle = parentContainer.getEffectiveStyle();
-
-                if (parentContainerStyle) {
-                    this.renderedElement.classList.add("style-" + parentContainerStyle);
-                }
-            }
-
-            this.renderedElement.tabIndex = !this.isDesignMode() && this.isFocusable ? 0 : -1;
-
-            switch (this._state) {
-                case ActionButtonState.Normal:
-                    // No additional classes needed
-                    break;
-
-                case ActionButtonState.Expanded:
-                    this.renderedElement.classList.add(hostConfig.makeCssClassName("expanded"));
-                    break;
-                case ActionButtonState.Subdued:
-                    this.renderedElement.classList.add(hostConfig.makeCssClassName("subdued"));
-                    break;
-            }
-
-            if (this.style && this.isEffectivelyEnabled()) {
-                if (this.style === Enums.ActionStyle.Positive) {
-                    this.renderedElement.classList.add(
-                        ...hostConfig.makeCssClassNames("primary", "style-positive")
-                    );
-                } else {
-                    this.renderedElement.classList.add(
-                        ...hostConfig.makeCssClassNames("style-" + this.style.toLowerCase())
-                    );
-                }
-            }
-        }
-    }
-
-    protected getDefaultSerializationContext(): BaseSerializationContext {
-        return new SerializationContext();
-    }
-
-    protected internalGetReferencedInputs(): Dictionary<Input> {
-        return {};
-    }
-
-    protected internalPrepareForExecution(_inputs: Dictionary<Input> | undefined) {
-        // Do nothing in base implementation
-    }
-
-    protected internalValidateInputs(referencedInputs: Dictionary<Input> | undefined): Input[] {
-        const result: Input[] = [];
-
-        if (referencedInputs) {
-            for (const key of Object.keys(referencedInputs)) {
-                const input = referencedInputs[key];
-
-                if (!input.validateValue()) {
-                    result.push(input);
-                }
-            }
-        }
-
-<<<<<<< HEAD
-        return result;
-    }
-=======
-            this.updateVisualState(InputEventType.InitialRender);
-            if (this._renderedInputControlElement) {
-                this._renderedInputControlElement.onblur = (ev: MouseEvent) => {
-                    this.updateVisualState(InputEventType.FocusLeave);
-                };
-            }
-            this.updateInputControlAriaLabelledBy();
->>>>>>> f69bcb14
-
-    protected shouldSerialize(context: SerializationContext): boolean {
-        return context.actionRegistry.findByName(this.getJsonTypeName()) !== undefined;
-    }
-
-    protected raiseExecuteActionEvent() {
-        if (this.onExecute) {
-            this.onExecute(this);
-        }
-
-        raiseExecuteActionEvent(this);
-    }
-
-    protected internalAfterExecute() {
-        let rootObject = this.getRootObject();
-
-        if (rootObject instanceof CardElement) {
-            rootObject.updateActionsEnabledState();
-        }
-    }
-
-    onExecute: (sender: Action) => void;
-
-    getHref(): string | undefined {
-        return "";
-    }
-
-    getAriaRole(): string {
-        return "button";
-    }
-
-    setupElementForAccessibility(element: HTMLElement, promoteTooltipToLabel: boolean = false) {
-        element.tabIndex = this.isEffectivelyEnabled() && !this.isDesignMode() ? 0 : -1;
-
-        element.setAttribute("role", this.getAriaRole());
-
-        if (element instanceof HTMLButtonElement) {
-            element.disabled = !this.isEffectivelyEnabled();
-        }
-
-        if (!this.isEffectivelyEnabled()) {
-            element.setAttribute("aria-disabled", "true");
-        } else {
-            element.removeAttribute("aria-disabled");
-            element.classList.add(this.hostConfig.makeCssClassName("ac-selectable"));
-        }
-
-        if (this.title) {
-            element.setAttribute("aria-label", this.title);
-            element.title = this.title;
-        } else {
-            element.removeAttribute("aria-label");
-            element.removeAttribute("title");
-        }
-
-        if (this.tooltip) {
-            const targetAriaAttribute = promoteTooltipToLabel
-                ? this.title
-                    ? "aria-description"
-                    : "aria-label"
-                : "aria-description";
-
-            element.setAttribute(targetAriaAttribute, this.tooltip);
-            element.title = this.tooltip;
-        }
-    }
-
-<<<<<<< HEAD
-    parse(source: any, context?: SerializationContext) {
-        return super.parse(source, context ? context : new SerializationContext());
-    }
-=======
-    updateVisualState(eventType: InputEventType): void {
-        if (!this._renderedInputControlElement || this.inputStyle !== Enums.InputStyle.RevealOnHover) {
-            return;
-        }
-        if (eventType === InputEventType.InitialRender) {
-            // on initial render, we will show input fields as read only view
-            this._renderedInputControlElement.classList.add(this.hostConfig.makeCssClassName("ac-inputStyle-revealOnHover-onrender"));
-        }
-        else if (eventType === InputEventType.MouseEnterOnCard) {
-            // on hover on the card, we will reveal the inputs by showing borders etc
-            // ac-inputStyle-revealOnHover-onhover class is also used to identify if mouse is hovering on the card
-            this._renderedInputControlElement.classList.add(this.hostConfig.makeCssClassName("ac-inputStyle-revealOnHover-onhover"));
-        } else if (eventType === InputEventType.MouseLeaveOnCard) {
-            this._renderedInputControlElement.classList.remove(this.hostConfig.makeCssClassName("ac-inputStyle-revealOnHover-onhover"));
-        }
-    }
-
-    onValueChanged: (sender: Input) => void;
->>>>>>> f69bcb14
-
-    render() {
-        const buttonElement = document.createElement("button");
-        buttonElement.type = "button";
-        buttonElement.style.display = "flex";
-        buttonElement.style.alignItems = "center";
-        buttonElement.style.justifyContent = "center";
-        buttonElement.onclick = (e) => {
-            if (this.isEffectivelyEnabled()) {
-                e.preventDefault();
-                e.cancelBubble = true;
-
-                this.execute();
-            }
-        };
-
-        this._renderedElement = buttonElement;
-
-        this.renderButtonContent();
-        this.updateCssClasses();
-        this.setupElementForAccessibility(buttonElement);
-    }
-
-    execute() {
-        if (this._actionCollection) {
-            this._actionCollection.actionExecuted(this);
-        }
-
-        this.raiseExecuteActionEvent();
-        this.internalAfterExecute();
-    }
-
-    prepareForExecution(): boolean {
-        const referencedInputs = this.getReferencedInputs();
-        const invalidInputs = this.internalValidateInputs(referencedInputs);
-
-        if (invalidInputs.length > 0) {
-            invalidInputs[0].focus();
-
-            return false;
-        }
-
-        this.internalPrepareForExecution(referencedInputs);
-
-        return true;
-    }
-
-    remove(): boolean {
-        if (this._actionCollection) {
-            return this._actionCollection.removeAction(this);
-        }
-
-        return false;
-    }
-
-    getAllInputs(processActions: boolean = true): Input[] {
-        return [];
-    }
-
-    getAllActions(): Action[] {
-        return [this];
-    }
-
-    getResourceInformation(): IResourceInformation[] {
-        return this.iconUrl ? [{ url: this.iconUrl, mimeType: "image" }] : [];
-    }
-
-    getActionById(id: string): Action | undefined {
-        return this.id === id ? this : undefined;
-    }
-
-    getReferencedInputs(): Dictionary<Input> | undefined {
-        return this.internalGetReferencedInputs();
-    }
-
-    /**
-     * Validates the inputs associated with this action.
-     *
-     * @returns A list of inputs that failed validation, or an empty array if no input failed validation.
-     */
-    validateInputs(): Input[] {
-        return this.internalValidateInputs(this.getReferencedInputs());
-    }
-
-    updateEnabledState() {
-        // Do nothing in base implementation
-    }
-
-    isEffectivelyEnabled(): boolean {
-        return this.isEnabled;
-    }
-
-    get isPrimary(): boolean {
-        return this.style === Enums.ActionStyle.Positive;
-    }
-
-    set isPrimary(value: boolean) {
-        if (value) {
-            this.style = Enums.ActionStyle.Positive;
-        } else {
-            if (this.style === Enums.ActionStyle.Positive) {
-                this.style = Enums.ActionStyle.Default;
-            }
-        }
-    }
-
-    get hostConfig(): HostConfig {
-        return this.parent ? this.parent.hostConfig : defaultHostConfig;
-    }
-
-    get parent(): CardElement | undefined {
-        return <CardElement>this._parent;
-    }
-
-    get state(): ActionButtonState {
-        return this._state;
-    }
-
-    set state(value: ActionButtonState) {
-        if (this._state !== value) {
-            this._state = value;
-
-            this.updateCssClasses();
-        }
-    }
-
-    get isFocusable(): boolean {
-        return this._isFocusable;
-    }
-
-    set isFocusable(value: boolean) {
-        if (this._isFocusable !== value) {
-            this._isFocusable = value;
-
-            this.updateCssClasses();
-        }
-    }
-}
-
-export abstract class SubmitActionBase extends Action {
-    //#region Schema
-
-    static readonly dataProperty = new PropertyDefinition(Versions.v1_0, "data");
-    static readonly associatedInputsProperty = new CustomProperty(
-        Versions.v1_3,
-        "associatedInputs",
-        (
-            sender: SerializableObject,
-            prop: PropertyDefinition,
-            source: PropertyBag,
-            context: BaseSerializationContext
-        ) => {
-            const value = source[prop.name];
-
-            if (value !== undefined && typeof value === "string") {
-                return value.toLowerCase() === "none" ? "none" : "auto";
-            }
-
-            return undefined;
-        },
-        (
-            sender: SerializableObject,
-            prop: PropertyDefinition,
-            target: PropertyBag,
-            value: string | undefined,
-            context: BaseSerializationContext
-        ) => {
-            context.serializeValue(target, prop.name, value);
-        }
-    );
-    static readonly disabledUnlessAssociatedInputsChangeProperty = new BoolProperty(
-        Versions.v1_6,
-        "disabledUnlessAssociatedInputsChange",
-        false
-    );
-
-    @property(SubmitActionBase.dataProperty)
-    private _originalData?: PropertyBag;
-
-    @property(SubmitActionBase.associatedInputsProperty)
-    associatedInputs?: "auto" | "none";
-
-    @property(SubmitActionBase.disabledUnlessAssociatedInputsChangeProperty)
-    disabledUnlessAssociatedInputsChange: boolean = false;
-
-    //#endregion
-
-    private _isPrepared: boolean = false;
-    private _processedData?: PropertyBag;
-    private _areReferencedInputsDirty: boolean = false;
-
-    protected internalGetReferencedInputs(): Dictionary<Input> {
-        const result: Dictionary<Input> = {};
-
-        if (this.associatedInputs !== "none") {
-            let current: CardElement | undefined = this.parent;
-            let inputs: Input[] = [];
-
-            while (current) {
-                inputs.push(...current.getAllInputs(false));
-
-                current = current.parent;
-            }
-
-            for (const input of inputs) {
-                if (input.id) {
-                    result[input.id] = input;
-                }
-            }
-        }
-
-        return result;
-    }
-
-    protected internalPrepareForExecution(inputs: Dictionary<Input> | undefined) {
-        if (this._originalData) {
-            this._processedData = JSON.parse(JSON.stringify(this._originalData));
-        } else {
-            this._processedData = {};
-        }
-
-        if (this._processedData && inputs) {
-            for (const key of Object.keys(inputs)) {
-                const input = inputs[key];
-
-                if (input.id && input.isSet()) {
-                    this._processedData[input.id] =
-                        typeof input.value === "string" ? input.value : input.value.toString();
-                }
-            }
-        }
-
-        this._isPrepared = true;
-    }
-
-    protected internalAfterExecute() {
-        if (GlobalSettings.resetInputsDirtyStateAfterActionExecution) {
-            this.resetReferencedInputsDirtyState();
-        }
-    }
-
-    resetReferencedInputsDirtyState() {
-        let referencedInputs = this.getReferencedInputs();
-
-        this._areReferencedInputsDirty = false;
-
-        if (referencedInputs) {
-            for (const key of Object.keys(referencedInputs)) {
-                const input = referencedInputs[key];
-
-                input.resetDirtyState();
-            }
-        }
-<<<<<<< HEAD
-=======
-
-        return renderedInputControl;
-    }
-
-    updateVisualState(eventType: InputEventType): void {
-        if (!(this.inlineAction || this.isMultiline)) {
-            super.updateVisualState(eventType);
-        }
-    }
-
-    getJsonTypeName(): string {
-        return "Input.Text";
->>>>>>> f69bcb14
-    }
-
-    updateEnabledState() {
-        this._areReferencedInputsDirty = false;
-
-        let referencedInputs = this.getReferencedInputs();
-
-        if (referencedInputs) {
-            for (const key of Object.keys(referencedInputs)) {
-                const input = referencedInputs[key];
-
-                if (input.isDirty()) {
-                    this._areReferencedInputsDirty = true;
-
-                    break;
-                }
-            }
-        }
-
-        this.updateCssClasses();
-
-        if (this._renderedElement) {
-            this.setupElementForAccessibility(this._renderedElement);
-        }
-    }
-
-    isEffectivelyEnabled(): boolean {
-        let result = super.isEffectivelyEnabled();
-
-        return this.disabledUnlessAssociatedInputsChange
-            ? result && this._areReferencedInputsDirty
-            : result;
-    }
-
-    get data(): object | undefined {
-        return this._isPrepared ? this._processedData : this._originalData;
-    }
-
-    set data(value: object | undefined) {
-        this._originalData = value;
-        this._isPrepared = false;
-    }
-}
-
-export class SubmitAction extends SubmitActionBase {
-    // Note the "weird" way this field is declared is to work around a breaking
-    // change introduced in TS 3.1 wrt d.ts generation. DO NOT CHANGE
-    static readonly JsonTypeName: "Action.Submit" = "Action.Submit";
-
-    getJsonTypeName(): string {
-        return SubmitAction.JsonTypeName;
-    }
-}
-
-export abstract class UniversalAction extends SubmitActionBase {
-    // This is the base class for all actions that can be executed via the
-    // adaptiveCards/action activity
-}
-
-export class ExecuteAction extends UniversalAction {
-    // Note the "weird" way this field is declared is to work around a breaking
-    // change introduced in TS 3.1 wrt d.ts generation. DO NOT CHANGE
-    static readonly JsonTypeName: "Action.Execute" = "Action.Execute";
-
-    //#region Schema
-
-    static readonly verbProperty = new StringProperty(Versions.v1_4, "verb");
-
-    @property(ExecuteAction.verbProperty)
-    verb: string;
-
-    //#endregion
-
-    getJsonTypeName(): string {
-        return ExecuteAction.JsonTypeName;
-    }
-}
-
-export class DataQuery extends UniversalAction {
-    // Note the "weird" way this field is declared is to work around a breaking
-    // change introduced in TS 3.1 wrt d.ts generation. DO NOT CHANGE
-    static readonly JsonTypeName: "Data.Query" = "Data.Query";
-
-    //#region Schema
-
-    static readonly datasetProperty = new StringProperty(Versions.v1_0, "dataset");
-    static readonly filterProperty = new StringProperty(Versions.v1_0, "filter");
-
-    @property(DataQuery.datasetProperty)
-    dataset: string;
-
-    @property(DataQuery.filterProperty)
-    filter?: string;
-
-    //#endregion
-
-    getJsonTypeName(): string {
-        return DataQuery.JsonTypeName;
-    }
-
-    get isStandalone(): boolean {
-        return false;
-    }
-}
-
-export class OpenUrlAction extends Action {
-    //#region Schema
-
-    static readonly urlProperty = new StringProperty(Versions.v1_0, "url");
-
-    @property(OpenUrlAction.urlProperty)
-    url?: string;
-
-    //#endregion
-
-    // Note the "weird" way this field is declared is to work around a breaking
-    // change introduced in TS 3.1 wrt d.ts generation. DO NOT CHANGE
-    static readonly JsonTypeName: "Action.OpenUrl" = "Action.OpenUrl";
-
-    getJsonTypeName(): string {
-        return OpenUrlAction.JsonTypeName;
-    }
-
-    getAriaRole(): string {
-        return "link";
-    }
-
-<<<<<<< HEAD
-    internalValidateProperties(context: ValidationResults) {
-        super.internalValidateProperties(context);
-=======
-    updateVisualState(eventType: InputEventType): void {
-    }
-
-    getJsonTypeName(): string {
-        return "Input.Toggle";
-    }
-
-    focus() {
-        if (this._checkboxInputElement) {
-            this._checkboxInputElement.focus();
-        }
-    }
->>>>>>> f69bcb14
-
-        if (!this.url) {
-            context.addFailure(
-                this,
-                Enums.ValidationEvent.PropertyCantBeNull,
-                Strings.errors.propertyMustBeSet("url")
-            );
-        }
-    }
-
-    getHref(): string | undefined {
-        return this.url;
-    }
-}
-
-export class ToggleVisibilityAction extends Action {
-    //#region Schema
-
-    static readonly targetElementsProperty = new CustomProperty<PropertyBag>(
-        Versions.v1_2,
-        "targetElements",
-        (
-            sender: SerializableObject,
-            prop: PropertyDefinition,
-            source: PropertyBag,
-            context: BaseSerializationContext
-        ) => {
-            const result: PropertyBag = {};
-
-            if (Array.isArray(source[prop.name])) {
-                for (const item of source[prop.name]) {
-                    if (typeof item === "string") {
-                        result[item] = undefined;
-                    } else if (typeof item === "object") {
-                        const elementId = item["elementId"];
-
-                        if (typeof elementId === "string") {
-                            result[elementId] = Utils.parseBool(item["isVisible"]);
-                        }
-                    }
-                }
-            }
-
-            return result;
-        },
-        (
-            sender: SerializableObject,
-            prop: PropertyDefinition,
-            target: PropertyBag,
-            value: PropertyBag,
-            context: BaseSerializationContext
-        ) => {
-            const targetElements: any[] = [];
-
-            for (const id of Object.keys(value)) {
-                if (typeof value[id] === "boolean") {
-                    targetElements.push({
-                        elementId: id,
-                        isVisible: value[id]
-                    });
-                } else {
-                    targetElements.push(id);
-                }
-            }
-
-            context.serializeArray(target, prop.name, targetElements);
-        },
-        {},
-        (sender: SerializableObject) => {
-            return {};
-        }
-    );
-
-    @property(ToggleVisibilityAction.targetElementsProperty)
-    targetElements: { [key: string]: any } = {};
-
-    //#endregion
-
-    // Note the "weird" way this field is declared is to work around a breaking
-    // change introduced in TS 3.1 wrt d.ts generation. DO NOT CHANGE
-    static readonly JsonTypeName: "Action.ToggleVisibility" = "Action.ToggleVisibility";
-
-    private updateAriaControlsAttribute() {
-        // apply aria labels to make it clear which elements this action will toggle
-        if (this.targetElements) {
-            const elementIds = Object.keys(this.targetElements);
-
-            if (this._renderedElement) {
-                if (elementIds.length > 0) {
-                    this._renderedElement.setAttribute("aria-controls", elementIds.join(" "));
-                } else {
-                    this._renderedElement.removeAttribute("aria-controls");
-                }
-            }
-        }
-    }
-
-    internalValidateProperties(context: ValidationResults) {
-        super.internalValidateProperties(context);
-
-        if (!this.targetElements) {
-            context.addFailure(
-                this,
-                Enums.ValidationEvent.PropertyCantBeNull,
-                Strings.errors.propertyMustBeSet("targetElements")
-            );
-        }
-    }
-
-    getJsonTypeName(): string {
-        return ToggleVisibilityAction.JsonTypeName;
-    }
-
-    render() {
-        super.render();
-
-        this.updateAriaControlsAttribute();
-    }
-
-    execute() {
-        super.execute();
-        if (this.parent) {
-            for (const elementId of Object.keys(this.targetElements)) {
-                const targetElement = this.parent.getRootElement().getElementById(elementId);
-
-                if (targetElement) {
-                    if (typeof this.targetElements[elementId] === "boolean") {
-                        targetElement.isVisible = this.targetElements[elementId];
-                    } else {
-                        targetElement.isVisible = !targetElement.isVisible;
-                    }
-                }
-            }
-        }
-    }
-
-    addTargetElement(elementId: string, isVisible: boolean | undefined = undefined) {
-        this.targetElements[elementId] = isVisible;
-        this.updateAriaControlsAttribute();
-    }
-
-    removeTargetElement(elementId: string) {
-        delete this.targetElements[elementId];
-        this.updateAriaControlsAttribute();
-    }
-}
-
-export abstract class Input extends CardElement implements IInput {
-    
-    //#region Schema
-    static readonly labelProperty = new StringProperty(Versions.v1_3, "label", true);
-    static readonly isRequiredProperty = new BoolProperty(Versions.v1_3, "isRequired", false);
-    static readonly errorMessageProperty = new StringProperty(Versions.v1_3, "errorMessage", true);
-    static readonly labelWidthProperty = new CustomProperty<SizeAndUnit | undefined>(
-        Versions.v1_6,
-        "labelWidth",
-        (
-            sender: SerializableObject,
-            prop: PropertyDefinition,
-            source: PropertyBag,
-            context: BaseSerializationContext
-        ) => {
-            let result: SizeAndUnit | undefined = prop.defaultValue;
-            const value = source[prop.name];
-            let invalidLabelWidth = false;
-            
-            if (typeof value === "number" && !isNaN(value)) {
-                result = new SizeAndUnit(value, Enums.SizeUnit.Weight);
-                if (result.physicalSize < 0 || result.physicalSize > 100) {
-                    invalidLabelWidth = true;
-                }
-            }
-            else if (typeof value === "string") {
-                try {
-                    result = SizeAndUnit.parse(value);
-                } catch (e) {
-                    invalidLabelWidth = true;
-                }
-            } else {
-                invalidLabelWidth = true;
-            }
 
             if (invalidLabelWidth) {
                 context.logParseEvent(
@@ -4339,6 +4231,9 @@
     @property(Input.errorMessageProperty)
     errorMessage?: string;
 
+    @property(Input.inputStyleProperty)
+    inputStyle: Enums.InputStyle = Enums.InputStyle.Default;
+    
     @property(Input.labelWidthProperty)
     labelWidth?: SizeAndUnit;
 
@@ -4492,6 +4387,12 @@
                 }
             }
 
+            this.updateVisualState(InputEventType.InitialRender);
+            if (this._renderedInputControlElement) {
+                this._renderedInputControlElement.onblur = (ev: MouseEvent) => {
+                    this.updateVisualState(InputEventType.FocusLeave);
+                };
+            }
             this.updateInputControlAriaLabelledBy();
 
             return this._outerContainerElement;
@@ -4555,35 +4456,28 @@
         }
     }
 
-<<<<<<< HEAD
+    updateVisualState(eventType: InputEventType): void {
+        if (!this._renderedInputControlElement || this.inputStyle !== Enums.InputStyle.RevealOnHover) {
+            return;
+        }
+        if (eventType === InputEventType.InitialRender) {
+            // on initial render, we will show input fields as read only view
+            this._renderedInputControlElement.classList.add(this.hostConfig.makeCssClassName("ac-inputStyle-revealOnHover-onrender"));
+        }
+        else if (eventType === InputEventType.MouseEnterOnCard) {
+            // on hover on the card, we will reveal the inputs by showing borders etc
+            // ac-inputStyle-revealOnHover-onhover class is also used to identify if mouse is hovering on the card
+            this._renderedInputControlElement.classList.add(this.hostConfig.makeCssClassName("ac-inputStyle-revealOnHover-onhover"));
+        } else if (eventType === InputEventType.MouseLeaveOnCard) {
+            this._renderedInputControlElement.classList.remove(this.hostConfig.makeCssClassName("ac-inputStyle-revealOnHover-onhover"));
+        }
+    }
+
     onValueChanged: (sender: Input) => void;
 
     labelledBy?: string;
 
     abstract isSet(): boolean;
-=======
-    updateVisualState(eventType: InputEventType): void {
-        if (!this.isMultiSelect && this.isCompact) {
-            super.updateVisualState(eventType);
-
-            if (this._selectElement && this.inputStyle === Enums.InputStyle.RevealOnHover) {
-                const hideDropDownPicker = shouldHideInputAdornersForRevealOnHover(this._selectElement, eventType);
-                
-                if (hideDropDownPicker) {
-                    this._selectElement.style.appearance = "none";
-                    this._selectElement.classList.remove(this.hostConfig.makeCssClassName("ac-inputStyle-revealOnHover-onfocus"));
-                } else {
-                    this._selectElement.style.appearance = "auto";
-                    this._selectElement.classList.add(this.hostConfig.makeCssClassName("ac-inputStyle-revealOnHover-onfocus"));
-                }
-            }
-        }
-    }
-
-    getJsonTypeName(): string {
-        return "Input.ChoiceSet";
-    }
->>>>>>> f69bcb14
 
     focus() {
         if (this._renderedInputControlElement) {
@@ -4843,6 +4737,12 @@
         return renderedInputControl;
     }
 
+    updateVisualState(eventType: InputEventType): void {
+        if (!(this.inlineAction || this.isMultiline)) {
+            super.updateVisualState(eventType);
+        }
+    }
+
     getJsonTypeName(): string {
         return "Input.Text";
     }
@@ -5006,22 +4906,7 @@
             label.useMarkdown = GlobalSettings.useMarkdownInRadioButtonAndCheckbox;
             label.wrap = this.wrap;
 
-<<<<<<< HEAD
             this._checkboxInputLabelElement = label.render();
-=======
-    updateVisualState(eventType: InputEventType): void {
-        super.updateVisualState(eventType);
-
-        if (this._dateInputElement && this.inputStyle === Enums.InputStyle.RevealOnHover) {
-            const hideDatePicker = shouldHideInputAdornersForRevealOnHover(this._dateInputElement, eventType);
-            updateInputAdornersVisibility(this._dateInputElement, hideDatePicker  /*hide*/);
-        }
-    }
-
-    getJsonTypeName(): string {
-        return "Input.Date";
-    }
->>>>>>> f69bcb14
 
             if (this._checkboxInputLabelElement) {
                 this._checkboxInputLabelElement.id = Utils.generateUniqueId();
@@ -5043,6 +4928,9 @@
 
     protected get isNullable(): boolean {
         return false;
+    }
+
+    updateVisualState(eventType: InputEventType): void {
     }
 
     getJsonTypeName(): string {
@@ -5173,27 +5061,12 @@
         return uniqueCategoryName;
     }
 
-<<<<<<< HEAD
     private _uniqueCategoryName: string;
     private _selectElement: HTMLSelectElement | undefined;
     private _textInput: HTMLInputElement | undefined;
     private _toggleInputs: HTMLInputElement[] | undefined;
     private _labels: Array<HTMLElement | undefined>;
     private _filteredChoiceSet?: FilteredChoiceSet; 
-=======
-    updateVisualState(eventType: InputEventType): void {
-        super.updateVisualState(eventType);
-
-        if (this._timeInputElement && this.inputStyle === Enums.InputStyle.RevealOnHover) {
-            const hideTimePicker = shouldHideInputAdornersForRevealOnHover(this._timeInputElement, eventType);
-            updateInputAdornersVisibility(this._timeInputElement, hideTimePicker /*hide*/);
-        }
-    }
-
-    getJsonTypeName(): string {
-        return "Input.Time";
-    }
->>>>>>> f69bcb14
 
     applyLoadingIndicator() {
         this._filteredChoiceSet?.applyLoadingIndicator();
@@ -5507,6 +5380,24 @@
         }
     }
 
+    updateVisualState(eventType: InputEventType): void {
+        if (!this.isMultiSelect && this.isCompact) {
+            super.updateVisualState(eventType);
+
+            if (this._selectElement && this.inputStyle === Enums.InputStyle.RevealOnHover) {
+                const hideDropDownPicker = shouldHideInputAdornersForRevealOnHover(this._selectElement, eventType);
+                
+                if (hideDropDownPicker) {
+                    this._selectElement.style.appearance = "none";
+                    this._selectElement.classList.remove(this.hostConfig.makeCssClassName("ac-inputStyle-revealOnHover-onfocus"));
+                } else {
+                    this._selectElement.style.appearance = "auto";
+                    this._selectElement.classList.add(this.hostConfig.makeCssClassName("ac-inputStyle-revealOnHover-onfocus"));
+                }
+            }
+        }
+    }
+
     getJsonTypeName(): string {
         return "Input.ChoiceSet";
     }
@@ -5997,6 +5888,15 @@
         return this._dateInputElement;
     }
 
+    updateVisualState(eventType: InputEventType): void {
+        super.updateVisualState(eventType);
+
+        if (this._dateInputElement && this.inputStyle === Enums.InputStyle.RevealOnHover) {
+            const hideDatePicker = shouldHideInputAdornersForRevealOnHover(this._dateInputElement, eventType);
+            updateInputAdornersVisibility(this._dateInputElement, hideDatePicker  /*hide*/);
+        }
+    }
+
     getJsonTypeName(): string {
         return "Input.Date";
     }
@@ -6127,6 +6027,15 @@
         }
 
         return this._timeInputElement;
+    }
+
+    updateVisualState(eventType: InputEventType): void {
+        super.updateVisualState(eventType);
+
+        if (this._timeInputElement && this.inputStyle === Enums.InputStyle.RevealOnHover) {
+            const hideTimePicker = shouldHideInputAdornersForRevealOnHover(this._timeInputElement, eventType);
+            updateInputAdornersVisibility(this._timeInputElement, hideTimePicker /*hide*/);
+        }
     }
 
     getJsonTypeName(): string {
