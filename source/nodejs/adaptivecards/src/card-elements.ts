--- conflicted
+++ resolved
@@ -216,7 +216,6 @@
         return sizeChanged;
     }
 
-<<<<<<< HEAD
     protected internalPropertyChanged(property: PropertyDefinition) {
         let oldRenderedElement = this.renderedElement;
 
@@ -240,10 +239,10 @@
                 this.updateRenderedElementVisibility();
             }
         }
-=======
+    }
+    
     protected getDefaultSerializationContext(): BaseSerializationContext {
         return new SerializationContext();
->>>>>>> e2d2318f
     }
 
     protected createPlaceholderElement(): HTMLElement {
@@ -460,13 +459,11 @@
         this._renderedElement = this.overrideInternalRender();
 
         if (this._renderedElement) {
-<<<<<<< HEAD
             this._separatorElement = this.internalRenderSeparator();
-=======
+            
             if (this.id) {
                 this._renderedElement.id = this.id;
             }
->>>>>>> e2d2318f
 
             if (this.customCssSelector) {
                 this._renderedElement.classList.add(this.customCssSelector);
@@ -3755,7 +3752,6 @@
     private _state: ActionButtonState = ActionButtonState.Normal;
     private _actionCollection?: ActionCollection; // hold the reference to its action collection
 
-<<<<<<< HEAD
     protected updateCssClasses() {
         if (this.parent && this.renderedElement) {
             let hostConfig = this.parent.hostConfig;
@@ -3802,14 +3798,14 @@
             this.renderButtonContent();
             this.updateCssClasses();
         }
-=======
+    }
+
     protected getDefaultSerializationContext(): BaseSerializationContext {
         return new SerializationContext();
     }
 
     protected addCssClasses(element: HTMLElement) {
         // Do nothing in base implementation
->>>>>>> e2d2318f
     }
 
     protected internalGetReferencedInputs(): Dictionary<Input> {
@@ -5080,16 +5076,11 @@
             if (this.getHasBackground()) {
                 let styleDefinition = this.hostConfig.containerStyles.getStyleByName(this.style, this.hostConfig.containerStyles.getStyleByName(this.defaultStyle));
 
-<<<<<<< HEAD
                 if (styleDefinition.backgroundColor) {
-                    this.renderedElement.style.backgroundColor = <string>Utils.stringToCssColor(styleDefinition.backgroundColor);
-                }
-=======
-            if (styleDefinition.backgroundColor) {
-                const bgColor = <string>Utils.stringToCssColor(styleDefinition.backgroundColor);
-                this.renderedElement.style.backgroundColor = bgColor;
-                this.renderedElement.style.border = "1px solid " + bgColor;
->>>>>>> e2d2318f
+                    const bgColor = <string>Utils.stringToCssColor(styleDefinition.backgroundColor);
+                    this.renderedElement.style.backgroundColor = bgColor;
+                    this.renderedElement.style.border = "1px solid " + bgColor;
+                }
             }
         }
     }
