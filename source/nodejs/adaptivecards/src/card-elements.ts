--- conflicted
+++ resolved
@@ -7525,59 +7525,6 @@
     }
 }
 
-<<<<<<< HEAD
-export class GlobalRegistry {
-    static populateWithDefaultElements(registry: CardObjectRegistry<CardElement>) {
-        registry.clear();
-
-        registry.register("Container", Container);
-        registry.register("TextBlock", TextBlock);
-        registry.register("RichTextBlock", RichTextBlock, Versions.v1_2);
-        registry.register("TextRun", TextRun, Versions.v1_2);
-        registry.register("Image", Image);
-        registry.register("ImageSet", ImageSet);
-        registry.register("Media", Media, Versions.v1_1);
-        registry.register("FactSet", FactSet);
-        registry.register("ColumnSet", ColumnSet);
-        registry.register("ActionSet", ActionSet, Versions.v1_2);
-        registry.register("Input.Text", TextInput);
-        registry.register("Input.File", FileInput);
-        registry.register("Input.Color", ColorInput);
-        registry.register("Input.Date", DateInput);
-        registry.register("Input.Time", TimeInput);
-        registry.register("Input.Number", NumberInput);
-        registry.register("Input.ChoiceSet", ChoiceSetInput);
-        registry.register("Input.Toggle", ToggleInput);
-    }
-
-    static populateWithDefaultActions(registry: CardObjectRegistry<Action>) {
-        registry.clear();
-
-        registry.register(OpenUrlAction.JsonTypeName, OpenUrlAction);
-        registry.register(SubmitAction.JsonTypeName, SubmitAction);
-        registry.register(ShowCardAction.JsonTypeName, ShowCardAction);
-        registry.register(ToggleVisibilityAction.JsonTypeName, ToggleVisibilityAction, Versions.v1_2);
-        registry.register(ExecuteAction.JsonTypeName, ExecuteAction, Versions.v1_4);
-    }
-
-    static readonly elements = new CardObjectRegistry<CardElement>();
-    static readonly actions = new CardObjectRegistry<Action>();
-
-    static reset() {
-        GlobalRegistry.populateWithDefaultElements(GlobalRegistry.elements);
-        GlobalRegistry.populateWithDefaultActions(GlobalRegistry.actions);
-    }
-}
-
-GlobalRegistry.reset();
-
-const enum TypeErrorType {
-    UnknownType,
-    ForbiddenType
-}
-
-=======
->>>>>>> 61aa500b
 export class SerializationContext extends BaseSerializationContext {
     private _elementRegistry?: CardObjectRegistry<CardElement>;
     private _actionRegistry?: CardObjectRegistry<Action>;
@@ -7771,6 +7718,8 @@
 GlobalRegistry.defaultElements.register("ColumnSet", ColumnSet);
 GlobalRegistry.defaultElements.register("ActionSet", ActionSet, Versions.v1_2);
 GlobalRegistry.defaultElements.register("Input.Text", TextInput);
+GlobalRegistry.defaultElements.register("Input.File", FileInput);
+GlobalRegistry.defaultElements.register("Input.Color", ColorInput);
 GlobalRegistry.defaultElements.register("Input.Date", DateInput);
 GlobalRegistry.defaultElements.register("Input.Time", TimeInput);
 GlobalRegistry.defaultElements.register("Input.Number", NumberInput);
