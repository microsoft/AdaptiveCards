--- conflicted
+++ resolved
@@ -5869,13 +5869,8 @@
         return cardLevelContainer;
     }
 
-<<<<<<< HEAD
     private initializeCarouselControl(swiperContainer: HTMLElement, nextElement: HTMLElement, prevElement: HTMLElement, paginationElement: HTMLElement, displayProperties: Display) : void {
          const swiperOptions: SwiperOptions = {
-=======
-    private initializeSwiper(swiperContainer: HTMLElement, nextElement: HTMLElement, prevElement: HTMLElement, paginationElement: HTMLElement, displayProperties: Display) : void {
-        const swiperOptions: SwiperOptions = {
->>>>>>> ba86cc53
             loop: true,
             autoplay: {
                 delay: displayProperties.timerProperty,
