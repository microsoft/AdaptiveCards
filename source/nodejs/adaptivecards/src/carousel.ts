--- conflicted
+++ resolved
@@ -482,7 +482,6 @@
         return this._renderedPages.length > 0 ? cardLevelContainer : undefined;
     }
 
-<<<<<<< HEAD
     validateOrientationProperties() {
         if (this.verticalCarouselHeight) {
             if (this.carouselOrientation === Enums.Orientation.Horizontal) {
@@ -529,10 +528,6 @@
         ));
     }
 
-    private _carousel?: Swiper;
-
-=======
->>>>>>> 0c8d8ec1
     private initializeCarouselControl(
         carouselContainer: HTMLElement,
         nextElement: HTMLElement,
@@ -565,13 +560,9 @@
                 enabled: true,
                 onlyInViewport: true
             },
-<<<<<<< HEAD
-            initialSlide: this._currentIndex,
-            direction: this.carouselOrientation === Enums.Orientation.Horizontal ? "horizontal" : "vertical"
-=======
+            direction: this.carouselOrientation === Enums.Orientation.Horizontal ? "horizontal" : "vertical",
             resizeObserver: false,
             initialSlide: this._currentIndex
->>>>>>> 0c8d8ec1
         };
 
         if (this.timer && !this.isDesignMode()) {
