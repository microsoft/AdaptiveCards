--- conflicted
+++ resolved
@@ -26,16 +26,10 @@
     //#endregion
 
     protected internalRender(): HTMLElement | undefined {
-<<<<<<< HEAD
         const carouselSlide: HTMLElement = document.createElement("div");
         carouselSlide.className = this.hostConfig.makeCssClassName("swiper-slide");
-
-=======
-        const swiperSlide: HTMLElement = document.createElement("div");
-        swiperSlide.className = this.hostConfig.makeCssClassName("swiper-slide");
         // `isRtl()` will set the correct value of rtl by reading the value from the parents
         this.rtl = this.isRtl();
->>>>>>> 20f673b9
         const renderedElement = super.internalRender();
         Utils.appendChild(carouselSlide, renderedElement);
         return carouselSlide;
@@ -207,30 +201,17 @@
 
         const cardLevelContainer: HTMLElement = document.createElement("div");
 
-<<<<<<< HEAD
-        const containerForAdorners: HTMLElement = document.createElement("div");
-        containerForAdorners.className = this.hostConfig.makeCssClassName("ac-carousel-container");
-        cardLevelContainer.appendChild(containerForAdorners);
-
         const carouselContainer: HTMLElement = document.createElement("div");
         carouselContainer.className = this.hostConfig.makeCssClassName("swiper", "ac-carousel");
+
+	const containerForAdorners: HTMLElement = document.createElement("div");
+        containerForAdorners.className = this.hostConfig.makeCssClassName("ac-carousel-container");
+
+        cardLevelContainer.appendChild(containerForAdorners);
 
         const carouselWrapper: HTMLElement = document.createElement("div");
         carouselWrapper.className = this.hostConfig.makeCssClassName("swiper-wrapper", "ac-carousel-card-container");
         carouselWrapper.style.display = "flex";
-=======
-        const swiperContainer: HTMLElement = document.createElement("div");
-        swiperContainer.className = this.hostConfig.makeCssClassName("swiper", "ac-carousel");
-
-	let containerForAdorners: HTMLElement = document.createElement("div");
-        containerForAdorners.className = this.hostConfig.makeCssClassName("ac-carousel-container");
-
-        cardLevelContainer.appendChild(containerForAdorners);
-
-        const swiperWrapper: HTMLElement = document.createElement("div");
-        swiperWrapper.className = this.hostConfig.makeCssClassName("swiper-wrapper", "ac-carousel-card-container");
-        swiperWrapper.style.display = "flex";
->>>>>>> 20f673b9
 
         switch (this.getEffectiveVerticalContentAlignment()) {
             case Enums.VerticalAlignment.Top:
@@ -292,52 +273,31 @@
 
         carouselContainer.appendChild(carouselWrapper as HTMLElement);
 
-<<<<<<< HEAD
+        carouselContainer.tabIndex = 0;
+
         containerForAdorners.appendChild(carouselContainer);
-
-        this.initializeCarouselControl(carouselContainer, nextElementDiv, prevElementDiv, pagination);
-
-        cardLevelContainer.addEventListener("focusin", (event) => {
-            if (!this._isCarouselInitialized) {
-                this._isCarouselInitialized = true;
-                this._carousel?.destroy();
-                this.initializeCarouselControl(carouselContainer, nextElementDiv, prevElementDiv, pagination);
-            }
-        });
-=======
-        swiperContainer.tabIndex = 0;
-
-        containerForAdorners.appendChild(swiperContainer);
 
         // `isRtl()` will set the correct value of rtl by reading the value from the parents
         this.rtl = this.isRtl();
-        this.applyRTL(swiperContainer);
-
-        this.initializeCarouselControl(swiperContainer, nextElementDiv, prevElementDiv, pagination, this.rtl);
+        this.applyRTL(carouselContainer);
+
+        this.initializeCarouselControl(carouselContainer, nextElementDiv, prevElementDiv, pagination, this.rtl);
 
         cardLevelContainer.addEventListener("keydown", (event) => {
             // we don't need to check which key was pressed, we only need to reinit swiper once, then remove this event listener
-           let activeIndex = this._swiper?.activeIndex;
-           this.initializeCarouselControl(swiperContainer, nextElementDiv, prevElementDiv, pagination, this.rtl);
+           let activeIndex = this._carousel?.activeIndex;
+           this.initializeCarouselControl(carouselContainer, nextElementDiv, prevElementDiv, pagination, this.rtl);
            if (activeIndex) { 
-               this._swiper?.slideTo(activeIndex);
+               this._carousel?.slideTo(activeIndex);
            }
         }, {once : true});
->>>>>>> 20f673b9
 
         return this._renderedPages.length > 0 ? cardLevelContainer : undefined;
     }
 
-<<<<<<< HEAD
-    private _carousel?: Swiper;
-    private _isCarouselInitialized = false;
-
-    private initializeCarouselControl(carouselContainer: HTMLElement, nextElement: HTMLElement, prevElement: HTMLElement, paginationElement: HTMLElement): void {
-=======
-    private _swiper?: Swiper;
-
-    private initializeCarouselControl(swiperContainer: HTMLElement, nextElement: HTMLElement, prevElement: HTMLElement, paginationElement: HTMLElement, rtl: boolean | undefined): void {
->>>>>>> 20f673b9
+    private _carousel?: Swiper;    
+
+    private initializeCarouselControl(carouselContainer: HTMLElement, nextElement: HTMLElement, prevElement: HTMLElement, paginationElement: HTMLElement, rtl: boolean | undefined): void {
         const swiperOptions: SwiperOptions = {
             loop: true,
             modules: [
