// Copyright (C) Microsoft Corporation. All rights reserved.
// Licensed under the MIT License.
import { ActionType, CardElement, Container, ContainerBase, SerializationContext, ShowCardAction, ToggleVisibilityAction } from "./card-elements";
import * as Enums from "./enums";
import { NumProperty, property, PropertyBag, SerializableObjectSchema, Versions } from "./serialization";
import { GlobalRegistry, ElementSingletonBehavior } from "./registry";
import { TypeErrorType, ValidationEvent } from "./enums";
import { Strings } from "./strings";
import { Swiper, A11y, Autoplay, History, Keyboard, Navigation, Pagination, Scrollbar, SwiperOptions } from "swiper";
import * as Utils from "./utils";
import { GlobalSettings } from "./shared";

// Note: to function correctly, consumers need to have CSS from swiper/css, swiper/css/pagination, and
// swiper/css/navigation

export class CarouselPage extends Container {
    //#region Schema
    protected populateSchema(schema: SerializableObjectSchema) {
        super.populateSchema(schema);

        // `style`, `bleed`, `isVisible` are not supported in CarouselPage
        schema.remove(Container.styleProperty);
        schema.remove(Container.bleedProperty);
        schema.remove(Container.isVisibleProperty);
    }
    //#endregion

    protected internalRender(): HTMLElement | undefined {
        const swiperSlide: HTMLElement = document.createElement("div");
        swiperSlide.className = this.hostConfig.makeCssClassName("swiper-slide");
        // `isRtl()` will set the correct value of rtl by reading the value from the parents
        this.rtl = this.isRtl();
        const renderedElement = super.internalRender();
        Utils.appendChild(swiperSlide, renderedElement);
        return swiperSlide;
    }

    getForbiddenActionTypes(): ActionType[] {
        return [ShowCardAction, ToggleVisibilityAction]
    }

    protected internalParse(source: any, context: SerializationContext) {
        super.internalParse(source, context);

        this.setShouldFallback(false);
    }

    protected shouldSerialize(context: SerializationContext): boolean {
        return true;
    }

    getJsonTypeName(): string {
        return "CarouselPage";
    }

    get isStandalone(): boolean {
        return false;
    }
}

export class Carousel extends Container {
    //#region Schema
    protected populateSchema(schema: SerializableObjectSchema) {
        super.populateSchema(schema);

        // `style`, `bleed`, `isVisible` are not supported in Carousel
        schema.remove(Container.styleProperty);
        schema.remove(Container.bleedProperty);
        schema.remove(Container.isVisibleProperty);
    }

    static readonly timerProperty = new NumProperty(Versions.v1_6, "timer", undefined);
    @property(Carousel.timerProperty)
    get timer(): number | undefined {
        let timer = this.getValue(Carousel.timerProperty);

        if (timer && timer < this.hostConfig.carousel.minAutoplayDelay) {
            console.warn(Strings.errors.tooLittleTimeDelay);
            timer = this.hostConfig.carousel.minAutoplayDelay;
        }

        return timer;
    }

    set timer(value: number | undefined) {
        if (value && value < this.hostConfig.carousel.minAutoplayDelay) {
            console.warn(Strings.errors.tooLittleTimeDelay);
            this.timer = this.hostConfig.carousel.minAutoplayDelay;
        }
        else {
            this.timer = value;
        }
    }

    //#endregion

    private _pages: CarouselPage[] = [];
    private _renderedPages: CarouselPage[];

    protected forbiddenChildElements(): string[] {
        return [
            ToggleVisibilityAction.JsonTypeName,
            ShowCardAction.JsonTypeName,
            "Media",
            "ActionSet",
            "Input.Text",
            "Input.Date",
            "Input.Time",
            "Input.Number",
            "Input.ChoiceSet",
            "Input.Toggle",
            ...super.forbiddenChildElements()
        ];
    }

    getJsonTypeName(): string {
        return "Carousel";
    }

    getItemCount(): number {
        return this._pages.length;
    }

    getItemAt(index: number): CardElement {
        return this._pages[index];
    }

    removeItem(item: CardElement): boolean {
        if (item instanceof CarouselPage) {
            const itemIndex = this._pages.indexOf(item);

            if (itemIndex >= 0) {
                this._pages.splice(itemIndex, 1);

                item.setParent(undefined);

                this.updateLayout();

                return true;
            }
        }

        return false;
    }

    getFirstVisibleRenderedItem(): CardElement | undefined {
        if (this.renderedElement && this._renderedPages?.length > 0) {
            return this._renderedPages[0];
        }
        else {
            return undefined;
        }
    }

    getLastVisibleRenderedItem(): CardElement | undefined {
        if (this.renderedElement && this._renderedPages?.length > 0) {
            return this._renderedPages[this._renderedPages.length - 1];
        }
        else {
            return undefined;
        }
    }

    get currentPageId(): string | undefined {
        if (this._swiper?.slides?.length) {
            const activeSlide = this._swiper.slides[this._swiper.activeIndex] as HTMLElement;
            return activeSlide.id;
        }
        return undefined;
    }

    protected internalParse(source: any, context: SerializationContext) {
        super.internalParse(source, context);

        this._pages = [];
        this._renderedPages = [];

        const jsonPages = source["pages"];
        if (Array.isArray(jsonPages)) {
            for (const item of jsonPages) {
                const page = this.createCarouselPageInstance(item, context);
                if (page) {
                    this._pages.push(page);
                }
            }
        }
    }

    protected internalToJSON(target: PropertyBag, context: SerializationContext) {
        super.internalToJSON(target, context);

        context.serializeArray(target, "pages", this._pages);
    }

    protected internalRender(): HTMLElement | undefined {
        this._renderedPages = [];

        if (this._pages.length <= 0) {
            return undefined;
        }

        const cardLevelContainer: HTMLElement = document.createElement("div");

        const swiperContainer: HTMLElement = document.createElement("div");
        swiperContainer.className = this.hostConfig.makeCssClassName("swiper", "ac-carousel");

	let containerForAdorners: HTMLElement = document.createElement("div");
        containerForAdorners.className = this.hostConfig.makeCssClassName("ac-carousel-container");

        cardLevelContainer.appendChild(containerForAdorners);

        const swiperWrapper: HTMLElement = document.createElement("div");
        swiperWrapper.className = this.hostConfig.makeCssClassName("swiper-wrapper", "ac-carousel-card-container");
        swiperWrapper.style.display = "flex";

        switch (this.getEffectiveVerticalContentAlignment()) {
            case Enums.VerticalAlignment.Top:
                swiperWrapper.style.alignItems = 'flex-start';
                break;
            case Enums.VerticalAlignment.Bottom:
                swiperWrapper.style.alignItems = 'flex-end';
                break;
            default:
                swiperWrapper.style.alignItems = 'center';
                break;
        }

        if (GlobalSettings.useAdvancedCardBottomTruncation) {
            // Forces the container to be at least as tall as its content.
            //
            // Fixes a quirk in Chrome where, for nested flex elements, the
            // inner element's height would never exceed the outer element's
            // height. This caused overflow truncation to break -- containers
            // would always be measured as not overflowing, since their heights
            // were constrained by their parents as opposed to truly reflecting
            // the height of their content.
            //
            // See the "Browser Rendering Notes" section of this answer:
            // https://stackoverflow.com/questions/36247140/why-doesnt-flex-item-shrink-past-content-size
            swiperWrapper.style.minHeight = '-webkit-min-content';
        }

        const prevElementDiv: HTMLElement = document.createElement("div");
        prevElementDiv.className = this.hostConfig.makeCssClassName("swiper-button-prev", "ac-carousel-left");
        containerForAdorners.appendChild(prevElementDiv);

        const nextElementDiv: HTMLElement = document.createElement("div");
        nextElementDiv.className = this.hostConfig.makeCssClassName("swiper-button-next", "ac-carousel-right");
        containerForAdorners.appendChild(nextElementDiv);

        const pagination: HTMLElement = document.createElement("div");
        pagination.className = this.hostConfig.makeCssClassName("swiper-pagination", "ac-carousel-pagination");
        containerForAdorners.appendChild(pagination);

        const requestedNumberOfPages: number = Math.min(this._pages.length, this.hostConfig.carousel.maxCarouselPages);
        if (this._pages.length > this.hostConfig.carousel.maxCarouselPages) {
            console.warn(Strings.errors.tooManyCarouselPages);
        }

        if (this._pages.length > 0) {
            for (let i = 0; i < requestedNumberOfPages; i++) {
                const page = this._pages[i];
                const renderedItem = this.isElementAllowed(page) ? page.render() : undefined;
                renderedItem?.classList.add("ac-carousel-page");
                renderedItem?.children[0]?.classList.add("ac-carousel-page-container");

                if (renderedItem) {
                    Utils.appendChild(swiperWrapper, renderedItem);
                    this._renderedPages.push(page);
                }
            }
        }

        swiperContainer.appendChild(swiperWrapper as HTMLElement);

        swiperContainer.tabIndex = 0;

        containerForAdorners.appendChild(swiperContainer);

        // `isRtl()` will set the correct value of rtl by reading the value from the parents
        this.rtl = this.isRtl();
        this.applyRTL(swiperContainer);

<<<<<<< HEAD
        this.initializeCarouselControl(swiperContainer, nextElementDiv, prevElementDiv, pagination, this.rtl);

        cardLevelContainer.addEventListener("keydown", (event) => {
            // we don't need to check which key was pressed, we only need to reinit swiper once, then remove this event listener
           let activeIndex = this._swiper?.activeIndex;
           this.initializeCarouselControl(swiperContainer, nextElementDiv, prevElementDiv, pagination, this.rtl);
=======
        cardLevelContainer.addEventListener("keydown", (event) => {
            // we don't need to check which key was pressed, we only need to reinit swiper once, then remove this event listener
           let activeIndex = this._swiper?.activeIndex;
           this.initializeCarouselControl(swiperContainer, nextElementDiv, prevElementDiv, pagination);
>>>>>>> b3d7da81
           if (activeIndex) { 
               this._swiper?.slideTo(activeIndex);
           }
        }, {once : true});

        return this._renderedPages.length > 0 ? cardLevelContainer : undefined;
    }

    private _swiper?: Swiper;

    private initializeCarouselControl(swiperContainer: HTMLElement, nextElement: HTMLElement, prevElement: HTMLElement, paginationElement: HTMLElement, rtl: boolean | undefined): void {
        const swiperOptions: SwiperOptions = {
            loop: true,
            modules: [
                Navigation,
                Pagination,
                Scrollbar,
                A11y,
                History,
                Keyboard
            ],
            pagination: {
                el: paginationElement,
                clickable: true
            },
            navigation: {
                prevEl: rtl == undefined || !rtl ? prevElement : nextElement,
                nextEl: rtl == undefined || !rtl ? nextElement : prevElement
            },
            a11y: {
                enabled: true
            },
            keyboard: {
                enabled: true,
                onlyInViewport: true
            }
        };

        if (this.timer && !this.isDesignMode()) {
            swiperOptions.modules?.push(Autoplay);
            swiperOptions.autoplay = { delay: this.timer, pauseOnMouseEnter: true };
        }

        const swiper: Swiper = new Swiper(swiperContainer, swiperOptions);

        // While the 'pauseOnMouseEnter' option should resume autoplay on
        // mouse exit it doesn't do it, so adding custom events to handle it

        swiperContainer.addEventListener("mouseenter", function(event) {
            swiper.autoplay?.stop();
        });

        swiperContainer.addEventListener("mouseleave", function(event) {
            swiper.autoplay?.start();
        });

        this._swiper = swiper;
    }

    private createCarouselPageInstance(source: any, context: SerializationContext): CarouselPage | undefined {
        return context.parseCardObject<CarouselPage>(
            this,
            source,
            this.forbiddenChildElements(),
            !this.isDesignMode(),
            (typeName: string) => {
                return !typeName || typeName === "CarouselPage" ? new CarouselPage() : undefined;
            },
            (typeName: string, errorType: TypeErrorType) => {
                context.logParseEvent(
                    undefined,
                    ValidationEvent.ElementTypeNotAllowed,
                    Strings.errors.elementTypeNotAllowed(typeName));
            }
        );
    }
}

GlobalRegistry.defaultElements.register("Carousel", Carousel, Versions.v1_6, ElementSingletonBehavior.Only);<|MERGE_RESOLUTION|>--- conflicted
+++ resolved
@@ -281,19 +281,12 @@
         this.rtl = this.isRtl();
         this.applyRTL(swiperContainer);
 
-<<<<<<< HEAD
         this.initializeCarouselControl(swiperContainer, nextElementDiv, prevElementDiv, pagination, this.rtl);
 
         cardLevelContainer.addEventListener("keydown", (event) => {
             // we don't need to check which key was pressed, we only need to reinit swiper once, then remove this event listener
            let activeIndex = this._swiper?.activeIndex;
            this.initializeCarouselControl(swiperContainer, nextElementDiv, prevElementDiv, pagination, this.rtl);
-=======
-        cardLevelContainer.addEventListener("keydown", (event) => {
-            // we don't need to check which key was pressed, we only need to reinit swiper once, then remove this event listener
-           let activeIndex = this._swiper?.activeIndex;
-           this.initializeCarouselControl(swiperContainer, nextElementDiv, prevElementDiv, pagination);
->>>>>>> b3d7da81
            if (activeIndex) { 
                this._swiper?.slideTo(activeIndex);
            }
