--- conflicted
+++ resolved
@@ -1,10 +1,6 @@
 {
 	"name": "adaptivecards",
-<<<<<<< HEAD
-	"version": "1.3.0-alpha1",
-=======
 	"version": "1.3.0-alpha.2",
->>>>>>> 6007fe3e
 	"description": "Adaptive Cards Javascript library for HTML Clients",
 	"author": "AdaptiveCards",
 	"license": "MIT",
