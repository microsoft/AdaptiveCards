// Copyright (c) Microsoft Corporation. All rights reserved.
// Licensed under the MIT License.
import * as Adaptive from "adaptivecards";
import { Constants } from "adaptivecards-controls";
import { DraggableElement } from "./draggable-element";
import { IPoint, Utils } from "./miscellaneous";
import * as DesignerPeers from "./designer-peers";
import * as ACData from "adaptivecards-templating";
import * as Shared from "./shared";
import { HostContainer } from "./containers";
import { FieldDefinition } from "./data";

export enum BindingPreviewMode {
    NoPreview,
    GeneratedData,
    SampleData
}

export type CardElementType = { new(): Adaptive.CardElement };
export type ActionType = { new(): Adaptive.Action };
export type CardElementPeerType = {
    new(
        parent: DesignerPeers.DesignerPeer,
        designerSurface: CardDesignerSurface,
        registration: DesignerPeers.DesignerPeerRegistrationBase,
        cardElement: Adaptive.CardElement,
        initializeCardElement?: boolean
    ): DesignerPeers.CardElementPeer
};
export type ActionPeerType = {
    new(
        parent: DesignerPeers.DesignerPeer,
        designerSurface: CardDesignerSurface,
        registration: DesignerPeers.DesignerPeerRegistrationBase,
        action: Adaptive.Action
    ): DesignerPeers.ActionPeer
};

class DesignerPeerCategory {
    static Unknown = "Unknown";
    static Containers = "Containers";
    static Elements = "Elements";
    static Inputs = "Inputs";
    static Actions = "Actions";
}

export abstract class DesignerPeerRegistry<TSource, TPeer> {
    protected _items: Array<DesignerPeers.DesignerPeerRegistration<TSource, TPeer>> = [];

    readonly defaultRegistration = new DesignerPeers.DesignerPeerRegistrationBase(DesignerPeerCategory.Unknown, "acd-icon-unknownPeer");

    constructor() {
        this.reset();
    }

    abstract reset();

    clear() {
        this._items = [];
    }

    findTypeRegistration(sourceType: TSource): DesignerPeers.DesignerPeerRegistration<TSource, TPeer> {
        for (let i = 0; i < this._items.length; i++) {
            if (this._items[i].sourceType === sourceType) {
                return this._items[i];
            }
        }

        return null;
    }

    registerPeer(sourceType: TSource, peerType: TPeer, category: string, iconClass: string = null) {
        var registrationInfo = this.findTypeRegistration(sourceType);

        if (registrationInfo != null) {
            registrationInfo.peerType = peerType;
        }
        else {
            registrationInfo = new DesignerPeers.DesignerPeerRegistration<TSource, TPeer> (
                sourceType,
                peerType,
                category,
                iconClass);

            this._items.push(registrationInfo);
        }
    }

    unregisterPeer(sourceType: TSource) {
        for (let i = 0; i < this._items.length; i++) {
            if (this._items[i].sourceType === sourceType) {
                this._items.splice(i, 1);

                return;
            }
        }
    }
}

export class CardElementPeerRegistry extends DesignerPeerRegistry<CardElementType, CardElementPeerType> {
    reset() {
        this.clear();

        this.registerPeer(Adaptive.AdaptiveCard, DesignerPeers.AdaptiveCardPeer, DesignerPeerCategory.Containers, "acd-icon-adaptiveCard");
        this.registerPeer(Adaptive.Container, DesignerPeers.ContainerPeer, DesignerPeerCategory.Containers, "acd-icon-container");
        this.registerPeer(Adaptive.ColumnSet, DesignerPeers.ColumnSetPeer, DesignerPeerCategory.Containers, "acd-icon-columnSet");
        this.registerPeer(Adaptive.Column, DesignerPeers.ColumnPeer, DesignerPeerCategory.Containers, "acd-icon-column");
        this.registerPeer(Adaptive.ImageSet, DesignerPeers.ImageSetPeer, DesignerPeerCategory.Containers, "acd-icon-imageSet");
        this.registerPeer(Adaptive.FactSet, DesignerPeers.FactSetPeer, DesignerPeerCategory.Containers, "acd-icon-factSet");
        this.registerPeer(Adaptive.Table, DesignerPeers.TablePeer, DesignerPeerCategory.Containers, "acd-icon-table");
        this.registerPeer(Adaptive.TableRow, DesignerPeers.TableRowPeer, DesignerPeerCategory.Containers, "acd-icon-tableRow");
        this.registerPeer(Adaptive.TableCell, DesignerPeers.TableCellPeer, DesignerPeerCategory.Containers, "acd-icon-tableCell");

        this.registerPeer(Adaptive.TextBlock, DesignerPeers.TextBlockPeer, DesignerPeerCategory.Elements, "acd-icon-textBlock");
        this.registerPeer(Adaptive.RichTextBlock, DesignerPeers.RichTextBlockPeer, DesignerPeerCategory.Elements, "acd-icon-richTextBlock");
        this.registerPeer(Adaptive.Image, DesignerPeers.ImagePeer, DesignerPeerCategory.Elements, "acd-icon-image");
        this.registerPeer(Adaptive.Media, DesignerPeers.MediaPeer, DesignerPeerCategory.Elements, "acd-icon-media");
        this.registerPeer(Adaptive.ActionSet, DesignerPeers.ActionSetPeer, DesignerPeerCategory.Elements, "acd-icon-actionSet");

        this.registerPeer(Adaptive.TextInput, DesignerPeers.TextInputPeer, DesignerPeerCategory.Inputs, "acd-icon-inputText");
        this.registerPeer(Adaptive.DateInput, DesignerPeers.DateInputPeer, DesignerPeerCategory.Inputs, "acd-icon-inputDate");
        this.registerPeer(Adaptive.TimeInput, DesignerPeers.TimeInputPeer, DesignerPeerCategory.Inputs, "acd-icon-inputTime");
        this.registerPeer(Adaptive.ToggleInput, DesignerPeers.ToggleInputPeer, DesignerPeerCategory.Inputs, "acd-icon-inputToggle");
        this.registerPeer(Adaptive.NumberInput, DesignerPeers.NumberInputPeer, DesignerPeerCategory.Inputs, "acd-icon-inputNumber");
        this.registerPeer(Adaptive.ChoiceSetInput, DesignerPeers.ChoiceSetInputPeer, DesignerPeerCategory.Inputs, "acd-icon-inputChoiceSet");
    }

    createPeerInstance(designerSurface: CardDesignerSurface, parent: DesignerPeers.DesignerPeer, cardElement: Adaptive.CardElement, initializeCardElement?: boolean): DesignerPeers.CardElementPeer {
        var registrationInfo = this.findTypeRegistration((<any>cardElement).constructor);

        var peer = registrationInfo ?
            new registrationInfo.peerType(parent, designerSurface, registrationInfo, cardElement, initializeCardElement) :
            new DesignerPeers.CardElementPeer(parent, designerSurface, this.defaultRegistration, cardElement, initializeCardElement);

        return peer;
    }
}

export class ActionPeerRegistry extends DesignerPeerRegistry<ActionType, ActionPeerType> {
    reset() {
        this.clear();

        this.registerPeer(Adaptive.HttpAction, DesignerPeers.HttpActionPeer, DesignerPeerCategory.Actions, "acd-icon-actionHttp");
        this.registerPeer(Adaptive.SubmitAction, DesignerPeers.SubmitActionPeer, DesignerPeerCategory.Actions, "acd-icon-actionSubmit");
        this.registerPeer(Adaptive.ExecuteAction, DesignerPeers.ExecuteActionPeer, DesignerPeerCategory.Actions, "acd-icon-actionSubmit");
        this.registerPeer(Adaptive.OpenUrlAction, DesignerPeers.OpenUrlActionPeer, DesignerPeerCategory.Actions, "acd-icon-actionOpenUrl");
        this.registerPeer(Adaptive.ShowCardAction, DesignerPeers.ShowCardActionPeer, DesignerPeerCategory.Actions, "acd-icon-actionShowCard");
        this.registerPeer(Adaptive.ToggleVisibilityAction, DesignerPeers.ToggleVisibilityActionPeer, DesignerPeerCategory.Actions, "acd-icon-actionToggleVisibility");
    }

    createPeerInstance(designerSurface: CardDesignerSurface, parent: DesignerPeers.DesignerPeer, action: Adaptive.Action): DesignerPeers.ActionPeer {
        var registrationInfo = this.findTypeRegistration((<any>action).constructor);

        var peer = registrationInfo ? new registrationInfo.peerType(parent, designerSurface, registrationInfo, action) : new DesignerPeers.ActionPeer(parent, designerSurface, this.defaultRegistration, action);

        return peer;
    }
}

class DragHandle extends DraggableElement {
    protected internalRender(): HTMLElement {
        let element = document.createElement("div");
        element.classList.add("acd-peerButton", "acd-peerButton-icon", "fixedWidth", "circular", "acd-icon-drag");
        element.title = "Drag to move this element";
        element.style.visibility = "hidden";
        element.style.position = "absolute";
        element.style.zIndex = "500";

        return element;
    }
}

export abstract class DesignContext {
    abstract get hostContainer(): HostContainer;
    abstract get targetVersion(): Adaptive.Version;
    abstract get dataStructure(): FieldDefinition;
    abstract get bindingPreviewMode(): BindingPreviewMode;
    abstract get sampleData(): any;
}

export class CardDesignerSurface {
    static readonly cardElementPeerRegistry: CardElementPeerRegistry = new CardElementPeerRegistry();
    static readonly actionPeerRegistry: ActionPeerRegistry = new ActionPeerRegistry();

    private _updateCount: number = 0;

    private _card: Adaptive.AdaptiveCard;
    private _allPeers: Array<DesignerPeers.DesignerPeer> = [];
    private _rootPeer: DesignerPeers.DesignerPeer;
    private _cardHost: HTMLElement;
    private _designerSurface: HTMLDivElement;
    private _selectedPeer: DesignerPeers.DesignerPeer;
    private _draggedPeer: DesignerPeers.DesignerPeer;
    private _dropTarget: DesignerPeers.DesignerPeer;
    private _dragHandle: DragHandle;
    private _removeCommandElement: HTMLElement;
    private _peerCommandsHostElement: HTMLElement;
    private _serializationContext: Adaptive.SerializationContext;
    private _isPreviewMode: boolean = false;
    private _dragVisual?: HTMLElement;

    private updatePeerCommandsLayout() {
        if (this._selectedPeer) {
            let peerRect = this._selectedPeer.getBoundingRect();
            let dragHandleRect = this._dragHandle.renderedElement.getBoundingClientRect();
            let removeButtonRect = this._removeCommandElement.getBoundingClientRect();

            this._dragHandle.renderedElement.style.left = (peerRect.left - dragHandleRect.width) + "px";
            this._dragHandle.renderedElement.style.top = (peerRect.top - dragHandleRect.height) + "px";

            this._removeCommandElement.style.left = peerRect.right + "px";
            this._removeCommandElement.style.top = (peerRect.top - removeButtonRect.height) + "px";

            this._peerCommandsHostElement.style.left = peerRect.left + "px";
            this._peerCommandsHostElement.style.top = (peerRect.bottom + 2) + "px";
            this._peerCommandsHostElement.style.width = peerRect.width + "px";

            this._dragHandle.renderedElement.style.visibility = this._selectedPeer.isDraggable() ? "visible" : "hidden";
            this._removeCommandElement.style.visibility = this._selectedPeer.canBeRemoved() ? "visible" : "hidden";
            this._peerCommandsHostElement.style.visibility = this._peerCommandsHostElement.childElementCount > 0 ? "visible" : "hidden";
        }
        else {
            this._dragHandle.renderedElement.style.visibility = "hidden";
            this._removeCommandElement.style.visibility = "hidden";
            this._peerCommandsHostElement.style.visibility = "hidden";
        }
    }

    private setSelectedPeer(value: DesignerPeers.DesignerPeer) {
        if (this._selectedPeer != value) {
            if (this._selectedPeer) {
                this._selectedPeer.isSelected = false;
            }

            this._selectedPeer = value;

            this._peerCommandsHostElement.innerHTML = "";

            if (this._selectedPeer) {
                this._selectedPeer.isSelected = true;

                let commands = this._selectedPeer.getCommands(this.context);

                for (let command of commands) {
                    this._peerCommandsHostElement.appendChild(command.render());
                }
            }

            this.updatePeerCommandsLayout();

            if (this.onSelectedPeerChanged) {
                this.onSelectedPeerChanged(this._selectedPeer);
            }
        }
    }

    private peerChanged(peer: DesignerPeers.DesignerPeer, updatePropertySheet: boolean) {
        this.renderCard()
        this.updateLayout();

        if (updatePropertySheet && this.onSelectedPeerChanged) {
            this.onSelectedPeerChanged(this._selectedPeer);
        }
    }

    private peerRemoved(peer: DesignerPeers.DesignerPeer) {
        this._allPeers.splice(this._allPeers.indexOf(peer), 1);

        if (peer == this._selectedPeer) {
            this.setSelectedPeer(null);
        }

        if (this._updateCount == 0) {
            this.renderCard();
            this.updateLayout();
        }
    }

    private generateCardToRender(asPreview: boolean): Adaptive.AdaptiveCard {
        let cardToRender: Adaptive.AdaptiveCard = this.card;

        if (asPreview) {
            let inputPayload = this.card.toJSON(this._serializationContext);

            cardToRender = new Adaptive.AdaptiveCard();
            cardToRender.hostConfig = this.card.hostConfig;

            let outputPayload = inputPayload;

            if (Shared.GlobalSettings.enableDataBindingSupport) {
                try {
                    let template = new ACData.Template(inputPayload);

                    let evaluationContext: ACData.IEvaluationContext;

                    if (this.context.bindingPreviewMode === BindingPreviewMode.SampleData) {
                        evaluationContext = { $root: this.context.sampleData };
                    }
                    else {
                        evaluationContext = { $root: this.context.dataStructure.dataType.generateSampleData() };
                    }

                    outputPayload = template.expand(evaluationContext);
                }
                catch (e) {
                    console.log("Template expansion error: " + e.message);
                }
            }

            cardToRender.parse(outputPayload, this._serializationContext);
        }

        return cardToRender;
    }

    private renderCard() {
        this._cardHost.innerHTML = "";

        if (this.onCardValidated) {
            let allValidationEvents: Adaptive.IValidationEvent[] = [];

            for (let i = 0; i < this._serializationContext.eventCount; i++) {
                allValidationEvents.push(this._serializationContext.getEventAt(i));
            }

            allValidationEvents.push(...this.card.validateProperties().validationEvents);

            this.onCardValidated(allValidationEvents);
        }

        let cardToRender = this.generateCardToRender(this.isPreviewMode);

        if (this.isPreviewMode) {
            cardToRender.onExecuteAction = (action: Adaptive.Action) => {
                const actionType = action.getJsonTypeName();
                let message = `Action executed: "${actionType}" title: "${action.title}"`;

                const verb = (<Adaptive.ExecuteAction>action).verb;
                if (verb) {
                    message += ` verb: "${verb}"`;
                }
<<<<<<< HEAD
		
=======

>>>>>>> db63beaf
                const carouselPageId = (<Adaptive.ExecuteAction>action).currentCarouselPageId;
                if (carouselPageId) {
                    message += `\ncarousel page id: "${carouselPageId}"`;
                }

                const url = (<Adaptive.OpenUrlAction>action).url;
                if (url) {
                    message += `\nurl: "${url}"`;
                }

                const data = (<Adaptive.SubmitActionBase>action).data;
                if (data) {
                    message += `\nSubmitted data: ${JSON.stringify(data, undefined, 4)}`;
                }

                alert(message);
            };
        }

        let renderedCard = cardToRender.render();

        if (this.fixedHeightCard) {
            renderedCard.style.height = "100%";

            // truncate the content if the host container is fixed height
            if (this.isPreviewMode)
            {
                renderedCard.style.overflow = "hidden";
            }
        }
        this._cardHost.appendChild(renderedCard);
    }

    private addPeer(peer: DesignerPeers.DesignerPeer) {
        if (this._allPeers.indexOf(peer) < 0) {
            this._allPeers.push(peer);

            peer.render();

            peer.onSelectedChanged = (peer: DesignerPeers.DesignerPeer) => {
                if (peer.isSelected) {
                    this.setSelectedPeer(peer);
                }
                else {
                    if (this._selectedPeer == peer) {
                        this.setSelectedPeer(null);
                    }
                }
            };
            peer.onChanged = (sender: DesignerPeers.DesignerPeer, updatePropertySheet: boolean) => { this.peerChanged(sender, updatePropertySheet); };
            peer.onPeerRemoved = (sender: DesignerPeers.DesignerPeer) => { this.peerRemoved(sender); };
            peer.onPeerAdded = (sender: DesignerPeers.DesignerPeer, newPeer: DesignerPeers.DesignerPeer) => {
                this.addPeer(newPeer);
                this.updateLayout();
            };
            peer.onStartDrag = (sender: DesignerPeers.DesignerPeer) => { this.startDrag(sender); }
            peer.onEndDrag = (sender: DesignerPeers.DesignerPeer) => { this.endDrag(false); }

            peer.addElementsToDesignerSurface(this._designerSurface);

            for (let i = 0; i < peer.getChildCount(); i++) {
                this.addPeer(peer.getChildAt(i));
            }
        }
    }

    private internalFindDropTarget(pointerPosition: IPoint, currentPeer: DesignerPeers.DesignerPeer, forPeer: DesignerPeers.DesignerPeer): DesignerPeers.DesignerPeer {
        if (currentPeer == forPeer) {
            return null;
        }

        var result: DesignerPeers.DesignerPeer = null;
        var lookDeeper = currentPeer instanceof DesignerPeers.ActionPeer;

        if (!lookDeeper) {
            var boundingRect = currentPeer.getBoundingRect();

            lookDeeper = boundingRect.isInside(pointerPosition);
        }

        if (lookDeeper) {
            let canDrop = currentPeer.canDrop(forPeer);

            if (canDrop) {
                result = currentPeer;
            }

            for (let i = 0; i < currentPeer.getChildCount(); i++) {
                var deeperResult = this.internalFindDropTarget(pointerPosition, currentPeer.getChildAt(i), forPeer);

                if (deeperResult) {
                    result = deeperResult;

                    break;
                }
            }
        }

        return result;
    }

    private findCardElementPeer(cardElement: Adaptive.CardElement): DesignerPeers.CardElementPeer {
        for (let i = 0; i < this._allPeers.length; i++) {
            var peer = this._allPeers[i];

            if (peer instanceof DesignerPeers.CardElementPeer && peer.cardElement == cardElement) {
                return peer;
            }
        }

        return null;
    }

    private findActionPeer(action: Adaptive.Action): DesignerPeers.ActionPeer {
        for (let i = 0; i < this._allPeers.length; i++) {
            var peer = this._allPeers[i];

            if (peer instanceof DesignerPeers.ActionPeer && peer.action == action) {
                return peer;
            }
        }

        return null;
    }

    private inlineCardExpanded(action: Adaptive.ShowCardAction, isExpanded: boolean) {
        let peer = this.findCardElementPeer(action.card);

        if (isExpanded) {
            if (!peer) {
                let registration = CardDesignerSurface.cardElementPeerRegistry.findTypeRegistration(Adaptive.AdaptiveCard);

                peer = new registration.peerType(peer, this, registration, action.card);

                let parentPeer = this.findActionPeer(action);

                if (parentPeer) {
                    parentPeer.insertChild(peer);
                }
                else {
                    this._rootPeer.insertChild(peer);
                }
            }
            else {
                peer.addElementsToDesignerSurface(this._designerSurface, true);
            }
        }
        else {
            if (peer) {
                peer.removeElementsFromDesignerSurface(true);
            }
        }

        this.updateLayout();
    }

    private get card(): Adaptive.AdaptiveCard {
        return this._card;
    }

    private setDraggedPeer(value: DesignerPeers.DesignerPeer) {
        if (this._draggedPeer != value) {
            if (this._draggedPeer) {
                this._draggedPeer.dragging = false;
            }

            this._draggedPeer = value;

            if (this._draggedPeer) {
                this._draggedPeer.dragging = true;
            }
        }
    }

    constructor(readonly context: DesignContext) {
        this._serializationContext = this.context.hostContainer.createSerializationContext(this.context.targetVersion);

        var rootElement = document.createElement("div");
        rootElement.style.position = "relative";
        rootElement.style.width = "100%";
        rootElement.style.height = "100%";

        this._cardHost = document.createElement("div");
        this._cardHost.style.height = "100%";

        rootElement.appendChild(this._cardHost);

        this._designerSurface = document.createElement("div");
        this._designerSurface.classList.add("acd-designersurface");
        this._designerSurface.tabIndex = 0;
        this._designerSurface.style.position = "absolute";
        this._designerSurface.style.left = "0";
        this._designerSurface.style.top = "0";
        this._designerSurface.style.width = "100%";
        this._designerSurface.style.height = "100%";

        this._designerSurface.onkeyup = (e: KeyboardEvent) => {
            if (this._selectedPeer) {
                switch (e.key) {
                    case Constants.keys.escape:
                        if (this.draggedPeer) {
                            this.endDrag(true);
                        }
                        else {
                            this.setSelectedPeer(this._selectedPeer.parent);
                        }

                        break;
                    case Constants.keys.delete:
                        if (!this.draggedPeer) {
                            this.removeSelected();
                        }

                        break;
                }
            }

            return !e.cancelBubble;
        }

        this._designerSurface.onpointermove = (e: PointerEvent) => {
            let clientRect = this._designerSurface.getBoundingClientRect();

            if (this.draggedPeer) {
                if (this._designerSurface.hasPointerCapture && !this._designerSurface.hasPointerCapture(e.pointerId)) {
                    this._designerSurface.setPointerCapture(e.pointerId);
                }

                if (!this._dragVisual) {
                    this._dragVisual = document.createElement("div");
                    this._dragVisual.style.pointerEvents = "none";
                    this._dragVisual.style.backgroundColor = "white";
                    this._dragVisual.style.padding = "6px";
                    this._dragVisual.style.opacity = "0.6";
                    this._dragVisual.style.boxShadow = "0 0 15px -5px rgba(0, 0, 0, 0.4)";
                    this._dragVisual.style.position = "absolute";
                    this._dragVisual.style.boxSizing = "content-box";

                    this._dragVisual.appendChild(this.draggedPeer.getCardObject().renderedElement.cloneNode(true));

                    document.body.appendChild(this._dragVisual);
                }

                const adjustedPoint = Utils.adjustPointForScroll(e);
                this._dragVisual.style.left = (adjustedPoint.x - 6) + "px";
                this._dragVisual.style.top = (adjustedPoint.y - 6) + "px";

                let renderedCardObjectRect = this.draggedPeer.getCardObject().renderedElement.getBoundingClientRect();

                this._dragVisual.style.width = renderedCardObjectRect.width + "px";
                this._dragVisual.style.height = renderedCardObjectRect.height + "px";

                this.tryDrop({ x: e.x - clientRect.left, y: e.y - clientRect.top }, this.draggedPeer);
            }
        }

        this._designerSurface.onpointerup = (e: PointerEvent) => {
            this._designerSurface.releasePointerCapture(e.pointerId);

            if (this.draggedPeer) {
                this.endDrag(false);
            }
        }

        rootElement.appendChild(this._designerSurface);

        this.context.hostContainer.cardHost.innerHTML = "";
        this.context.hostContainer.cardHost.appendChild(rootElement);

        this._card = new Adaptive.AdaptiveCard();
        this._card.onInlineCardExpanded = (action: Adaptive.ShowCardAction, isExpanded: boolean) => { this.inlineCardExpanded(action, isExpanded); };
        this._card.onPreProcessPropertyValue = (sender: Adaptive.CardObject, property: Adaptive.PropertyDefinition, value: any) => {
            if (Shared.GlobalSettings.enableDataBindingSupport && typeof value === "string" && this.context.sampleData && this.context.bindingPreviewMode !== BindingPreviewMode.NoPreview) {
                let expression = ACData.Template.parseInterpolatedString(value);

                if (typeof expression === "string") {
                    return expression;
                }
                else {
                    let evaluationContext: ACData.IEvaluationContext;

                    if (this.context.bindingPreviewMode === BindingPreviewMode.SampleData) {
                        evaluationContext = { $root: this.context.sampleData };
                    }
                    else {
                        evaluationContext = { $root: this.context.dataStructure.dataType.generateSampleData() };
                    }

                    let evaluationResult = ACData.Template.tryEvaluateExpression(expression, evaluationContext, true);

                    return typeof evaluationResult.value === "string" ? evaluationResult.value : value;
                }
            }

            return value;
        };
        this._card.version = this.context.targetVersion;
        this._card.hostConfig = this.context.hostContainer.getHostConfig();
        this._card.designMode = true;

        this.render();
    }

    onCardValidated: (logEntries: Adaptive.IValidationEvent[]) => void;
    onSelectedPeerChanged: (peer: DesignerPeers.DesignerPeer) => void;
    onLayoutUpdated: (isFullRefresh: boolean) => void;

    fixedHeightCard: boolean = false;

    getDesignerSurfaceOffset(): IPoint {
        let clientRect = this._designerSurface.getBoundingClientRect();

        return { x: clientRect.left, y: clientRect.top };
    }

    findDropTarget(pointerPosition: IPoint, peer: DesignerPeers.DesignerPeer): DesignerPeers.DesignerPeer {
        return this.internalFindDropTarget(pointerPosition, this._rootPeer, peer);
    }

    findPeer(cardObject: Adaptive.CardObject) {
        for (let peer of this._allPeers) {
            if (peer.getCardObject() === cardObject) {
                return peer;
            }
        }

        return undefined;
    }

    beginUpdate() {
        this._updateCount++;
    }

    endUpdate(renderCard: boolean) {
        if (this._updateCount > 0) {
            this._updateCount--;

            if (this._updateCount == 0) {
                if (renderCard) {
                    this.renderCard();
                }

                this.updateLayout();
            }
        }
    }

    render() {
        this._designerSurface.innerHTML = "";
        this._allPeers = [];

        this.setSelectedPeer(null);

        this.renderCard();

        this._rootPeer = CardDesignerSurface.cardElementPeerRegistry.createPeerInstance(this, null, this.card);

        this.addPeer(this._rootPeer);

        this._removeCommandElement = document.createElement("div");
        this._removeCommandElement.classList.add("acd-peerButton", "acd-peerButton-icon", "fixedWidth", "circular", "acd-icon-remove");
        this._removeCommandElement.title = "Remove";
        this._removeCommandElement.style.visibility = "hidden";
        this._removeCommandElement.style.position = "absolute";
        this._removeCommandElement.style.zIndex = "500";
        this._removeCommandElement.onclick = (e) => {
            this.removeSelected();
        }

        this._dragHandle = new DragHandle();
        this._dragHandle.onStartDrag = (sender) => {
            this._dragHandle.endDrag();
            this.startDrag(this._selectedPeer);
        }
        this._dragHandle.render();

        this._peerCommandsHostElement = document.createElement("div");
        this._peerCommandsHostElement.style.visibility = "hidden";
        this._peerCommandsHostElement.style.position = "absolute";
        this._peerCommandsHostElement.style.display = "flex";
        this._peerCommandsHostElement.style.justifyContent = "flex-end";
        this._peerCommandsHostElement.style.zIndex = "500";
        this._peerCommandsHostElement.style.pointerEvents = "none";

        this._designerSurface.appendChild(this._dragHandle.renderedElement);
        this._designerSurface.appendChild(this._removeCommandElement);
        this._designerSurface.appendChild(this._peerCommandsHostElement);

        this.updateLayout();
    }

    getCardPayloadAsObject(): object {
        return this.card.toJSON(this._serializationContext);
    }

    setCardPayloadAsObject(payload: object) {
        this._serializationContext.clearEvents();

        this.card.parse(payload, this._serializationContext);

        this.render();
    }

    setCardPayloadAsString(payload: string) {
        try {
            this.setCardPayloadAsObject(JSON.parse(payload));
        }
        catch (e) {
            console.warn("Invalid JSON string. " + e);
        }
    }

    getBoundCardPayloadAsObject(): object {
        return this.generateCardToRender(true).toJSON(this._serializationContext);
    }

    updateLayout(isFullRefresh: boolean = true) {
        if (!this.isPreviewMode) {
            for (let i = 0; i < this._allPeers.length; i++) {
                this._allPeers[i].updateLayout();
            }

            this.updatePeerCommandsLayout();

            if (this.onLayoutUpdated) {
                this.onLayoutUpdated(isFullRefresh);
            }
        }
    }

    removeSelected() {
        if (this.selectedPeer) {
            this.beginUpdate();

            try {
                let parent = this.selectedPeer.parent;

                if (this.selectedPeer.remove(false, true)) {
                    this.setSelectedPeer(parent);
                }
            }
            finally {
                this.endUpdate(true);
            }
        }
    }

    onStartDrag: (sender: CardDesignerSurface) => void;
    onEndDrag: (sender: CardDesignerSurface, wasCancelled: boolean) => void;

    startDrag(peer: DesignerPeers.DesignerPeer) {
        if (!this.draggedPeer) {
            this._designerSurface.classList.add("dragging");

            this.setDraggedPeer(peer);
            this.setSelectedPeer(this.draggedPeer);

            if (this.onStartDrag) {
                this.onStartDrag(this);
            }
        }
    }

    endDrag(wasCancelled: boolean) {
        if (this.draggedPeer) {
            // Ensure that the dragged peer's elements are at the top in Z order
            this.draggedPeer.removeElementsFromDesignerSurface(true);
            this.draggedPeer.addElementsToDesignerSurface(this._designerSurface, true);

            this._dropTarget.renderedElement.classList.remove("dragover");

            this._dragVisual?.parentNode.removeChild(this._dragVisual);
            this._dragVisual = undefined;

            this.setDraggedPeer(null);

            if (this.onEndDrag) {
                this.onEndDrag(this, wasCancelled);
            }

            this._designerSurface.classList.remove("dragging");
        }
    }

    tryDrop(pointerPosition: IPoint, peer: DesignerPeers.DesignerPeer): boolean {
        if (peer) {
            if (this._dropTarget) {
                this._dropTarget.renderedElement.classList.remove("dragover");
            }

            var newDropTarget = this.findDropTarget(pointerPosition, peer);

            if (newDropTarget) {
                this._dropTarget = newDropTarget;
                this._dropTarget.renderedElement.classList.add("dragover");

                return this._dropTarget.tryDrop(peer, pointerPosition);
            }
        }

        return false;
    }

    isPointerOver(x: number, y: number) {
        let clientRect = this._designerSurface.getBoundingClientRect();

        return (x >= clientRect.left) && (x <= clientRect.right) && (y >= clientRect.top) && (y <= clientRect.bottom);
    }

    pageToClientCoordinates(x: number, y: number): IPoint {
        let clientRect = this._designerSurface.getBoundingClientRect();

        return {
            x: x - clientRect.left,
            y: y - clientRect.top
        }
    }

    get rootPeer(): DesignerPeers.DesignerPeer {
        return this._rootPeer;
    }

    get selectedPeer(): DesignerPeers.DesignerPeer {
        return this._selectedPeer;
    }

    get draggedPeer(): DesignerPeers.DesignerPeer {
        return this._draggedPeer;
    }

    get isPreviewMode(): boolean {
        return this._isPreviewMode;
    }

    set isPreviewMode(value: boolean) {
        if (this._isPreviewMode != value) {
            this._isPreviewMode = value;

            if (this._isPreviewMode) {
                this._designerSurface.classList.add("acd-hidden");
                this._dragHandle.renderedElement.classList.add("acd-hidden");
                this._removeCommandElement.classList.add("acd-hidden");
                this._peerCommandsHostElement.classList.add("acd-hidden");
            }
            else {
                this._designerSurface.classList.remove("acd-hidden");
                this._dragHandle.renderedElement.classList.remove("acd-hidden");
                this._removeCommandElement.classList.remove("acd-hidden");
                this._peerCommandsHostElement.classList.remove("acd-hidden");
            }

            this.card.designMode = !this._isPreviewMode;

            this.renderCard();
            this.updateLayout(false);
        }
    }
}<|MERGE_RESOLUTION|>--- conflicted
+++ resolved
@@ -339,11 +339,6 @@
                 if (verb) {
                     message += ` verb: "${verb}"`;
                 }
-<<<<<<< HEAD
-		
-=======
-
->>>>>>> db63beaf
                 const carouselPageId = (<Adaptive.ExecuteAction>action).currentCarouselPageId;
                 if (carouselPageId) {
                     message += `\ncarousel page id: "${carouselPageId}"`;
