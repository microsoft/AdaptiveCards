--- conflicted
+++ resolved
@@ -307,16 +307,11 @@
 }
 
 .ac-carousel-container {
-<<<<<<< HEAD
-    padding: 0px 16px 16px 16px !important;
-    margin: 0px -16px -16px -16px !important;
-=======
 	padding: 0px 16px 16px 16px !important;
 }
 
 .ac-carousel-card-level-container {
 	margin: 0px -16px -16px -16px !important;
->>>>>>> 544dae77
 }
 
 .ac-container.ac-adaptiveCard .swiper-button-prev.ac-carousel-left,
