// Copyright (c) Microsoft Corporation. All rights reserved.
// Licensed under the MIT License.
import * as Adaptive from "adaptivecards";
<<<<<<< HEAD
import { HostContainer } from "../host-container";

var skypeConfiguration = require("../../../../../../samples/HostConfig/skype.json");
=======
import * as Designer from "../../adaptivecards-designer";
import * as hostConfig from "../../hostConfigs/skype.json";
>>>>>>> 9de7dc60

export class SkypeContainer extends HostContainer {
    public renderTo(hostElement: HTMLElement) {
        this.cardHost.classList.add("skype-card");

        var frame = document.createElement("div");
        frame.className = "skype-frame";

        // Draw the hexagon bot logo
        var hexagonOuter = document.createElement("div");
        hexagonOuter.className = "skype-hexagon-outer";

        var hexagonInner = document.createElement("div");
        hexagonInner.className = "skype-hexagon-inner";

        var botLogo = document.createElement("div");
        botLogo.className = "skype-bot-logo";

        hexagonOuter.appendChild(hexagonInner);
        hexagonInner.appendChild(botLogo);

        frame.appendChild(hexagonOuter);
        frame.appendChild(this.cardHost);

        hostElement.appendChild(frame);
    }

    public getHostConfig(): Adaptive.HostConfig {
        return new Adaptive.HostConfig(hostConfig);
    }
}<|MERGE_RESOLUTION|>--- conflicted
+++ resolved
@@ -1,14 +1,8 @@
 // Copyright (c) Microsoft Corporation. All rights reserved.
 // Licensed under the MIT License.
 import * as Adaptive from "adaptivecards";
-<<<<<<< HEAD
 import { HostContainer } from "../host-container";
-
-var skypeConfiguration = require("../../../../../../samples/HostConfig/skype.json");
-=======
-import * as Designer from "../../adaptivecards-designer";
 import * as hostConfig from "../../hostConfigs/skype.json";
->>>>>>> 9de7dc60
 
 export class SkypeContainer extends HostContainer {
     public renderTo(hostElement: HTMLElement) {
