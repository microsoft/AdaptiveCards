// Copyright (c) Microsoft Corporation. All rights reserved.
// Licensed under the MIT License.
import * as Adaptive from "adaptivecards";
import { HostContainer } from "../host-container";
import * as Designer from "../../adaptivecards-designer";
import * as hostConfig from "../../hostConfigs/windows-timeline.json";

<<<<<<< HEAD
export class TimelineContainer extends HostContainer {
=======
export class TimelineContainer extends Designer.HostContainer {
>>>>>>> 89e147ae
    public initialize() {
        Adaptive.AdaptiveCard.elementTypeRegistry.reset();
        Adaptive.AdaptiveCard.actionTypeRegistry.reset();

        Adaptive.AdaptiveCard.useMarkdownInRadioButtonAndCheckbox = true;
        Adaptive.AdaptiveCard.useAdvancedCardBottomTruncation = true;
        Adaptive.AdaptiveCard.useAdvancedTextBlockTruncation = true;
    }

    public renderTo(hostElement: HTMLElement) {
        let target = document.getElementById("designerHost");
        let frame = document.createElement("div");
        frame.className = "timeline-frame";
        target.appendChild(frame);

        let cardContainer = document.createElement("div");
        cardContainer.className = "timeline-card";
        frame.appendChild(cardContainer);

        this.cardHost.style.height = "100%";
        this.cardHost.style.width = "100%";
        this.cardHost.style.overflow = "hidden";

        cardContainer.appendChild(this.cardHost);
        hostElement.appendChild(frame);
    }

    public getHostConfig(): Adaptive.HostConfig {
        return new Adaptive.HostConfig(hostConfig);
    }

    get isFixedHeight(): boolean {
        return true;
    }
}<|MERGE_RESOLUTION|>--- conflicted
+++ resolved
@@ -2,14 +2,9 @@
 // Licensed under the MIT License.
 import * as Adaptive from "adaptivecards";
 import { HostContainer } from "../host-container";
-import * as Designer from "../../adaptivecards-designer";
 import * as hostConfig from "../../hostConfigs/windows-timeline.json";
 
-<<<<<<< HEAD
 export class TimelineContainer extends HostContainer {
-=======
-export class TimelineContainer extends Designer.HostContainer {
->>>>>>> 89e147ae
     public initialize() {
         Adaptive.AdaptiveCard.elementTypeRegistry.reset();
         Adaptive.AdaptiveCard.actionTypeRegistry.reset();
