--- conflicted
+++ resolved
@@ -1,29 +1,21 @@
 // Copyright (c) Microsoft Corporation. All rights reserved.
 // Licensed under the MIT License.
 import * as Adaptive from "adaptivecards";
-<<<<<<< HEAD
 import { HostContainer } from "../host-container";
-import * as hostConfig from "../../../../../../samples/HostConfig/render-to-image.json";
-//var hostConfig = require("../../../../../../samples/HostConfig/render-to-image.json");
+import * as hostConfig from "../../hostConfigs/render-to-image.json";
 
 export class BotFrameworkContainer extends HostContainer {
-=======
-import * as Designer from "../../adaptivecards-designer";
-import * as hostConfig from "../../hostConfigs/render-to-image.json";
+	public renderTo(hostElement: HTMLElement) {
+		this.cardHost.classList.add("bf-images-card");
 
-export class BotFrameworkContainer extends Designer.HostContainer {
->>>>>>> 9de7dc60
-    public renderTo(hostElement: HTMLElement) {
-        this.cardHost.classList.add("bf-images-card");
+		let frame = document.createElement("div");
+		frame.className = "bf-images-frame";
+		frame.appendChild(this.cardHost);
 
-        let frame = document.createElement("div");
-        frame.className = "bf-images-frame";
-        frame.appendChild(this.cardHost);
+		hostElement.appendChild(frame);
+	}
 
-        hostElement.appendChild(frame);
-    }
-
-    public getHostConfig(): Adaptive.HostConfig {
-        return new Adaptive.HostConfig(hostConfig);
-    }
+	public getHostConfig(): Adaptive.HostConfig {
+		return new Adaptive.HostConfig(hostConfig);
+	}
 }