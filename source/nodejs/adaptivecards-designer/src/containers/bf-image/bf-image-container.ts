// Copyright (c) Microsoft Corporation. All rights reserved.
// Licensed under the MIT License.
import * as Adaptive from "adaptivecards";
<<<<<<< HEAD
import { HostContainer } from "../host-container";
import * as hostConfig from "../../hostConfigs/render-to-image.json";

export class BotFrameworkContainer extends HostContainer {
	public renderTo(hostElement: HTMLElement) {
		this.cardHost.classList.add("bf-images-card");
=======
import * as Designer from "../../adaptivecards-designer";
import * as hostConfig from "../../hostConfigs/render-to-image.json";
>>>>>>> 89e147ae

		let frame = document.createElement("div");
		frame.className = "bf-images-frame";
		frame.appendChild(this.cardHost);

		hostElement.appendChild(frame);
	}

<<<<<<< HEAD
	public getHostConfig(): Adaptive.HostConfig {
		return new Adaptive.HostConfig(hostConfig);
	}
=======
        hostElement.appendChild(frame);
    }

    public getHostConfig(): Adaptive.HostConfig {
        return new Adaptive.HostConfig(hostConfig);
    }
>>>>>>> 89e147ae
}<|MERGE_RESOLUTION|>--- conflicted
+++ resolved
@@ -1,17 +1,12 @@
 // Copyright (c) Microsoft Corporation. All rights reserved.
 // Licensed under the MIT License.
 import * as Adaptive from "adaptivecards";
-<<<<<<< HEAD
 import { HostContainer } from "../host-container";
 import * as hostConfig from "../../hostConfigs/render-to-image.json";
 
 export class BotFrameworkContainer extends HostContainer {
 	public renderTo(hostElement: HTMLElement) {
 		this.cardHost.classList.add("bf-images-card");
-=======
-import * as Designer from "../../adaptivecards-designer";
-import * as hostConfig from "../../hostConfigs/render-to-image.json";
->>>>>>> 89e147ae
 
 		let frame = document.createElement("div");
 		frame.className = "bf-images-frame";
@@ -20,16 +15,7 @@
 		hostElement.appendChild(frame);
 	}
 
-<<<<<<< HEAD
-	public getHostConfig(): Adaptive.HostConfig {
-		return new Adaptive.HostConfig(hostConfig);
-	}
-=======
-        hostElement.appendChild(frame);
-    }
-
     public getHostConfig(): Adaptive.HostConfig {
         return new Adaptive.HostConfig(hostConfig);
     }
->>>>>>> 89e147ae
 }