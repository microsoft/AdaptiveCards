--- conflicted
+++ resolved
@@ -583,21 +583,14 @@
     }
 
     private addContainers() {
-        this.hostContainers.push(new OutlookContainer("Outlook Actionable Messages", "css/outlook-container.css"));
         this.hostContainers.push(new WebChatContainer("Bot Framework WebChat", "css/webchat-container.css"));
         this.hostContainers.push(new CortanaContainer("Cortana Skills", "css/cortana-container.css"));
-<<<<<<< HEAD
-        this.hostContainers.push(new SkypeContainer("Skype (Preview)", "css/skype-container.css"));
         this.hostContainers.push(new OutlookContainer("Outlook Actionable Messages", "css/outlook-container.css"));
         this.hostContainers.push(new TimelineContainer("Windows Timeline", "css/timeline-container.css"));
-=======
         this.hostContainers.push(new DarkTeamsContainer("Microsoft Teams - Dark", "css/teams-container-dark.css"));
         this.hostContainers.push(new LightTeamsContainer("Microsoft Teams - Light", "css/teams-container-light.css"));
         this.hostContainers.push(new BotFrameworkContainer("Bot Framework Other Channels (Image render)", "css/bf-image-container.css"));
-        this.hostContainers.push(new SkypeContainer("Skype (Preview)", "css/skype-container.css"));
->>>>>>> 6e6ea1a4
         this.hostContainers.push(new ToastContainer("Windows Notifications (Preview)", "css/toast-container.css"));
-        // this.hostContainers.push(new TimelineContainer("Windows Timeline", "css/timeline-container.css")); This element overflows it's container and can't fit the content
     }
 
     private recreateDesigner() {
