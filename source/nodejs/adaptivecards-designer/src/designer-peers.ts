// Copyright (c) Microsoft Corporation. All rights reserved.
// Licensed under the MIT License.
import * as Adaptive  from "adaptivecards";
import * as Controls  from "adaptivecards-controls";
import { DraggableElement } from "./draggable-element";
import { PeerCommand } from "./peer-command";
import { CardDesignerSurface, DesignContext } from "./card-designer-surface";
import { DesignerPeerTreeItem } from "./designer-peer-treeitem";
import { Rect, IPoint } from "./miscellaneous";
import { GlobalSettings } from "./shared";
import { FieldPicker } from "./field-picker";
import { Strings } from "./strings";

export abstract class DesignerPeerInplaceEditor {
    onClose: (applyChanges: boolean) => void;

    abstract initialize();
    abstract applyChanges();
    abstract render(): HTMLElement;
}

export abstract class CardElementPeerInplaceEditor<TCardElement extends Adaptive.CardElement> extends DesignerPeerInplaceEditor {
    readonly cardElement: TCardElement;

    constructor(cardElement: TCardElement) {
        super();

        this.cardElement = cardElement;
    }
}

export class DesignerPeerRegistrationBase {
    readonly category: string;
    readonly iconClass: string;

    constructor(category: string, iconClass: string = null) {
        this.category = category;
        this.iconClass = iconClass;
    }
}

export class DesignerPeerRegistration<TSource, TPeer> extends DesignerPeerRegistrationBase{
    readonly sourceType: TSource;

    peerType: TPeer;

    constructor(sourceType: TSource, peerType: TPeer, category: string, iconClass: string = null) {
        super(category, iconClass);

        this.sourceType = sourceType;
        this.peerType = peerType;
    }
}

export class PropertySheetCategory {
    static readonly DefaultCategory = "__defaultCategory";
    static readonly LayoutCategory = "Layout";
    static readonly StyleCategory = "Style";
    static readonly SelectionAction = "Selection action";
    static readonly InlineAction = "Inline action";
    static readonly Validation = "Validation";

    private _entries: PropertySheetEntry[] = [];

    constructor(readonly name: string) { }

    render(container: Adaptive.Container, context: PropertySheetContext, displayCategoryName: boolean) {
        let entriesToRender: PropertySheetEntry[] = [];

        for (let entry of this._entries) {
            if (Adaptive.isVersionLessOrEqual(entry.targetVersion, context.designContext.targetVersion)) {
                entriesToRender.push(entry);
            }
        }

        if (entriesToRender.length > 0) {
            if (displayCategoryName) {
                let header = new Adaptive.TextBlock();
                header.separator = true;
                header.text = "**" + (this.name === PropertySheetCategory.DefaultCategory ? context.peer.getCardObject().getJsonTypeName() : this.name) + "**";

                container.addItem(header);
            }

            for (let entry of entriesToRender) {
                if (Adaptive.isVersionLessOrEqual(entry.targetVersion, context.designContext.targetVersion)) {
                    container.addItem(entry.render(context));
                }
            }
        }
    }

    add(...entries: PropertySheetEntry[]) {
        this._entries = this._entries.concat(entries);
    }

    remove(...entries: PropertySheetEntry[]) {
        for (let entry of entries) {
            let index: number;

            do {
                let index = this._entries.indexOf(entry);

                if (index >= 0) {
                    this._entries.splice(index, 1);
                }
            } while (index >= 0);
        }
    }

    getEntryAt(index: number): PropertySheetEntry {
        return this._entries[index];
    }

    get length(): number {
        return this._entries.length;
    }
}

export class PropertySheet {
    private _categories: { [key: string]: PropertySheetCategory } = {};

    constructor(readonly displayCategoryNames: boolean = true) {
        this._categories[PropertySheetCategory.DefaultCategory] = new PropertySheetCategory(PropertySheetCategory.DefaultCategory);
        this._categories[PropertySheetCategory.LayoutCategory] = new PropertySheetCategory(PropertySheetCategory.LayoutCategory);
        this._categories[PropertySheetCategory.StyleCategory] = new PropertySheetCategory(PropertySheetCategory.StyleCategory);
    }

    add(categoryName: string, ...entries: PropertySheetEntry[]) {
        let category = this._categories[categoryName];

        if (!category) {
            category = new PropertySheetCategory(categoryName);

            this._categories[categoryName] = category;
        }

        category.add(...entries);
    }

    remove(...entries: PropertySheetEntry[]) {
        for (let categoryName of Object.keys(this._categories)) {
            this._categories[categoryName].remove(...entries);
        }
    }

    render(container: Adaptive.Container, context: PropertySheetContext) {
        for (let categoryName of Object.keys(this._categories)) {
            this._categories[categoryName].render(container, context, this.displayCategoryNames);
        }
    }
}

export class PropertySheetContext {
    private _target: object = undefined;

    constructor(
        readonly designContext: DesignContext,
        readonly peer: DesignerPeer,
        target: object = undefined) {
        this._target = target;
    }

    get target(): object {
        return this._target != undefined ? this._target : this.peer.getCardObject();
    }
}

export abstract class PropertySheetEntry {
    abstract render(context: PropertySheetContext): Adaptive.CardElement;

    constructor(readonly targetVersion: Adaptive.TargetVersion) { }
}

export class SubPropertySheetEntry {
    render(context: PropertySheetContext): Adaptive.CardElement {
        let container = new Adaptive.Container();
        container.spacing = Adaptive.Spacing.Small;

        this.propertySheet.render(container, new PropertySheetContext(
            context.designContext,
            context.peer,
            this.target));

        return container;
    }

    constructor(readonly targetVersion: Adaptive.TargetVersion, readonly target: object, readonly propertySheet: PropertySheet) { }
}

export class CustomPropertySheetEntry extends PropertySheetEntry {
    render(context: PropertySheetContext): Adaptive.CardElement {
        if (this.onRender) {
            return this.onRender(context);
        }
    }

    constructor(readonly targetVersion: Adaptive.TargetVersion, readonly onRender: (context: PropertySheetContext) => Adaptive.CardElement) {
        super(targetVersion);
    }
}

export interface IPropertySheetEditorCommand {
    id?: string;
    caption: string;
    altText?: string;
    expanded?: boolean;
    onExecute: (sender: SingleInputPropertyEditor, clickedElement: HTMLElement) => void;
}

export abstract class SingleInputPropertyEditor extends PropertySheetEntry {
    protected abstract createInput(context: PropertySheetContext): Adaptive.Input;

    protected getPropertyValue(context: PropertySheetContext): any {
        return context.target[this.propertyName];
    }

    protected setPropertyValue(context: PropertySheetContext, value: string) {
        context.target[this.propertyName] = value;
    }

    protected getAdditionalCommands(context: PropertySheetContext): IPropertySheetEditorCommand[] {
        return [];
    }

    render(context: PropertySheetContext): Adaptive.CardElement {
        let leftColumn = new Adaptive.Column();
        leftColumn.width = new Adaptive.SizeAndUnit(100, Adaptive.SizeUnit.Pixel);
        leftColumn.verticalContentAlignment = Adaptive.VerticalAlignment.Center;

        let rightColumn = new Adaptive.Column();
        rightColumn.width = "stretch";
        rightColumn.verticalContentAlignment = Adaptive.VerticalAlignment.Center;

        let columnSet = new Adaptive.ColumnSet();

        columnSet.spacing = Adaptive.Spacing.Small;

        columnSet.addColumn(leftColumn);
        columnSet.addColumn(rightColumn);

        let label = new Adaptive.TextBlock();
        label.horizontalAlignment = Adaptive.HorizontalAlignment.Right;
        label.wrap = true;
        label.text = this.label;
        label.id = Adaptive.generateUniqueId();

        let input = this.createInput(context);
        input.labelledBy = label.id;

        input.onValueChanged = () => {
            this.setPropertyValue(context, input.value);

            context.peer.changed(this.causesPropertySheetRefresh);
        }

        leftColumn.addItem(label);
        rightColumn.addItem(input);

        let additionalCommands = this.getAdditionalCommands(context);

        if (additionalCommands && additionalCommands.length > 0) {
            let commandColumn = new Adaptive.Column();
            commandColumn.width = "auto";
            commandColumn.spacing = Adaptive.Spacing.Small;
            commandColumn.verticalContentAlignment = Adaptive.VerticalAlignment.Center;

            let actionSet = new Adaptive.ActionSet();

            for (let command of additionalCommands) {
                let action = new Adaptive.SubmitAction();
                action.id = command.id;
                action.title = command.caption;
                action.accessibleTitle = command.altText;
                action.expanded = command.expanded;
                action.onExecute = (sender: Adaptive.Action) => { command.onExecute(this, sender.renderedElement); };

                actionSet.addAction(action);
            }

            commandColumn.addItem(actionSet);
            columnSet.addColumn(commandColumn);
        }

        return columnSet;
    }

    constructor(
        readonly targetVersion: Adaptive.TargetVersion,
        readonly propertyName: string,
        readonly label: string,
        readonly causesPropertySheetRefresh: boolean = false) {
        super(targetVersion);
    }
}

export class StringPropertyEditor extends SingleInputPropertyEditor {
    protected createInput(context: PropertySheetContext): Adaptive.Input {
        let input = new Adaptive.TextInput();
        input.defaultValue = this.getPropertyValue(context);
        input.placeholder = "(not set)";
        input.isMultiline = this.isMultiline;

        return input;
    }

    protected getAdditionalCommands(context: PropertySheetContext): IPropertySheetEditorCommand[] {
        if (GlobalSettings.enableDataBindingSupport && this.allowBinding) {
            return [
                {
<<<<<<< HEAD
                    id: this.propertyName+Strings.toolboxes.propertySheet.commands.bindData.id,
                    caption: Strings.toolboxes.propertySheet.commands.bindData.id,
=======
                    caption: "...",
                    altText: (this.label + " " + "Data Binding"),
                    expanded: false,
>>>>>>> 0938a1f1
                    onExecute: (sender: SingleInputPropertyEditor, clickedElement: HTMLElement) => {
                        clickedElement.setAttribute("aria-expanded", "true");
                        
                        let fieldPicker = new FieldPicker(context.designContext.dataStructure);
                        fieldPicker.onClose = (sender, wasCancelled) => {
                            clickedElement.setAttribute("aria-expanded", "false");
                            if (!wasCancelled) {
                                this.setPropertyValue(context, fieldPicker.selectedField.asExpression());
<<<<<<< HEAD
                                clickedElement.focus();
=======
>>>>>>> 0938a1f1
                                context.peer.changed(true);
                            }
                            clickedElement.focus();
                        }
                        fieldPicker.popup(clickedElement);
                    }
                }
            ];
        }
        else {
            return super.getAdditionalCommands(context);
        }
    }

    constructor(
        readonly targetVersion: Adaptive.TargetVersion,
        readonly propertyName: string,
        readonly label: string,
        readonly allowBinding: boolean = false,
        readonly isMultiline: boolean = false,
        readonly causesPropertySheetRefresh: boolean = false) {
        super(targetVersion, propertyName, label, causesPropertySheetRefresh);
    }
}

export class NumberPropertyEditor extends SingleInputPropertyEditor {
    protected setPropertyValue(context: PropertySheetContext, value: string) {
        try {
            context.target[this.propertyName] = parseFloat(value);
        }
        catch {
            context.target[this.propertyName] = this.defaultValue;
        }
    }

    protected createInput(context: PropertySheetContext): Adaptive.Input {
        let input = new Adaptive.NumberInput();
        input.defaultValue = this.getPropertyValue(context);
        input.placeholder = "(not set)";

        return input;
    }

    constructor(
        readonly targetVersion: Adaptive.TargetVersion,
        readonly propertyName: string,
        readonly label: string,
        readonly defaultValue: number | undefined = undefined,
        readonly causesPropertySheetRefresh: boolean = false) {
        super(targetVersion, propertyName, label, causesPropertySheetRefresh);
    }
}

export class ObjectPropertyEditor extends StringPropertyEditor {
    protected getPropertyValue(context: PropertySheetContext): any {
        return JSON.stringify(context.target[this.propertyName]);
    }

    protected setPropertyValue(context: PropertySheetContext, value: string) {
        context.target[this.propertyName] = JSON.parse(value);
    }
}

export class CustomCardObjectPropertyEditor extends StringPropertyEditor {
    protected getPropertyValue(context: PropertySheetContext): any {
        return context.peer.getCardObject().getCustomProperty(this.propertyName);
    }

    protected setPropertyValue(context: PropertySheetContext, value: string) {
        context.peer.getCardObject().setCustomProperty(this.propertyName, value);
    }
}

export class BooleanPropertyEditor extends SingleInputPropertyEditor {
    protected getPropertyValue(context: PropertySheetContext): any {
        let v = context.target[this.propertyName];

        return typeof v === "boolean" ? v.toString() : "false";
    }

    protected setPropertyValue(context: PropertySheetContext, value: string) {
        context.target[this.propertyName] = value == "true";
    }

    protected createInput(context: PropertySheetContext): Adaptive.Input {
        let input = new Adaptive.ToggleInput();
        input.defaultValue = this.getPropertyValue(context);

        return input;
    }
}

export interface IVersionedChoice {
    targetVersion: Adaptive.TargetVersion;
    name: string;
    value: string;
}

export class ChoicePropertyEditor extends SingleInputPropertyEditor {
    protected createInput(context: PropertySheetContext): Adaptive.Input {
        let input = new Adaptive.ChoiceSetInput();
        input.defaultValue = this.getPropertyValue(context);
        input.isCompact = true;
        input.placeholder = "(not set)";

        for (let choice of this.choices) {
            if (Adaptive.isVersionLessOrEqual(choice.targetVersion, context.designContext.targetVersion)) {
                input.choices.push(new Adaptive.Choice(choice.name, choice.value));
            }
        }

        return input;
    }

    constructor(
        readonly targetVersion: Adaptive.TargetVersion,
        readonly propertyName: string,
        readonly label: string,
        readonly choices: IVersionedChoice[],
        readonly causesPropertySheetRefresh: boolean = false) {
        super(targetVersion, propertyName, label, causesPropertySheetRefresh);
    }
}

export class ContainerStylePropertyEditor extends ChoicePropertyEditor {
    protected getPropertyValue(context: PropertySheetContext): any {
        let currentStyle = context.target[this.propertyName];

        return currentStyle ? currentStyle.toString() : "not_set";
    }

    protected setPropertyValue(context: PropertySheetContext, value: string) {
        if (value == "not_set") {
            context.target[this.propertyName] = null;
        }
        else {
            context.target[this.propertyName] = value;
        }
    }

    constructor(readonly targetVersion: Adaptive.TargetVersion,readonly propertyName: string, readonly label: string) {
        super(
            targetVersion,
            propertyName,
            label,
            [
                { targetVersion: Adaptive.Versions.v1_0, name: "(not set)", value: "not_set" },
                { targetVersion: Adaptive.Versions.v1_0, name: "Default", value: "default" },
                { targetVersion: Adaptive.Versions.v1_0, name: "Emphasis", value: "emphasis" },
                { targetVersion: Adaptive.Versions.v1_2, name: "Accent", value: "accent" },
                { targetVersion: Adaptive.Versions.v1_2, name: "Good", value: "good" },
                { targetVersion: Adaptive.Versions.v1_2, name: "Attention", value: "attention" },
                { targetVersion: Adaptive.Versions.v1_2, name: "Warning", value: "warning" }
            ]);
    }
}

export class ColumnWidthPropertyEditor extends ChoicePropertyEditor {
    protected getPropertyValue(context: PropertySheetContext): any {
        if (context.target[this.propertyName] instanceof Adaptive.SizeAndUnit) {
            if (context.target[this.propertyName].unit == Adaptive.SizeUnit.Pixel) {
                return "pixels";
            }
            else {
                return "weighted";
            }
        }
        else {
            return context.target[this.propertyName].toString();
        }
    }

    protected setPropertyValue(context: PropertySheetContext, value: string) {
        switch (value) {
            case "auto":
                context.target[this.propertyName] = "auto";
                break;
            case "pixels":
                context.target[this.propertyName] = new Adaptive.SizeAndUnit(50, Adaptive.SizeUnit.Pixel);
                break;
            case "weighted":
                context.target[this.propertyName] = new Adaptive.SizeAndUnit(50, Adaptive.SizeUnit.Weight);
                break;
            case "stretch":
            default:
                context.target[this.propertyName] = "stretch";
                break;
        }
    }
}

export class HeightPropertyEditor extends ChoicePropertyEditor {
    protected setPropertyValue(context: PropertySheetContext, value: string) {
        let processedValue: string;

        switch (value) {
            case "auto":
            case "stretch":
                processedValue = value;
                break;
            default:
                processedValue = "auto";
                break;
        }

        context.target[this.propertyName] = processedValue;
    }
}

export class SizeAndUnitPropertyEditor extends NumberPropertyEditor {
    protected getPropertyValue(context: PropertySheetContext): any {
        return (<Adaptive.SizeAndUnit>context.target[this.propertyName]).physicalSize.toString();
    }

    protected setPropertyValue(context: PropertySheetContext, value: string) {
        context.target[this.propertyName] = new Adaptive.SizeAndUnit(parseInt(value), this.sizeUnit);
    }

    constructor(
        readonly targetVersion: Adaptive.TargetVersion,
        readonly propertyName: string,
        readonly label: string,
        readonly sizeUnit: Adaptive.SizeUnit,
        readonly defaultValue: number | undefined = undefined,
        readonly causesPropertySheetRefresh: boolean = false) {
        super(targetVersion, propertyName, label, defaultValue, causesPropertySheetRefresh);
    }
}

export class ActionPropertyEditor extends SingleInputPropertyEditor {
    protected getPropertyValue(context: PropertySheetContext): any {
        let action = <Adaptive.Action>context.target[this.propertyName];

        return action ? action.getJsonTypeName() : "none";
    }

    protected setPropertyValue(context: PropertySheetContext, value: string) {
        context.target[this.propertyName] = parseInt(value, 10);

        if (value == "none") {
            context.target[this.propertyName] = null;
        }
        else {
            context.target[this.propertyName] = context.designContext.hostContainer.actionsRegistry.createInstance(value, context.designContext.targetVersion);
        }
    }

    protected createInput(context: PropertySheetContext): Adaptive.Input {
        let input = new Adaptive.ChoiceSetInput();
        input.defaultValue = this.getPropertyValue(context);
        input.isCompact = true;
        input.placeholder = "(not set)";
        input.choices.push(new Adaptive.Choice("(not set)", "none"));

        for (var i = 0; i < context.designContext.hostContainer.actionsRegistry.getItemCount(); i++) {
            let actionType = context.designContext.hostContainer.actionsRegistry.getItemAt(i).typeName;
            let doAddActionType = this.forbiddenActionTypes ? this.forbiddenActionTypes.indexOf(actionType) < 0 : true;

            if (doAddActionType) {
                let choice = new Adaptive.Choice(actionType, actionType);

                input.choices.push(choice);
            }
        }

        return input;
    }

    constructor(
        readonly targetVersion: Adaptive.TargetVersion,
        readonly propertyName: string,
        readonly label: string,
        readonly forbiddenActionTypes: string[] = [],
        readonly causesPropertySheetRefresh: boolean = false) {
        super(targetVersion, propertyName, label, causesPropertySheetRefresh);
    }
}

export class CompoundPropertyEditor extends PropertySheetEntry {
    render(context: PropertySheetContext): Adaptive.CardElement {
        let container = new Adaptive.Container();

        for (let entry of this.entries) {
            if (Adaptive.isVersionLessOrEqual(entry.targetVersion, context.designContext.targetVersion)) {
                container.addItem(
                    entry.render(
                        new PropertySheetContext(
                            context.designContext,
                            context.peer,
                            context.target[this.propertyName])));
            }
        }

        return container;
    }

    constructor(
        readonly targetVersion: Adaptive.TargetVersion,
        readonly propertyName: string,
        readonly entries: PropertySheetEntry[] = []) {
        super(targetVersion);
    }
}

export class EnumPropertyEditor extends SingleInputPropertyEditor {
    protected setPropertyValue(context: PropertySheetContext, value: string) {
        context.target[this.propertyName] = parseInt(value, 10);
    }

    protected createInput(context: PropertySheetContext): Adaptive.Input {
        let input = new Adaptive.ChoiceSetInput();
        input.defaultValue = this.getPropertyValue(context);
        input.isCompact = true;
        input.placeholder = "(not set)";

        for (let key in this.enumType) {
            let v = parseInt(key, 10);

            if (!isNaN(v)) {
                input.choices.push(new Adaptive.Choice(this.enumType[key], key));
            }
        }

        return input;
    }

    constructor(
        readonly targetVersion: Adaptive.TargetVersion,
        readonly propertyName: string,
        readonly label: string,
        readonly enumType: { [s: number]: string },
        readonly causesPropertySheetRefresh: boolean = false) {
        super(targetVersion, propertyName, label, causesPropertySheetRefresh);
    }
}

interface INameValuePair {
    name: string;
    value: string;
}

class NameValuePairPropertyEditor extends PropertySheetEntry {
    private collectionChanged(context: PropertySheetContext, nameValuePairs: INameValuePair[], refreshPropertySheet: boolean) {
        context.target[this.collectionPropertyName] = [];

        for (let nameValuePair of nameValuePairs) {
            let item = this.createCollectionItem(nameValuePair.name, nameValuePair.value);

            context.target[this.collectionPropertyName].push(item);
        }

        context.peer.changed(refreshPropertySheet);
    }

    render(context: PropertySheetContext): Adaptive.CardElement {
        let result = new Adaptive.Container();

        let collection = context.target[this.collectionPropertyName];

        if (!Array.isArray(collection)) {
            throw new Error("The " + this.collectionPropertyName + " property on " + context.peer.getCardObject().getJsonTypeName() + " either doesn't exist or isn't an array.")
        }

        let nameValuePairs: INameValuePair[] = [];

        for (let pair of collection) {
            nameValuePairs.push(
                {
                    name: pair[this.namePropertyName],
                    value: pair[this.valuePropertyName]
                }
            )
        }

        if (nameValuePairs.length == 0) {
            let messageTextBlock = new Adaptive.TextBlock();
            messageTextBlock.spacing = Adaptive.Spacing.Small;
            messageTextBlock.text = this.messageIfEmpty;

            result.addItem(messageTextBlock);
        }
        else {
            for (let i = 0; i < nameValuePairs.length; i++) {
                let textInput = new Adaptive.TextInput();
                textInput.placeholder = this.namePropertyLabel;
                textInput.defaultValue = nameValuePairs[i].name;
                textInput.onValueChanged = (sender) => {
                    nameValuePairs[i].name = sender.value;

                    this.collectionChanged(context, nameValuePairs, false);
                };

                let nameColumn = new Adaptive.Column("stretch");
                nameColumn.addItem(textInput);

                textInput = new Adaptive.TextInput();
                textInput.placeholder = this.valuePropertyLabel;
                textInput.defaultValue = nameValuePairs[i].value;
                textInput.onValueChanged = (sender) => {
                    nameValuePairs[i].value = sender.value;

                    this.collectionChanged(context, nameValuePairs, false);
                };

                let valueColumn = new Adaptive.Column("stretch");
                valueColumn.spacing = Adaptive.Spacing.Small;
                valueColumn.addItem(textInput);

                let removeAction = new Adaptive.SubmitAction();
                removeAction.title = "X";
                removeAction.accessibleTitle = "Remove";
                removeAction.onExecute = (sender) => {
                    nameValuePairs.splice(i, 1);

                    this.collectionChanged(context, nameValuePairs, true);
                }

                let actionSet = new Adaptive.ActionSet();
                actionSet.addAction(removeAction);

                let removeColumn = new Adaptive.Column("auto");
                removeColumn.spacing = Adaptive.Spacing.Small;
                removeColumn.addItem(actionSet);

                let columnSet = new Adaptive.ColumnSet();
                columnSet.spacing = Adaptive.Spacing.Small;
                columnSet.addColumn(nameColumn);
                columnSet.addColumn(valueColumn);
                columnSet.addColumn(removeColumn);

                result.addItem(columnSet);
            }
        }

        let addAction = new Adaptive.SubmitAction();
        addAction.title = this.addButtonTitle;
        addAction.onExecute = (sender) => {
            nameValuePairs.push({ name: "", value: "" });

            this.collectionChanged(context, nameValuePairs, true);
        }

        let actionSet = new Adaptive.ActionSet();
        actionSet.spacing = Adaptive.Spacing.Small;
        actionSet.addAction(addAction);

        result.addItem(actionSet);

        return result;
    }

    constructor(
        readonly targetVersion: Adaptive.TargetVersion,
        readonly collectionPropertyName: string,
        readonly namePropertyName: string,
        readonly valuePropertyName: string,
        readonly createCollectionItem: (name: string, value: string) => any,
        readonly namePropertyLabel: string = "Name",
        readonly valuePropertyLabel: string = "Value",
        readonly addButtonTitle: string = "Add",
        readonly messageIfEmpty: string = "This collection is empty") {
        super(targetVersion);
    }
}

export abstract class DesignerPeer extends DraggableElement {
    static readonly idProperty = new StringPropertyEditor(Adaptive.Versions.v1_0, "id", "Id");

    static onPopulatePropertySheet?: (sender: DesignerPeer, propertySheet: PropertySheet) => void;

    private _parent: DesignerPeer;
    private _cardObject: Adaptive.CardObject;
    private _children: Array<DesignerPeer> = [];
    private _isSelected: boolean = false;
    private _inplaceEditorOverlay: HTMLElement;
    private _inplaceEditor: DesignerPeerInplaceEditor = null;

    private closeInplaceEditor(applyChanges: boolean) {
        if (this._inplaceEditor) {
            if (applyChanges) {
                this._inplaceEditor.applyChanges();

                this.changed(true);
            }

            this._inplaceEditor = null;

            this._inplaceEditorOverlay.parentNode.removeChild(this._inplaceEditorOverlay);
        }
    }

    private tryOpenInplaceEditor(): boolean {
        this._inplaceEditor = this.createInplaceEditor();

        if (this._inplaceEditor) {
            this._inplaceEditor.onClose = (applyChanges: boolean) => {
                this.closeInplaceEditor(applyChanges);
            }

            this._inplaceEditorOverlay = document.createElement("div");
            this._inplaceEditorOverlay.tabIndex = 0;
            this._inplaceEditorOverlay.style.zIndex = "600";
            this._inplaceEditorOverlay.style.backgroundColor = "transparent";
            this._inplaceEditorOverlay.style.position = "absolute";
            this._inplaceEditorOverlay.style.left = "0";
            this._inplaceEditorOverlay.style.top = "0";
            this._inplaceEditorOverlay.style.width = document.documentElement.scrollWidth + "px";
            this._inplaceEditorOverlay.style.height = document.documentElement.scrollHeight + "px";
            this._inplaceEditorOverlay.onfocus = (e) => { this.closeInplaceEditor(true); };

            let cardObjectBoundingRect = this.getCardObjectBoundingRect();
            let peerBoundingRect = this.getBoundingRect();
            let topPadding = peerBoundingRect.height - cardObjectBoundingRect.height;

            let inplaceEditorHost = document.createElement("div");
            inplaceEditorHost.className = "acd-inplace-editor-host";
            inplaceEditorHost.style.left = Math.floor(cardObjectBoundingRect.left + pageXOffset) + "px";
            inplaceEditorHost.style.top = Math.floor(cardObjectBoundingRect.top + pageYOffset - topPadding) + "px";
            inplaceEditorHost.style.width = Math.ceil(peerBoundingRect.width) + "px";
            inplaceEditorHost.style.height = Math.ceil(peerBoundingRect.height) + "px";
            inplaceEditorHost.style.paddingTop = topPadding + "px";

            let renderedInplaceEditor = this._inplaceEditor.render();
            renderedInplaceEditor.classList.add("acd-inplace-editor");
            renderedInplaceEditor.tabIndex = 0;
            renderedInplaceEditor.onblur = (e) => { this.closeInplaceEditor(true); };

            inplaceEditorHost.appendChild(renderedInplaceEditor);

            this._inplaceEditorOverlay.appendChild(inplaceEditorHost);

            document.body.appendChild(this._inplaceEditorOverlay);

            this._inplaceEditor.initialize();

            return true;
        }

        return false;
    }

    protected click(e: MouseEvent) {
        super.click(e);

        this.isSelected = true;
    }

    protected doubleClick(e: MouseEvent) {
        super.doubleClick(e);

        this.tryOpenInplaceEditor();
    }

    protected isContainer(): boolean {
        return false;
    }

    protected getToolTip(): string {
        return null;
    }

    protected internalAddCommands(context: DesignContext, commands: Array<PeerCommand>) {
        // Do nothing in base implementation
    }

    protected internalRender(): HTMLElement {
        let element = document.createElement("div");
        element.classList.add("acd-peer");

        let toolTip = this.getToolTip();

        if (toolTip) {
            element.title = toolTip;
        }

        if (this.isContainer()) {
            element.classList.add("container");
        }

        element.style.position = "absolute";

        return element;
    }

    protected internalUpdateCssStyles() {
        if (this.isSelected) {
            this.renderedElement.classList.add("selected");
        }
        else {
            this.renderedElement.classList.remove("selected");
        }

        if (this.dragging) {
            this.renderedElement.classList.add("dragging");
        }
        else {
            this.renderedElement.classList.remove("dragging");
        }
    }

    protected peerAdded(newPeer: DesignerPeer) {
        this.changed(false);

        if (this.onPeerAdded) {
            this.onPeerAdded(this, newPeer);
        }
    }

    protected peerRemoved(peer: DesignerPeer) {
        if (this.onPeerRemoved) {
            this.onPeerRemoved(peer);
        }
    }

    protected internalUpdateLayout() {
        if (this.renderedElement) {
            let clientRect = this.getBoundingRect();

            this.renderedElement.style.width = clientRect.width + "px";
            this.renderedElement.style.height = clientRect.height + "px";
            this.renderedElement.style.left = clientRect.left + "px";
            this.renderedElement.style.top = clientRect.top + "px";
        }
    }

    protected createInplaceEditor(): DesignerPeerInplaceEditor {
        return null;
    }

    protected internalGetTreeItemText(): string {
        return null;
    }

    protected abstract internalRemove(): boolean;

    readonly registration: DesignerPeerRegistrationBase;
    readonly designerSurface: CardDesignerSurface;
    readonly treeItem: DesignerPeerTreeItem;

    onParentChanged: (sender: DesignerPeer) => void;
    onSelectedChanged: (sender: DesignerPeer) => void;
    onChanged: (sender: DesignerPeer, updatePropertySheet: boolean) => void;
    onPeerRemoved: (sender: DesignerPeer) => void;
    onPeerAdded: (sender: DesignerPeer, newPeer: DesignerPeer) => void;

    getCardObject(): Adaptive.CardObject {
        return this._cardObject;
    }

    constructor(
        parent: DesignerPeer,
        designerSurface: CardDesignerSurface,
        registration: DesignerPeerRegistrationBase,
        cardObject: Adaptive.CardObject) {
        super();

        this._parent = parent;

        this.registration = registration;
        this.designerSurface = designerSurface;
        this._cardObject = cardObject;
        this.treeItem = new DesignerPeerTreeItem(this);
    }

    abstract getBoundingRect(): Rect;
    abstract getCardObjectBoundingRect(): Rect;

    changed(updatePropertySheet: boolean) {
        if (this.onChanged) {
            this.onChanged(this, updatePropertySheet);
        }
    }

    getTreeItemText(): string {
        return this.internalGetTreeItemText();
    }

    populatePropertySheet(propertySheet: PropertySheet, defaultCategory: string = PropertySheetCategory.DefaultCategory) {
        // Do nothing in base implementation
    }

    canDrop(peer: DesignerPeer): boolean {
        return false;
    }

    canBeRemoved(): boolean {
        return true;
    }

    tryDrop(peer: DesignerPeer, insertionPoint: IPoint): boolean {
        return false;
    }

    tryAdd(peer: DesignerPeer): boolean {
        return false;
    }

    insertChild(peer: DesignerPeer, index: number = -1) {
        if (index == -1) {
            this._children.push(peer);
        }
        else {
            this._children.splice(index, 0, peer);
        }

        peer.parent = this;

        this.peerAdded(peer);
    }

    removeChild(peer: DesignerPeer) {
        var index = this._children.indexOf(peer);

        if (index >= 0) {
            peer.parent = null;
            this._children.splice(index, 1);
        }
    }

    getChildCount(): number {
        return this._children.length;
    }

    getChildAt(index: number): DesignerPeer {
        return this._children[index];
    }

    getCommands(context: DesignContext, promoteParentCommands: boolean = false): Array<PeerCommand> {
        let result: Array<PeerCommand> = [];

        this.internalAddCommands(context, result);

        if (promoteParentCommands && this.parent) {
            let parentCommands = this.parent.getCommands(context);

            for (let command of parentCommands) {
                if (command.isPromotable) {
                    result.push(command);
                }
            }
        }

        return result;
    }

    remove(onlyFromCard: boolean, removeChildren: boolean): boolean {
        if (removeChildren) {
            while (this._children.length > 0) {
                this._children[0].remove(onlyFromCard, removeChildren);
            }
        }

        var result = this.internalRemove();

        if (result && !onlyFromCard) {
            if (this.parent) {
                this.parent.removeChild(this);
            }

            this.removeElementsFromDesignerSurface();

            this.peerRemoved(this);
        }

        return result;
    }

    addElementsToDesignerSurface(designerSurface: HTMLElement, processChildren: boolean = false) {
        designerSurface.appendChild(this.renderedElement);

        if (processChildren) {
            for (var i = 0; i < this.getChildCount(); i++) {
                this.getChildAt(i).addElementsToDesignerSurface(designerSurface, processChildren);
            }
        }
    }

    removeElementsFromDesignerSurface(processChildren: boolean = false) {
        this.renderedElement.parentNode.removeChild(this.renderedElement);

        if (processChildren) {
            for (var i = 0; i < this.getChildCount(); i++) {
                this.getChildAt(i).removeElementsFromDesignerSurface(processChildren);
            }
        }
    }

    buildPropertySheetCard(context: DesignContext): Adaptive.AdaptiveCard {
        let card = new Adaptive.AdaptiveCard();
        card.padding = new Adaptive.PaddingDefinition(
            Adaptive.Spacing.Small,
            Adaptive.Spacing.Small,
            Adaptive.Spacing.Small,
            Adaptive.Spacing.Small);

        let propertySheet = new PropertySheet();

        this.populatePropertySheet(propertySheet);

        if (DesignerPeer.onPopulatePropertySheet) {
            DesignerPeer.onPopulatePropertySheet(this, propertySheet);
        }

        propertySheet.render(
            card,
            new PropertySheetContext(context, this));

        let actionSet = new Adaptive.ActionSet();
        let commands = this.getCommands(context, true);

        for (let command of commands) {
            if (command.showInPropertySheet) {
                let action = new Adaptive.SubmitAction();
                action.title = command.name;
                action.onExecute = (sender: Adaptive.Action) => {
                    command.execute(command, action.renderedElement);
                }

                actionSet.addAction(action);
            }
        }

        actionSet.separator = true;

        card.addItem(actionSet);

        return card;
    }

    scrollIntoView() {
        if (this.renderedElement) {
            this.renderedElement.scrollIntoView();
        }

        if (this.treeItem && this.treeItem.renderedElement) {
            this.treeItem.renderedElement.scrollIntoView();
        }
    }

    get parent(): DesignerPeer {
        return this._parent;
    }

    set parent(value: DesignerPeer) {
        this._parent = value;

        if (this.onParentChanged) {
            this.onParentChanged(this);
        }
    }

    get isSelected(): boolean {
        return this._isSelected;
    }

    set isSelected(value: boolean) {
        if (value != this._isSelected) {
            this._isSelected = value;

            this.updateLayout();
            this.treeItem.isSelected = this._isSelected;

            if (this.onSelectedChanged) {
                this.onSelectedChanged(this);
            }
        }
    }
}

export class ActionPeer extends DesignerPeer {
    static readonly titleProperty = new StringPropertyEditor(Adaptive.Versions.v1_0, "title", "Title");
    static readonly styleProperty = new ChoicePropertyEditor(
        Adaptive.Versions.v1_2,
        "style",
        "Style",
        [
            { targetVersion: Adaptive.Versions.v1_2, name: "Default", value: Adaptive.ActionStyle.Default },
            { targetVersion: Adaptive.Versions.v1_2, name: "Positive", value: Adaptive.ActionStyle.Positive },
            { targetVersion: Adaptive.Versions.v1_2, name: "Destructive", value: Adaptive.ActionStyle.Destructive }
        ]);
    static readonly iconUrlProperty = new StringPropertyEditor(Adaptive.Versions.v1_1, "iconUrl", "Icon URL");

    protected doubleClick(e: MouseEvent) {
        super.doubleClick(e);

        this.action.renderedElement.click();
    }

    protected internalRemove(): boolean {
        return this.action.remove();
    }

    constructor(
        parent: DesignerPeer,
        designerSurface: CardDesignerSurface,
        registration: DesignerPeerRegistrationBase,
        action: Adaptive.Action) {
        super(parent, designerSurface, registration, action);
    }

    protected internalGetTreeItemText(): string {
        if (this.action.title && this.action.title != "") {
            return this.action.title;
        }
        else {
            return super.internalGetTreeItemText();
        }
    }

    isDraggable(): boolean {
        return false;
    }

    getBoundingRect(): Rect {
        let designSurfaceOffset = this.designerSurface.getDesignerSurfaceOffset();
        let actionBoundingRect = this.action.renderedElement.getBoundingClientRect();

        return new Rect(
            actionBoundingRect.top - designSurfaceOffset.y,
            actionBoundingRect.right - designSurfaceOffset.x,
            actionBoundingRect.bottom - designSurfaceOffset.y,
            actionBoundingRect.left - designSurfaceOffset.x
        );
    }

    getCardObjectBoundingRect(): Rect {
        let actionBoundingRect = this.action.renderedElement.getBoundingClientRect();

        return new Rect(
            actionBoundingRect.top,
            actionBoundingRect.right,
            actionBoundingRect.bottom,
            actionBoundingRect.left
        );
    }

    populatePropertySheet(propertySheet: PropertySheet, defaultCategory: string = PropertySheetCategory.DefaultCategory) {
        super.populatePropertySheet(propertySheet, defaultCategory);

        propertySheet.add(
            defaultCategory,
            ActionPeer.idProperty,
            ActionPeer.titleProperty,
            ActionPeer.styleProperty,
            ActionPeer.iconUrlProperty);
    }

    get action(): Adaptive.Action {
        return <Adaptive.Action>this.getCardObject();
    }
}

export abstract class TypedActionPeer<TAction extends Adaptive.Action> extends ActionPeer {
    constructor(
        parent: DesignerPeer,
        designerSurface: CardDesignerSurface,
        registration: DesignerPeerRegistrationBase,
        action: TAction) {
        super(parent, designerSurface, registration, action);
    }

    get action(): TAction {
        return <TAction>this.getCardObject();
    }
}

export class HttpActionPeer extends TypedActionPeer<Adaptive.HttpAction> {
    static readonly ignoreInputValidationProperty = new BooleanPropertyEditor(Adaptive.Versions.v1_3, "ignoreInputValidation", "Ignore input validation");
    static readonly methodProperty = new ChoicePropertyEditor(
        Adaptive.Versions.v1_0,
        "method",
        "Method",
        [
            { targetVersion: Adaptive.Versions.v1_0, name: "GET", value: "GET" },
            { targetVersion: Adaptive.Versions.v1_0, name: "POST", value: "POST" }
        ],
        true);
    static readonly urlProperty = new StringPropertyEditor(Adaptive.Versions.v1_0, "url", "Url");
    static readonly bodyProperty = new StringPropertyEditor(Adaptive.Versions.v1_0, "body", "Body", false, true);
    static readonly headersProperty = new NameValuePairPropertyEditor(
        Adaptive.Versions.v1_0,
        "headers",
        "name",
        "value",
        (name: string, value: string) => { return new Adaptive.HttpHeader(name, value); },
        "Name",
        "Value",
        "Add a new header",
        "This action has no header.");

    populatePropertySheet(propertySheet: PropertySheet, defaultCategory: string = PropertySheetCategory.DefaultCategory) {
        super.populatePropertySheet(propertySheet, defaultCategory);

        propertySheet.add(
            PropertySheetCategory.DefaultCategory,
            HttpActionPeer.ignoreInputValidationProperty);

        propertySheet.add(
            defaultCategory,
            HttpActionPeer.methodProperty,
            HttpActionPeer.urlProperty);

        if (this.action.method == "POST") {
            propertySheet.add(
                defaultCategory,
                HttpActionPeer.bodyProperty);
        }

        propertySheet.add(
            "HTTP headers",
            HttpActionPeer.headersProperty);
    }
}

export class SubmitActionPeer extends TypedActionPeer<Adaptive.SubmitAction> {
    static readonly dataProperty = new ObjectPropertyEditor(Adaptive.Versions.v1_0, "data", "Data");
    static readonly associatedInputsProperty = new ChoicePropertyEditor(
        Adaptive.Versions.v1_3,
        "associatedInputs",
        "Associated inputs",
        [
            { targetVersion: Adaptive.Versions.v1_3, name: "Automatic", value: "auto" },
            { targetVersion: Adaptive.Versions.v1_3, name: "None", value: "none" }
        ]);

    populatePropertySheet(propertySheet: PropertySheet, defaultCategory: string = PropertySheetCategory.DefaultCategory) {
        super.populatePropertySheet(propertySheet, defaultCategory);

        propertySheet.add(
            defaultCategory,
            SubmitActionPeer.dataProperty,
            SubmitActionPeer.associatedInputsProperty);
    }
}

export class OpenUrlActionPeer extends TypedActionPeer<Adaptive.OpenUrlAction> {
    static readonly urlProperty = new StringPropertyEditor(Adaptive.Versions.v1_0, "url", "Url");

    populatePropertySheet(propertySheet: PropertySheet, defaultCategory: string = PropertySheetCategory.DefaultCategory) {
        super.populatePropertySheet(propertySheet, defaultCategory);

        propertySheet.add(
            defaultCategory,
            OpenUrlActionPeer.urlProperty);
    }
}

export class ShowCardActionPeer extends TypedActionPeer<Adaptive.ShowCardAction> {
    protected getToolTip(): string {
        return "Double click to open/close";
    }
}

export class ToggleVisibilityActionPeer extends TypedActionPeer<Adaptive.ToggleVisibilityAction> {
}

export class CardElementPeer extends DesignerPeer {
    static readonly dataContextProperty = new CustomCardObjectPropertyEditor("*", "$data", "Data context", true);
    static readonly whenProperty = new CustomCardObjectPropertyEditor("*", "$when", "Only show when", true);
    static readonly idProperty = new StringPropertyEditor(Adaptive.Versions.v1_0, "id", "Id");
    static readonly isVisibleProperty = new BooleanPropertyEditor(Adaptive.Versions.v1_2, "isVisible", "Initially visible");
    static readonly spacingProperty = new EnumPropertyEditor(Adaptive.Versions.v1_0, "spacing", "Spacing", Adaptive.Spacing);
    static readonly separatorProperty = new BooleanPropertyEditor(Adaptive.Versions.v1_0, "separator", "Separator");
    static readonly horizontalAlignmentProperty = new EnumPropertyEditor(Adaptive.Versions.v1_0, "horizontalAlignment", "Horizontal alignment", Adaptive.HorizontalAlignment);
    static readonly heightProperty = new HeightPropertyEditor(
        Adaptive.Versions.v1_1,
        "height",
        "Height",
        [
            { targetVersion: Adaptive.Versions.v1_1, name: "Automatic", value: "auto" },
            { targetVersion: Adaptive.Versions.v1_1, name: "Stretch", value: "stretch" }
        ]);

    protected insertElementAfter(newElement: Adaptive.CardElement) {
        if (this.cardElement.parent instanceof Adaptive.Container) {
            this.cardElement.parent.insertItemAfter(newElement, this.cardElement);

            var newPeer = CardDesignerSurface.cardElementPeerRegistry.createPeerInstance(this.designerSurface, this, newElement);

            this.peerAdded(newPeer);
        }
    }

    protected internalRemove(): boolean {
        return this.cardElement.remove();
    }

    protected internalUpdateCssStyles() {
        super.internalUpdateCssStyles();

        if (this.cardElement.isVisible) {
            this.renderedElement.classList.remove("invisible");
        }
        else {
            this.renderedElement.classList.add("invisible");
        }
    }

    constructor(
        parent: DesignerPeer,
        designerSurface: CardDesignerSurface,
        registration: DesignerPeerRegistrationBase,
        cardElement: Adaptive.CardElement) {
        super(parent, designerSurface, registration, cardElement);

        if (cardElement instanceof Adaptive.CardElementContainer) {
            for (var i = 0; i < cardElement.getItemCount(); i++) {
                this.insertChild(CardDesignerSurface.cardElementPeerRegistry.createPeerInstance(this.designerSurface, this, cardElement.getItemAt(i)));
            }
        }

        for (var i = 0; i < this.cardElement.getActionCount(); i++) {
            this.insertChild(CardDesignerSurface.actionPeerRegistry.createPeerInstance(this.designerSurface, this, cardElement.getActionAt(i)));
        }
    }

    getTreeItemText(): string {
        let text = super.getTreeItemText();

        if (this.cardElement.isVisible) {
            return text;
        }
        else {
            let result = "Hidden";

            if (text) {
                result += " - " + text;
            }

            return result;
        }
    }

    initializeCardElement() {
        // Do nothing in base implementation
    }

    canDrop(peer: DesignerPeer) {
        return this.cardElement instanceof Adaptive.Container && peer instanceof CardElementPeer;
    }

    tryDrop(peer: DesignerPeer, insertionPoint: IPoint): boolean {
        if (this.cardElement instanceof Adaptive.Container && peer instanceof CardElementPeer) {
            let targetChild: DesignerPeer = null;
            let insertAfter: boolean;

            for (var i = 0; i < this.getChildCount(); i++) {
                let rect = this.getChildAt(i).getBoundingRect();

                if (rect.isInside(insertionPoint)) {
                    targetChild = this.getChildAt(i);

                    insertAfter = (insertionPoint.y - rect.top) >= (rect.height / 2);

                    break;
                }
            }

            if (targetChild != peer) {
                if (peer.cardElement.parent) {
                    if (!peer.remove(true, false)) {
                        return false;
                    }

                    peer.parent.removeChild(peer);
                }

                if (!targetChild) {
                    let rect = this.getBoundingRect();

                    insertAfter = (insertionPoint.y - rect.top) >= (rect.height / 2);

                    if (this.cardElement.getItemCount() > 0 && insertAfter) {
                        this.cardElement.insertItemAfter(peer.cardElement, this.cardElement.getItemAt(this.cardElement.getItemCount() - 1));
                    }
                    else {
                        this.cardElement.insertItemAfter(peer.cardElement, null);
                    }
                }
                else {
                    if (insertAfter) {
                        this.cardElement.insertItemAfter(peer.cardElement, (<CardElementPeer>targetChild).cardElement);
                    }
                    else {
                        this.cardElement.insertItemBefore(peer.cardElement, (<CardElementPeer>targetChild).cardElement);
                    }
                }

                this.insertChild(peer, peer.cardElement.index);
                this.changed(false);

                return true;
            }
        }

        return false;
    }

    tryAdd(peer: DesignerPeer): boolean {
        if (this.cardElement instanceof Adaptive.Container && peer instanceof CardElementPeer) {
            if (peer.cardElement.parent) {
                if (!peer.remove(true, false)) {
                    return false;
                }

                peer.parent.removeChild(peer);
            }

            this.cardElement.addItem(peer.cardElement);
            this.insertChild(peer, peer.cardElement.index);
            this.changed(false);

            return true;
        }

        return false;
    }

    getBoundingRect(): Rect {
        let designSurfaceOffset = this.designerSurface.getDesignerSurfaceOffset();
        let cardElementBoundingRect = this.cardElement.renderedElement.getBoundingClientRect();

        if (this.cardElement.hasVisibleSeparator) {
            let separatorBoundingRect = this.cardElement.separatorElement.getBoundingClientRect();

            return new Rect(
                Math.min(separatorBoundingRect.top, cardElementBoundingRect.top) - designSurfaceOffset.y,
                Math.max(separatorBoundingRect.right, cardElementBoundingRect.right) - designSurfaceOffset.x,
                Math.max(separatorBoundingRect.bottom, cardElementBoundingRect.bottom) - designSurfaceOffset.y,
                Math.min(separatorBoundingRect.left, cardElementBoundingRect.left) - designSurfaceOffset.x,
            )
        }
        else {
            return new Rect(
                cardElementBoundingRect.top - designSurfaceOffset.y,
                cardElementBoundingRect.right - designSurfaceOffset.x,
                cardElementBoundingRect.bottom - designSurfaceOffset.y,
                cardElementBoundingRect.left - designSurfaceOffset.x
            );
        }
    }

    getCardObjectBoundingRect(): Rect {
        let cardElementBoundingRect = this.cardElement.renderedElement.getBoundingClientRect();

        return new Rect(
            cardElementBoundingRect.top,
            cardElementBoundingRect.right,
            cardElementBoundingRect.bottom,
            cardElementBoundingRect.left
        );
    }

    populatePropertySheet(propertySheet: PropertySheet, defaultCategory: string = PropertySheetCategory.DefaultCategory) {
        super.populatePropertySheet(propertySheet, defaultCategory);

        if (GlobalSettings.enableDataBindingSupport) {
            propertySheet.add(
                defaultCategory,
                CardElementPeer.dataContextProperty,
                CardElementPeer.whenProperty);
        }

        propertySheet.add(
            defaultCategory,
            CardElementPeer.idProperty,
            CardElementPeer.isVisibleProperty);

        propertySheet.add(
            PropertySheetCategory.LayoutCategory,
            CardElementPeer.spacingProperty,
            CardElementPeer.separatorProperty,
            CardElementPeer.horizontalAlignmentProperty,
            CardElementPeer.heightProperty);
    }

    get cardElement(): Adaptive.CardElement {
        return <Adaptive.CardElement>this.getCardObject();
    }
}

export abstract class TypedCardElementPeer<TCardElement extends Adaptive.CardElement> extends CardElementPeer {
    constructor(
        parent: DesignerPeer,
        designerSurface: CardDesignerSurface,
        registration: DesignerPeerRegistrationBase,
        cardElement: TCardElement) {
        super(parent, designerSurface, registration, cardElement);
    }

    get cardElement(): TCardElement {
        return <TCardElement>this.getCardObject();
    }
}

export class AdaptiveCardPeer extends TypedCardElementPeer<Adaptive.AdaptiveCard> {
    static readonly langProperty = new StringPropertyEditor(Adaptive.Versions.v1_1, "lang", "Language");
    static readonly fallbackTextProperty = new StringPropertyEditor(Adaptive.Versions.v1_0, "fallbackText", "Fallback text", false, true);
    static readonly speakProperty = new StringPropertyEditor(Adaptive.Versions.v1_0, "speak", "Speak");

    protected addAction(action: Adaptive.Action) {
        this.cardElement.addAction(action);

        this.insertChild(CardDesignerSurface.actionPeerRegistry.createPeerInstance(this.designerSurface, this, action));
    }

    protected internalRemove(): boolean {
        return true;
    }

    protected internalAddCommands(context: DesignContext, commands: Array<PeerCommand>) {
        super.internalAddCommands(context, commands);

        let availableActions: Adaptive.ITypeRegistration<Adaptive.Action>[] = [];

        for (var i = 0; i < context.hostContainer.actionsRegistry.getItemCount(); i++) {
            let typeRegistration = context.hostContainer.actionsRegistry.getItemAt(i);

            if (typeRegistration.schemaVersion.compareTo(context.targetVersion) <= 0) {
                availableActions.push(typeRegistration);
            }
        }

        if (availableActions.length > 0) {
            commands.push(
                new PeerCommand(
                    {
                        name: "Add an action",
                        alwaysShowName: true,
                        iconClass: "acd-icon-bolt",
                        showInPropertySheet: true,
                        execute: (command: PeerCommand, clickedElement: HTMLElement) => {
                            let popupMenu = new Controls.PopupMenu();

                            for (let i = 0; i < availableActions.length; i++) {
                                let menuItem = new Controls.DropDownItem(i.toString(), availableActions[i].typeName);
                                menuItem.onClick = (clickedItem: Controls.DropDownItem) => {
                                    let registration = availableActions[i];
                                    let action = new registration.objectType();
                                    action.title = registration.typeName;

                                    this.addAction(action);

                                    popupMenu.closePopup(false);
                                };

                                popupMenu.items.add(menuItem);
                            }

                            popupMenu.popup(clickedElement);
                        }
                    })
            );
        }
    }

    isDraggable(): boolean {
        return false;
    }

    canBeRemoved(): boolean {
        return false;
    }

    populatePropertySheet(propertySheet: PropertySheet, defaultCategory: string = PropertySheetCategory.DefaultCategory) {
        super.populatePropertySheet(propertySheet, defaultCategory);

        propertySheet.remove(
            DesignerPeer.idProperty,
            CardElementPeer.isVisibleProperty,
            CardElementPeer.horizontalAlignmentProperty,
            CardElementPeer.separatorProperty,
            CardElementPeer.heightProperty,
            CardElementPeer.spacingProperty);

        propertySheet.add(
            defaultCategory,
            AdaptiveCardPeer.langProperty,
            AdaptiveCardPeer.fallbackTextProperty,
            AdaptiveCardPeer.speakProperty);

        propertySheet.add(
            PropertySheetCategory.LayoutCategory,
            ContainerPeer.minHeightProperty,
            ContainerPeer.verticalContentAlignmentProperty);

        propertySheet.add(
            "Background image",
            ContainerPeer.backgroundImageProperty);

        propertySheet.add(
            PropertySheetCategory.SelectionAction,
            ContainerPeer.selectActionProperty);

        if (this.cardElement.selectAction) {
            let selectActionPeer = CardDesignerSurface.actionPeerRegistry.createPeerInstance(this.designerSurface, null, this.cardElement.selectAction);
            selectActionPeer.onChanged = (sender: DesignerPeer, updatePropertySheet: boolean) => { this.changed(updatePropertySheet); };

            let subPropertySheet = new PropertySheet(false);
            selectActionPeer.populatePropertySheet(subPropertySheet, PropertySheetCategory.SelectionAction);

            subPropertySheet.remove(
                ActionPeer.iconUrlProperty,
                ActionPeer.styleProperty);

            propertySheet.add(
                PropertySheetCategory.SelectionAction,
                new SubPropertySheetEntry(Adaptive.Versions.v1_0, this.cardElement.selectAction, subPropertySheet));
        }
    }
}

export class ColumnPeer extends TypedCardElementPeer<Adaptive.Column> {
    private static readonly pixelWidthProperty = new SizeAndUnitPropertyEditor(Adaptive.Versions.v1_1, "width", "Width in pixels", Adaptive.SizeUnit.Pixel);
    private static readonly weightProperty = new SizeAndUnitPropertyEditor(Adaptive.Versions.v1_0, "width", "Weight", Adaptive.SizeUnit.Weight);

    static readonly widthProperty = new ColumnWidthPropertyEditor(
        Adaptive.Versions.v1_0,
        "width",
        "Width",
        [
            { targetVersion: Adaptive.Versions.v1_0, name: "Automatic", value: "auto" },
            { targetVersion: Adaptive.Versions.v1_0, name: "Stretch", value: "stretch" },
            { targetVersion: Adaptive.Versions.v1_0, name: "Weighted", value: "weighted" },
            { targetVersion: Adaptive.Versions.v1_1, name: "Pixels", value: "pixels" }
        ],
        true);

    protected isContainer(): boolean {
        return true;
    }

    protected internalGetTreeItemText(): string {
        if (this.cardElement.width instanceof Adaptive.SizeAndUnit) {
            switch (this.cardElement.width.unit) {
                case Adaptive.SizeUnit.Weight:
                    return "Weight: " + this.cardElement.width.physicalSize;
                default:
                    return this.cardElement.width.physicalSize + " pixels";
            }
        }
        else {
            switch (this.cardElement.width) {
                case "stretch":
                    return "Stretch";
                case "auto":
                    return "Automatic";
                default:
                    return "";
            }
        }
    }

    isDraggable(): boolean {
        return false;
    }

    populatePropertySheet(propertySheet: PropertySheet, defaultCategory: string = PropertySheetCategory.DefaultCategory) {
        super.populatePropertySheet(propertySheet, defaultCategory);

        propertySheet.add(
            PropertySheetCategory.LayoutCategory,
            ColumnPeer.widthProperty);

        if (this.cardElement.width instanceof Adaptive.SizeAndUnit) {
            if (this.cardElement.width.unit == Adaptive.SizeUnit.Pixel) {
                propertySheet.add(
                    PropertySheetCategory.LayoutCategory,
                    ColumnPeer.pixelWidthProperty);
            }
            else {
                propertySheet.add(
                    PropertySheetCategory.LayoutCategory,
                    ColumnPeer.weightProperty);
            }
        }

        propertySheet.add(
            PropertySheetCategory.LayoutCategory,
            ContainerPeer.minHeightProperty,
            ContainerPeer.verticalContentAlignmentProperty);

        propertySheet.add(
            PropertySheetCategory.StyleCategory,
            ContainerPeer.styleProperty,
            ContainerPeer.bleedProperty);

        propertySheet.add(
            "Background image",
            ContainerPeer.backgroundImageProperty);

        propertySheet.add(
            PropertySheetCategory.SelectionAction,
            ContainerPeer.selectActionProperty);

        if (this.cardElement.selectAction) {
            let selectActionPeer = CardDesignerSurface.actionPeerRegistry.createPeerInstance(this.designerSurface, null, this.cardElement.selectAction);
            selectActionPeer.onChanged = (sender: DesignerPeer, updatePropertySheet: boolean) => { this.changed(updatePropertySheet); };

            let subPropertySheet = new PropertySheet(false);
            selectActionPeer.populatePropertySheet(subPropertySheet, PropertySheetCategory.SelectionAction);

            subPropertySheet.remove(
                ActionPeer.iconUrlProperty,
                ActionPeer.styleProperty);

            propertySheet.add(
                PropertySheetCategory.SelectionAction,
                new SubPropertySheetEntry(Adaptive.Versions.v1_0, this.cardElement.selectAction, subPropertySheet));
        }
    }
}

export class ColumnSetPeer extends TypedCardElementPeer<Adaptive.ColumnSet> {
    protected isContainer(): boolean {
        return true;
    }

    protected internalAddCommands(context: DesignContext, commands: Array<PeerCommand>) {
        super.internalAddCommands(context, commands);

        commands.push(
            new PeerCommand(
                {
                    name: "Add a column",
                    iconClass: "acd-icon-addColumn",
                    isPromotable: true,
                    execute: (command: PeerCommand, clickedElement: HTMLElement) => {
                        var column = new Adaptive.Column();
                        column.width = "stretch";

                        this.cardElement.addColumn(column);

                        this.insertChild(CardDesignerSurface.cardElementPeerRegistry.createPeerInstance(this.designerSurface, this, column));
                    }
                })
        );
    }

    protected internalGetTreeItemText(): string {
        let columnCount = this.cardElement.getItemCount();

        switch (columnCount) {
            case 0:
                return "No column";
            case 1:
                return "1 column";
            default:
                return columnCount + " columns";
        }
    }

    populatePropertySheet(propertySheet: PropertySheet, defaultCategory: string = PropertySheetCategory.DefaultCategory) {
        super.populatePropertySheet(propertySheet, defaultCategory);

        propertySheet.add(
            defaultCategory,
            ContainerPeer.minHeightProperty,
            ContainerPeer.styleProperty,
            ContainerPeer.bleedProperty);

        propertySheet.add(
            PropertySheetCategory.SelectionAction,
            ContainerPeer.selectActionProperty);

        if (this.cardElement.selectAction) {
            let selectActionPeer = CardDesignerSurface.actionPeerRegistry.createPeerInstance(this.designerSurface, null, this.cardElement.selectAction);
            selectActionPeer.onChanged = (sender: DesignerPeer, updatePropertySheet: boolean) => { this.changed(updatePropertySheet); };

            let subPropertySheet = new PropertySheet(false);
            selectActionPeer.populatePropertySheet(subPropertySheet, PropertySheetCategory.SelectionAction);

            subPropertySheet.remove(
                ActionPeer.iconUrlProperty,
                ActionPeer.styleProperty);

            propertySheet.add(
                PropertySheetCategory.SelectionAction,
                new SubPropertySheetEntry(Adaptive.Versions.v1_0, this.cardElement.selectAction, subPropertySheet));
        }
    }

    canDrop(peer: DesignerPeer) {
        return true;
    }
}

export class ContainerPeer extends TypedCardElementPeer<Adaptive.Container> {
    static readonly selectActionProperty = new ActionPropertyEditor(Adaptive.Versions.v1_1, "selectAction", "Action type", [ Adaptive.ShowCardAction.JsonTypeName ], true);
    static readonly minHeightProperty = new NumberPropertyEditor(Adaptive.Versions.v1_2, "minPixelHeight", "Minimum height in pixels");
    static readonly verticalContentAlignmentProperty = new EnumPropertyEditor(Adaptive.Versions.v1_1, "verticalContentAlignment", "Vertical content alignment", Adaptive.VerticalAlignment);
    static readonly styleProperty = new ContainerStylePropertyEditor(Adaptive.Versions.v1_0, "style", "Style");
    static readonly bleedProperty = new BooleanPropertyEditor(Adaptive.Versions.v1_2, "bleed", "Bleed");
    static readonly backgroundImageProperty = new CompoundPropertyEditor(
        Adaptive.Versions.v1_0,
        "backgroundImage",
        [
            new StringPropertyEditor(Adaptive.Versions.v1_0, "url", "URL", true),
            new EnumPropertyEditor(Adaptive.Versions.v1_2, "fillMode", "Fill mode", Adaptive.FillMode),
            new EnumPropertyEditor(Adaptive.Versions.v1_2, "horizontalAlignment", "Horizontal alignment", Adaptive.HorizontalAlignment),
            new EnumPropertyEditor(Adaptive.Versions.v1_2, "verticalAlignment", "Vertical alignment", Adaptive.VerticalAlignment)
        ]
    );

    protected isContainer(): boolean {
        return true;
    }

    populatePropertySheet(propertySheet: PropertySheet, defaultCategory: string = PropertySheetCategory.DefaultCategory) {
        super.populatePropertySheet(propertySheet, defaultCategory);

        propertySheet.add(
            PropertySheetCategory.LayoutCategory,
            ContainerPeer.minHeightProperty,
            ContainerPeer.verticalContentAlignmentProperty);

        propertySheet.add(
            PropertySheetCategory.StyleCategory,
            ContainerPeer.styleProperty,
            ContainerPeer.bleedProperty);

        propertySheet.add(
            "Background image",
            ContainerPeer.backgroundImageProperty);

        propertySheet.add(
            PropertySheetCategory.SelectionAction,
            ContainerPeer.selectActionProperty);

        if (this.cardElement.selectAction) {
            let selectActionPeer = CardDesignerSurface.actionPeerRegistry.createPeerInstance(this.designerSurface, null, this.cardElement.selectAction);
            selectActionPeer.onChanged = (sender: DesignerPeer, updatePropertySheet: boolean) => { this.changed(updatePropertySheet); };

            let subPropertySheet = new PropertySheet(false);
            selectActionPeer.populatePropertySheet(subPropertySheet, PropertySheetCategory.SelectionAction);

            subPropertySheet.remove(
                ActionPeer.iconUrlProperty,
                ActionPeer.styleProperty);

            propertySheet.add(
                PropertySheetCategory.SelectionAction,
                new SubPropertySheetEntry(Adaptive.Versions.v1_0, this.cardElement.selectAction, subPropertySheet));
        }
    }
}

export class ActionSetPeer extends TypedCardElementPeer<Adaptive.AdaptiveCard> {
    protected addAction(action: Adaptive.Action) {
        this.cardElement.addAction(action);

        this.insertChild(CardDesignerSurface.actionPeerRegistry.createPeerInstance(this.designerSurface, this, action));
    }

    protected internalAddCommands(context: DesignContext, commands: Array<PeerCommand>) {
        super.internalAddCommands(context, commands);

        let availableActions: Adaptive.ITypeRegistration<Adaptive.Action>[] = [];

        for (var i = 0; i < context.hostContainer.actionsRegistry.getItemCount(); i++) {
            let typeRegistration = context.hostContainer.actionsRegistry.getItemAt(i);

            if (typeRegistration.schemaVersion.compareTo(context.targetVersion) <= 0) {
                availableActions.push(typeRegistration);
            }
        }

        if (availableActions.length > 0) {
            commands.push(
                new PeerCommand(
                    {
                        name: "Add an action",
                        alwaysShowName: true,
                        iconClass: "acd-icon-bolt",
                        showInPropertySheet: true,
                        execute: (command: PeerCommand, clickedElement: HTMLElement) => {
                            let popupMenu = new Controls.PopupMenu();

                            for (let i = 0; i < availableActions.length; i++) {
                                let menuItem = new Controls.DropDownItem(i.toString(), availableActions[i].typeName);
                                menuItem.onClick = (clickedItem: Controls.DropDownItem) => {
                                    let registration = availableActions[i];
                                    let action = new registration.objectType();
                                    action.title = registration.typeName;

                                    this.addAction(action);

                                    popupMenu.closePopup(false);
                                };

                                popupMenu.items.add(menuItem);
                            }

                            popupMenu.popup(clickedElement);
                        }
                    })
            );
        }
    }
}

export class ImageSetPeer extends TypedCardElementPeer<Adaptive.ImageSet> {
    static readonly ImageSizeProperty = new EnumPropertyEditor(Adaptive.Versions.v1_0, "imageSize", "Image size", Adaptive.ImageSize);

    protected internalAddCommands(context: DesignContext, commands: Array<PeerCommand>) {
        super.internalAddCommands(context, commands);

        commands.push(
            new PeerCommand(
                {
                    name: "Add an image",
                    iconClass: "acd-icon-image",
                    isPromotable: true,
                    execute: (command: PeerCommand, clickedElement: HTMLElement) => {
                        let newImage = new Adaptive.Image();

                        this.cardElement.addImage(newImage);

                        this.insertChild(CardDesignerSurface.cardElementPeerRegistry.createPeerInstance(this.designerSurface, this, newImage));
                    }
                })
        );
    }

    populatePropertySheet(propertySheet: PropertySheet, defaultCategory: string = PropertySheetCategory.DefaultCategory) {
        super.populatePropertySheet(propertySheet, defaultCategory);

        propertySheet.add(
            defaultCategory,
            ImageSetPeer.ImageSizeProperty);
    }
}

export class ImagePeer extends TypedCardElementPeer<Adaptive.Image> {
    static readonly urlProperty = new StringPropertyEditor(Adaptive.Versions.v1_0, "url", "Url", true);
    static readonly altTextProperty = new StringPropertyEditor(Adaptive.Versions.v1_0, "altText", "Alternate text", true);
    static readonly sizeProperty = new EnumPropertyEditor(Adaptive.Versions.v1_0, "size", "Size", Adaptive.Size);
    static readonly pixelWidthProperty = new NumberPropertyEditor(Adaptive.Versions.v1_1, "pixelWidth", "Width in pixels");
    static readonly pixelHeightProperty = new NumberPropertyEditor(Adaptive.Versions.v1_1, "pixelHeight", "Height in pixels");
    static readonly styleProperty = new EnumPropertyEditor(Adaptive.Versions.v1_0, "style", "Style", Adaptive.ImageStyle);
    static readonly backgroundColorProperty = new StringPropertyEditor(Adaptive.Versions.v1_1, "backgroundColor", "Background color");

    private get isParentImageSet(): boolean {
        return this.parent && this.parent instanceof ImageSetPeer;
    }

    protected internalAddCommands(context: DesignContext, commands: Array<PeerCommand>) {
        super.internalAddCommands(context, commands);

        if (GlobalSettings.enableDataBindingSupport && context.dataStructure) {
            commands.push(
                new PeerCommand(
                    {
                        name: "Bind...",
                        alwaysShowName: true,
                        toolTip: "Select a data field to bind this Image to.",
                        execute: (command: PeerCommand, clickedElement: HTMLElement) => {
                            let fieldPicker = new FieldPicker(context.dataStructure);
                            fieldPicker.onClose = (sender, wasCancelled) => {
                                if (!wasCancelled) {
                                    this.cardElement.url = fieldPicker.selectedField.asExpression();

                                    this.changed(true);
                                }
                            }
                            fieldPicker.popup(clickedElement);
                        }
                    })
            );
        }
    }

    isDraggable(): boolean {
        return !this.isParentImageSet;
    }

    getBoundingRect(): Rect {
        if (this.isParentImageSet) {
            let designSurfaceOffset = this.designerSurface.getDesignerSurfaceOffset();
            let actionBoundingRect = this.cardElement.renderedElement.getBoundingClientRect();

            return new Rect(
                actionBoundingRect.top - designSurfaceOffset.y,
                actionBoundingRect.right - designSurfaceOffset.x,
                actionBoundingRect.bottom - designSurfaceOffset.y,
                actionBoundingRect.left - designSurfaceOffset.x
            );
        }
        else {
            return super.getBoundingRect();
        }
    }

    populatePropertySheet(propertySheet: PropertySheet, defaultCategory: string = PropertySheetCategory.DefaultCategory) {
        super.populatePropertySheet(propertySheet, defaultCategory);

        propertySheet.add(
            defaultCategory,
            ImagePeer.urlProperty,
            ImagePeer.altTextProperty);

        if (!this.isParentImageSet) {
            propertySheet.add(
                PropertySheetCategory.LayoutCategory,
                ImagePeer.sizeProperty,
                ImagePeer.pixelWidthProperty,
                ImagePeer.pixelHeightProperty);

            propertySheet.add(
                PropertySheetCategory.StyleCategory,
                ImagePeer.styleProperty,
                ImagePeer.backgroundColorProperty);

            propertySheet.add(
                PropertySheetCategory.SelectionAction,
                ContainerPeer.selectActionProperty);

            if (this.cardElement.selectAction) {
                let selectActionPeer = CardDesignerSurface.actionPeerRegistry.createPeerInstance(this.designerSurface, null, this.cardElement.selectAction);
                selectActionPeer.onChanged = (sender: DesignerPeer, updatePropertySheet: boolean) => { this.changed(updatePropertySheet); };

                let subPropertySheet = new PropertySheet(false);
                selectActionPeer.populatePropertySheet(subPropertySheet, PropertySheetCategory.SelectionAction);

                subPropertySheet.remove(
                    ActionPeer.iconUrlProperty,
                    ActionPeer.styleProperty);

                propertySheet.add(
                    PropertySheetCategory.SelectionAction,
                    new SubPropertySheetEntry(Adaptive.Versions.v1_0, this.cardElement.selectAction, subPropertySheet));            }
        }
    }
}

export class MediaPeer extends TypedCardElementPeer<Adaptive.Media> {
    static readonly altTextProperty = new StringPropertyEditor(Adaptive.Versions.v1_1, "altText", "Alternate text", true);
    static readonly posterUrlProperty = new StringPropertyEditor(Adaptive.Versions.v1_1, "posterUrl", "Poster URL", true);
    static readonly sourcesProperty = new NameValuePairPropertyEditor(
        Adaptive.Versions.v1_1,
        "sources",
        "url",
        "mimeType",
        (name: string, value: string) => { return new Adaptive.MediaSource(name, value); },
        "URL",
        "MIME type",
        "Add a new source",
        "No source has been defined.");

    protected internalGetTreeItemText(): string {
        if (this.cardElement.selectedMediaType == "audio") {
            return "audio";
        }
        else if (this.cardElement.selectedMediaType == "video") {
            return "video";
        }
        else {
            return super.internalGetTreeItemText();
        }
    }

    populatePropertySheet(propertySheet: PropertySheet, defaultCategory: string = PropertySheetCategory.DefaultCategory) {
        super.populatePropertySheet(propertySheet, defaultCategory);

        propertySheet.add(
            defaultCategory,
            MediaPeer.altTextProperty,
            MediaPeer.posterUrlProperty);

        propertySheet.add(
            "Sources",
            MediaPeer.sourcesProperty);
    }
}

export class FactSetPeer extends TypedCardElementPeer<Adaptive.FactSet> {
    static readonly factsProperty = new NameValuePairPropertyEditor(
        Adaptive.Versions.v1_0,
        "facts",
        "name",
        "value",
        (name: string, value: string) => { return new Adaptive.Fact(name, value); },
        "Name",
        "Value",
        "Add a new fact",
        "This FactSet is empty.");

    protected internalGetTreeItemText(): string {
        if (this.cardElement.facts.length == 0) {
            return "No fact";
        }

        let allNames = this.cardElement.facts.map(
            (value, index, array) => {
                return value.name;
            }
        )

        return allNames.join(", ");
    }

    initializeCardElement() {
        super.initializeCardElement();

        this.cardElement.facts.push(
            new Adaptive.Fact("Fact 1", "Value 1"),
            new Adaptive.Fact("Fact 2", "Value 2")
        );
    }

    populatePropertySheet(propertySheet: PropertySheet, defaultCategory: string = PropertySheetCategory.DefaultCategory) {
        super.populatePropertySheet(propertySheet, defaultCategory);

        propertySheet.add(
            "Facts",
            FactSetPeer.factsProperty);

        propertySheet.remove(CardElementPeer.horizontalAlignmentProperty);
    }
}

export abstract class InputPeer<TInput extends Adaptive.Input> extends TypedCardElementPeer<TInput> {
    static readonly labelProperty = new StringPropertyEditor(
        Adaptive.Versions.v1_3,
        "label",
        "Label");

    static readonly isRequiredProperty = new BooleanPropertyEditor(
        Adaptive.Versions.v1_3,
        "isRequired",
        "Required");

    static readonly errorMessageProperty = new StringPropertyEditor(
        Adaptive.Versions.v1_3,
        "errorMessage",
        "Error message");

    populatePropertySheet(propertySheet: PropertySheet, defaultCategory: string = PropertySheetCategory.DefaultCategory) {
        super.populatePropertySheet(propertySheet, defaultCategory);

        propertySheet.add(defaultCategory, InputPeer.labelProperty);
        propertySheet.add(
            PropertySheetCategory.Validation,
            InputPeer.isRequiredProperty,
            InputPeer.errorMessageProperty);

        propertySheet.remove(
            CardElementPeer.horizontalAlignmentProperty,
            CardElementPeer.heightProperty);
    }
}

export class TextInputPeer extends InputPeer<Adaptive.TextInput> {
    static readonly defaultValueProperty = new StringPropertyEditor(Adaptive.Versions.v1_0, "defaultValue", "Default value");
    static readonly placeholderProperty = new StringPropertyEditor(Adaptive.Versions.v1_0, "placeholder", "Placeholder");
    static readonly isMultilineProperty = new BooleanPropertyEditor(Adaptive.Versions.v1_0, "isMultiline", "Multi-line", true);
    static readonly styleProperty = new EnumPropertyEditor(Adaptive.Versions.v1_0, "style", "Style", Adaptive.InputTextStyle);
    static readonly maxLengthProperty = new NumberPropertyEditor(Adaptive.Versions.v1_0, "maxLength", "Maximum length");
    static readonly inlineActionProperty = new ActionPropertyEditor(Adaptive.Versions.v1_2, "inlineAction", "Action type", [ Adaptive.ShowCardAction.JsonTypeName ], true);
    static readonly regexProperty = new StringPropertyEditor(Adaptive.Versions.v1_3, "regex", "Pattern");


    populatePropertySheet(propertySheet: PropertySheet, defaultCategory: string = PropertySheetCategory.DefaultCategory) {
        super.populatePropertySheet(propertySheet, defaultCategory);

        propertySheet.add(
            defaultCategory,
            TextInputPeer.placeholderProperty,
            TextInputPeer.isMultilineProperty);

        if (!this.cardElement.isMultiline) {
            propertySheet.add(
                PropertySheetCategory.DefaultCategory,
                TextInputPeer.styleProperty);
        }
        else {
            propertySheet.add(
                PropertySheetCategory.LayoutCategory,
                CardElementPeer.heightProperty);
        }

        propertySheet.add(
            PropertySheetCategory.InlineAction,
            TextInputPeer.inlineActionProperty);

        if (this.cardElement.inlineAction) {
            let inlineActionPeer = CardDesignerSurface.actionPeerRegistry.createPeerInstance(this.designerSurface, null, this.cardElement.inlineAction);
            inlineActionPeer.onChanged = (sender: DesignerPeer, updatePropertySheet: boolean) => { this.changed(updatePropertySheet); };

            let subPropertySheet = new PropertySheet(false);
            inlineActionPeer.populatePropertySheet(subPropertySheet, PropertySheetCategory.InlineAction);

            subPropertySheet.remove(ActionPeer.styleProperty);

            propertySheet.add(
                PropertySheetCategory.InlineAction,
                new SubPropertySheetEntry(Adaptive.Versions.v1_2, this.cardElement.inlineAction, subPropertySheet));
        }

        propertySheet.add(
            defaultCategory,
            TextInputPeer.maxLengthProperty,
            TextInputPeer.defaultValueProperty);

        propertySheet.add(
            PropertySheetCategory.Validation,
            TextInputPeer.regexProperty);
    }

    initializeCardElement() {
        super.initializeCardElement();

        this.cardElement.placeholder = "Placeholder text";
    }
}

export class NumberInputPeer extends InputPeer<Adaptive.NumberInput> {
    static readonly defaultValueProperty = new NumberPropertyEditor(Adaptive.Versions.v1_0, "defaultValue", "Default value");
    static readonly placeholderProperty = new StringPropertyEditor(Adaptive.Versions.v1_0, "placeholder", "Placeholder");
    static readonly minProperty = new NumberPropertyEditor(Adaptive.Versions.v1_0, "min", "Minimum value");
    static readonly maxProperty = new NumberPropertyEditor(Adaptive.Versions.v1_0, "max", "Maximum value");

    populatePropertySheet(propertySheet: PropertySheet, defaultCategory: string = PropertySheetCategory.DefaultCategory) {
        super.populatePropertySheet(propertySheet, defaultCategory);

        propertySheet.add(
            defaultCategory,
            NumberInputPeer.placeholderProperty,
            NumberInputPeer.defaultValueProperty,
            NumberInputPeer.minProperty,
            NumberInputPeer.maxProperty);
    }

    initializeCardElement() {
        super.initializeCardElement();

        this.cardElement.placeholder = "Placeholder text";
    }
}

export class DateInputPeer extends InputPeer<Adaptive.DateInput> {
    static readonly defaultValueProperty = new StringPropertyEditor(Adaptive.Versions.v1_0, "defaultValue", "Default value");
    static readonly minProperty = new StringPropertyEditor(Adaptive.Versions.v1_0, "min", "Minimum value");
    static readonly maxProperty = new StringPropertyEditor(Adaptive.Versions.v1_0, "max", "Maximum value");

    populatePropertySheet(propertySheet: PropertySheet, defaultCategory: string = PropertySheetCategory.DefaultCategory) {
        super.populatePropertySheet(propertySheet, defaultCategory);

        propertySheet.add(
            defaultCategory,
            DateInputPeer.defaultValueProperty,
            DateInputPeer.minProperty,
            DateInputPeer.maxProperty);
    }
}

export class TimeInputPeer extends InputPeer<Adaptive.TimeInput> {
    static readonly defaultValueProperty = new StringPropertyEditor(Adaptive.Versions.v1_0, "defaultValue", "Default value");
    static readonly minProperty = new StringPropertyEditor(Adaptive.Versions.v1_0, "min", "Minimum value");
    static readonly maxProperty = new StringPropertyEditor(Adaptive.Versions.v1_0, "max", "Maximum value");

    populatePropertySheet(propertySheet: PropertySheet, defaultCategory: string = PropertySheetCategory.DefaultCategory) {
        super.populatePropertySheet(propertySheet, defaultCategory);

        propertySheet.add(
            defaultCategory,
            TimeInputPeer.defaultValueProperty,
            TimeInputPeer.minProperty,
            TimeInputPeer.maxProperty);
    }
}

export class ToggleInputPeer extends InputPeer<Adaptive.ToggleInput> {
    static readonly defaultValueProperty = new StringPropertyEditor(Adaptive.Versions.v1_0, "defaultValue", "Default value");
    static readonly titleProperty = new StringPropertyEditor(Adaptive.Versions.v1_0, "title", "Title", true);
    static readonly valueOnProperty = new StringPropertyEditor(Adaptive.Versions.v1_0, "valueOn", "Value when on");
    static readonly valueOffProperty = new StringPropertyEditor(Adaptive.Versions.v1_0, "valueOff", "Value when off");
    static readonly wrapProperty = new BooleanPropertyEditor(Adaptive.Versions.v1_2, "wrap", "Wrap");

    populatePropertySheet(propertySheet: PropertySheet, defaultCategory: string = PropertySheetCategory.DefaultCategory) {
        super.populatePropertySheet(propertySheet, defaultCategory);

        propertySheet.add(
            defaultCategory,
            ToggleInputPeer.titleProperty,
            ToggleInputPeer.valueOnProperty,
            ToggleInputPeer.valueOffProperty,
            ToggleInputPeer.defaultValueProperty);

        propertySheet.add(
            PropertySheetCategory.LayoutCategory,
            ToggleInputPeer.wrapProperty);
    }

    initializeCardElement() {
        this.cardElement.title = "New Input.Toggle";
    }
}

export class ChoiceSetInputPeer extends InputPeer<Adaptive.ChoiceSetInput> {
    static readonly defaultValueProperty = new StringPropertyEditor(Adaptive.Versions.v1_0, "defaultValue", "Default value");
    static readonly placeholderProperty = new StringPropertyEditor(Adaptive.Versions.v1_0, "placeholder", "Placeholder");
    static readonly isMultiselectProperty = new BooleanPropertyEditor(Adaptive.Versions.v1_0, "isMultiSelect", "Allow multi selection");
    static readonly isCompactProperty = new BooleanPropertyEditor(Adaptive.Versions.v1_0, "isCompact", "Compact style");
    static readonly wrapProperty = new BooleanPropertyEditor(Adaptive.Versions.v1_2, "wrap", "Wrap");
    static readonly choicesProperty = new NameValuePairPropertyEditor(
        Adaptive.Versions.v1_0,
        "choices",
        "title",
        "value",
        (name: string, value: string) => { return new Adaptive.Choice(name, value); },
        "Title",
        "Value",
        "Add a new choice",
        "This ChoiceSet is empty");

    populatePropertySheet(propertySheet: PropertySheet, defaultCategory: string = PropertySheetCategory.DefaultCategory) {
        super.populatePropertySheet(propertySheet, defaultCategory);

        propertySheet.add(
            defaultCategory,
            ChoiceSetInputPeer.placeholderProperty,
            ChoiceSetInputPeer.isMultiselectProperty,
            ChoiceSetInputPeer.isCompactProperty,
            ChoiceSetInputPeer.defaultValueProperty);

        propertySheet.add(
            PropertySheetCategory.LayoutCategory,
            ToggleInputPeer.wrapProperty);

        propertySheet.add(
            "Choices",
            ChoiceSetInputPeer.choicesProperty);
    }

    initializeCardElement() {
        this.cardElement.placeholder = "Placeholder text";

        this.cardElement.choices.push(
            new Adaptive.Choice("Choice 1", "Choice 1"),
            new Adaptive.Choice("Choice 2", "Choice 2")
        );
    }
}

class TextBlockPeerInplaceEditor extends CardElementPeerInplaceEditor<Adaptive.TextBlock> {
    private _renderedElement: HTMLTextAreaElement;

    private close(applyChanges: boolean) {
        if (this.onClose) {
            this.onClose(applyChanges);
        }
    }

    initialize() {
        this._renderedElement.select();
    }

    applyChanges() {
        this.cardElement.text = this._renderedElement.value;
    }

    render() {
        this._renderedElement = document.createElement("textarea");
        this._renderedElement.className = "acd-textBlock-inplace-editor";
        this._renderedElement.value = this.cardElement.text;
        this._renderedElement.onkeydown = (e) => {
            switch (e.key) {
                case Controls.Constants.keys.escape:
                   this.close(false);

                   e.preventDefault();
                   e.cancelBubble = true;

                   break;
                case Controls.Constants.keys.enter:
                    this.close(true);

                    e.preventDefault();
                    e.cancelBubble = true;

                    break;
            }

            return !e.cancelBubble;
        };

        this.cardElement.applyStylesTo(this._renderedElement);

        return this._renderedElement;
    }
}

export class TextBlockPeer extends TypedCardElementPeer<Adaptive.TextBlock> {
    static readonly textProperty = new StringPropertyEditor(Adaptive.Versions.v1_0, "text", "Text", true, true);
    static readonly wrapProperty = new BooleanPropertyEditor(Adaptive.Versions.v1_0, "wrap", "Wrap");
    static readonly maxLinesProperty = new NumberPropertyEditor(Adaptive.Versions.v1_0, "maxLines", "Maximum lines", 0);
    static readonly fontTypeProperty = new EnumPropertyEditor(Adaptive.Versions.v1_2, "fontType", "Font type", Adaptive.FontType);
    static readonly sizeProperty = new EnumPropertyEditor(Adaptive.Versions.v1_0, "size", "Size", Adaptive.TextSize);
    static readonly weightProperty = new EnumPropertyEditor(Adaptive.Versions.v1_0, "weight", "Weight", Adaptive.TextWeight);
    static readonly colorProperty = new EnumPropertyEditor(Adaptive.Versions.v1_0, "color", "Color", Adaptive.TextColor);
    static readonly subtleProperty = new BooleanPropertyEditor(Adaptive.Versions.v1_0, "isSubtle", "Subtle");

    protected createInplaceEditor(): DesignerPeerInplaceEditor {
        return new TextBlockPeerInplaceEditor(this.cardElement);
    }

    protected internalGetTreeItemText(): string {
        return this.cardElement.text;
    }

    protected internalAddCommands(context: DesignContext, commands: Array<PeerCommand>) {
        super.internalAddCommands(context, commands);

        if (context.dataStructure) {
            commands.push(
                new PeerCommand(
                    {
                        name: "Bind...",
                        alwaysShowName: true,
                        toolTip: "Select a data field to bind this TextBlock to.",
                        execute: (command: PeerCommand, clickedElement: HTMLElement) => {
                            let fieldPicker = new FieldPicker(context.dataStructure);
                            fieldPicker.onClose = (sender, wasCancelled) => {
                                if (!wasCancelled) {
                                    this.cardElement.text = fieldPicker.selectedField.asExpression();

                                    this.changed(true);
                                }
                            }
                            fieldPicker.popup(clickedElement);
                        }
                    })
            );
        }
    }

    populatePropertySheet(propertySheet: PropertySheet, defaultCategory: string = PropertySheetCategory.DefaultCategory) {
        super.populatePropertySheet(propertySheet, defaultCategory);

        propertySheet.add(
            defaultCategory,
            TextBlockPeer.textProperty);

        propertySheet.add(
            PropertySheetCategory.LayoutCategory,
            TextBlockPeer.wrapProperty,
            TextBlockPeer.maxLinesProperty);

        propertySheet.add(
            PropertySheetCategory.StyleCategory,
            TextBlockPeer.fontTypeProperty,
            TextBlockPeer.sizeProperty,
            TextBlockPeer.weightProperty,
            TextBlockPeer.colorProperty,
            TextBlockPeer.subtleProperty);
    }

    getToolTip(): string {
        return "Double click to edit";
    }

    initializeCardElement() {
        if (!this.cardElement.text || this.cardElement.text == "") {
            this.cardElement.text = "New TextBlock";
        }

        this.cardElement.wrap = true;
    }
}

export class RichTextBlockPeer extends TypedCardElementPeer<Adaptive.RichTextBlock> {
    protected internalGetTreeItemText(): string {
        return this.cardElement.asString();
    }

    populatePropertySheet(propertySheet: PropertySheet, defaultCategory: string = PropertySheetCategory.DefaultCategory) {
        super.populatePropertySheet(propertySheet, defaultCategory);

        propertySheet.add(
            defaultCategory,
            new CustomPropertySheetEntry(
                "*",
                (context: PropertySheetContext) => {
                    let infoTextBlock = new Adaptive.TextBlock();
                    infoTextBlock.text = "Use the **Card Payload Editor** to edit the text of this RichTextBlock element.";
                    infoTextBlock.wrap = true;
                    infoTextBlock.spacing = Adaptive.Spacing.Large;
                    infoTextBlock.separator = true;
                    infoTextBlock.horizontalAlignment = Adaptive.HorizontalAlignment.Center;

                    return infoTextBlock;
                }
            )
        );
    }

    initializeCardElement() {
        let textRun = new Adaptive.TextRun();
        textRun.text = "New RichTextBlock";

        this.cardElement.addInline(textRun);
    }
}<|MERGE_RESOLUTION|>--- conflicted
+++ resolved
@@ -6,7 +6,7 @@
 import { PeerCommand } from "./peer-command";
 import { CardDesignerSurface, DesignContext } from "./card-designer-surface";
 import { DesignerPeerTreeItem } from "./designer-peer-treeitem";
-import { Rect, IPoint } from "./miscellaneous";
+import { Rect, IPoint, Utils } from "./miscellaneous";
 import { GlobalSettings } from "./shared";
 import { FieldPicker } from "./field-picker";
 import { Strings } from "./strings";
@@ -308,26 +308,19 @@
         if (GlobalSettings.enableDataBindingSupport && this.allowBinding) {
             return [
                 {
-<<<<<<< HEAD
-                    id: this.propertyName+Strings.toolboxes.propertySheet.commands.bindData.id,
-                    caption: Strings.toolboxes.propertySheet.commands.bindData.id,
-=======
-                    caption: "...",
-                    altText: (this.label + " " + "Data Binding"),
+                    id: Adaptive.generateUniqueId(),
+                    caption: Strings.toolboxes.propertySheet.commands.bindData.visualText(),
+                    altText: Strings.toolboxes.propertySheet.commands.bindData.accessibleText(this.label),
                     expanded: false,
->>>>>>> 0938a1f1
                     onExecute: (sender: SingleInputPropertyEditor, clickedElement: HTMLElement) => {
                         clickedElement.setAttribute("aria-expanded", "true");
-                        
+
                         let fieldPicker = new FieldPicker(context.designContext.dataStructure);
                         fieldPicker.onClose = (sender, wasCancelled) => {
                             clickedElement.setAttribute("aria-expanded", "false");
                             if (!wasCancelled) {
                                 this.setPropertyValue(context, fieldPicker.selectedField.asExpression());
-<<<<<<< HEAD
                                 clickedElement.focus();
-=======
->>>>>>> 0938a1f1
                                 context.peer.changed(true);
                             }
                             clickedElement.focus();
