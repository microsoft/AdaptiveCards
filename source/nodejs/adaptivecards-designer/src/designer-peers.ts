--- conflicted
+++ resolved
@@ -547,11 +547,7 @@
     }
 
     protected setPropertyValue(context: PropertySheetContext, value: string) {
-<<<<<<< HEAD
-        if (value == "not_set") {
-=======
         if (value == NotSetValue) {
->>>>>>> 0bc58504
             context.target[this.propertyName] = undefined;
         }
         else {
