--- conflicted
+++ resolved
@@ -1283,11 +1283,7 @@
 }
 
 export class ActionPeer extends DesignerPeer {
-<<<<<<< HEAD
-    static readonly titleProperty = new StringPropertyEditor(Adaptive.Versions.v1_0, "title", "Title");
-=======
     static readonly titleProperty = new StringPropertyEditor(Adaptive.Versions.v1_0, "title", "Title", true);
->>>>>>> a0c29501
     static readonly modeProperty = new ChoicePropertyEditor(
         Adaptive.Versions.v1_5,
         "mode",
@@ -1369,10 +1365,7 @@
             defaultCategory,
             ActionPeer.idProperty,
             ActionPeer.titleProperty,
-<<<<<<< HEAD
-=======
             ActionPeer.tooltipProperty,
->>>>>>> a0c29501
             ActionPeer.modeProperty,
             ActionPeer.styleProperty,
             ActionPeer.iconUrlProperty);
