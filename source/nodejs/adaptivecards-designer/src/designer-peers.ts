// Copyright (c) Microsoft Corporation. All rights reserved.
// Licensed under the MIT License.
import * as Adaptive  from "adaptivecards";
import * as Controls  from "adaptivecards-controls";
import { DraggableElement } from "./draggable-element";
import { PeerCommand } from "./peer-command";
import { CardDesignerSurface, DesignContext } from "./card-designer-surface";
import { DesignerPeerTreeItem } from "./designer-peer-treeitem";
import { Rect, IPoint, Utils } from "./miscellaneous";
import { GlobalSettings } from "./shared";
import { FieldPicker } from "./field-picker";
import { Strings } from "./strings";

export abstract class DesignerPeerInplaceEditor {
    onClose: (applyChanges: boolean) => void;

    abstract initialize();
    abstract applyChanges();
    abstract render(): HTMLElement;
}

export abstract class CardElementPeerInplaceEditor<TCardElement extends Adaptive.CardElement> extends DesignerPeerInplaceEditor {
    readonly cardElement: TCardElement;

    constructor(cardElement: TCardElement) {
        super();

        this.cardElement = cardElement;
    }
}

export class DesignerPeerRegistrationBase {
    private _iconClass?: string;

    readonly category: string;

    constructor(category: string, iconClass?: string) {
        this.category = category;
        this._iconClass = iconClass;
    }

    get iconClass(): string {
        return this._iconClass ? this._iconClass : "acd-icon-defaultElementIcon";
    }
}

export class DesignerPeerRegistration<TSource, TPeer> extends DesignerPeerRegistrationBase{
    readonly sourceType: TSource;

    peerType: TPeer;

    constructor(sourceType: TSource, peerType: TPeer, category: string, iconClass: string = null) {
        super(category, iconClass);

        this.sourceType = sourceType;
        this.peerType = peerType;
    }
}

export class PropertySheetCategory {
    static readonly DefaultCategory = "__defaultCategory";
    static readonly LayoutCategory = "Layout";
    static readonly StyleCategory = "Style";
    static readonly SelectionAction = "Selection action";
    static readonly InlineAction = "Inline action";
    static readonly Validation = "Validation";
    static readonly Refresh = "Refresh"

    private _entries: PropertySheetEntry[] = [];

    constructor(readonly name: string) { }

    render(container: Adaptive.Container, context: PropertySheetContext, displayCategoryName: boolean) {
        let entriesToRender: PropertySheetEntry[] = [];

        for (let entry of this._entries) {
            if (Adaptive.isVersionLessOrEqual(entry.targetVersion, context.designContext.targetVersion)) {
                entriesToRender.push(entry);
            }
        }

        if (entriesToRender.length > 0) {
            if (displayCategoryName) {
                let header = new Adaptive.TextBlock();
                header.separator = true;
                header.text = "**" + (this.name === PropertySheetCategory.DefaultCategory ? context.peer.getCardObject().getJsonTypeName() : this.name) + "**";

                container.addItem(header);
            }

            for (let entry of entriesToRender) {
                if (Adaptive.isVersionLessOrEqual(entry.targetVersion, context.designContext.targetVersion)) {
                    container.addItem(entry.render(context));
                }
            }
        }
    }

    add(...entries: PropertySheetEntry[]) {
        this._entries = this._entries.concat(entries);
    }

    remove(...entries: PropertySheetEntry[]) {
        for (let entry of entries) {
            let index: number;

            do {
                let index = this._entries.indexOf(entry);

                if (index >= 0) {
                    this._entries.splice(index, 1);
                }
            } while (index >= 0);
        }
    }

    getEntryAt(index: number): PropertySheetEntry {
        return this._entries[index];
    }

    get length(): number {
        return this._entries.length;
    }
}

export class PropertySheet {
    private _categories: { [key: string]: PropertySheetCategory } = {};

    constructor(readonly displayCategoryNames: boolean = true) {
        this._categories[PropertySheetCategory.DefaultCategory] = new PropertySheetCategory(PropertySheetCategory.DefaultCategory);
        this._categories[PropertySheetCategory.LayoutCategory] = new PropertySheetCategory(PropertySheetCategory.LayoutCategory);
        this._categories[PropertySheetCategory.StyleCategory] = new PropertySheetCategory(PropertySheetCategory.StyleCategory);
    }

    add(categoryName: string, ...entries: PropertySheetEntry[]) {
        let category = this._categories[categoryName];

        if (!category) {
            category = new PropertySheetCategory(categoryName);

            this._categories[categoryName] = category;
        }

        category.add(...entries);
    }

    addActionProperties(
        targetVersion: Adaptive.Version,
        peer: DesignerPeer,
        action: Adaptive.Action,
        category: string,
        excludeProperties: PropertySheetEntry[] = [ ActionPeer.iconUrlProperty, ActionPeer.styleProperty, ActionPeer.modeProperty ]) {
        let actionPeer = CardDesignerSurface.actionPeerRegistry.createPeerInstance(peer.designerSurface, null, action);
        actionPeer.onChanged = (sender: DesignerPeer, updatePropertySheet: boolean) => { peer.changed(updatePropertySheet); };

        let subPropertySheet = new PropertySheet(false);
        actionPeer.populatePropertySheet(subPropertySheet, category);

        if (excludeProperties.length > 0) {
            subPropertySheet.remove(...excludeProperties);
        }

        this.add(
            category,
            new SubPropertySheetEntry(targetVersion, action, subPropertySheet));
    }

    remove(...entries: PropertySheetEntry[]) {
        for (let categoryName of Object.keys(this._categories)) {
            this._categories[categoryName].remove(...entries);
        }
    }

    render(container: Adaptive.Container, context: PropertySheetContext) {
        for (let categoryName of Object.keys(this._categories)) {
            this._categories[categoryName].render(container, context, this.displayCategoryNames);
        }
    }
}

export class PropertySheetContext {
    private _target: object = undefined;

    constructor(
        readonly designContext: DesignContext,
        readonly peer: DesignerPeer,
        target: object = undefined) {
        this._target = target;
    }

    get target(): object {
        return this._target != undefined ? this._target : this.peer.getCardObject();
    }
}

export abstract class PropertySheetEntry {
    abstract render(context: PropertySheetContext): Adaptive.CardElement;

    constructor(readonly targetVersion: Adaptive.TargetVersion) { }
}

export class SubPropertySheetEntry {
    render(context: PropertySheetContext): Adaptive.CardElement {
        let container = new Adaptive.Container();
        container.spacing = Adaptive.Spacing.Small;

        this.propertySheet.render(container, new PropertySheetContext(
            context.designContext,
            context.peer,
            this.target));

        return container;
    }

    constructor(readonly targetVersion: Adaptive.TargetVersion, readonly target: object, readonly propertySheet: PropertySheet) { }
}

export class CustomPropertySheetEntry extends PropertySheetEntry {
    render(context: PropertySheetContext): Adaptive.CardElement {
        if (this.onRender) {
            return this.onRender(context);
        }
    }

    constructor(readonly targetVersion: Adaptive.TargetVersion, readonly onRender: (context: PropertySheetContext) => Adaptive.CardElement) {
        super(targetVersion);
    }
}

export interface IPropertySheetEditorCommand {
    id?: string;
    caption: string;
    altText?: string;
    expanded?: boolean;
    onExecute: (sender: SingleInputPropertyEditor, clickedElement: HTMLElement) => void;
}

export abstract class SingleInputPropertyEditor extends PropertySheetEntry {
    protected abstract createInput(context: PropertySheetContext): Adaptive.Input;

    protected getPropertyValue(context: PropertySheetContext): any {
        return context.target[this.propertyName];
    }

    protected setPropertyValue(context: PropertySheetContext, value: string) {
        context.target[this.propertyName] = value;
    }

    protected getAdditionalCommands(context: PropertySheetContext): IPropertySheetEditorCommand[] {
        return [];
    }

    render(context: PropertySheetContext): Adaptive.CardElement {
        let leftColumn = new Adaptive.Column();
        leftColumn.width = new Adaptive.SizeAndUnit(100, Adaptive.SizeUnit.Pixel);
        leftColumn.verticalContentAlignment = Adaptive.VerticalAlignment.Center;

        let rightColumn = new Adaptive.Column();
        rightColumn.width = "stretch";
        rightColumn.verticalContentAlignment = Adaptive.VerticalAlignment.Center;

        let columnSet = new Adaptive.ColumnSet();

        columnSet.spacing = Adaptive.Spacing.Small;

        columnSet.addColumn(leftColumn);
        columnSet.addColumn(rightColumn);

        let label = new Adaptive.TextBlock();
        label.horizontalAlignment = Adaptive.HorizontalAlignment.Right;
        label.wrap = true;
        label.text = this.label;
        label.id = Adaptive.generateUniqueId();

        let input = this.createInput(context);
        input.labelledBy = label.id;

        input.onValueChanged = () => {
            this.setPropertyValue(context, input.value);

            context.peer.changed(this.causesPropertySheetRefresh);
        }

        leftColumn.addItem(label);
        rightColumn.addItem(input);

        let additionalCommands = this.getAdditionalCommands(context);

        if (additionalCommands && additionalCommands.length > 0) {
            let commandColumn = new Adaptive.Column();
            commandColumn.width = "auto";
            commandColumn.spacing = Adaptive.Spacing.Small;
            commandColumn.verticalContentAlignment = Adaptive.VerticalAlignment.Center;

            let actionSet = new Adaptive.ActionSet();

            for (let command of additionalCommands) {
                let action = new Adaptive.SubmitAction();
                action.id = command.id;
                action.title = command.caption;
                action.tooltip = command.altText;

                if (command.expanded) {
                    action.state = Adaptive.ActionButtonState.Expanded;
                }
                
                action.onExecute = (sender: Adaptive.Action) => { command.onExecute(this, sender.renderedElement); };

                actionSet.addAction(action);
            }

            commandColumn.addItem(actionSet);
            columnSet.addColumn(commandColumn);
        }

        return columnSet;
    }

    constructor(
        readonly targetVersion: Adaptive.TargetVersion,
        readonly propertyName: string,
        readonly label: string,
        readonly causesPropertySheetRefresh: boolean = false) {
        super(targetVersion);
    }
}

export class BaseStringPropertyEditor extends SingleInputPropertyEditor {
    protected placeHolder: string = "(not set)";

    protected createInput(context: PropertySheetContext): Adaptive.Input {
        let input = new Adaptive.TextInput();
        input.defaultValue = this.getPropertyValue(context);
        input.placeholder = this.placeHolder;
        input.isMultiline = this.isMultiline;

        return input;
    }

    constructor(
        readonly targetVersion: Adaptive.TargetVersion,
        readonly propertyName: string,
        readonly label: string,
        readonly allowBinding: boolean = false,
        readonly isMultiline: boolean = false,
        readonly causesPropertySheetRefresh: boolean = false) {
        super(targetVersion, propertyName, label, causesPropertySheetRefresh);
    }
}

export class StringPropertyEditor extends BaseStringPropertyEditor {
    protected getAdditionalCommands(context: PropertySheetContext): IPropertySheetEditorCommand[] {
        if (GlobalSettings.enableDataBindingSupport && this.allowBinding) {
            return [
                {
                    id: this.propertyName + "BindData",
                    caption: Strings.toolboxes.propertySheet.commands.bindData.displayText(),
                    altText: Strings.toolboxes.propertySheet.commands.bindData.accessibleText(this.label),
                    expanded: false,
                    onExecute: (sender: SingleInputPropertyEditor, clickedElement: HTMLElement) => {
                        clickedElement.setAttribute("aria-expanded", "true");

                        let fieldPicker = new FieldPicker(context.designContext.dataStructure);
                        fieldPicker.onClose = (sender, wasCancelled) => {
                            clickedElement.setAttribute("aria-expanded", "false");
                            if (!wasCancelled) {
                                this.setPropertyValue(context, fieldPicker.selectedField.asExpression());
                                clickedElement.focus();
                                context.peer.changed(true);
                            }
                            clickedElement.focus();
                        }
                        fieldPicker.popup(clickedElement);
                    }
                }
            ];
        }
        else {
            return super.getAdditionalCommands(context);
        }
    }
}

export class StringArrayPropertyEditor extends BaseStringPropertyEditor {
    protected getPropertyValue(context: PropertySheetContext): any {
        let rawValue = context.target[this.propertyName];
        let result: string[] = [];

        if (rawValue !== undefined && Array.isArray(rawValue)) {
            for (let item of rawValue) {
                if (typeof item === "string") {
                    result.push(item);
                }
            }
        }

        return result.length > 0 ? result.join(",") : undefined;
    }

    protected setPropertyValue(context: PropertySheetContext, value: string) {
        if (value !== undefined) {
            let rawValues = value.split(",");
            let result: string[] = [];

            for (let rawValue of rawValues) {
                if (rawValue) {
                    result.push(rawValue);
                }
            }

            context.target[this.propertyName] = result.length > 0 ? result : undefined;
        }
    }

    constructor(
        readonly targetVersion: Adaptive.TargetVersion,
        readonly propertyName: string,
        readonly label: string,
        readonly allowBinding: boolean = false,
        readonly isMultiline: boolean = false,
        readonly causesPropertySheetRefresh: boolean = false) {
        super(targetVersion, propertyName, label, allowBinding, isMultiline, causesPropertySheetRefresh);

        this.placeHolder = "(not set, comma-separated list)";
    }
}

export class NumberPropertyEditor extends SingleInputPropertyEditor {
    protected setPropertyValue(context: PropertySheetContext, value: string) {
        try {
            context.target[this.propertyName] = parseFloat(value);
        }
        catch {
            context.target[this.propertyName] = this.defaultValue;
        }
    }

    protected createInput(context: PropertySheetContext): Adaptive.Input {
        let input = new Adaptive.NumberInput();
        input.defaultValue = this.getPropertyValue(context);
        input.placeholder = "(not set)";

        return input;
    }

    constructor(
        readonly targetVersion: Adaptive.TargetVersion,
        readonly propertyName: string,
        readonly label: string,
        readonly defaultValue: number | undefined = undefined,
        readonly causesPropertySheetRefresh: boolean = false) {
        super(targetVersion, propertyName, label, causesPropertySheetRefresh);
    }
}

export class ObjectPropertyEditor extends StringPropertyEditor {
    protected getPropertyValue(context: PropertySheetContext): any {
        return JSON.stringify(context.target[this.propertyName]);
    }

    protected setPropertyValue(context: PropertySheetContext, value: string) {
        context.target[this.propertyName] = JSON.parse(value);
    }
}

export class CustomCardObjectPropertyEditor extends StringPropertyEditor {
    protected getPropertyValue(context: PropertySheetContext): any {
        return context.peer.getCardObject().getCustomProperty(this.propertyName);
    }

    protected setPropertyValue(context: PropertySheetContext, value: string) {
        context.peer.getCardObject().setCustomProperty(this.propertyName, value);
    }
}

export class BooleanPropertyEditor extends SingleInputPropertyEditor {
    protected getPropertyValue(context: PropertySheetContext): any {
        let v = context.target[this.propertyName];

        return typeof v === "boolean" ? v.toString() : "false";
    }

    protected setPropertyValue(context: PropertySheetContext, value: string) {
        context.target[this.propertyName] = value == "true";
    }

    protected createInput(context: PropertySheetContext): Adaptive.Input {
        let input = new Adaptive.ToggleInput();
        input.defaultValue = this.getPropertyValue(context);

        return input;
    }
}

export interface IVersionedChoice {
    targetVersion: Adaptive.TargetVersion;
    name: string;
    value: string;
}

const NotSetValue = "@@not_set@@";

export class ChoicePropertyEditor extends SingleInputPropertyEditor {
    protected getPropertyValue(context: PropertySheetContext): any {
        let currentValue = context.target[this.propertyName];

        return currentValue !== undefined ? currentValue.toString() : NotSetValue;
    }

    protected setPropertyValue(context: PropertySheetContext, value: string) {
        if (value === NotSetValue) {
            context.target[this.propertyName] = undefined;
        }
        else {
            context.target[this.propertyName] = value;
        }
    }

    protected createInput(context: PropertySheetContext): Adaptive.Input {
        let input = new Adaptive.ChoiceSetInput();
        input.defaultValue = this.getPropertyValue(context);
        input.isCompact = true;

        if (this.isNullable) {
            input.choices.push(new Adaptive.Choice("(not set)", NotSetValue));
        }
        else {
            input.placeholder = "(not set)";
        }

        for (let choice of this.choices) {
            if (Adaptive.isVersionLessOrEqual(choice.targetVersion, context.designContext.targetVersion)) {
                input.choices.push(new Adaptive.Choice(choice.name, choice.value));
            }
        }

        return input;
    }

    constructor(
        readonly targetVersion: Adaptive.TargetVersion,
        readonly propertyName: string,
        readonly label: string,
        readonly choices: IVersionedChoice[],
        readonly causesPropertySheetRefresh: boolean = false,
        readonly isNullable: boolean = false) {
        super(targetVersion, propertyName, label, causesPropertySheetRefresh);
    }
}

export class ContainerStylePropertyEditor extends ChoicePropertyEditor {
    protected getPropertyValue(context: PropertySheetContext): any {
        let currentStyle = context.target[this.propertyName];

        return currentStyle ? currentStyle.toString() : NotSetValue;
    }

    protected setPropertyValue(context: PropertySheetContext, value: string) {
        if (value == NotSetValue) {
            context.target[this.propertyName] = undefined;
        }
        else {
            context.target[this.propertyName] = value;
        }
    }

    constructor(readonly targetVersion: Adaptive.TargetVersion,readonly propertyName: string, readonly label: string) {
        super(
            targetVersion,
            propertyName,
            label,
            [
                { targetVersion: Adaptive.Versions.v1_0, name: "(not set)", value: NotSetValue },
                { targetVersion: Adaptive.Versions.v1_0, name: "Default", value: "default" },
                { targetVersion: Adaptive.Versions.v1_0, name: "Emphasis", value: "emphasis" },
                { targetVersion: Adaptive.Versions.v1_2, name: "Accent", value: "accent" },
                { targetVersion: Adaptive.Versions.v1_2, name: "Good", value: "good" },
                { targetVersion: Adaptive.Versions.v1_2, name: "Attention", value: "attention" },
                { targetVersion: Adaptive.Versions.v1_2, name: "Warning", value: "warning" }
            ]);
    }
}

export class NullableBooleanPropertyEditor extends ChoicePropertyEditor {
    protected getPropertyValue(context: PropertySheetContext): any {
        let currentValue = context.target[this.propertyName];

        return typeof currentValue === "boolean" ? currentValue.toString() : NotSetValue;
    }

    protected setPropertyValue(context: PropertySheetContext, value: string) {
        if (value === NotSetValue) {
            context.target[this.propertyName] = undefined;
        }
        else {
            context.target[this.propertyName] = value === "true";
        }
    }

    constructor(readonly targetVersion: Adaptive.TargetVersion,readonly propertyName: string, readonly label: string) {
        super(
            targetVersion,
            propertyName,
            label,
            [
                { targetVersion: Adaptive.Versions.v1_0, name: "(not set)", value: NotSetValue },
                { targetVersion: Adaptive.Versions.v1_0, name: "True", value: "true" },
                { targetVersion: Adaptive.Versions.v1_0, name: "False", value: "false" }
            ]);
    }
}

export class ColumnWidthPropertyEditor extends ChoicePropertyEditor {
    protected getPropertyValue(context: PropertySheetContext): any {
        if (context.target[this.propertyName] instanceof Adaptive.SizeAndUnit) {
            if (context.target[this.propertyName].unit == Adaptive.SizeUnit.Pixel) {
                return "pixels";
            }
            else {
                return "weighted";
            }
        }
        else {
            return context.target[this.propertyName].toString();
        }
    }

    protected setPropertyValue(context: PropertySheetContext, value: string) {
        switch (value) {
            case "auto":
                context.target[this.propertyName] = "auto";
                break;
            case "pixels":
                context.target[this.propertyName] = new Adaptive.SizeAndUnit(50, Adaptive.SizeUnit.Pixel);
                break;
            case "weighted":
                context.target[this.propertyName] = new Adaptive.SizeAndUnit(50, Adaptive.SizeUnit.Weight);
                break;
            case "stretch":
            default:
                context.target[this.propertyName] = "stretch";
                break;
        }
    }
}

export class HeightPropertyEditor extends ChoicePropertyEditor {
    protected setPropertyValue(context: PropertySheetContext, value: string) {
        let processedValue: string;

        switch (value) {
            case "auto":
            case "stretch":
                processedValue = value;
                break;
            default:
                processedValue = "auto";
                break;
        }

        context.target[this.propertyName] = processedValue;
    }
}

export class SizeAndUnitPropertyEditor extends NumberPropertyEditor {
    protected getPropertyValue(context: PropertySheetContext): any {
        return (<Adaptive.SizeAndUnit>context.target[this.propertyName]).physicalSize.toString();
    }

    protected setPropertyValue(context: PropertySheetContext, value: string) {
        context.target[this.propertyName] = new Adaptive.SizeAndUnit(parseInt(value), this.sizeUnit);
    }

    constructor(
        readonly targetVersion: Adaptive.TargetVersion,
        readonly propertyName: string,
        readonly label: string,
        readonly sizeUnit: Adaptive.SizeUnit,
        readonly defaultValue: number | undefined = undefined,
        readonly causesPropertySheetRefresh: boolean = false) {
        super(targetVersion, propertyName, label, defaultValue, causesPropertySheetRefresh);
    }
}

export class ActionPropertyEditor extends SingleInputPropertyEditor {
    protected getPropertyValue(context: PropertySheetContext): any {
        let action = <Adaptive.Action>context.target[this.propertyName];

        return action ? action.getJsonTypeName() : "none";
    }

    protected setPropertyValue(context: PropertySheetContext, value: string) {
        if (value == "none") {
            context.target[this.propertyName] = undefined;
        }
        else {
            context.target[this.propertyName] = context.designContext.hostContainer.actionsRegistry.createInstance(value, context.designContext.targetVersion);
        }
    }

    protected createInput(context: PropertySheetContext): Adaptive.Input {
        let input = new Adaptive.ChoiceSetInput();
        input.defaultValue = this.getPropertyValue(context);
        input.isCompact = true;
        input.placeholder = "(not set)";
        input.choices.push(new Adaptive.Choice("(not set)", "none"));

        for (let i = 0; i < context.designContext.hostContainer.actionsRegistry.getItemCount(); i++) {
            let actionType = context.designContext.hostContainer.actionsRegistry.getItemAt(i).typeName;
            let excludeAction = true;

            if (this.forbiddenActionTypes) {
                // If the list contains "*", all action types are disallowed...
                excludeAction = this.forbiddenActionTypes.indexOf("*") >= 0 || this.forbiddenActionTypes.indexOf(actionType) >= 0;

                if (excludeAction) {
                    // ...except if the list explicitly contains the type name prefixed with a "-" character
                    // Example:
                    //    [ "*", "-Action.Execute", "-Action.Submit" ]
                    //    Meaning: all actions are disallowed except Action.Execute and Action.Submit
                    excludeAction = this.forbiddenActionTypes.indexOf("-" + actionType) < 0;
                }
            }

            if (!excludeAction) {
                let choice = new Adaptive.Choice(actionType, actionType);

                input.choices.push(choice);
            }
        }

        return input;
    }

    constructor(
        readonly targetVersion: Adaptive.TargetVersion,
        readonly propertyName: string,
        readonly label: string,
        readonly forbiddenActionTypes: string[] = [],
        readonly causesPropertySheetRefresh: boolean = false) {
        super(targetVersion, propertyName, label, causesPropertySheetRefresh);
    }
}

export class CompoundPropertyEditor extends PropertySheetEntry {
    render(context: PropertySheetContext): Adaptive.CardElement {
        let container = new Adaptive.Container();

        let target = context.target[this.propertyName];

        if (target === undefined && this.initializeProperty) {
            target = this.initializeProperty();

            context.target[this.propertyName] = target;
        }

        if (target) {
            for (let entry of this.entries) {
                if (Adaptive.isVersionLessOrEqual(entry.targetVersion, context.designContext.targetVersion)) {
                    container.addItem(
                        entry.render(
                            new PropertySheetContext(
                                context.designContext,
                                context.peer,
                                target)));
                }
            }
        }

        return container;
    }

    constructor(
        readonly targetVersion: Adaptive.TargetVersion,
        readonly propertyName: string,
        readonly entries: PropertySheetEntry[] = [],
        readonly initializeProperty?: () => object) {
        super(targetVersion);
    }
}

export class EnumPropertyEditor extends SingleInputPropertyEditor {
    protected getPropertyValue(context: PropertySheetContext): any {
        let value = context.target[this.propertyName];

        return value !== undefined ? value : "-1";
    }

    protected setPropertyValue(context: PropertySheetContext, value: string) {
        let valueAsInt = parseInt(value, 10);

        if (valueAsInt >= 0) {
            context.target[this.propertyName] = valueAsInt;
        }
        else {
            context.target[this.propertyName] = undefined;
        }
    }

    protected createInput(context: PropertySheetContext): Adaptive.Input {
        let input = new Adaptive.ChoiceSetInput();
        input.isCompact = true;

        let defaultValue = this.getPropertyValue(context);
        input.defaultValue = defaultValue !== undefined ? defaultValue : "-1";

        if (this.isNullable) {
            input.choices.push(new Adaptive.Choice("(not set)", "-1"));
        }
        else {
            input.placeholder = "(not set)";
        }

        for (let key in this.enumType) {
            let v = parseInt(key, 10);

            if (!isNaN(v)) {
                input.choices.push(new Adaptive.Choice(this.enumType[key], key));
            }
        }

        return input;
    }

    constructor(
        readonly targetVersion: Adaptive.TargetVersion,
        readonly propertyName: string,
        readonly label: string,
        readonly enumType: { [s: number]: string },
        readonly causesPropertySheetRefresh: boolean = false,
        readonly isNullable: boolean = false) {
        super(targetVersion, propertyName, label, causesPropertySheetRefresh);
    }
}

interface INameValuePair {
    name: string;
    value: string;
}

class NameValuePairPropertyEditor extends PropertySheetEntry {
    private collectionChanged(context: PropertySheetContext, nameValuePairs: INameValuePair[], refreshPropertySheet: boolean) {
        context.target[this.collectionPropertyName] = [];

        for (let nameValuePair of nameValuePairs) {
            let item = this.createCollectionItem(nameValuePair.name, nameValuePair.value);

            context.target[this.collectionPropertyName].push(item);
        }

        context.peer.changed(refreshPropertySheet);
    }

    render(context: PropertySheetContext): Adaptive.CardElement {
        let result = new Adaptive.Container();

        let collection = context.target[this.collectionPropertyName];

        if (!Array.isArray(collection)) {
            throw new Error("The " + this.collectionPropertyName + " property on " + context.peer.getCardObject().getJsonTypeName() + " either doesn't exist or isn't an array.")
        }

        let nameValuePairs: INameValuePair[] = [];

        for (let pair of collection) {
            nameValuePairs.push(
                {
                    name: pair[this.namePropertyName],
                    value: pair[this.valuePropertyName]
                }
            )
        }

        if (nameValuePairs.length == 0) {
            let messageTextBlock = new Adaptive.TextBlock();
            messageTextBlock.spacing = Adaptive.Spacing.Small;
            messageTextBlock.text = this.messageIfEmpty;

            result.addItem(messageTextBlock);
        }
        else {
            for (let i = 0; i < nameValuePairs.length; i++) {
                let textInput = new Adaptive.TextInput();
                textInput.placeholder = this.namePropertyLabel;
                textInput.defaultValue = nameValuePairs[i].name;
                textInput.onValueChanged = (sender) => {
                    nameValuePairs[i].name = sender.value;

                    this.collectionChanged(context, nameValuePairs, false);
                };

                let nameColumn = new Adaptive.Column("stretch");
                nameColumn.addItem(textInput);

                textInput = new Adaptive.TextInput();
                textInput.placeholder = this.valuePropertyLabel;
                textInput.defaultValue = nameValuePairs[i].value;
                textInput.onValueChanged = (sender) => {
                    nameValuePairs[i].value = sender.value;

                    this.collectionChanged(context, nameValuePairs, false);
                };

                let valueColumn = new Adaptive.Column("stretch");
                valueColumn.spacing = Adaptive.Spacing.Small;
                valueColumn.addItem(textInput);

                let removeAction = new Adaptive.SubmitAction();
                removeAction.title = "X";
                removeAction.tooltip = "Remove";
                removeAction.onExecute = (sender) => {
                    nameValuePairs.splice(i, 1);

                    this.collectionChanged(context, nameValuePairs, true);
                }

                let actionSet = new Adaptive.ActionSet();
                actionSet.addAction(removeAction);

                let removeColumn = new Adaptive.Column("auto");
                removeColumn.spacing = Adaptive.Spacing.Small;
                removeColumn.addItem(actionSet);

                let columnSet = new Adaptive.ColumnSet();
                columnSet.spacing = Adaptive.Spacing.Small;
                columnSet.addColumn(nameColumn);
                columnSet.addColumn(valueColumn);
                columnSet.addColumn(removeColumn);

                result.addItem(columnSet);
            }
        }

        let addAction = new Adaptive.SubmitAction();
        addAction.title = this.addButtonTitle;
        addAction.onExecute = (sender) => {
            nameValuePairs.push({ name: "", value: "" });

            this.collectionChanged(context, nameValuePairs, true);
        }

        let actionSet = new Adaptive.ActionSet();
        actionSet.spacing = Adaptive.Spacing.Small;
        actionSet.addAction(addAction);

        result.addItem(actionSet);

        return result;
    }

    constructor(
        readonly targetVersion: Adaptive.TargetVersion,
        readonly collectionPropertyName: string,
        readonly namePropertyName: string,
        readonly valuePropertyName: string,
        readonly createCollectionItem: (name: string, value: string) => any,
        readonly namePropertyLabel: string = "Name",
        readonly valuePropertyLabel: string = "Value",
        readonly addButtonTitle: string = "Add",
        readonly messageIfEmpty: string = "This collection is empty") {
        super(targetVersion);
    }
}

type NameAndValue = {
    name: string,
    value?: string
}

type InnerPropertiesDictionary = {
    [name: string]: NameAndValue
}

class InnerStructPropertyEditor extends PropertySheetEntry {
    private collectionChanged(context: PropertySheetContext, innerPropertiesList: InnerPropertiesDictionary[], refreshPropertySheet: boolean) {
        context.target[this.collectionPropertyName] = [];

        const collectionItems = innerPropertiesList.map(e => this.createCollectionItem(e));
        context.target[this.collectionPropertyName].push(...collectionItems);

        context.peer.changed(refreshPropertySheet);
    }

    render(context: PropertySheetContext): Adaptive.CardElement {
        const result = new Adaptive.Container();

        let collection = context.target[this.collectionPropertyName];

        if (!Array.isArray(collection)) {
            throw new Error("The " + this.collectionPropertyName + " property on " + context.peer.getCardObject().getJsonTypeName() + " either doesn't exist or isn't an array.")
        }

        let innerPropertiesList: InnerPropertiesDictionary[] = [];

        for (let innerProperties of collection) {
            var newItem : InnerPropertiesDictionary = {};
            Object.keys(this.innerPropertiesDefaults).forEach(key => newItem[key] = { name: this.innerPropertiesDefaults[key].name, value: innerProperties[key]});
            innerPropertiesList.push(newItem);
        }

        if (innerPropertiesList.length == 0) {
            let messageTextBlock = new Adaptive.TextBlock();
            messageTextBlock.spacing = Adaptive.Spacing.Small;
            messageTextBlock.text = this.messageIfEmpty;

            result.addItem(messageTextBlock);
        }
        else {
            for (let i = 0; i < innerPropertiesList.length; i++) {
                let columnSet = new Adaptive.ColumnSet();
                columnSet.spacing = Adaptive.Spacing.Medium;
                columnSet.separator = true;

                let newColumn = new Adaptive.Column("stretch");
                Object.keys(innerPropertiesList[i]).forEach(key => {
                    let textInput = new Adaptive.TextInput();
                    textInput.defaultValue = innerPropertiesList[i][key].value;
                    textInput.placeholder = innerPropertiesList[i][key].name;
                    textInput.label = innerPropertiesList[i][key].name;
                    textInput.onValueChanged = (sender) => {
                        innerPropertiesList[i][key].value = sender.value;
                        this.collectionChanged(context, innerPropertiesList, false);
                    }
                    textInput.spacing = Adaptive.Spacing.Small;
                    newColumn.addItem(textInput);
                });
                columnSet.addColumn(newColumn);

                let removeAction = new Adaptive.SubmitAction();
                removeAction.title = "X";
                removeAction.tooltip = "Remove";
                removeAction.onExecute = (sender) => {
                    innerPropertiesList.splice(i, 1);

                    this.collectionChanged(context, innerPropertiesList, true);
                }

                let actionSet = new Adaptive.ActionSet();
                actionSet.addAction(removeAction);

                let removeColumn = new Adaptive.Column("auto");
                removeColumn.spacing = Adaptive.Spacing.Small;
                removeColumn.verticalContentAlignment = Adaptive.VerticalAlignment.Center;
                removeColumn.addItem(actionSet);

                columnSet.addColumn(removeColumn);

                result.addItem(columnSet);
            }
        }

        let addAction = new Adaptive.SubmitAction();
        addAction.title = this.addButtonTitle;
        addAction.onExecute = (sender) => {
            innerPropertiesList.push({...this.innerPropertiesDefaults});
            this.collectionChanged(context, innerPropertiesList, true);
        }

        let actionSet = new Adaptive.ActionSet();
        actionSet.spacing = Adaptive.Spacing.Small;
        actionSet.addAction(addAction);

        result.addItem(actionSet);

        return result;
    }

    constructor(
        readonly targetVersion: Adaptive.TargetVersion,
        readonly collectionPropertyName: string,
        readonly innerPropertiesDefaults: InnerPropertiesDictionary,
        readonly createCollectionItem: (innerProperties: InnerPropertiesDictionary) => any,
        readonly addButtonTitle: string = "Add",
        readonly messageIfEmpty: string = "This collection is empty") {
        super(targetVersion);
    }
}

export abstract class DesignerPeer extends DraggableElement {
    static readonly idProperty = new StringPropertyEditor(Adaptive.Versions.v1_0, "id", "Id");

    static onPopulatePropertySheet?: (sender: DesignerPeer, propertySheet: PropertySheet) => void;

    private _parent: DesignerPeer;
    private _cardObject: Adaptive.CardObject;
    private _children: Array<DesignerPeer> = [];
    private _isSelected: boolean = false;
    private _inplaceEditorOverlay: HTMLElement;
    private _inplaceEditor: DesignerPeerInplaceEditor = null;
    private _insertAfterNeighbor = false;

    private closeInplaceEditor(applyChanges: boolean) {
        if (this._inplaceEditor) {
            if (applyChanges) {
                this._inplaceEditor.applyChanges();

                this.changed(true);
            }

            this._inplaceEditor = null;

            this._inplaceEditorOverlay.parentNode.removeChild(this._inplaceEditorOverlay);
        }
    }

    private tryOpenInplaceEditor(): boolean {
        this._inplaceEditor = this.createInplaceEditor();

        if (this._inplaceEditor) {
            this._inplaceEditor.onClose = (applyChanges: boolean) => {
                this.closeInplaceEditor(applyChanges);
            }

            this._inplaceEditorOverlay = document.createElement("div");
            this._inplaceEditorOverlay.tabIndex = 0;
            this._inplaceEditorOverlay.style.zIndex = "600";
            this._inplaceEditorOverlay.style.backgroundColor = "transparent";
            this._inplaceEditorOverlay.style.position = "absolute";
            this._inplaceEditorOverlay.style.left = "0";
            this._inplaceEditorOverlay.style.top = "0";
            this._inplaceEditorOverlay.style.width = document.documentElement.scrollWidth + "px";
            this._inplaceEditorOverlay.style.height = document.documentElement.scrollHeight + "px";
            this._inplaceEditorOverlay.onfocus = (e) => { this.closeInplaceEditor(true); };

            let cardObjectBoundingRect = this.getCardObjectBoundingRect();
            let peerBoundingRect = this.getBoundingRect();
            let topPadding = peerBoundingRect.height - cardObjectBoundingRect.height;

            let inplaceEditorHost = document.createElement("div");
            inplaceEditorHost.className = "acd-inplace-editor-host";
            inplaceEditorHost.style.left = Math.floor(cardObjectBoundingRect.left + pageXOffset) + "px";
            inplaceEditorHost.style.top = Math.floor(cardObjectBoundingRect.top + pageYOffset - topPadding) + "px";
            inplaceEditorHost.style.width = Math.ceil(peerBoundingRect.width) + "px";
            inplaceEditorHost.style.height = Math.ceil(peerBoundingRect.height) + "px";
            inplaceEditorHost.style.paddingTop = topPadding + "px";

            let renderedInplaceEditor = this._inplaceEditor.render();
            renderedInplaceEditor.classList.add("acd-inplace-editor");
            renderedInplaceEditor.tabIndex = 0;
            renderedInplaceEditor.onblur = (e) => { this.closeInplaceEditor(true); };

            inplaceEditorHost.appendChild(renderedInplaceEditor);

            this._inplaceEditorOverlay.appendChild(inplaceEditorHost);

            document.body.appendChild(this._inplaceEditorOverlay);

            this._inplaceEditor.initialize();

            return true;
        }

        return false;
    }

    protected click(e: MouseEvent) {
        super.click(e);

        this.isSelected = true;
    }

    protected doubleClick(e: MouseEvent) {
        super.doubleClick(e);

        this.tryOpenInplaceEditor();
    }

    protected isContainer(): boolean {
        return false;
    }

    protected getToolTip(): string {
        return null;
    }

    protected internalAddCommands(context: DesignContext, commands: Array<PeerCommand>) {
        // Do nothing in base implementation
    }

    protected internalRender(): HTMLElement {
        let element = document.createElement("div");
        element.classList.add("acd-peer");
        element.tabIndex = 0;
		element.onfocus = (e) => {
			this.isSelected = true;
		};

        let toolTip = this.getToolTip();

        if (toolTip) {
            element.title = toolTip;
        }

        if (this.isContainer()) {
            element.classList.add("container");
        }

        element.style.position = "absolute";
        // Issue: I believe this stops us from interacting with the elements - this could be okay since it shouldn't be an issue in preview mode
        // Ensure that the peer is in front of the card
        element.style.zIndex = "10";

        return element;
    }

    protected internalUpdateCssStyles() {
        if (this.isSelected) {
            this.renderedElement.classList.add("selected");
        }
        else {
            this.renderedElement.classList.remove("selected");
        }

        if (this.dragging) {
            this.renderedElement.classList.add("dragging");
        }
        else {
            this.renderedElement.classList.remove("dragging");
        }
    }

    protected peerAdded(newPeer: DesignerPeer) {
        this.changed(false);

        if (this.onPeerAdded) {
            this.onPeerAdded(this, newPeer);
        }
    }

    protected peerRemoved(peer: DesignerPeer) {
        if (this.onPeerRemoved) {
            this.onPeerRemoved(peer);
        }
    }

    protected internalUpdateLayout() {
        if (this.renderedElement) {
            let clientRect = this.getBoundingRect();

            this.renderedElement.style.width = clientRect.width + "px";
            this.renderedElement.style.height = clientRect.height + "px";
            this.renderedElement.style.left = clientRect.left + "px";
            this.renderedElement.style.top = clientRect.top + "px";
        }
    }

    protected createInplaceEditor(): DesignerPeerInplaceEditor {
        return null;
    }

    protected internalGetTreeItemText(): string {
        return null;
    }

    protected abstract internalRemove(): boolean;

    readonly registration: DesignerPeerRegistrationBase;
    readonly designerSurface: CardDesignerSurface;
    readonly treeItem: DesignerPeerTreeItem;

    onParentChanged: (sender: DesignerPeer) => void;
    onSelectedChanged: (sender: DesignerPeer) => void;
    onChanged: (sender: DesignerPeer, updatePropertySheet: boolean) => void;
    onPeerRemoved: (sender: DesignerPeer) => void;
    onPeerAdded: (sender: DesignerPeer, newPeer: DesignerPeer) => void;

    constructor(
        parent: DesignerPeer,
        designerSurface: CardDesignerSurface,
        registration: DesignerPeerRegistrationBase,
        cardObject: Adaptive.CardObject) {
        super();

        this._parent = parent;

        this.registration = registration;
        this.designerSurface = designerSurface;
        this._cardObject = cardObject;
        this.treeItem = new DesignerPeerTreeItem(this, this.isTreeItemExpandedByDefault);
    }

    abstract getBoundingRect(): Rect;
    abstract getCardObjectBoundingRect(): Rect;

    getCardObject(): Adaptive.CardObject {
        return this._cardObject;
    }

    updateChildren() {
        for (let i = 0; i < this.getChildCount(); i++) {
            this.getChildAt(i).updateChildren();
        }
    }

    changed(updatePropertySheet: boolean) {
        if (this.onChanged) {
            this.onChanged(this, updatePropertySheet);
        }
    }

    getTreeItemText(): string {
        return this.internalGetTreeItemText();
    }

    populatePropertySheet(propertySheet: PropertySheet, defaultCategory: string = PropertySheetCategory.DefaultCategory) {
        // Do nothing in base implementation
    }

    canDrop(peer: DesignerPeer): boolean {
        return false;
    }

    canBeRemoved(): boolean {
        return true;
    }

    tryDrop(peer: DesignerPeer, insertionPoint: IPoint): boolean {
        return false;
    }

    tryAdd(peer: DesignerPeer): boolean {
        return false;
    }

    insertChild(peer: DesignerPeer, index: number = -1) {
        if (index == -1) {
            this._children.push(peer);
        }
        else {
            this._children.splice(index, 0, peer);
        }

        peer.parent = this;

        this.peerAdded(peer);
    }

    removeChild(peer: DesignerPeer) {
        var index = this._children.indexOf(peer);

        if (index >= 0) {
            peer.parent = null;
            this._children.splice(index, 1);
        }
    }

    getChildCount(): number {
        return this._children.length;
    }

    getChildAt(index: number): DesignerPeer {
        return this._children[index];
    }

    getCommands(context: DesignContext, promoteParentCommands: boolean = false): Array<PeerCommand> {
        let result: Array<PeerCommand> = [];

        this.internalAddCommands(context, result);

        if (promoteParentCommands && this.parent) {
            let parentCommands = this.parent.getCommands(context);

            for (let command of parentCommands) {
                if (command.isPromotable) {
                    result.push(command);
                }
            }
        }

        return result;
    }

    remove(onlyFromCard: boolean, removeChildren: boolean): boolean {
        if (removeChildren) {
            while (this._children.length > 0) {
                this._children[0].remove(onlyFromCard, removeChildren);
            }
        }

        var result = this.internalRemove();

        if (result && !onlyFromCard) {
            if (this.parent) {
                this.parent.removeChild(this);
            }

            this.removeElementsFromDesignerSurface();

            this.peerRemoved(this);
        }

        return result;
    }

    addElementsToDesignerSurface(designerSurface: HTMLElement, neighbor: HTMLElement = undefined): HTMLElement {
        if (this.renderedElement) {
            if (neighbor) {
                // Adds the rendered element after its neighbor
                neighbor.after(this.renderedElement);

                if (this.getChildCount() >= 0) {
                    neighbor = this.renderedElement;
                    for (let i = 0; i < this.getChildCount(); i++) {
                        // We need to update the neighbor with the most recently added element
                        neighbor = this.getChildAt(i).addElementsToDesignerSurface(designerSurface, neighbor);
                    }
                }
            } else {
                // The first time we render the card, we can append the elements in order
                designerSurface.appendChild(this.renderedElement);
            }
        }
        return neighbor;
    }

    removeElementsFromDesignerSurface(processChildren: boolean = false) {
        this.renderedElement.parentNode.removeChild(this.renderedElement);

        if (processChildren) {
            for (let i = 0; i < this.getChildCount(); i++) {
                this.getChildAt(i).removeElementsFromDesignerSurface(processChildren);
            }
        }
    }

    buildPropertySheetCard(context: DesignContext): Adaptive.AdaptiveCard {
        let card = new Adaptive.AdaptiveCard();
        card.padding = new Adaptive.PaddingDefinition(
            Adaptive.Spacing.Small,
            Adaptive.Spacing.Small,
            Adaptive.Spacing.Small,
            Adaptive.Spacing.Small);

        let propertySheet = new PropertySheet();

        this.populatePropertySheet(propertySheet);

        if (DesignerPeer.onPopulatePropertySheet) {
            DesignerPeer.onPopulatePropertySheet(this, propertySheet);
        }

        propertySheet.render(
            card,
            new PropertySheetContext(context, this));

        let actionSet = new Adaptive.ActionSet();
        let commands = this.getCommands(context, true);

        for (let command of commands) {
            if (command.showInPropertySheet) {
                let action = new Adaptive.SubmitAction();
                action.title = command.name;
                action.onExecute = (sender: Adaptive.Action) => {
                    command.execute(command, action.renderedElement);
                }

                actionSet.addAction(action);
            }
        }

        actionSet.separator = true;

        card.addItem(actionSet);

        return card;
    }

    scrollIntoView() {
        if (this.renderedElement) {
            this.renderedElement.scrollIntoView();
        }

        if (this.treeItem && this.treeItem.renderedElement) {
            this.treeItem.renderedElement.scrollIntoView();
        }
    }

    get isTreeItemExpandedByDefault(): boolean {
        return true;
    }

    get parent(): DesignerPeer {
        return this._parent;
    }

    set parent(value: DesignerPeer) {
        this._parent = value;

        if (this.onParentChanged) {
            this.onParentChanged(this);
        }
    }

    get isSelected(): boolean {
        return this._isSelected;
    }

    set isSelected(value: boolean) {
        if (value != this._isSelected) {
            this._isSelected = value;

            this.updateLayout();
            this.treeItem.isSelected = this._isSelected;

            if (this.onSelectedChanged) {
                this.onSelectedChanged(this);
            }
        }
    }

<<<<<<< HEAD
    get children(): Array<DesignerPeer>{
        return this._children;
=======
    get insertAfterNeighbor(): boolean {
        return this._insertAfterNeighbor;
    }

    set insertAfterNeighbor(insertAfterNeighbor: boolean) {
        this._insertAfterNeighbor = insertAfterNeighbor;
>>>>>>> 7d91f67f
    }
}

export class ActionPeer extends DesignerPeer {
    static readonly titleProperty = new StringPropertyEditor(Adaptive.Versions.v1_0, "title", "Title", true);
    static readonly modeProperty = new ChoicePropertyEditor(
        Adaptive.Versions.v1_5,
        "mode",
        "Mode",
        [
            { targetVersion: Adaptive.Versions.v1_5, name: "Primary", value: Adaptive.ActionMode?.Primary },
            { targetVersion: Adaptive.Versions.v1_5, name: "Secondary", value: Adaptive.ActionMode?.Secondary }
        ]);
    static readonly styleProperty = new ChoicePropertyEditor(
        Adaptive.Versions.v1_2,
        "style",
        "Style",
        [
            { targetVersion: Adaptive.Versions.v1_2, name: "Default", value: Adaptive.ActionStyle?.Default },
            { targetVersion: Adaptive.Versions.v1_2, name: "Positive", value: Adaptive.ActionStyle?.Positive },
            { targetVersion: Adaptive.Versions.v1_2, name: "Destructive", value: Adaptive.ActionStyle?.Destructive }
        ]);
    static readonly iconUrlProperty = new StringPropertyEditor(Adaptive.Versions.v1_1, "iconUrl", "Icon URL");
    static readonly tooltipProperty = new StringPropertyEditor(Adaptive.Versions.v1_5, "tooltip", "Tooltip");
    static readonly isEnabledProperty = new BooleanPropertyEditor(Adaptive.Versions.v1_5, "isEnabled", "Enabled");

    protected doubleClick(e: MouseEvent) {
        super.doubleClick(e);

        this.action.renderedElement.click();
    }

    protected internalRemove(): boolean {
        return this.action.remove();
    }

    constructor(
        parent: DesignerPeer,
        designerSurface: CardDesignerSurface,
        registration: DesignerPeerRegistrationBase,
        action: Adaptive.Action) {
        super(parent, designerSurface, registration, action);
    }

    protected internalGetTreeItemText(): string {
        if (this.action.title && this.action.title != "") {
            return this.action.title;
        }
        else {
            return super.internalGetTreeItemText();
        }
    }

    isDraggable(): boolean {
        return false;
    }

    getBoundingRect(): Rect {
        let designSurfaceOffset = this.designerSurface.getDesignerSurfaceOffset();
        let actionBoundingRect = this.action.renderedElement.getBoundingClientRect();

        return new Rect(
            actionBoundingRect.top - designSurfaceOffset.y,
            actionBoundingRect.right - designSurfaceOffset.x,
            actionBoundingRect.bottom - designSurfaceOffset.y,
            actionBoundingRect.left - designSurfaceOffset.x
        );
    }

    getCardObjectBoundingRect(): Rect {
        let actionBoundingRect = this.action.renderedElement.getBoundingClientRect();

        return new Rect(
            actionBoundingRect.top,
            actionBoundingRect.right,
            actionBoundingRect.bottom,
            actionBoundingRect.left
        );
    }

    populatePropertySheet(propertySheet: PropertySheet, defaultCategory: string = PropertySheetCategory.DefaultCategory) {
        super.populatePropertySheet(propertySheet, defaultCategory);

        propertySheet.add(
            defaultCategory,
            ActionPeer.idProperty,
            ActionPeer.isEnabledProperty,
            ActionPeer.titleProperty,
            ActionPeer.tooltipProperty,
            ActionPeer.modeProperty,
            ActionPeer.styleProperty,
            ActionPeer.iconUrlProperty);
    }

    get action(): Adaptive.Action {
        return <Adaptive.Action>this.getCardObject();
    }
}

export abstract class TypedActionPeer<TAction extends Adaptive.Action> extends ActionPeer {
    constructor(
        parent: DesignerPeer,
        designerSurface: CardDesignerSurface,
        registration: DesignerPeerRegistrationBase,
        action: TAction) {
        super(parent, designerSurface, registration, action);
    }

    get action(): TAction {
        return <TAction>this.getCardObject();
    }
}

export class HttpActionPeer extends TypedActionPeer<Adaptive.HttpAction> {
    static readonly ignoreInputValidationProperty = new BooleanPropertyEditor(Adaptive.Versions.v1_3, "ignoreInputValidation", "Ignore input validation");
    static readonly methodProperty = new ChoicePropertyEditor(
        Adaptive.Versions.v1_0,
        "method",
        "Method",
        [
            { targetVersion: Adaptive.Versions.v1_0, name: "GET", value: "GET" },
            { targetVersion: Adaptive.Versions.v1_0, name: "POST", value: "POST" }
        ],
        true);
    static readonly urlProperty = new StringPropertyEditor(Adaptive.Versions.v1_0, "url", "Url");
    static readonly bodyProperty = new StringPropertyEditor(Adaptive.Versions.v1_0, "body", "Body", false, true);
    static readonly headersProperty = new NameValuePairPropertyEditor(
        Adaptive.Versions.v1_0,
        "headers",
        "name",
        "value",
        (name: string, value: string) => { return new Adaptive.HttpHeader(name, value); },
        "Name",
        "Value",
        "Add a new header",
        "This action has no header.");

    populatePropertySheet(propertySheet: PropertySheet, defaultCategory: string = PropertySheetCategory.DefaultCategory) {
        super.populatePropertySheet(propertySheet, defaultCategory);

        propertySheet.add(
            PropertySheetCategory.DefaultCategory,
            HttpActionPeer.ignoreInputValidationProperty);

        propertySheet.add(
            defaultCategory,
            HttpActionPeer.methodProperty,
            HttpActionPeer.urlProperty);

        if (this.action.method == "POST") {
            propertySheet.add(
                defaultCategory,
                HttpActionPeer.bodyProperty);
        }

        propertySheet.add(
            "HTTP headers",
            HttpActionPeer.headersProperty);
    }
}

export abstract class BaseSubmitActionPeer<TAction extends Adaptive.SubmitAction> extends TypedActionPeer<TAction> {
    static readonly dataProperty = new ObjectPropertyEditor(Adaptive.Versions.v1_0, "data", "Data");
    static readonly associatedInputsProperty = new ChoicePropertyEditor(
        Adaptive.Versions.v1_3,
        "associatedInputs",
        "Associated inputs",
        [
            { targetVersion: Adaptive.Versions.v1_3, name: "Automatic", value: "auto" },
            { targetVersion: Adaptive.Versions.v1_3, name: "None", value: "none" }
        ]);
    static readonly disabledUnlessAssociatedInputsChangeProperty = new BooleanPropertyEditor(Adaptive.Versions.v1_6, "disabledUnlessAssociatedInputsChange", "Only enable when associated inputs change");

    populatePropertySheet(propertySheet: PropertySheet, defaultCategory: string = PropertySheetCategory.DefaultCategory) {
        super.populatePropertySheet(propertySheet, defaultCategory);

        propertySheet.add(
            defaultCategory,
            BaseSubmitActionPeer.dataProperty,
            BaseSubmitActionPeer.associatedInputsProperty,
            BaseSubmitActionPeer.disabledUnlessAssociatedInputsChangeProperty);
    }
}

export class SubmitActionPeer extends BaseSubmitActionPeer<Adaptive.SubmitAction> { }

export class ExecuteActionPeer extends BaseSubmitActionPeer<Adaptive.ExecuteAction> {
    static readonly verbProperty = new StringPropertyEditor(Adaptive.Versions.v1_4, "verb", "Verb");

    populatePropertySheet(propertySheet: PropertySheet, defaultCategory: string = PropertySheetCategory.DefaultCategory) {
        super.populatePropertySheet(propertySheet, defaultCategory);

        propertySheet.add(defaultCategory, ExecuteActionPeer.verbProperty);
    }
}

export class OpenUrlActionPeer extends TypedActionPeer<Adaptive.OpenUrlAction> {
    static readonly urlProperty = new StringPropertyEditor(Adaptive.Versions.v1_0, "url", "Url");

    populatePropertySheet(propertySheet: PropertySheet, defaultCategory: string = PropertySheetCategory.DefaultCategory) {
        super.populatePropertySheet(propertySheet, defaultCategory);

        propertySheet.add(
            defaultCategory,
            OpenUrlActionPeer.urlProperty);
    }
}

export class ShowCardActionPeer extends TypedActionPeer<Adaptive.ShowCardAction> {
    protected getToolTip(): string {
        return "Double click to open/close";
    }
}

export class ToggleVisibilityActionPeer extends TypedActionPeer<Adaptive.ToggleVisibilityAction> {
}

export class CardElementPeer extends DesignerPeer {
    static readonly dataContextProperty = new CustomCardObjectPropertyEditor("*", "$data", "Data context", true);
    static readonly whenProperty = new CustomCardObjectPropertyEditor("*", "$when", "Only show when", true);
    static readonly idProperty = new StringPropertyEditor(Adaptive.Versions.v1_0, "id", "Id");
    static readonly isVisibleProperty = new BooleanPropertyEditor(Adaptive.Versions.v1_2, "isVisible", "Initially visible");
    static readonly spacingProperty = new EnumPropertyEditor(Adaptive.Versions.v1_0, "spacing", "Spacing", Adaptive.Spacing);
    static readonly separatorProperty = new BooleanPropertyEditor(Adaptive.Versions.v1_0, "separator", "Separator");
    static readonly horizontalAlignmentProperty = new EnumPropertyEditor(Adaptive.Versions.v1_0, "horizontalAlignment", "Horizontal alignment", Adaptive.HorizontalAlignment);
    static readonly heightProperty = new HeightPropertyEditor(
        Adaptive.Versions.v1_1,
        "height",
        "Height",
        [
            { targetVersion: Adaptive.Versions.v1_1, name: "Automatic", value: "auto" },
            { targetVersion: Adaptive.Versions.v1_1, name: "Stretch", value: "stretch" }
        ]);

    protected insertElementAfter(newElement: Adaptive.CardElement) {
        if (this.cardElement.parent instanceof Adaptive.Container) {
            this.cardElement.parent.insertItemAfter(newElement, this.cardElement);

            var newPeer = CardDesignerSurface.cardElementPeerRegistry.createPeerInstance(this.designerSurface, this, newElement);

            this.peerAdded(newPeer);
        }
    }

    protected internalRemove(): boolean {
        return this.cardElement.remove();
    }

    protected internalUpdateCssStyles() {
        super.internalUpdateCssStyles();

        if (this.cardElement.isVisible) {
            this.renderedElement.classList.remove("invisible");
        }
        else {
            this.renderedElement.classList.add("invisible");
        }
    }

    constructor(
        parent: DesignerPeer,
        designerSurface: CardDesignerSurface,
        registration: DesignerPeerRegistrationBase,
        cardElement: Adaptive.CardElement,
        initializeCardElement?: boolean) {
        super(parent, designerSurface, registration, cardElement);

        if (initializeCardElement === true) {
            this.initializeCardElement();
        }

        this.updateChildren();
    }

    findCardElementChild(element: Adaptive.CardElement) : CardElementPeer | undefined {
        for (let i = 0; i < this.getChildCount(); i++) {
            let peer = this.getChildAt(i);

            if (peer instanceof CardElementPeer && peer.cardElement === element) {
                return peer;
            }
        }

        return undefined;
    }

    findActionChild(action: Adaptive.Action) : ActionPeer | undefined {
        for (let i = 0; i < this.getChildCount(); i++) {
            let peer = this.getChildAt(i);

            if (peer instanceof ActionPeer && peer.action === action) {
                return peer;
            }
        }

        return undefined;
    }

    updateChildren(initializeCardElement?: boolean) {
        // Remove all peers from the designer surface
        for (let i = 0; i < this.getChildCount(); i++) {
            let existingPeer = this.getChildAt(i);

            if (existingPeer instanceof CardElementPeer && this.cardElement.indexOf(existingPeer.cardElement) < 0) {
                this.removeChild(existingPeer);
            }

            if (existingPeer instanceof ActionPeer && this.cardElement.indexOfAction(existingPeer.action) < 0) {
                this.removeChild(existingPeer);
            }
        }

        let itemCount = 0;
        if (this.cardElement instanceof Adaptive.CardElementContainer) {
            itemCount = this.cardElement.getItemCount();
            for (let i = 0; i < itemCount; i++) {
                let existingPeer = this.findCardElementChild(this.cardElement.getItemAt(i));

                if (!existingPeer) {

                    const peer = CardDesignerSurface.cardElementPeerRegistry.createPeerInstance(
                        this.designerSurface,
                        this,
                        this.cardElement.getItemAt(i),
                        initializeCardElement);

                    this.insertChild(peer, i);

                    if (!peer.isVisible()) {                        
                        peer.renderedElement.style.display = "none";

                        // aria-hidden="true" - for screen readers?
                        // We might also want to disable focus
                    }
                }
            }
        }

        for (let i = 0; i < this.cardElement.getActionCount(); i++) {
            let existingPeer = this.findActionChild(this.cardElement.getActionAt(i));

            if (!existingPeer) {
                this.insertChild(
                    CardDesignerSurface.actionPeerRegistry.createPeerInstance(
                        this.designerSurface,
                        this,
                        this.cardElement.getActionAt(i)),
                        itemCount + i);
            }
        }

        super.updateChildren();
    }

    getTreeItemText(): string {
        let text = super.getTreeItemText();

        if (this.cardElement.isVisible) {
            return text;
        }
        else {
            let result = "Hidden";

            if (text) {
                result += " - " + text;
            }

            return result;
        }
    }

    initializeCardElement() {
        // Do nothing in base implementation
    }

    canDrop(peer: DesignerPeer) {
        return this.cardElement instanceof Adaptive.Container && peer instanceof CardElementPeer;
    }

    tryDrop(peer: DesignerPeer, insertionPoint: IPoint): boolean {
        if (this.cardElement instanceof Adaptive.Container && peer instanceof CardElementPeer) {
            let targetChild: DesignerPeer = null;
            let insertAfter: boolean;

            for (let i = 0; i < this.getChildCount(); i++) {
                let rect = this.getChildAt(i).getBoundingRect();

                if (rect.isInside(insertionPoint)) {
                    targetChild = this.getChildAt(i);

                    insertAfter = (insertionPoint.y - rect.top) >= (rect.height / 2);

                    break;
                }
            }

            if (targetChild != peer) {
                if (peer.cardElement.parent) {
                    if (!peer.remove(true, false)) {
                        return false;
                    }

                    peer.parent.removeChild(peer);
                }

                if (!targetChild) {
                    let rect = this.getBoundingRect();

                    insertAfter = (insertionPoint.y - rect.top) >= (rect.height / 2);

                    if (this.cardElement.getItemCount() > 0 && insertAfter) {
                        this.cardElement.insertItemAfter(peer.cardElement, this.cardElement.getItemAt(this.cardElement.getItemCount() - 1));
                    }
                    else {
                        this.cardElement.insertItemAfter(peer.cardElement, null);
                    }
                }
                else {
                    if (insertAfter) {
                        this.cardElement.insertItemAfter(peer.cardElement, (<CardElementPeer>targetChild).cardElement);
                    }
                    else {
                        this.cardElement.insertItemBefore(peer.cardElement, (<CardElementPeer>targetChild).cardElement);
                    }
                }

                this.insertChild(peer, peer.cardElement.index);
                this.changed(false);

                return true;
            }
        }

        return false;
    }

    tryAdd(peer: DesignerPeer): boolean {
        if (this.cardElement instanceof Adaptive.Container && peer instanceof CardElementPeer) {
            if (peer.cardElement.parent) {
                if (!peer.remove(true, false)) {
                    return false;
                }

                peer.parent.removeChild(peer);
            }

            this.cardElement.addItem(peer.cardElement);
            this.insertChild(peer, peer.cardElement.index);
            this.changed(false);

            return true;
        }

        return false;
    }

    getBoundingRect(): Rect {
        let designSurfaceOffset = this.designerSurface.getDesignerSurfaceOffset();
        let cardElementBoundingRect = this.cardElement.renderedElement.getBoundingClientRect();

        if (this.cardElement.hasVisibleSeparator) {
            let separatorBoundingRect = this.cardElement.separatorElement.getBoundingClientRect();

            return new Rect(
                Math.min(separatorBoundingRect.top, cardElementBoundingRect.top) - designSurfaceOffset.y,
                Math.max(separatorBoundingRect.right, cardElementBoundingRect.right) - designSurfaceOffset.x,
                Math.max(separatorBoundingRect.bottom, cardElementBoundingRect.bottom) - designSurfaceOffset.y,
                Math.min(separatorBoundingRect.left, cardElementBoundingRect.left) - designSurfaceOffset.x,
            )
        }
        else {
            return new Rect(
                cardElementBoundingRect.top - designSurfaceOffset.y,
                cardElementBoundingRect.right - designSurfaceOffset.x,
                cardElementBoundingRect.bottom - designSurfaceOffset.y,
                cardElementBoundingRect.left - designSurfaceOffset.x
            );
        }
    }

    getCardObjectBoundingRect(): Rect {
        let cardElementBoundingRect = this.cardElement.renderedElement.getBoundingClientRect();

        return new Rect(
            cardElementBoundingRect.top,
            cardElementBoundingRect.right,
            cardElementBoundingRect.bottom,
            cardElementBoundingRect.left
        );
    }

    populatePropertySheet(propertySheet: PropertySheet, defaultCategory: string = PropertySheetCategory.DefaultCategory) {
        super.populatePropertySheet(propertySheet, defaultCategory);

        if (GlobalSettings.enableDataBindingSupport) {
            propertySheet.add(
                defaultCategory,
                CardElementPeer.dataContextProperty,
                CardElementPeer.whenProperty);
        }

        propertySheet.add(
            defaultCategory,
            CardElementPeer.idProperty,
            CardElementPeer.isVisibleProperty);

        propertySheet.add(
            PropertySheetCategory.LayoutCategory,
            CardElementPeer.spacingProperty,
            CardElementPeer.separatorProperty,
            CardElementPeer.horizontalAlignmentProperty,
            CardElementPeer.heightProperty);
    }

    get cardElement(): Adaptive.CardElement {
        return <Adaptive.CardElement>this.getCardObject();
    }

    isVisible(): boolean {
        return true;
    }
}

export abstract class TypedCardElementPeer<TCardElement extends Adaptive.CardElement> extends CardElementPeer {
    constructor(
        parent: DesignerPeer,
        designerSurface: CardDesignerSurface,
        registration: DesignerPeerRegistrationBase,
        cardElement: TCardElement,
        initializeCardElement?: boolean) {
        super(parent, designerSurface, registration, cardElement, initializeCardElement);
    }

    get cardElement(): TCardElement {
        return <TCardElement>this.getCardObject();
    }
}

export class AdaptiveCardPeer extends TypedCardElementPeer<Adaptive.AdaptiveCard> {
    static readonly langProperty = new StringPropertyEditor(Adaptive.Versions.v1_1, "lang", "Language");
    static readonly fallbackTextProperty = new StringPropertyEditor(Adaptive.Versions.v1_0, "fallbackText", "Fallback text", false, true);
    static readonly speakProperty = new StringPropertyEditor(Adaptive.Versions.v1_0, "speak", "Speak");
    static readonly refreshProperty = new CompoundPropertyEditor(
        Adaptive.Versions.v1_4,
        "refresh",
        [
            new StringArrayPropertyEditor(Adaptive.Versions.v1_4, "userIds", "User IDs", false, true),
            new ActionPropertyEditor(Adaptive.Versions.v1_4, "action", "Action", [ "*", "-Action.Execute" ], true)
        ],
        () => { return new Adaptive.RefreshDefinition() });

    protected addAction(action: Adaptive.Action) {
        this.cardElement.addAction(action);

        this.insertChild(CardDesignerSurface.actionPeerRegistry.createPeerInstance(this.designerSurface, this, action));
    }

    protected internalRemove(): boolean {
        return true;
    }

    protected internalAddCommands(context: DesignContext, commands: Array<PeerCommand>) {
        super.internalAddCommands(context, commands);

        let availableActions: Adaptive.ITypeRegistration<Adaptive.Action>[] = [];

        for (let i = 0; i < context.hostContainer.actionsRegistry.getItemCount(); i++) {
            let typeRegistration = context.hostContainer.actionsRegistry.getItemAt(i);

            if (typeRegistration.schemaVersion.compareTo(context.targetVersion) <= 0) {
                availableActions.push(typeRegistration);
            }
        }

        if (availableActions.length > 0) {
            commands.push(
                new PeerCommand(
                    {
                        name: "Add an action",
                        alwaysShowName: true,
                        iconClass: "acd-icon-bolt",
                        showInPropertySheet: true,
                        execute: (command: PeerCommand, clickedElement: HTMLElement) => {
                            let popupMenu = new Controls.PopupMenu();

                            for (let i = 0; i < availableActions.length; i++) {
                                let menuItem = new Controls.DropDownItem(i.toString(), availableActions[i].typeName);
                                menuItem.onClick = (clickedItem: Controls.DropDownItem) => {
                                    let registration = availableActions[i];
                                    let action = new registration.objectType();
                                    action.title = registration.typeName;

                                    this.addAction(action);

                                    popupMenu.closePopup(false);
                                };

                                popupMenu.items.add(menuItem);
                            }

                            popupMenu.popup(clickedElement);
                        }
                    })
            );
        }
    }

    isDraggable(): boolean {
        return false;
    }

    canBeRemoved(): boolean {
        return false;
    }

    populatePropertySheet(propertySheet: PropertySheet, defaultCategory: string = PropertySheetCategory.DefaultCategory) {
        super.populatePropertySheet(propertySheet, defaultCategory);

        propertySheet.remove(
            DesignerPeer.idProperty,
            CardElementPeer.isVisibleProperty,
            CardElementPeer.horizontalAlignmentProperty,
            CardElementPeer.separatorProperty,
            CardElementPeer.heightProperty,
            CardElementPeer.spacingProperty);

        propertySheet.add(
            defaultCategory,
            AdaptiveCardPeer.langProperty,
            AdaptiveCardPeer.fallbackTextProperty,
            AdaptiveCardPeer.speakProperty);

        propertySheet.add(
            PropertySheetCategory.Refresh,
            AdaptiveCardPeer.refreshProperty);

        if (this.cardElement.refresh && this.cardElement.refresh.action) {
            propertySheet.addActionProperties(
                Adaptive.Versions.v1_4,
                this,
                this.cardElement.refresh.action,
                PropertySheetCategory.Refresh,
                [ BaseSubmitActionPeer.associatedInputsProperty, ActionPeer.iconUrlProperty, ActionPeer.styleProperty, ActionPeer.modeProperty ]);
        }

        propertySheet.add(
            PropertySheetCategory.LayoutCategory,
            ContainerPeer.minHeightProperty,
            ContainerPeer.verticalContentAlignmentProperty);

        propertySheet.add(
            "Background image",
            ContainerPeer.backgroundImageProperty);

        propertySheet.add(
            PropertySheetCategory.SelectionAction,
            ContainerPeer.selectActionProperty);

        if (this.cardElement.selectAction) {
            propertySheet.addActionProperties(
                Adaptive.Versions.v1_0,
                this,
                this.cardElement.selectAction,
                PropertySheetCategory.SelectionAction);
        }
    }
}

export class ColumnPeer extends TypedCardElementPeer<Adaptive.Column> {
    private static readonly pixelWidthProperty = new SizeAndUnitPropertyEditor(Adaptive.Versions.v1_1, "width", "Width in pixels", Adaptive.SizeUnit.Pixel);
    private static readonly weightProperty = new SizeAndUnitPropertyEditor(Adaptive.Versions.v1_0, "width", "Weight", Adaptive.SizeUnit.Weight);

    static readonly widthProperty = new ColumnWidthPropertyEditor(
        Adaptive.Versions.v1_0,
        "width",
        "Width",
        [
            { targetVersion: Adaptive.Versions.v1_0, name: "Automatic", value: "auto" },
            { targetVersion: Adaptive.Versions.v1_0, name: "Stretch", value: "stretch" },
            { targetVersion: Adaptive.Versions.v1_0, name: "Weighted", value: "weighted" },
            { targetVersion: Adaptive.Versions.v1_1, name: "Pixels", value: "pixels" }
        ],
        true);

    protected isContainer(): boolean {
        return true;
    }

    protected internalGetTreeItemText(): string {
        if (this.cardElement.width instanceof Adaptive.SizeAndUnit) {
            switch (this.cardElement.width.unit) {
                case Adaptive.SizeUnit.Weight:
                    return "Weight: " + this.cardElement.width.physicalSize;
                default:
                    return this.cardElement.width.physicalSize + " pixels";
            }
        }
        else {
            switch (this.cardElement.width) {
                case "stretch":
                    return "Stretch";
                case "auto":
                    return "Automatic";
                default:
                    return "";
            }
        }
    }

    isDraggable(): boolean {
        return false;
    }

    populatePropertySheet(propertySheet: PropertySheet, defaultCategory: string = PropertySheetCategory.DefaultCategory) {
        super.populatePropertySheet(propertySheet, defaultCategory);

        propertySheet.add(
            PropertySheetCategory.LayoutCategory,
            ColumnPeer.widthProperty);

        if (this.cardElement.width instanceof Adaptive.SizeAndUnit) {
            if (this.cardElement.width.unit == Adaptive.SizeUnit.Pixel) {
                propertySheet.add(
                    PropertySheetCategory.LayoutCategory,
                    ColumnPeer.pixelWidthProperty);
            }
            else {
                propertySheet.add(
                    PropertySheetCategory.LayoutCategory,
                    ColumnPeer.weightProperty);
            }
        }

        propertySheet.add(
            PropertySheetCategory.LayoutCategory,
            ContainerPeer.minHeightProperty,
            ContainerPeer.verticalContentAlignmentProperty);

        propertySheet.add(
            PropertySheetCategory.StyleCategory,
            ContainerPeer.styleProperty,
            ContainerPeer.bleedProperty);

        propertySheet.add(
            "Background image",
            ContainerPeer.backgroundImageProperty);

        propertySheet.add(
            PropertySheetCategory.SelectionAction,
            ContainerPeer.selectActionProperty);

        if (this.cardElement.selectAction) {
            propertySheet.addActionProperties(
                Adaptive.Versions.v1_0,
                this,
                this.cardElement.selectAction,
                PropertySheetCategory.SelectionAction);
        }
    }
}

export class ColumnSetPeer extends TypedCardElementPeer<Adaptive.ColumnSet> {
    protected isContainer(): boolean {
        return true;
    }

    protected internalAddCommands(context: DesignContext, commands: Array<PeerCommand>) {
        super.internalAddCommands(context, commands);

        commands.push(
            new PeerCommand(
                {
                    name: "Add a column",
                    iconClass: "acd-icon-addColumn",
                    isPromotable: true,
                    execute: (command: PeerCommand, clickedElement: HTMLElement) => {
                        var column = new Adaptive.Column();
                        column.width = "stretch";

                        this.cardElement.addColumn(column);

                        const newPeer = CardDesignerSurface.cardElementPeerRegistry.createPeerInstance(this.designerSurface, this, column);
                        newPeer.insertAfterNeighbor = true;

                        this.insertChild(newPeer);
                    }
                })
        );
    }

    protected internalGetTreeItemText(): string {
        let columnCount = this.cardElement.getItemCount();

        switch (columnCount) {
            case 0:
                return "No column";
            case 1:
                return "1 column";
            default:
                return columnCount + " columns";
        }
    }

    populatePropertySheet(propertySheet: PropertySheet, defaultCategory: string = PropertySheetCategory.DefaultCategory) {
        super.populatePropertySheet(propertySheet, defaultCategory);

        propertySheet.add(
            defaultCategory,
            ContainerPeer.minHeightProperty,
            ContainerPeer.styleProperty,
            ContainerPeer.bleedProperty);

        propertySheet.add(
            PropertySheetCategory.SelectionAction,
            ContainerPeer.selectActionProperty);

        if (this.cardElement.selectAction) {
            propertySheet.addActionProperties(
                Adaptive.Versions.v1_0,
                this,
                this.cardElement.selectAction,
                PropertySheetCategory.SelectionAction);
        }
    }

    canDrop(peer: DesignerPeer) {
        return true;
    }
}

export class ContainerPeer extends TypedCardElementPeer<Adaptive.Container> {
    static readonly selectActionProperty = new ActionPropertyEditor(Adaptive.Versions.v1_1, "selectAction", "Action type", [ Adaptive.ShowCardAction.JsonTypeName ], true);
    static readonly minHeightProperty = new NumberPropertyEditor(Adaptive.Versions.v1_2, "minPixelHeight", "Minimum height in pixels");
    static readonly verticalContentAlignmentProperty = new EnumPropertyEditor(Adaptive.Versions.v1_1, "verticalContentAlignment", "Vertical content alignment", Adaptive.VerticalAlignment);
    static readonly styleProperty = new ContainerStylePropertyEditor(Adaptive.Versions.v1_0, "style", "Style");
    static readonly bleedProperty = new BooleanPropertyEditor(Adaptive.Versions.v1_2, "bleed", "Bleed");
    static readonly backgroundImageProperty = new CompoundPropertyEditor(
        Adaptive.Versions.v1_0,
        "backgroundImage",
        [
            new StringPropertyEditor(Adaptive.Versions.v1_0, "url", "URL", true),
            new EnumPropertyEditor(Adaptive.Versions.v1_2, "fillMode", "Fill mode", Adaptive.FillMode),
            new EnumPropertyEditor(Adaptive.Versions.v1_2, "horizontalAlignment", "Horizontal alignment", Adaptive.HorizontalAlignment),
            new EnumPropertyEditor(Adaptive.Versions.v1_2, "verticalAlignment", "Vertical alignment", Adaptive.VerticalAlignment)
        ]
    );

    protected isContainer(): boolean {
        return true;
    }

    populatePropertySheet(propertySheet: PropertySheet, defaultCategory: string = PropertySheetCategory.DefaultCategory) {
        super.populatePropertySheet(propertySheet, defaultCategory);

        propertySheet.add(
            PropertySheetCategory.LayoutCategory,
            ContainerPeer.minHeightProperty,
            ContainerPeer.verticalContentAlignmentProperty);

        propertySheet.add(
            PropertySheetCategory.StyleCategory,
            ContainerPeer.styleProperty,
            ContainerPeer.bleedProperty);

        propertySheet.add(
            "Background image",
            ContainerPeer.backgroundImageProperty);

        propertySheet.add(
            PropertySheetCategory.SelectionAction,
            ContainerPeer.selectActionProperty);

        if (this.cardElement.selectAction) {
            propertySheet.addActionProperties(
                Adaptive.Versions.v1_0,
                this,
                this.cardElement.selectAction,
                PropertySheetCategory.SelectionAction);

        }
    }
}

export class ActionSetPeer extends TypedCardElementPeer<Adaptive.AdaptiveCard> {
    protected addAction(action: Adaptive.Action) {
        this.cardElement.addAction(action);

        const newPeer = CardDesignerSurface.actionPeerRegistry.createPeerInstance(this.designerSurface, this, action);
        newPeer.insertAfterNeighbor = true;

        this.insertChild(newPeer);
    }

    protected internalAddCommands(context: DesignContext, commands: Array<PeerCommand>) {
        super.internalAddCommands(context, commands);

        let availableActions: Adaptive.ITypeRegistration<Adaptive.Action>[] = [];

        for (let i = 0; i < context.hostContainer.actionsRegistry.getItemCount(); i++) {
            let typeRegistration = context.hostContainer.actionsRegistry.getItemAt(i);

            if (typeRegistration.schemaVersion.compareTo(context.targetVersion) <= 0) {
                availableActions.push(typeRegistration);
            }
        }

        if (availableActions.length > 0) {
            commands.push(
                new PeerCommand(
                    {
                        name: "Add an action",
                        alwaysShowName: true,
                        iconClass: "acd-icon-bolt",
                        showInPropertySheet: true,
                        execute: (command: PeerCommand, clickedElement: HTMLElement) => {
                            let popupMenu = new Controls.PopupMenu();

                            for (let i = 0; i < availableActions.length; i++) {
                                let menuItem = new Controls.DropDownItem(i.toString(), availableActions[i].typeName);
                                menuItem.onClick = (clickedItem: Controls.DropDownItem) => {
                                    let registration = availableActions[i];
                                    let action = new registration.objectType();
                                    action.title = registration.typeName;

                                    this.addAction(action);

                                    popupMenu.closePopup(false);
                                };

                                popupMenu.items.add(menuItem);
                            }

                            popupMenu.popup(clickedElement);
                        }
                    })
            );
        }
    }
}

export class ImageSetPeer extends TypedCardElementPeer<Adaptive.ImageSet> {
    static readonly ImageSizeProperty = new EnumPropertyEditor(Adaptive.Versions.v1_0, "imageSize", "Image size", Adaptive.ImageSize);

    protected internalAddCommands(context: DesignContext, commands: Array<PeerCommand>) {
        super.internalAddCommands(context, commands);

        commands.push(
            new PeerCommand(
                {
                    name: "Add an image",
                    iconClass: "acd-icon-image",
                    isPromotable: true,
                    execute: (command: PeerCommand, clickedElement: HTMLElement) => {
                        let newImage = new Adaptive.Image();

                        this.cardElement.addImage(newImage);

                        const newPeer = CardDesignerSurface.cardElementPeerRegistry.createPeerInstance(this.designerSurface, this, newImage);
                        newPeer.insertAfterNeighbor = true;

                        this.insertChild(newPeer);
                    }
                })
        );
    }

    populatePropertySheet(propertySheet: PropertySheet, defaultCategory: string = PropertySheetCategory.DefaultCategory) {
        super.populatePropertySheet(propertySheet, defaultCategory);

        propertySheet.add(
            defaultCategory,
            ImageSetPeer.ImageSizeProperty);
    }
}

export class ImagePeer extends TypedCardElementPeer<Adaptive.Image> {
    static readonly urlProperty = new StringPropertyEditor(Adaptive.Versions.v1_0, "url", "Url", true);
    static readonly altTextProperty = new StringPropertyEditor(Adaptive.Versions.v1_0, "altText", "Alternate text", true);
    static readonly sizeProperty = new EnumPropertyEditor(Adaptive.Versions.v1_0, "size", "Size", Adaptive.Size);
    static readonly pixelWidthProperty = new NumberPropertyEditor(Adaptive.Versions.v1_1, "pixelWidth", "Width in pixels");
    static readonly pixelHeightProperty = new NumberPropertyEditor(Adaptive.Versions.v1_1, "pixelHeight", "Height in pixels");
    static readonly styleProperty = new EnumPropertyEditor(Adaptive.Versions.v1_0, "style", "Style", Adaptive.ImageStyle);
    static readonly backgroundColorProperty = new StringPropertyEditor(Adaptive.Versions.v1_1, "backgroundColor", "Background color");

    private get isParentImageSet(): boolean {
        return this.parent && this.parent instanceof ImageSetPeer;
    }

    protected internalAddCommands(context: DesignContext, commands: Array<PeerCommand>) {
        super.internalAddCommands(context, commands);

        if (GlobalSettings.enableDataBindingSupport && context.dataStructure) {
            commands.push(
                new PeerCommand(
                    {
                        name: "Bind...",
                        alwaysShowName: true,
                        toolTip: "Select a data field to bind this Image to.",
                        execute: (command: PeerCommand, clickedElement: HTMLElement) => {
                            let fieldPicker = new FieldPicker(context.dataStructure);
                            fieldPicker.onClose = (sender, wasCancelled) => {
                                if (!wasCancelled) {
                                    this.cardElement.url = fieldPicker.selectedField.asExpression();

                                    this.changed(true);
                                }
                            }
                            fieldPicker.popup(clickedElement);
                        }
                    })
            );
        }
    }

    isDraggable(): boolean {
        return !this.isParentImageSet;
    }

    getBoundingRect(): Rect {
        if (this.isParentImageSet) {
            let designSurfaceOffset = this.designerSurface.getDesignerSurfaceOffset();
            let actionBoundingRect = this.cardElement.renderedElement.getBoundingClientRect();

            return new Rect(
                actionBoundingRect.top - designSurfaceOffset.y,
                actionBoundingRect.right - designSurfaceOffset.x,
                actionBoundingRect.bottom - designSurfaceOffset.y,
                actionBoundingRect.left - designSurfaceOffset.x
            );
        }
        else {
            return super.getBoundingRect();
        }
    }

    populatePropertySheet(propertySheet: PropertySheet, defaultCategory: string = PropertySheetCategory.DefaultCategory) {
        super.populatePropertySheet(propertySheet, defaultCategory);

        propertySheet.add(
            defaultCategory,
            ImagePeer.urlProperty,
            ImagePeer.altTextProperty);

        if (!this.isParentImageSet) {
            propertySheet.add(
                PropertySheetCategory.LayoutCategory,
                ImagePeer.sizeProperty,
                ImagePeer.pixelWidthProperty,
                ImagePeer.pixelHeightProperty);

            propertySheet.add(
                PropertySheetCategory.StyleCategory,
                ImagePeer.styleProperty,
                ImagePeer.backgroundColorProperty);

            propertySheet.add(
                PropertySheetCategory.SelectionAction,
                ContainerPeer.selectActionProperty);

            if (this.cardElement.selectAction) {
                propertySheet.addActionProperties(
                    Adaptive.Versions.v1_0,
                    this,
                    this.cardElement.selectAction,
                    PropertySheetCategory.SelectionAction);
            }
        }
    }
}

export class MediaPeer extends TypedCardElementPeer<Adaptive.Media> {
    static readonly altTextProperty = new StringPropertyEditor(Adaptive.Versions.v1_1, "altText", "Alternate text", true);
    static readonly posterUrlProperty = new StringPropertyEditor(Adaptive.Versions.v1_1, "posterUrl", "Poster URL", true);
    static readonly sourcesProperty = new InnerStructPropertyEditor(
        Adaptive.Versions.v1_1,
        "sources",
        {"url": {name: "URL"}, "mimeType": {name: "MIME Type"}},
        (innerProperties: InnerPropertiesDictionary) => { return new Adaptive.MediaSource(innerProperties["url"].value, innerProperties["mimeType"].value); },
        "Add a new source",
        "No source has been defined.");
    static readonly captionSourcesProperty = new InnerStructPropertyEditor(
        Adaptive.Versions.v1_6,
        "captionSources",
        {"url": {name: "URL"}, "mimeType": {name: "MIME Type"}, "label": {name: "Label"}},
        (innerProperties: InnerPropertiesDictionary) => { return new Adaptive.CaptionSource(innerProperties["url"].value, innerProperties["mimeType"].value, innerProperties["label"].value); },
        "Add a new caption source",
        "No caption source has been defined.");

    protected internalGetTreeItemText(): string {
        if (this.cardElement.selectedMediaType == "audio") {
            return "audio";
        }
        else if (this.cardElement.selectedMediaType == "video") {
            return "video";
        }
        else {
            return super.internalGetTreeItemText();
        }
    }

    populatePropertySheet(propertySheet: PropertySheet, defaultCategory: string = PropertySheetCategory.DefaultCategory) {
        super.populatePropertySheet(propertySheet, defaultCategory);

        propertySheet.add(
            defaultCategory,
            MediaPeer.altTextProperty,
            MediaPeer.posterUrlProperty);

        propertySheet.add(
            "Sources",
            MediaPeer.sourcesProperty);

        propertySheet.add(
            "Caption Sources",
            MediaPeer.captionSourcesProperty);
    }
}

export class FactSetPeer extends TypedCardElementPeer<Adaptive.FactSet> {
    static readonly factsProperty = new NameValuePairPropertyEditor(
        Adaptive.Versions.v1_0,
        "facts",
        "name",
        "value",
        (name: string, value: string) => { return new Adaptive.Fact(name, value); },
        "Name",
        "Value",
        "Add a new fact",
        "This FactSet is empty.");

    protected internalGetTreeItemText(): string {
        if (this.cardElement.facts.length == 0) {
            return "No fact";
        }

        let allNames = this.cardElement.facts.map(
            (value, index, array) => {
                return value.name;
            }
        )

        return allNames.join(", ");
    }

    initializeCardElement() {
        super.initializeCardElement();

        this.cardElement.facts.push(
            new Adaptive.Fact("Fact 1", "Value 1"),
            new Adaptive.Fact("Fact 2", "Value 2")
        );
    }

    populatePropertySheet(propertySheet: PropertySheet, defaultCategory: string = PropertySheetCategory.DefaultCategory) {
        super.populatePropertySheet(propertySheet, defaultCategory);

        propertySheet.add(
            "Facts",
            FactSetPeer.factsProperty);

        propertySheet.remove(CardElementPeer.horizontalAlignmentProperty);
    }
}

export abstract class InputPeer<TInput extends Adaptive.Input> extends TypedCardElementPeer<TInput> {
    static readonly labelProperty = new StringPropertyEditor(
        Adaptive.Versions.v1_3,
        "label",
        "Label");

    static readonly isRequiredProperty = new BooleanPropertyEditor(
        Adaptive.Versions.v1_3,
        "isRequired",
        "Required");

    static readonly errorMessageProperty = new StringPropertyEditor(
        Adaptive.Versions.v1_3,
        "errorMessage",
        "Error message");

    protected internalGetTreeItemText(): string {
        return this.cardElement.id ? this.cardElement.id : super.internalGetTreeItemText();
    }

    populatePropertySheet(propertySheet: PropertySheet, defaultCategory: string = PropertySheetCategory.DefaultCategory) {
        super.populatePropertySheet(propertySheet, defaultCategory);

        propertySheet.add(defaultCategory, InputPeer.labelProperty);
        propertySheet.add(
            PropertySheetCategory.Validation,
            InputPeer.isRequiredProperty,
            InputPeer.errorMessageProperty);

        propertySheet.remove(
            CardElementPeer.horizontalAlignmentProperty,
            CardElementPeer.heightProperty);
    }
}

export class TextInputPeer extends InputPeer<Adaptive.TextInput> {
    static readonly defaultValueProperty = new StringPropertyEditor(Adaptive.Versions.v1_0, "defaultValue", "Default value");
    static readonly placeholderProperty = new StringPropertyEditor(Adaptive.Versions.v1_0, "placeholder", "Placeholder");
    static readonly isMultilineProperty = new BooleanPropertyEditor(Adaptive.Versions.v1_0, "isMultiline", "Multi-line", true);
    static readonly styleProperty = new EnumPropertyEditor(Adaptive.Versions.v1_0, "style", "Style", Adaptive.InputTextStyle);
    static readonly maxLengthProperty = new NumberPropertyEditor(Adaptive.Versions.v1_0, "maxLength", "Maximum length");
    static readonly inlineActionProperty = new ActionPropertyEditor(Adaptive.Versions.v1_2, "inlineAction", "Action type", [ Adaptive.ShowCardAction.JsonTypeName ], true);
    static readonly regexProperty = new StringPropertyEditor(Adaptive.Versions.v1_3, "regex", "Pattern");


    populatePropertySheet(propertySheet: PropertySheet, defaultCategory: string = PropertySheetCategory.DefaultCategory) {
        super.populatePropertySheet(propertySheet, defaultCategory);

        propertySheet.add(
            defaultCategory,
            TextInputPeer.placeholderProperty,
            TextInputPeer.isMultilineProperty);

        if (!this.cardElement.isMultiline) {
            propertySheet.add(
                PropertySheetCategory.DefaultCategory,
                TextInputPeer.styleProperty);
        }
        else {
            propertySheet.add(
                PropertySheetCategory.LayoutCategory,
                CardElementPeer.heightProperty);
        }

        propertySheet.add(
            PropertySheetCategory.InlineAction,
            TextInputPeer.inlineActionProperty);

        if (this.cardElement.inlineAction) {
            propertySheet.addActionProperties(
                Adaptive.Versions.v1_2,
                this,
                this.cardElement.inlineAction,
                PropertySheetCategory.InlineAction,
                [ ActionPeer.styleProperty, ActionPeer.modeProperty ]);
        }

        propertySheet.add(
            defaultCategory,
            TextInputPeer.maxLengthProperty,
            TextInputPeer.defaultValueProperty);

        propertySheet.add(
            PropertySheetCategory.Validation,
            TextInputPeer.regexProperty);
    }

    initializeCardElement() {
        super.initializeCardElement();

        this.cardElement.placeholder = "Placeholder text";
    }
}

export class NumberInputPeer extends InputPeer<Adaptive.NumberInput> {
    static readonly defaultValueProperty = new NumberPropertyEditor(Adaptive.Versions.v1_0, "defaultValue", "Default value");
    static readonly placeholderProperty = new StringPropertyEditor(Adaptive.Versions.v1_0, "placeholder", "Placeholder");
    static readonly minProperty = new NumberPropertyEditor(Adaptive.Versions.v1_0, "min", "Minimum value");
    static readonly maxProperty = new NumberPropertyEditor(Adaptive.Versions.v1_0, "max", "Maximum value");

    populatePropertySheet(propertySheet: PropertySheet, defaultCategory: string = PropertySheetCategory.DefaultCategory) {
        super.populatePropertySheet(propertySheet, defaultCategory);

        propertySheet.add(
            defaultCategory,
            NumberInputPeer.placeholderProperty,
            NumberInputPeer.defaultValueProperty,
            NumberInputPeer.minProperty,
            NumberInputPeer.maxProperty);
    }

    initializeCardElement() {
        super.initializeCardElement();

        this.cardElement.placeholder = "Placeholder text";
    }
}

export class DateInputPeer extends InputPeer<Adaptive.DateInput> {
    static readonly defaultValueProperty = new StringPropertyEditor(Adaptive.Versions.v1_0, "defaultValue", "Default value");
    static readonly minProperty = new StringPropertyEditor(Adaptive.Versions.v1_0, "min", "Minimum value");
    static readonly maxProperty = new StringPropertyEditor(Adaptive.Versions.v1_0, "max", "Maximum value");

    populatePropertySheet(propertySheet: PropertySheet, defaultCategory: string = PropertySheetCategory.DefaultCategory) {
        super.populatePropertySheet(propertySheet, defaultCategory);

        propertySheet.add(
            defaultCategory,
            DateInputPeer.defaultValueProperty,
            DateInputPeer.minProperty,
            DateInputPeer.maxProperty);
    }
}

export class TimeInputPeer extends InputPeer<Adaptive.TimeInput> {
    static readonly defaultValueProperty = new StringPropertyEditor(Adaptive.Versions.v1_0, "defaultValue", "Default value");
    static readonly minProperty = new StringPropertyEditor(Adaptive.Versions.v1_0, "min", "Minimum value");
    static readonly maxProperty = new StringPropertyEditor(Adaptive.Versions.v1_0, "max", "Maximum value");

    populatePropertySheet(propertySheet: PropertySheet, defaultCategory: string = PropertySheetCategory.DefaultCategory) {
        super.populatePropertySheet(propertySheet, defaultCategory);

        propertySheet.add(
            defaultCategory,
            TimeInputPeer.defaultValueProperty,
            TimeInputPeer.minProperty,
            TimeInputPeer.maxProperty);
    }
}

export class ToggleInputPeer extends InputPeer<Adaptive.ToggleInput> {
    static readonly defaultValueProperty = new StringPropertyEditor(Adaptive.Versions.v1_0, "defaultValue", "Default value");
    static readonly titleProperty = new StringPropertyEditor(Adaptive.Versions.v1_0, "title", "Title", true);
    static readonly valueOnProperty = new StringPropertyEditor(Adaptive.Versions.v1_0, "valueOn", "Value when on");
    static readonly valueOffProperty = new StringPropertyEditor(Adaptive.Versions.v1_0, "valueOff", "Value when off");
    static readonly wrapProperty = new BooleanPropertyEditor(Adaptive.Versions.v1_2, "wrap", "Wrap");

    populatePropertySheet(propertySheet: PropertySheet, defaultCategory: string = PropertySheetCategory.DefaultCategory) {
        super.populatePropertySheet(propertySheet, defaultCategory);

        propertySheet.add(
            defaultCategory,
            ToggleInputPeer.titleProperty,
            ToggleInputPeer.valueOnProperty,
            ToggleInputPeer.valueOffProperty,
            ToggleInputPeer.defaultValueProperty);

        propertySheet.add(
            PropertySheetCategory.LayoutCategory,
            ToggleInputPeer.wrapProperty);
    }

    initializeCardElement() {
        this.cardElement.title = "New Input.Toggle";
    }
}

export class ChoiceSetInputPeer extends InputPeer<Adaptive.ChoiceSetInput> {
    static readonly defaultValueProperty = new StringPropertyEditor(Adaptive.Versions.v1_0, "defaultValue", "Default value");
    static readonly placeholderProperty = new StringPropertyEditor(Adaptive.Versions.v1_0, "placeholder", "Placeholder");
    static readonly isMultiselectProperty = new BooleanPropertyEditor(Adaptive.Versions.v1_0, "isMultiSelect", "Allow multi selection");
    static readonly styleProperty = new ChoicePropertyEditor(
        Adaptive.Versions.v1_0,
        "style",
        "Style",
        [
            { targetVersion: Adaptive.Versions.v1_0, name: "Compact", value: "compact" },
            { targetVersion: Adaptive.Versions.v1_0, name: "Expanded", value: "expanded" },
            { targetVersion: Adaptive.Versions.v1_5, name: "Filtered", value: "filtered" }
        ],
        true);
    static readonly wrapProperty = new BooleanPropertyEditor(Adaptive.Versions.v1_2, "wrap", "Wrap");
    static readonly choicesProperty = new NameValuePairPropertyEditor(
        Adaptive.Versions.v1_0,
        "choices",
        "title",
        "value",
        (name: string, value: string) => { return new Adaptive.Choice(name, value); },
        "Title",
        "Value",
        "Add a new choice",
        "This ChoiceSet is empty");

    populatePropertySheet(propertySheet: PropertySheet, defaultCategory: string = PropertySheetCategory.DefaultCategory) {
        super.populatePropertySheet(propertySheet, defaultCategory);

        propertySheet.add(
            defaultCategory,
            ChoiceSetInputPeer.placeholderProperty,
            ChoiceSetInputPeer.isMultiselectProperty,
            ChoiceSetInputPeer.styleProperty,
            ChoiceSetInputPeer.defaultValueProperty);

        propertySheet.add(
            PropertySheetCategory.LayoutCategory,
            ToggleInputPeer.wrapProperty);

        propertySheet.add(
            "Choices",
            ChoiceSetInputPeer.choicesProperty);
    }

    initializeCardElement() {
        this.cardElement.placeholder = "Placeholder text";

        this.cardElement.choices.push(
            new Adaptive.Choice("Choice 1", "Choice 1"),
            new Adaptive.Choice("Choice 2", "Choice 2")
        );
    }
}

class TextBlockPeerInplaceEditor extends CardElementPeerInplaceEditor<Adaptive.TextBlock> {
    private _renderedElement: HTMLTextAreaElement;

    private close(applyChanges: boolean) {
        if (this.onClose) {
            this.onClose(applyChanges);
        }
    }

    initialize() {
        this._renderedElement.select();
    }

    applyChanges() {
        this.cardElement.text = this._renderedElement.value;
    }

    render() {
        this._renderedElement = document.createElement("textarea");
        this._renderedElement.className = "acd-textBlock-inplace-editor";
        this._renderedElement.value = this.cardElement.text;
        this._renderedElement.onkeydown = (e) => {
            switch (e.key) {
                case Controls.Constants.keys.escape:
                   this.close(false);

                   e.preventDefault();
                   e.cancelBubble = true;

                   break;
                case Controls.Constants.keys.enter:
                    this.close(true);

                    e.preventDefault();
                    e.cancelBubble = true;

                    break;
            }

            return !e.cancelBubble;
        };

        this.cardElement.applyStylesTo(this._renderedElement);

        return this._renderedElement;
    }
}

export class TextBlockPeer extends TypedCardElementPeer<Adaptive.TextBlock> {
    static readonly textProperty = new StringPropertyEditor(Adaptive.Versions.v1_0, "text", "Text", true, true);
    static readonly wrapProperty = new BooleanPropertyEditor(Adaptive.Versions.v1_0, "wrap", "Wrap");
    static readonly maxLinesProperty = new NumberPropertyEditor(Adaptive.Versions.v1_0, "maxLines", "Maximum lines", 0);
    static readonly fontTypeProperty = new EnumPropertyEditor(Adaptive.Versions.v1_2, "fontType", "Font type", Adaptive.FontType, false, true);
    static readonly sizeProperty = new EnumPropertyEditor(Adaptive.Versions.v1_0, "size", "Size", Adaptive.TextSize, false, true);
    static readonly weightProperty = new EnumPropertyEditor(Adaptive.Versions.v1_0, "weight", "Weight", Adaptive.TextWeight, false, true);
    static readonly colorProperty = new EnumPropertyEditor(Adaptive.Versions.v1_0, "color", "Color", Adaptive.TextColor, false, true);
    static readonly subtleProperty = new NullableBooleanPropertyEditor(Adaptive.Versions.v1_0, "isSubtle", "Subtle");
    static readonly styleProperty = new ChoicePropertyEditor(
        Adaptive.Versions.v1_5,
        "style",
        "Base style",
        [
            { targetVersion: Adaptive.Versions.v1_5, name: "Default", value: "default" },
            { targetVersion: Adaptive.Versions.v1_5, name: "Heading", value: "heading" },
            { targetVersion: Adaptive.Versions.v1_5, name: "Column header", value: "columnHeader" }
        ],
        false,
        true);

    protected createInplaceEditor(): DesignerPeerInplaceEditor {
        return new TextBlockPeerInplaceEditor(this.cardElement);
    }

    protected internalGetTreeItemText(): string {
        return this.cardElement.text;
    }

    protected internalAddCommands(context: DesignContext, commands: Array<PeerCommand>) {
        super.internalAddCommands(context, commands);

        if (context.dataStructure) {
            commands.push(
                new PeerCommand(
                    {
                        name: "Bind...",
                        alwaysShowName: true,
                        toolTip: "Select a data field to bind this TextBlock to.",
                        execute: (command: PeerCommand, clickedElement: HTMLElement) => {
                            let fieldPicker = new FieldPicker(context.dataStructure);
                            fieldPicker.onClose = (sender, wasCancelled) => {
                                if (!wasCancelled) {
                                    this.cardElement.text = fieldPicker.selectedField.asExpression();

                                    this.changed(true);
                                }
                            }
                            fieldPicker.popup(clickedElement);
                        }
                    })
            );
        }
    }

    populatePropertySheet(propertySheet: PropertySheet, defaultCategory: string = PropertySheetCategory.DefaultCategory) {
        super.populatePropertySheet(propertySheet, defaultCategory);

        propertySheet.add(
            defaultCategory,
            TextBlockPeer.textProperty);

        propertySheet.add(
            PropertySheetCategory.LayoutCategory,
            TextBlockPeer.wrapProperty,
            TextBlockPeer.maxLinesProperty);

        propertySheet.add(
            PropertySheetCategory.StyleCategory,
            TextBlockPeer.styleProperty,
            TextBlockPeer.fontTypeProperty,
            TextBlockPeer.sizeProperty,
            TextBlockPeer.weightProperty,
            TextBlockPeer.colorProperty,
            TextBlockPeer.subtleProperty);
    }

    getToolTip(): string {
        return "Double click to edit";
    }

    initializeCardElement() {
        if (!this.cardElement.text || this.cardElement.text == "") {
            this.cardElement.text = "New TextBlock";
        }

        this.cardElement.wrap = true;
    }
}

export class RichTextBlockPeer extends TypedCardElementPeer<Adaptive.RichTextBlock> {
    protected internalGetTreeItemText(): string {
        return this.cardElement.asString();
    }

    populatePropertySheet(propertySheet: PropertySheet, defaultCategory: string = PropertySheetCategory.DefaultCategory) {
        super.populatePropertySheet(propertySheet, defaultCategory);

        propertySheet.add(
            defaultCategory,
            new CustomPropertySheetEntry(
                "*",
                (context: PropertySheetContext) => {
                    let infoTextBlock = new Adaptive.TextBlock();
                    infoTextBlock.text = "Use the **Card Payload Editor** to edit the text of this RichTextBlock element.";
                    infoTextBlock.wrap = true;
                    infoTextBlock.spacing = Adaptive.Spacing.Large;
                    infoTextBlock.separator = true;
                    infoTextBlock.horizontalAlignment = Adaptive.HorizontalAlignment.Center;

                    return infoTextBlock;
                }
            )
        );
    }

    initializeCardElement() {
        let textRun = new Adaptive.TextRun();
        textRun.text = "New RichTextBlock";

        this.cardElement.addInline(textRun);
    }
}

export class TableCellPeer extends ContainerPeer {
    canBeRemoved(): boolean {
        return false;
    }

    isDraggable(): boolean {
        return false;
    }
}

export class TableRowPeer extends TypedCardElementPeer<Adaptive.TableRow> {
    static readonly horizontalCellContentAlignmentProperty = new EnumPropertyEditor(
        Adaptive.Versions.v1_5,
        "horizontalCellContentAlignment",
        "Horizontal cell content alignment",
        Adaptive.HorizontalAlignment,
        false,
        true);

    static readonly verticalCellContentAlignmentProperty = new EnumPropertyEditor(
        Adaptive.Versions.v1_5,
        "verticalCellContentAlignment",
        "Vertical cell content alignment",
        Adaptive.VerticalAlignment,
        false,
        true);

    protected isContainer(): boolean {
        return true;
    }

    isDraggable(): boolean {
        return false;
    }
    
    populatePropertySheet(propertySheet: PropertySheet, defaultCategory: string = PropertySheetCategory.DefaultCategory) {
        super.populatePropertySheet(propertySheet, defaultCategory);

        propertySheet.add(
            PropertySheetCategory.StyleCategory,
            ContainerPeer.styleProperty);

        propertySheet.add(
            PropertySheetCategory.LayoutCategory,
            TableRowPeer.horizontalCellContentAlignmentProperty,
            TableRowPeer.verticalCellContentAlignmentProperty);
    }

    get isTreeItemExpandedByDefault(): boolean {
        return false;
    }
}

class TableColumnsPropertyEditor extends PropertySheetEntry {
    private columnsChanged(context: PropertySheetContext, refreshPropertySheet: boolean) {
        context.peer.updateChildren();
        context.peer.changed(refreshPropertySheet);
    }

    render(context: PropertySheetContext): Adaptive.CardElement {
        let result = new Adaptive.Container();
        let peer = context.peer as TablePeer;

        if (peer.cardElement.getColumnCount() === 0) {
            let messageTextBlock = new Adaptive.TextBlock();
            messageTextBlock.spacing = Adaptive.Spacing.Small;
            messageTextBlock.text = "No column has been defined";

            result.addItem(messageTextBlock);
        }
        else {
            for (let i = 0; i < peer.cardElement.getColumnCount(); i++) {
                let columnDefinition = peer.cardElement.getColumnAt(i);

                let widthInput = new Adaptive.NumberInput();
                widthInput.placeholder = "Width";
                widthInput.min = 0;
                widthInput.defaultValue = columnDefinition.width.physicalSize;
                widthInput.onValueChanged = (sender) => {
                    columnDefinition.width.physicalSize = sender.value;

                    this.columnsChanged(context, false);
                };

                let widthColumn = new Adaptive.Column("stretch");
                widthColumn.addItem(widthInput);

                let unitInput = new Adaptive.ChoiceSetInput();
                unitInput.placeholder = "Unit";
                unitInput.choices.push(
                    new Adaptive.Choice("Pixels", Adaptive.SizeUnit.Pixel.toString()),
                    new Adaptive.Choice("Weight", Adaptive.SizeUnit.Weight.toString())
                );
                unitInput.defaultValue = columnDefinition.width.unit.toString();
                unitInput.onValueChanged = (sender) => {
                    columnDefinition.width.unit = parseInt(sender.value);

                    this.columnsChanged(context, false);
                };

                let unitColumn = new Adaptive.Column("stretch");
                unitColumn.spacing = Adaptive.Spacing.Small;
                unitColumn.addItem(unitInput);

                let removeAction = new Adaptive.SubmitAction();
                removeAction.title = "X";
                removeAction.tooltip = "Remove";
                removeAction.onExecute = (sender) => {
                    peer.cardElement.removeColumn(columnDefinition);

                    this.columnsChanged(context, true);
                }

                let actionSet = new Adaptive.ActionSet();
                actionSet.addAction(removeAction);

                let removeActionColumn = new Adaptive.Column("auto");
                removeActionColumn.spacing = Adaptive.Spacing.Small;
                removeActionColumn.addItem(actionSet);

                let columnSet = new Adaptive.ColumnSet();
                columnSet.spacing = Adaptive.Spacing.Small;
                columnSet.addColumn(widthColumn);
                columnSet.addColumn(unitColumn);
                columnSet.addColumn(removeActionColumn);

                result.addItem(columnSet);
            }
        }

        let addAction = new Adaptive.SubmitAction();
        addAction.title = "Add a column";
        addAction.onExecute = (sender) => {
            peer.cardElement.addColumn(new Adaptive.TableColumnDefinition());

            this.columnsChanged(context, true);
        }

        let actionSet = new Adaptive.ActionSet();
        actionSet.spacing = Adaptive.Spacing.Small;
        actionSet.addAction(addAction);

        result.addItem(actionSet);

        return result;
    }
}

export class TablePeer extends TypedCardElementPeer<Adaptive.Table> {
    static readonly firstRowAsHeadersProperty = new BooleanPropertyEditor(
        Adaptive.Versions.v1_5,
        "firstRowAsHeaders",
        "First row as headers");

    static readonly cellSpacingProperty = new NumberPropertyEditor(
        Adaptive.Versions.v1_5,
        "cellSpacing",
        "Cell spacing (in pixels)");

    static readonly showGridLinesProperty = new BooleanPropertyEditor(
        Adaptive.Versions.v1_5,
        "showGridLines",
        "Grid lines");

    static readonly gridStyleProperty = new ContainerStylePropertyEditor(Adaptive.Versions.v1_5, "gridStyle", "Grid style");

    static readonly horizontalCellContentAlignmentProperty = new EnumPropertyEditor(
        Adaptive.Versions.v1_5,
        "horizontalCellContentAlignment",
        "Horizontal cell content alignment",
        Adaptive.HorizontalAlignment,
        false,
        true);

    static readonly verticalCellContentAlignmentProperty = new EnumPropertyEditor(
        Adaptive.Versions.v1_5,
        "verticalCellContentAlignment",
        "Vertical cell content alignment",
        Adaptive.VerticalAlignment,
        false,
        true);

    static readonly columnsProperty = new TableColumnsPropertyEditor(Adaptive.Versions.v1_5);

    protected isContainer(): boolean {
        return true;
    }

    protected internalAddCommands(context: DesignContext, commands: Array<PeerCommand>) {
        super.internalAddCommands(context, commands);

        commands.push(
            new PeerCommand(
                {
                    name: "Add a row",
                    isPromotable: false,
                    execute: (command: PeerCommand, clickedElement: HTMLElement) => {
                        let row = new Adaptive.TableRow();

                        this.cardElement.addRow(row);

                        const newPeer = CardDesignerSurface.cardElementPeerRegistry.createPeerInstance(this.designerSurface, this, row);
                        newPeer.insertAfterNeighbor = true;

                        this.insertChild(newPeer);

                        // TODO: I'm not sure if this call is necessary
                        // this.updateChildren();
                    }
                })
        );
    }
    
    initializeCardElement() {
        super.initializeCardElement();

        this.cardElement.addColumn(new Adaptive.TableColumnDefinition());
        this.cardElement.addColumn(new Adaptive.TableColumnDefinition());
        this.cardElement.addColumn(new Adaptive.TableColumnDefinition());

        this.cardElement.addRow(new Adaptive.TableRow());
        this.cardElement.addRow(new Adaptive.TableRow());
        this.cardElement.addRow(new Adaptive.TableRow());
    }
    
    populatePropertySheet(propertySheet: PropertySheet, defaultCategory: string = PropertySheetCategory.DefaultCategory) {
        super.populatePropertySheet(propertySheet, defaultCategory);

        propertySheet.add(
            defaultCategory,
            TablePeer.firstRowAsHeadersProperty);

        propertySheet.add(
            "Columns",
            TablePeer.columnsProperty);

        propertySheet.add(
            PropertySheetCategory.StyleCategory,
            TablePeer.showGridLinesProperty,
            TablePeer.gridStyleProperty);

        propertySheet.add(
            PropertySheetCategory.LayoutCategory,
            TablePeer.cellSpacingProperty,
            TablePeer.horizontalCellContentAlignmentProperty,
            TablePeer.verticalCellContentAlignmentProperty);
    }
}

export class CarouselPeer extends TypedCardElementPeer<Adaptive.Carousel> {

    static readonly timerProperty = new NumberPropertyEditor(Adaptive.Versions.v1_6, "timer", "Timer");

    protected isContainer(): boolean {
        return true;
    }

    protected internalAddCommands(context: DesignContext, commands: Array<PeerCommand>) {
        super.internalAddCommands(context, commands);

        commands.push(
            new PeerCommand(
                {
                    name: "Add a page",
                    isPromotable: false,
                    execute: (command: PeerCommand, clickedElement: HTMLElement) => {
                        let page = new Adaptive.CarouselPage();

                        this.cardElement.addPage(page);

                        this.updateChildren();
                        //this.insertChild(CardDesignerSurface.cardElementPeerRegistry.createPeerInstance(this.designerSurface, this, page));
                    }
                }
            )
        )
    }

    initializeCardElement() {
        super.initializeCardElement();

        this.cardElement.onPageChanged = (index: number) => {

            // Only need to listen to the event if there are multiple pages
            if (this.getChildCount() > 1) {
                // TODO: testing
                this.updateLayout();
            }
        };

        this.cardElement.addPage(new Adaptive.CarouselPage());
    }

    // TODO: Are there additional properties?
    populatePropertySheet(propertySheet: PropertySheet, defaultCategory: string = PropertySheetCategory.DefaultCategory) {
        super.populatePropertySheet(propertySheet, defaultCategory);

        propertySheet.add(
            defaultCategory,
            ContainerPeer.minHeightProperty,
            CarouselPeer.timerProperty);

        propertySheet.add(
            PropertySheetCategory.SelectionAction,
            ContainerPeer.selectActionProperty);

        if (this.cardElement.selectAction) {
            propertySheet.addActionProperties(
                Adaptive.Versions.v1_0,
                this,
                this.cardElement.selectAction,
                PropertySheetCategory.SelectionAction);
        }
    }

    canDrop(peer: DesignerPeer) {
        return false;
    }

    isDraggable(): boolean {
        return false;
    }
}

export class CarouselPagePeer extends TypedCardElementPeer<Adaptive.CarouselPage> {
    
    // TODO: declare any additional properties here
    protected isContainer(): boolean {
        return true;
    }

    isDraggable(): boolean {
        return false;
    }

    populatePropertySheet(propertySheet: PropertySheet, defaultCategory: string = PropertySheetCategory.DefaultCategory) {
        super.populatePropertySheet(propertySheet, defaultCategory);
        
        propertySheet.add(
            PropertySheetCategory.LayoutCategory,
            ContainerPeer.minHeightProperty,
            ContainerPeer.verticalContentAlignmentProperty);

        propertySheet.add(
            PropertySheetCategory.StyleCategory,
            ContainerPeer.styleProperty);

        propertySheet.add(
            "Background image",
            ContainerPeer.backgroundImageProperty);

        propertySheet.add(
            PropertySheetCategory.SelectionAction,
            ContainerPeer.selectActionProperty);

        // Do we update the version here?
        if (this.cardElement.selectAction) {
            propertySheet.addActionProperties(
                Adaptive.Versions.v1_0,
                this,
                this.cardElement.selectAction,
                PropertySheetCategory.SelectionAction);
        }

        // TODO: add custom properties here
    }

    getBoundingRect(): Rect {
        const rect = super.getBoundingRect();

        const left = (this.cardElement.parent as Adaptive.Carousel).carouselPageContainer.offsetLeft;

        rect.right = left + (rect.right - rect.left);
        rect.left = left;

        return rect;
    }

    isVisible(): boolean {
        const parentCarousel = (this.parent as CarouselPeer);

        if (parentCarousel.getChildCount() == 1) {
            return true;
        }

        const pageElement = this.cardElement;

        const testBool = pageElement === parentCarousel.cardElement.currentPage;

        return testBool;
    }
}<|MERGE_RESOLUTION|>--- conflicted
+++ resolved
@@ -1508,17 +1508,16 @@
         }
     }
 
-<<<<<<< HEAD
+    get insertAfterNeighbor(): boolean {
+        return this._insertAfterNeighbor;
+    }
+
+    set insertAfterNeighbor(insertAfterNeighbor: boolean) {
+        this._insertAfterNeighbor = insertAfterNeighbor;
+    }
+
     get children(): Array<DesignerPeer>{
         return this._children;
-=======
-    get insertAfterNeighbor(): boolean {
-        return this._insertAfterNeighbor;
-    }
-
-    set insertAfterNeighbor(insertAfterNeighbor: boolean) {
-        this._insertAfterNeighbor = insertAfterNeighbor;
->>>>>>> 7d91f67f
     }
 }
 
