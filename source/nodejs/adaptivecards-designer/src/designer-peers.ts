// Copyright (c) Microsoft Corporation. All rights reserved.
// Licensed under the MIT License.
import * as Adaptive  from "adaptivecards";
import * as Controls  from "adaptivecards-controls";
import { DraggableElement } from "./draggable-element";
import { PeerCommand } from "./peer-command";
import { CardDesignerSurface, DesignContext } from "./card-designer-surface";
import { DesignerPeerTreeItem } from "./designer-peer-treeitem";
import { Rect, IPoint, Utils } from "./miscellaneous";
import { GlobalSettings } from "./shared";
import { FieldPicker } from "./field-picker";
import { Strings } from "./strings";

export abstract class DesignerPeerInplaceEditor {
    onClose: (applyChanges: boolean) => void;

    abstract initialize();
    abstract applyChanges();
    abstract render(): HTMLElement;
}

export abstract class CardElementPeerInplaceEditor<TCardElement extends Adaptive.CardElement> extends DesignerPeerInplaceEditor {
    readonly cardElement: TCardElement;

    constructor(cardElement: TCardElement) {
        super();

        this.cardElement = cardElement;
    }
}

export class DesignerPeerRegistrationBase {
    private _iconClass?: string;

    readonly category: string;

    constructor(category: string, iconClass?: string) {
        this.category = category;
        this._iconClass = iconClass;
    }

    get iconClass(): string {
        return this._iconClass ? this._iconClass : "acd-icon-defaultElementIcon";
    }
}

export class DesignerPeerRegistration<TSource, TPeer> extends DesignerPeerRegistrationBase{
    readonly sourceType: TSource;

    peerType: TPeer;

    constructor(sourceType: TSource, peerType: TPeer, category: string, iconClass: string = null) {
        super(category, iconClass);

        this.sourceType = sourceType;
        this.peerType = peerType;
    }
}

export class PropertySheetCategory {
    static readonly DefaultCategory = "__defaultCategory";
    static readonly LayoutCategory = "Layout";
    static readonly StyleCategory = "Style";
    static readonly SelectionAction = "Selection action";
    static readonly InlineAction = "Inline action";
    static readonly Validation = "Validation";
    static readonly Refresh = "Refresh"

    private _entries: PropertySheetEntry[] = [];

    constructor(readonly name: string) { }

    render(container: Adaptive.Container, context: PropertySheetContext, displayCategoryName: boolean) {
        let entriesToRender: PropertySheetEntry[] = [];

        for (let entry of this._entries) {
            if (Adaptive.isVersionLessOrEqual(entry.targetVersion, context.designContext.targetVersion)) {
                entriesToRender.push(entry);
            }
        }

        if (entriesToRender.length > 0) {
            if (displayCategoryName) {
                let header = new Adaptive.TextBlock();
                header.separator = true;
                header.text = "**" + (this.name === PropertySheetCategory.DefaultCategory ? context.peer.getCardObject().getJsonTypeName() : this.name) + "**";

                container.addItem(header);
            }

            for (let entry of entriesToRender) {
                if (Adaptive.isVersionLessOrEqual(entry.targetVersion, context.designContext.targetVersion)) {
                    container.addItem(entry.render(context));
                }
            }
        }
    }

    add(...entries: PropertySheetEntry[]) {
        this._entries = this._entries.concat(entries);
    }

    remove(...entries: PropertySheetEntry[]) {
        for (let entry of entries) {
            let index: number;

            do {
                let index = this._entries.indexOf(entry);

                if (index >= 0) {
                    this._entries.splice(index, 1);
                }
            } while (index >= 0);
        }
    }

    getEntryAt(index: number): PropertySheetEntry {
        return this._entries[index];
    }

    get length(): number {
        return this._entries.length;
    }
}

export class PropertySheet {
    private _categories: { [key: string]: PropertySheetCategory } = {};

    constructor(readonly displayCategoryNames: boolean = true) {
        this._categories[PropertySheetCategory.DefaultCategory] = new PropertySheetCategory(PropertySheetCategory.DefaultCategory);
        this._categories[PropertySheetCategory.LayoutCategory] = new PropertySheetCategory(PropertySheetCategory.LayoutCategory);
        this._categories[PropertySheetCategory.StyleCategory] = new PropertySheetCategory(PropertySheetCategory.StyleCategory);
    }

    add(categoryName: string, ...entries: PropertySheetEntry[]) {
        let category = this._categories[categoryName];

        if (!category) {
            category = new PropertySheetCategory(categoryName);

            this._categories[categoryName] = category;
        }

        category.add(...entries);
    }

    addActionProperties(
        targetVersion: Adaptive.Version,
        peer: DesignerPeer,
        action: Adaptive.Action,
        category: string,
        excludeProperties: PropertySheetEntry[] = [ ActionPeer.iconUrlProperty, ActionPeer.styleProperty, ActionPeer.modeProperty ]) {
        let actionPeer = CardDesignerSurface.actionPeerRegistry.createPeerInstance(peer.designerSurface, null, action);
        actionPeer.onChanged = (sender: DesignerPeer, updatePropertySheet: boolean) => { peer.changed(updatePropertySheet); };

        let subPropertySheet = new PropertySheet(false);
        actionPeer.populatePropertySheet(subPropertySheet, category);

        if (excludeProperties.length > 0) {
            subPropertySheet.remove(...excludeProperties);
        }

        this.add(
            category,
            new SubPropertySheetEntry(targetVersion, action, subPropertySheet));
    }

    remove(...entries: PropertySheetEntry[]) {
        for (let categoryName of Object.keys(this._categories)) {
            this._categories[categoryName].remove(...entries);
        }
    }

    render(container: Adaptive.Container, context: PropertySheetContext) {
        for (let categoryName of Object.keys(this._categories)) {
            this._categories[categoryName].render(container, context, this.displayCategoryNames);
        }
    }
}

export class PropertySheetContext {
    private _target: object = undefined;

    constructor(
        readonly designContext: DesignContext,
        readonly peer: DesignerPeer,
        target: object = undefined) {
        this._target = target;
    }

    get target(): object {
        return this._target != undefined ? this._target : this.peer.getCardObject();
    }
}

export abstract class PropertySheetEntry {
    abstract render(context: PropertySheetContext): Adaptive.CardElement;

    constructor(readonly targetVersion: Adaptive.TargetVersion) { }
}

export class SubPropertySheetEntry {
    render(context: PropertySheetContext): Adaptive.CardElement {
        let container = new Adaptive.Container();
        container.spacing = Adaptive.Spacing.Small;

        this.propertySheet.render(container, new PropertySheetContext(
            context.designContext,
            context.peer,
            this.target));

        return container;
    }

    constructor(readonly targetVersion: Adaptive.TargetVersion, readonly target: object, readonly propertySheet: PropertySheet) { }
}

export class CustomPropertySheetEntry extends PropertySheetEntry {
    render(context: PropertySheetContext): Adaptive.CardElement {
        if (this.onRender) {
            return this.onRender(context);
        }
    }

    constructor(readonly targetVersion: Adaptive.TargetVersion, readonly onRender: (context: PropertySheetContext) => Adaptive.CardElement) {
        super(targetVersion);
    }
}

export interface IPropertySheetEditorCommand {
    id?: string;
    caption: string;
    altText?: string;
    expanded?: boolean;
    onExecute: (sender: SingleInputPropertyEditor, clickedElement: HTMLElement) => void;
}

export abstract class SingleInputPropertyEditor extends PropertySheetEntry {
    protected abstract createInput(context: PropertySheetContext): Adaptive.Input;

    protected getPropertyValue(context: PropertySheetContext): any {
        return context.target[this.propertyName];
    }

    protected setPropertyValue(context: PropertySheetContext, value: string) {
        context.target[this.propertyName] = value;
    }

    protected getAdditionalCommands(context: PropertySheetContext): IPropertySheetEditorCommand[] {
        return [];
    }

    render(context: PropertySheetContext): Adaptive.CardElement {
        let leftColumn = new Adaptive.Column();
        leftColumn.width = new Adaptive.SizeAndUnit(100, Adaptive.SizeUnit.Pixel);
        leftColumn.verticalContentAlignment = Adaptive.VerticalAlignment.Center;

        let rightColumn = new Adaptive.Column();
        rightColumn.width = "stretch";
        rightColumn.verticalContentAlignment = Adaptive.VerticalAlignment.Center;

        let columnSet = new Adaptive.ColumnSet();

        columnSet.spacing = Adaptive.Spacing.Small;

        columnSet.addColumn(leftColumn);
        columnSet.addColumn(rightColumn);

        let label = new Adaptive.TextBlock();
        label.horizontalAlignment = Adaptive.HorizontalAlignment.Right;
        label.wrap = true;
        label.text = this.label;
        label.id = Adaptive.generateUniqueId();

        let input = this.createInput(context);
        input.labelledBy = label.id;

        input.onValueChanged = () => {
            this.setPropertyValue(context, input.value);

            context.peer.changed(this.causesPropertySheetRefresh);
        }

        leftColumn.addItem(label);
        rightColumn.addItem(input);

        let additionalCommands = this.getAdditionalCommands(context);

        if (additionalCommands && additionalCommands.length > 0) {
            let commandColumn = new Adaptive.Column();
            commandColumn.width = "auto";
            commandColumn.spacing = Adaptive.Spacing.Small;
            commandColumn.verticalContentAlignment = Adaptive.VerticalAlignment.Center;

            let actionSet = new Adaptive.ActionSet();

            for (let command of additionalCommands) {
                let action = new Adaptive.SubmitAction();
                action.id = command.id;
                action.title = command.caption;
                action.tooltip = command.altText;

                if (command.expanded) {
                    action.state = Adaptive.ActionButtonState.Expanded;
                }
                
                action.onExecute = (sender: Adaptive.Action) => { command.onExecute(this, sender.renderedElement); };

                actionSet.addAction(action);
            }

            commandColumn.addItem(actionSet);
            columnSet.addColumn(commandColumn);
        }

        return columnSet;
    }

    constructor(
        readonly targetVersion: Adaptive.TargetVersion,
        readonly propertyName: string,
        readonly label: string,
        readonly causesPropertySheetRefresh: boolean = false) {
        super(targetVersion);
    }
}

export class BaseStringPropertyEditor extends SingleInputPropertyEditor {
    protected placeHolder: string = "(not set)";

    protected createInput(context: PropertySheetContext): Adaptive.Input {
        let input = new Adaptive.TextInput();
        input.defaultValue = this.getPropertyValue(context);
        input.placeholder = this.placeHolder;
        input.isMultiline = this.isMultiline;

        return input;
    }

    constructor(
        readonly targetVersion: Adaptive.TargetVersion,
        readonly propertyName: string,
        readonly label: string,
        readonly allowBinding: boolean = false,
        readonly isMultiline: boolean = false,
        readonly causesPropertySheetRefresh: boolean = false) {
        super(targetVersion, propertyName, label, causesPropertySheetRefresh);
    }
}

export class StringPropertyEditor extends BaseStringPropertyEditor {
    protected getAdditionalCommands(context: PropertySheetContext): IPropertySheetEditorCommand[] {
        if (GlobalSettings.enableDataBindingSupport && this.allowBinding) {
            return [
                {
                    id: this.propertyName + "BindData",
                    caption: Strings.toolboxes.propertySheet.commands.bindData.displayText(),
                    altText: Strings.toolboxes.propertySheet.commands.bindData.accessibleText(this.label),
                    expanded: false,
                    onExecute: (sender: SingleInputPropertyEditor, clickedElement: HTMLElement) => {
                        clickedElement.setAttribute("aria-expanded", "true");

                        let fieldPicker = new FieldPicker(context.designContext.dataStructure);
                        fieldPicker.onClose = (sender, wasCancelled) => {
                            clickedElement.setAttribute("aria-expanded", "false");
                            if (!wasCancelled) {
                                this.setPropertyValue(context, fieldPicker.selectedField.asExpression());
                                clickedElement.focus();
                                context.peer.changed(true);
                            }
                            clickedElement.focus();
                        }
                        fieldPicker.popup(clickedElement);
                    }
                }
            ];
        }
        else {
            return super.getAdditionalCommands(context);
        }
    }
}

export class StringArrayPropertyEditor extends BaseStringPropertyEditor {
    protected getPropertyValue(context: PropertySheetContext): any {
        let rawValue = context.target[this.propertyName];
        let result: string[] = [];

        if (rawValue !== undefined && Array.isArray(rawValue)) {
            for (let item of rawValue) {
                if (typeof item === "string") {
                    result.push(item);
                }
            }
        }

        return result.length > 0 ? result.join(",") : undefined;
    }

    protected setPropertyValue(context: PropertySheetContext, value: string) {
        if (value !== undefined) {
            let rawValues = value.split(",");
            let result: string[] = [];

            for (let rawValue of rawValues) {
                if (rawValue) {
                    result.push(rawValue);
                }
            }

            context.target[this.propertyName] = result.length > 0 ? result : undefined;
        }
    }

    constructor(
        readonly targetVersion: Adaptive.TargetVersion,
        readonly propertyName: string,
        readonly label: string,
        readonly allowBinding: boolean = false,
        readonly isMultiline: boolean = false,
        readonly causesPropertySheetRefresh: boolean = false) {
        super(targetVersion, propertyName, label, allowBinding, isMultiline, causesPropertySheetRefresh);

        this.placeHolder = "(not set, comma-separated list)";
    }
}

export class NumberPropertyEditor extends SingleInputPropertyEditor {
    protected setPropertyValue(context: PropertySheetContext, value: string) {
        try {
            context.target[this.propertyName] = parseFloat(value);
        }
        catch {
            context.target[this.propertyName] = this.defaultValue;
        }
    }

    protected createInput(context: PropertySheetContext): Adaptive.Input {
        let input = new Adaptive.NumberInput();
        input.defaultValue = this.getPropertyValue(context);
        input.placeholder = "(not set)";

        return input;
    }

    constructor(
        readonly targetVersion: Adaptive.TargetVersion,
        readonly propertyName: string,
        readonly label: string,
        readonly defaultValue: number | undefined = undefined,
        readonly causesPropertySheetRefresh: boolean = false) {
        super(targetVersion, propertyName, label, causesPropertySheetRefresh);
    }
}

export class ObjectPropertyEditor extends StringPropertyEditor {
    protected getPropertyValue(context: PropertySheetContext): any {
        return JSON.stringify(context.target[this.propertyName]);
    }

    protected setPropertyValue(context: PropertySheetContext, value: string) {
        context.target[this.propertyName] = JSON.parse(value);
    }
}

export class CustomCardObjectPropertyEditor extends StringPropertyEditor {
    protected getPropertyValue(context: PropertySheetContext): any {
        return context.peer.getCardObject().getCustomProperty(this.propertyName);
    }

    protected setPropertyValue(context: PropertySheetContext, value: string) {
        context.peer.getCardObject().setCustomProperty(this.propertyName, value);
    }
}

export class BooleanPropertyEditor extends SingleInputPropertyEditor {
    protected getPropertyValue(context: PropertySheetContext): any {
        let v = context.target[this.propertyName];

        return typeof v === "boolean" ? v.toString() : "false";
    }

    protected setPropertyValue(context: PropertySheetContext, value: string) {
        context.target[this.propertyName] = value == "true";
    }

    protected createInput(context: PropertySheetContext): Adaptive.Input {
        let input = new Adaptive.ToggleInput();
        input.defaultValue = this.getPropertyValue(context);

        return input;
    }
}

export interface IVersionedChoice {
    targetVersion: Adaptive.TargetVersion;
    name: string;
    value: string;
}

const NotSetValue = "@@not_set@@";

export class ChoicePropertyEditor extends SingleInputPropertyEditor {
    protected getPropertyValue(context: PropertySheetContext): any {
        let currentValue = context.target[this.propertyName];

        return currentValue !== undefined ? currentValue.toString() : NotSetValue;
    }

    protected setPropertyValue(context: PropertySheetContext, value: string) {
        if (value === NotSetValue) {
            context.target[this.propertyName] = undefined;
        }
        else {
            context.target[this.propertyName] = value;
        }
    }

    protected createInput(context: PropertySheetContext): Adaptive.Input {
        let input = new Adaptive.ChoiceSetInput();
        input.defaultValue = this.getPropertyValue(context);
        input.isCompact = true;

        if (this.isNullable) {
            input.choices.push(new Adaptive.Choice("(not set)", NotSetValue));
        }
        else {
            input.placeholder = "(not set)";
        }

        for (let choice of this.choices) {
            if (Adaptive.isVersionLessOrEqual(choice.targetVersion, context.designContext.targetVersion)) {
                input.choices.push(new Adaptive.Choice(choice.name, choice.value));
            }
        }

        return input;
    }

    constructor(
        readonly targetVersion: Adaptive.TargetVersion,
        readonly propertyName: string,
        readonly label: string,
        readonly choices: IVersionedChoice[],
        readonly causesPropertySheetRefresh: boolean = false,
        readonly isNullable: boolean = false) {
        super(targetVersion, propertyName, label, causesPropertySheetRefresh);
    }
}

export class ContainerStylePropertyEditor extends ChoicePropertyEditor {
    protected getPropertyValue(context: PropertySheetContext): any {
        let currentStyle = context.target[this.propertyName];

        return currentStyle ? currentStyle.toString() : NotSetValue;
    }

    protected setPropertyValue(context: PropertySheetContext, value: string) {
        if (value == NotSetValue) {
            context.target[this.propertyName] = undefined;
        }
        else {
            context.target[this.propertyName] = value;
        }
    }

    constructor(readonly targetVersion: Adaptive.TargetVersion,readonly propertyName: string, readonly label: string) {
        super(
            targetVersion,
            propertyName,
            label,
            [
                { targetVersion: Adaptive.Versions.v1_0, name: "(not set)", value: NotSetValue },
                { targetVersion: Adaptive.Versions.v1_0, name: "Default", value: "default" },
                { targetVersion: Adaptive.Versions.v1_0, name: "Emphasis", value: "emphasis" },
                { targetVersion: Adaptive.Versions.v1_2, name: "Accent", value: "accent" },
                { targetVersion: Adaptive.Versions.v1_2, name: "Good", value: "good" },
                { targetVersion: Adaptive.Versions.v1_2, name: "Attention", value: "attention" },
                { targetVersion: Adaptive.Versions.v1_2, name: "Warning", value: "warning" }
            ]);
    }
}

export class NullableBooleanPropertyEditor extends ChoicePropertyEditor {
    protected getPropertyValue(context: PropertySheetContext): any {
        let currentValue = context.target[this.propertyName];

        return typeof currentValue === "boolean" ? currentValue.toString() : NotSetValue;
    }

    protected setPropertyValue(context: PropertySheetContext, value: string) {
        if (value === NotSetValue) {
            context.target[this.propertyName] = undefined;
        }
        else {
            context.target[this.propertyName] = value === "true";
        }
    }

    constructor(readonly targetVersion: Adaptive.TargetVersion,readonly propertyName: string, readonly label: string) {
        super(
            targetVersion,
            propertyName,
            label,
            [
                { targetVersion: Adaptive.Versions.v1_0, name: "(not set)", value: NotSetValue },
                { targetVersion: Adaptive.Versions.v1_0, name: "True", value: "true" },
                { targetVersion: Adaptive.Versions.v1_0, name: "False", value: "false" }
            ]);
    }
}

export class ColumnWidthPropertyEditor extends ChoicePropertyEditor {
    protected getPropertyValue(context: PropertySheetContext): any {
        if (context.target[this.propertyName] instanceof Adaptive.SizeAndUnit) {
            if (context.target[this.propertyName].unit == Adaptive.SizeUnit.Pixel) {
                return "pixels";
            }
            else {
                return "weighted";
            }
        }
        else {
            return context.target[this.propertyName].toString();
        }
    }

    protected setPropertyValue(context: PropertySheetContext, value: string) {
        switch (value) {
            case "auto":
                context.target[this.propertyName] = "auto";
                break;
            case "pixels":
                context.target[this.propertyName] = new Adaptive.SizeAndUnit(50, Adaptive.SizeUnit.Pixel);
                break;
            case "weighted":
                context.target[this.propertyName] = new Adaptive.SizeAndUnit(50, Adaptive.SizeUnit.Weight);
                break;
            case "stretch":
            default:
                context.target[this.propertyName] = "stretch";
                break;
        }
    }
}

export class HeightPropertyEditor extends ChoicePropertyEditor {
    protected setPropertyValue(context: PropertySheetContext, value: string) {
        let processedValue: string;

        switch (value) {
            case "auto":
            case "stretch":
                processedValue = value;
                break;
            default:
                processedValue = "auto";
                break;
        }

        context.target[this.propertyName] = processedValue;
    }
}

export class SizeAndUnitPropertyEditor extends NumberPropertyEditor {
    protected getPropertyValue(context: PropertySheetContext): any {
        return (<Adaptive.SizeAndUnit>context.target[this.propertyName]).physicalSize.toString();
    }

    protected setPropertyValue(context: PropertySheetContext, value: string) {
        context.target[this.propertyName] = new Adaptive.SizeAndUnit(parseInt(value), this.sizeUnit);
    }

    constructor(
        readonly targetVersion: Adaptive.TargetVersion,
        readonly propertyName: string,
        readonly label: string,
        readonly sizeUnit: Adaptive.SizeUnit,
        readonly defaultValue: number | undefined = undefined,
        readonly causesPropertySheetRefresh: boolean = false) {
        super(targetVersion, propertyName, label, defaultValue, causesPropertySheetRefresh);
    }
}

export class ActionPropertyEditor extends SingleInputPropertyEditor {
    protected getPropertyValue(context: PropertySheetContext): any {
        let action = <Adaptive.Action>context.target[this.propertyName];

        return action ? action.getJsonTypeName() : "none";
    }

    protected setPropertyValue(context: PropertySheetContext, value: string) {
        if (value == "none") {
            context.target[this.propertyName] = undefined;
        }
        else {
            context.target[this.propertyName] = context.designContext.hostContainer.actionsRegistry.createInstance(value, context.designContext.targetVersion);
        }
    }

    protected createInput(context: PropertySheetContext): Adaptive.Input {
        let input = new Adaptive.ChoiceSetInput();
        input.defaultValue = this.getPropertyValue(context);
        input.isCompact = true;
        input.placeholder = "(not set)";
        input.choices.push(new Adaptive.Choice("(not set)", "none"));

        for (let i = 0; i < context.designContext.hostContainer.actionsRegistry.getItemCount(); i++) {
            let actionType = context.designContext.hostContainer.actionsRegistry.getItemAt(i).typeName;
            let excludeAction = true;

            if (this.forbiddenActionTypes) {
                // If the list contains "*", all action types are disallowed...
                excludeAction = this.forbiddenActionTypes.indexOf("*") >= 0 || this.forbiddenActionTypes.indexOf(actionType) >= 0;

                if (excludeAction) {
                    // ...except if the list explicitly contains the type name prefixed with a "-" character
                    // Example:
                    //    [ "*", "-Action.Execute", "-Action.Submit" ]
                    //    Meaning: all actions are disallowed except Action.Execute and Action.Submit
                    excludeAction = this.forbiddenActionTypes.indexOf("-" + actionType) < 0;
                }
            }

            if (!excludeAction) {
                let choice = new Adaptive.Choice(actionType, actionType);

                input.choices.push(choice);
            }
        }

        return input;
    }

    constructor(
        readonly targetVersion: Adaptive.TargetVersion,
        readonly propertyName: string,
        readonly label: string,
        readonly forbiddenActionTypes: string[] = [],
        readonly causesPropertySheetRefresh: boolean = false) {
        super(targetVersion, propertyName, label, causesPropertySheetRefresh);
    }
}

export class CompoundPropertyEditor extends PropertySheetEntry {
    render(context: PropertySheetContext): Adaptive.CardElement {
        let container = new Adaptive.Container();

        let target = context.target[this.propertyName];

        if (target === undefined && this.initializeProperty) {
            target = this.initializeProperty();

            context.target[this.propertyName] = target;
        }

        if (target) {
            for (let entry of this.entries) {
                if (Adaptive.isVersionLessOrEqual(entry.targetVersion, context.designContext.targetVersion)) {
                    container.addItem(
                        entry.render(
                            new PropertySheetContext(
                                context.designContext,
                                context.peer,
                                target)));
                }
            }
        }

        return container;
    }

    constructor(
        readonly targetVersion: Adaptive.TargetVersion,
        readonly propertyName: string,
        readonly entries: PropertySheetEntry[] = [],
        readonly initializeProperty?: () => object) {
        super(targetVersion);
    }
}

export class EnumPropertyEditor extends SingleInputPropertyEditor {
    protected getPropertyValue(context: PropertySheetContext): any {
        let value = context.target[this.propertyName];

        return value !== undefined ? value : "-1";
    }

    protected setPropertyValue(context: PropertySheetContext, value: string) {
        let valueAsInt = parseInt(value, 10);

        if (valueAsInt >= 0) {
            context.target[this.propertyName] = valueAsInt;
        }
        else {
            context.target[this.propertyName] = undefined;
        }
    }

    protected createInput(context: PropertySheetContext): Adaptive.Input {
        let input = new Adaptive.ChoiceSetInput();
        input.isCompact = true;

        let defaultValue = this.getPropertyValue(context);
        input.defaultValue = defaultValue !== undefined ? defaultValue : "-1";

        if (this.isNullable) {
            input.choices.push(new Adaptive.Choice("(not set)", "-1"));
        }
        else {
            input.placeholder = "(not set)";
        }

        for (let key in this.enumType) {
            let v = parseInt(key, 10);

            if (!isNaN(v)) {
                input.choices.push(new Adaptive.Choice(this.enumType[key], key));
            }
        }

        return input;
    }

    constructor(
        readonly targetVersion: Adaptive.TargetVersion,
        readonly propertyName: string,
        readonly label: string,
        readonly enumType: { [s: number]: string },
        readonly causesPropertySheetRefresh: boolean = false,
        readonly isNullable: boolean = false) {
        super(targetVersion, propertyName, label, causesPropertySheetRefresh);
    }
}

interface INameValuePair {
    name: string;
    value: string;
}

class NameValuePairPropertyEditor extends PropertySheetEntry {
    private collectionChanged(context: PropertySheetContext, nameValuePairs: INameValuePair[], refreshPropertySheet: boolean) {
        context.target[this.collectionPropertyName] = [];

        for (let nameValuePair of nameValuePairs) {
            let item = this.createCollectionItem(nameValuePair.name, nameValuePair.value);

            context.target[this.collectionPropertyName].push(item);
        }

        context.peer.changed(refreshPropertySheet);
    }

    render(context: PropertySheetContext): Adaptive.CardElement {
        let result = new Adaptive.Container();

        let collection = context.target[this.collectionPropertyName];

        if (!Array.isArray(collection)) {
            throw new Error("The " + this.collectionPropertyName + " property on " + context.peer.getCardObject().getJsonTypeName() + " either doesn't exist or isn't an array.")
        }

        let nameValuePairs: INameValuePair[] = [];

        for (let pair of collection) {
            nameValuePairs.push(
                {
                    name: pair[this.namePropertyName],
                    value: pair[this.valuePropertyName]
                }
            )
        }

        if (nameValuePairs.length == 0) {
            let messageTextBlock = new Adaptive.TextBlock();
            messageTextBlock.spacing = Adaptive.Spacing.Small;
            messageTextBlock.text = this.messageIfEmpty;

            result.addItem(messageTextBlock);
        }
        else {
            for (let i = 0; i < nameValuePairs.length; i++) {
                let textInput = new Adaptive.TextInput();
                textInput.placeholder = this.namePropertyLabel;
                textInput.defaultValue = nameValuePairs[i].name;
                textInput.onValueChanged = (sender) => {
                    nameValuePairs[i].name = sender.value;

                    this.collectionChanged(context, nameValuePairs, false);
                };

                let nameColumn = new Adaptive.Column("stretch");
                nameColumn.addItem(textInput);

                textInput = new Adaptive.TextInput();
                textInput.placeholder = this.valuePropertyLabel;
                textInput.defaultValue = nameValuePairs[i].value;
                textInput.onValueChanged = (sender) => {
                    nameValuePairs[i].value = sender.value;

                    this.collectionChanged(context, nameValuePairs, false);
                };

                let valueColumn = new Adaptive.Column("stretch");
                valueColumn.spacing = Adaptive.Spacing.Small;
                valueColumn.addItem(textInput);

                let removeAction = new Adaptive.SubmitAction();
                removeAction.title = "X";
                removeAction.tooltip = "Remove";
                removeAction.onExecute = (sender) => {
                    nameValuePairs.splice(i, 1);

                    this.collectionChanged(context, nameValuePairs, true);
                }

                let actionSet = new Adaptive.ActionSet();
                actionSet.addAction(removeAction);

                let removeColumn = new Adaptive.Column("auto");
                removeColumn.spacing = Adaptive.Spacing.Small;
                removeColumn.addItem(actionSet);

                let columnSet = new Adaptive.ColumnSet();
                columnSet.spacing = Adaptive.Spacing.Small;
                columnSet.addColumn(nameColumn);
                columnSet.addColumn(valueColumn);
                columnSet.addColumn(removeColumn);

                result.addItem(columnSet);
            }
        }

        let addAction = new Adaptive.SubmitAction();
        addAction.title = this.addButtonTitle;
        addAction.onExecute = (sender) => {
            nameValuePairs.push({ name: "", value: "" });

            this.collectionChanged(context, nameValuePairs, true);
        }

        let actionSet = new Adaptive.ActionSet();
        actionSet.spacing = Adaptive.Spacing.Small;
        actionSet.addAction(addAction);

        result.addItem(actionSet);

        return result;
    }

    constructor(
        readonly targetVersion: Adaptive.TargetVersion,
        readonly collectionPropertyName: string,
        readonly namePropertyName: string,
        readonly valuePropertyName: string,
        readonly createCollectionItem: (name: string, value: string) => any,
        readonly namePropertyLabel: string = "Name",
        readonly valuePropertyLabel: string = "Value",
        readonly addButtonTitle: string = "Add",
        readonly messageIfEmpty: string = "This collection is empty") {
        super(targetVersion);
    }
}

export abstract class DesignerPeer extends DraggableElement {
    static readonly idProperty = new StringPropertyEditor(Adaptive.Versions.v1_0, "id", "Id");

    static onPopulatePropertySheet?: (sender: DesignerPeer, propertySheet: PropertySheet) => void;

    private _parent: DesignerPeer;
    private _cardObject: Adaptive.CardObject;
    private _children: Array<DesignerPeer> = [];
    private _isSelected: boolean = false;
    private _inplaceEditorOverlay: HTMLElement;
    private _inplaceEditor: DesignerPeerInplaceEditor = null;

    private closeInplaceEditor(applyChanges: boolean) {
        if (this._inplaceEditor) {
            if (applyChanges) {
                this._inplaceEditor.applyChanges();

                this.changed(true);
            }

            this._inplaceEditor = null;

            this._inplaceEditorOverlay.parentNode.removeChild(this._inplaceEditorOverlay);
        }
    }

    private tryOpenInplaceEditor(): boolean {
        this._inplaceEditor = this.createInplaceEditor();

        if (this._inplaceEditor) {
            this._inplaceEditor.onClose = (applyChanges: boolean) => {
                this.closeInplaceEditor(applyChanges);
            }

            this._inplaceEditorOverlay = document.createElement("div");
            this._inplaceEditorOverlay.tabIndex = 0;
            this._inplaceEditorOverlay.style.zIndex = "600";
            this._inplaceEditorOverlay.style.backgroundColor = "transparent";
            this._inplaceEditorOverlay.style.position = "absolute";
            this._inplaceEditorOverlay.style.left = "0";
            this._inplaceEditorOverlay.style.top = "0";
            this._inplaceEditorOverlay.style.width = document.documentElement.scrollWidth + "px";
            this._inplaceEditorOverlay.style.height = document.documentElement.scrollHeight + "px";
            this._inplaceEditorOverlay.onfocus = (e) => { this.closeInplaceEditor(true); };

            let cardObjectBoundingRect = this.getCardObjectBoundingRect();
            let peerBoundingRect = this.getBoundingRect();
            let topPadding = peerBoundingRect.height - cardObjectBoundingRect.height;

            let inplaceEditorHost = document.createElement("div");
            inplaceEditorHost.className = "acd-inplace-editor-host";
            inplaceEditorHost.style.left = Math.floor(cardObjectBoundingRect.left + pageXOffset) + "px";
            inplaceEditorHost.style.top = Math.floor(cardObjectBoundingRect.top + pageYOffset - topPadding) + "px";
            inplaceEditorHost.style.width = Math.ceil(peerBoundingRect.width) + "px";
            inplaceEditorHost.style.height = Math.ceil(peerBoundingRect.height) + "px";
            inplaceEditorHost.style.paddingTop = topPadding + "px";

            let renderedInplaceEditor = this._inplaceEditor.render();
            renderedInplaceEditor.classList.add("acd-inplace-editor");
            renderedInplaceEditor.tabIndex = 0;
            renderedInplaceEditor.onblur = (e) => { this.closeInplaceEditor(true); };

            inplaceEditorHost.appendChild(renderedInplaceEditor);

            this._inplaceEditorOverlay.appendChild(inplaceEditorHost);

            document.body.appendChild(this._inplaceEditorOverlay);

            this._inplaceEditor.initialize();

            return true;
        }

        return false;
    }

    protected click(e: MouseEvent) {
        super.click(e);

        this.isSelected = true;
    }

    protected doubleClick(e: MouseEvent) {
        super.doubleClick(e);

        this.tryOpenInplaceEditor();
    }

    protected isContainer(): boolean {
        return false;
    }

    protected getToolTip(): string {
        return null;
    }

    protected internalAddCommands(context: DesignContext, commands: Array<PeerCommand>) {
        // Do nothing in base implementation
    }

    protected internalRender(): HTMLElement {
        let element = document.createElement("div");
        element.classList.add("acd-peer");

        let toolTip = this.getToolTip();

        if (toolTip) {
            element.title = toolTip;
        }

        if (this.isContainer()) {
            element.classList.add("container");
        }

        element.style.position = "absolute";

        return element;
    }

    protected internalUpdateCssStyles() {
        if (this.isSelected) {
            this.renderedElement.classList.add("selected");
        }
        else {
            this.renderedElement.classList.remove("selected");
        }

        if (this.dragging) {
            this.renderedElement.classList.add("dragging");
        }
        else {
            this.renderedElement.classList.remove("dragging");
        }
    }

    protected peerAdded(newPeer: DesignerPeer) {
        this.changed(false);

        if (this.onPeerAdded) {
            this.onPeerAdded(this, newPeer);
        }
    }

    protected peerRemoved(peer: DesignerPeer) {
        if (this.onPeerRemoved) {
            this.onPeerRemoved(peer);
        }
    }

    protected internalUpdateLayout() {
        if (this.renderedElement) {
            let clientRect = this.getBoundingRect();

            this.renderedElement.style.width = clientRect.width + "px";
            this.renderedElement.style.height = clientRect.height + "px";
            this.renderedElement.style.left = clientRect.left + "px";
            this.renderedElement.style.top = clientRect.top + "px";
        }
    }

    protected createInplaceEditor(): DesignerPeerInplaceEditor {
        return null;
    }

    protected internalGetTreeItemText(): string {
        return null;
    }

    protected abstract internalRemove(): boolean;

    readonly registration: DesignerPeerRegistrationBase;
    readonly designerSurface: CardDesignerSurface;
    readonly treeItem: DesignerPeerTreeItem;

    onParentChanged: (sender: DesignerPeer) => void;
    onSelectedChanged: (sender: DesignerPeer) => void;
    onChanged: (sender: DesignerPeer, updatePropertySheet: boolean) => void;
    onPeerRemoved: (sender: DesignerPeer) => void;
    onPeerAdded: (sender: DesignerPeer, newPeer: DesignerPeer) => void;

    constructor(
        parent: DesignerPeer,
        designerSurface: CardDesignerSurface,
        registration: DesignerPeerRegistrationBase,
        cardObject: Adaptive.CardObject) {
        super();

        this._parent = parent;

        this.registration = registration;
        this.designerSurface = designerSurface;
        this._cardObject = cardObject;
        this.treeItem = new DesignerPeerTreeItem(this, this.isTreeItemExpandedByDefault);
    }

    abstract getBoundingRect(): Rect;
    abstract getCardObjectBoundingRect(): Rect;

    getCardObject(): Adaptive.CardObject {
        return this._cardObject;
    }

    updateChildren() {
        for (let i = 0; i < this.getChildCount(); i++) {
            this.getChildAt(i).updateChildren();
        }
    }

    changed(updatePropertySheet: boolean) {
        if (this.onChanged) {
            this.onChanged(this, updatePropertySheet);
        }
    }

    getTreeItemText(): string {
        return this.internalGetTreeItemText();
    }

    populatePropertySheet(propertySheet: PropertySheet, defaultCategory: string = PropertySheetCategory.DefaultCategory) {
        // Do nothing in base implementation
    }

    canDrop(peer: DesignerPeer): boolean {
        return false;
    }

    canBeRemoved(): boolean {
        return true;
    }

    tryDrop(peer: DesignerPeer, insertionPoint: IPoint): boolean {
        return false;
    }

    tryAdd(peer: DesignerPeer): boolean {
        return false;
    }

    insertChild(peer: DesignerPeer, index: number = -1) {
        if (index == -1) {
            this._children.push(peer);
        }
        else {
            this._children.splice(index, 0, peer);
        }

        peer.parent = this;

        this.peerAdded(peer);
    }

    removeChild(peer: DesignerPeer) {
        var index = this._children.indexOf(peer);

        if (index >= 0) {
            peer.parent = null;
            this._children.splice(index, 1);
        }
    }

    getChildCount(): number {
        return this._children.length;
    }

    getChildAt(index: number): DesignerPeer {
        return this._children[index];
    }

    getCommands(context: DesignContext, promoteParentCommands: boolean = false): Array<PeerCommand> {
        let result: Array<PeerCommand> = [];

        this.internalAddCommands(context, result);

        if (promoteParentCommands && this.parent) {
            let parentCommands = this.parent.getCommands(context);

            for (let command of parentCommands) {
                if (command.isPromotable) {
                    result.push(command);
                }
            }
        }

        return result;
    }

    remove(onlyFromCard: boolean, removeChildren: boolean): boolean {
        if (removeChildren) {
            while (this._children.length > 0) {
                this._children[0].remove(onlyFromCard, removeChildren);
            }
        }

        var result = this.internalRemove();

        if (result && !onlyFromCard) {
            if (this.parent) {
                this.parent.removeChild(this);
            }

            this.removeElementsFromDesignerSurface();

            this.peerRemoved(this);
        }

        return result;
    }

    addElementsToDesignerSurface(designerSurface: HTMLElement, processChildren: boolean = false) {
        designerSurface.appendChild(this.renderedElement);

        if (processChildren) {
            for (let i = 0; i < this.getChildCount(); i++) {
                this.getChildAt(i).addElementsToDesignerSurface(designerSurface, processChildren);
            }
        }
    }

    removeElementsFromDesignerSurface(processChildren: boolean = false) {
        this.renderedElement.parentNode.removeChild(this.renderedElement);

        if (processChildren) {
            for (let i = 0; i < this.getChildCount(); i++) {
                this.getChildAt(i).removeElementsFromDesignerSurface(processChildren);
            }
        }
    }

    buildPropertySheetCard(context: DesignContext): Adaptive.AdaptiveCard {
        let card = new Adaptive.AdaptiveCard();
        card.padding = new Adaptive.PaddingDefinition(
            Adaptive.Spacing.Small,
            Adaptive.Spacing.Small,
            Adaptive.Spacing.Small,
            Adaptive.Spacing.Small);

        let propertySheet = new PropertySheet();

        this.populatePropertySheet(propertySheet);

        if (DesignerPeer.onPopulatePropertySheet) {
            DesignerPeer.onPopulatePropertySheet(this, propertySheet);
        }

        propertySheet.render(
            card,
            new PropertySheetContext(context, this));

        let actionSet = new Adaptive.ActionSet();
        let commands = this.getCommands(context, true);

        for (let command of commands) {
            if (command.showInPropertySheet) {
                let action = new Adaptive.SubmitAction();
                action.title = command.name;
                action.onExecute = (sender: Adaptive.Action) => {
                    command.execute(command, action.renderedElement);
                }

                actionSet.addAction(action);
            }
        }

        actionSet.separator = true;

        card.addItem(actionSet);

        return card;
    }

    scrollIntoView() {
        if (this.renderedElement) {
            this.renderedElement.scrollIntoView();
        }

        if (this.treeItem && this.treeItem.renderedElement) {
            this.treeItem.renderedElement.scrollIntoView();
        }
    }

    get isTreeItemExpandedByDefault(): boolean {
        return true;
    }

    get parent(): DesignerPeer {
        return this._parent;
    }

    set parent(value: DesignerPeer) {
        this._parent = value;

        if (this.onParentChanged) {
            this.onParentChanged(this);
        }
    }

    get isSelected(): boolean {
        return this._isSelected;
    }

    set isSelected(value: boolean) {
        if (value != this._isSelected) {
            this._isSelected = value;

            this.updateLayout();
            this.treeItem.isSelected = this._isSelected;

            if (this.onSelectedChanged) {
                this.onSelectedChanged(this);
            }
        }
    }
}

export class ActionPeer extends DesignerPeer {
    static readonly titleProperty = new StringPropertyEditor(Adaptive.Versions.v1_0, "title", "Title", true);
    static readonly modeProperty = new ChoicePropertyEditor(
        Adaptive.Versions.v1_5,
        "mode",
        "Mode",
        [
            { targetVersion: Adaptive.Versions.v1_5, name: "Primary", value: Adaptive.ActionMode?.Primary },
            { targetVersion: Adaptive.Versions.v1_5, name: "Secondary", value: Adaptive.ActionMode?.Secondary }
        ]);
    static readonly styleProperty = new ChoicePropertyEditor(
        Adaptive.Versions.v1_2,
        "style",
        "Style",
        [
            { targetVersion: Adaptive.Versions.v1_2, name: "Default", value: Adaptive.ActionStyle?.Default },
            { targetVersion: Adaptive.Versions.v1_2, name: "Positive", value: Adaptive.ActionStyle?.Positive },
            { targetVersion: Adaptive.Versions.v1_2, name: "Destructive", value: Adaptive.ActionStyle?.Destructive }
        ]);
    static readonly iconUrlProperty = new StringPropertyEditor(Adaptive.Versions.v1_1, "iconUrl", "Icon URL");
    static readonly tooltipProperty = new StringPropertyEditor(Adaptive.Versions.v1_5, "tooltip", "Tooltip");
    static readonly isEnabledProperty = new BooleanPropertyEditor(Adaptive.Versions.v1_5, "isEnabled", "Enabled");

    protected doubleClick(e: MouseEvent) {
        super.doubleClick(e);

        this.action.renderedElement.click();
    }

    protected internalRemove(): boolean {
        return this.action.remove();
    }

    constructor(
        parent: DesignerPeer,
        designerSurface: CardDesignerSurface,
        registration: DesignerPeerRegistrationBase,
        action: Adaptive.Action) {
        super(parent, designerSurface, registration, action);
    }

    protected internalGetTreeItemText(): string {
        if (this.action.title && this.action.title != "") {
            return this.action.title;
        }
        else {
            return super.internalGetTreeItemText();
        }
    }

    isDraggable(): boolean {
        return false;
    }

    getBoundingRect(): Rect {
        let designSurfaceOffset = this.designerSurface.getDesignerSurfaceOffset();
        let actionBoundingRect = this.action.renderedElement.getBoundingClientRect();

        return new Rect(
            actionBoundingRect.top - designSurfaceOffset.y,
            actionBoundingRect.right - designSurfaceOffset.x,
            actionBoundingRect.bottom - designSurfaceOffset.y,
            actionBoundingRect.left - designSurfaceOffset.x
        );
    }

    getCardObjectBoundingRect(): Rect {
        let actionBoundingRect = this.action.renderedElement.getBoundingClientRect();

        return new Rect(
            actionBoundingRect.top,
            actionBoundingRect.right,
            actionBoundingRect.bottom,
            actionBoundingRect.left
        );
    }

    populatePropertySheet(propertySheet: PropertySheet, defaultCategory: string = PropertySheetCategory.DefaultCategory) {
        super.populatePropertySheet(propertySheet, defaultCategory);

        propertySheet.add(
            defaultCategory,
            ActionPeer.idProperty,
            ActionPeer.isEnabledProperty,
            ActionPeer.titleProperty,
            ActionPeer.tooltipProperty,
            ActionPeer.modeProperty,
            ActionPeer.styleProperty,
            ActionPeer.iconUrlProperty);
    }

    get action(): Adaptive.Action {
        return <Adaptive.Action>this.getCardObject();
    }
}

export abstract class TypedActionPeer<TAction extends Adaptive.Action> extends ActionPeer {
    constructor(
        parent: DesignerPeer,
        designerSurface: CardDesignerSurface,
        registration: DesignerPeerRegistrationBase,
        action: TAction) {
        super(parent, designerSurface, registration, action);
    }

    get action(): TAction {
        return <TAction>this.getCardObject();
    }
}

export class HttpActionPeer extends TypedActionPeer<Adaptive.HttpAction> {
    static readonly ignoreInputValidationProperty = new BooleanPropertyEditor(Adaptive.Versions.v1_3, "ignoreInputValidation", "Ignore input validation");
    static readonly methodProperty = new ChoicePropertyEditor(
        Adaptive.Versions.v1_0,
        "method",
        "Method",
        [
            { targetVersion: Adaptive.Versions.v1_0, name: "GET", value: "GET" },
            { targetVersion: Adaptive.Versions.v1_0, name: "POST", value: "POST" }
        ],
        true);
    static readonly urlProperty = new StringPropertyEditor(Adaptive.Versions.v1_0, "url", "Url");
    static readonly bodyProperty = new StringPropertyEditor(Adaptive.Versions.v1_0, "body", "Body", false, true);
    static readonly headersProperty = new NameValuePairPropertyEditor(
        Adaptive.Versions.v1_0,
        "headers",
        "name",
        "value",
        (name: string, value: string) => { return new Adaptive.HttpHeader(name, value); },
        "Name",
        "Value",
        "Add a new header",
        "This action has no header.");

    populatePropertySheet(propertySheet: PropertySheet, defaultCategory: string = PropertySheetCategory.DefaultCategory) {
        super.populatePropertySheet(propertySheet, defaultCategory);

        propertySheet.add(
            PropertySheetCategory.DefaultCategory,
            HttpActionPeer.ignoreInputValidationProperty);

        propertySheet.add(
            defaultCategory,
            HttpActionPeer.methodProperty,
            HttpActionPeer.urlProperty);

        if (this.action.method == "POST") {
            propertySheet.add(
                defaultCategory,
                HttpActionPeer.bodyProperty);
        }

        propertySheet.add(
            "HTTP headers",
            HttpActionPeer.headersProperty);
    }
}

export abstract class BaseSubmitActionPeer<TAction extends Adaptive.SubmitAction> extends TypedActionPeer<TAction> {
    static readonly dataProperty = new ObjectPropertyEditor(Adaptive.Versions.v1_0, "data", "Data");
    static readonly associatedInputsProperty = new ChoicePropertyEditor(
        Adaptive.Versions.v1_3,
        "associatedInputs",
        "Associated inputs",
        [
            { targetVersion: Adaptive.Versions.v1_3, name: "Automatic", value: "auto" },
            { targetVersion: Adaptive.Versions.v1_3, name: "None", value: "none" }
        ]);

    populatePropertySheet(propertySheet: PropertySheet, defaultCategory: string = PropertySheetCategory.DefaultCategory) {
        super.populatePropertySheet(propertySheet, defaultCategory);

        propertySheet.add(
            defaultCategory,
            BaseSubmitActionPeer.dataProperty,
            BaseSubmitActionPeer.associatedInputsProperty);
    }
}

export class SubmitActionPeer extends BaseSubmitActionPeer<Adaptive.SubmitAction> { }

export class ExecuteActionPeer extends BaseSubmitActionPeer<Adaptive.ExecuteAction> {
    static readonly verbProperty = new StringPropertyEditor(Adaptive.Versions.v1_4, "verb", "Verb");

    populatePropertySheet(propertySheet: PropertySheet, defaultCategory: string = PropertySheetCategory.DefaultCategory) {
        super.populatePropertySheet(propertySheet, defaultCategory);

        propertySheet.add(defaultCategory, ExecuteActionPeer.verbProperty);
    }
}

export class OpenUrlActionPeer extends TypedActionPeer<Adaptive.OpenUrlAction> {
    static readonly urlProperty = new StringPropertyEditor(Adaptive.Versions.v1_0, "url", "Url");

    populatePropertySheet(propertySheet: PropertySheet, defaultCategory: string = PropertySheetCategory.DefaultCategory) {
        super.populatePropertySheet(propertySheet, defaultCategory);

        propertySheet.add(
            defaultCategory,
            OpenUrlActionPeer.urlProperty);
    }
}

export class ShowCardActionPeer extends TypedActionPeer<Adaptive.ShowCardAction> {
    protected getToolTip(): string {
        return "Double click to open/close";
    }
}

export class ToggleVisibilityActionPeer extends TypedActionPeer<Adaptive.ToggleVisibilityAction> {
}

export class CardElementPeer extends DesignerPeer {
    static readonly dataContextProperty = new CustomCardObjectPropertyEditor("*", "$data", "Data context", true);
    static readonly whenProperty = new CustomCardObjectPropertyEditor("*", "$when", "Only show when", true);
    static readonly idProperty = new StringPropertyEditor(Adaptive.Versions.v1_0, "id", "Id");
    static readonly isVisibleProperty = new BooleanPropertyEditor(Adaptive.Versions.v1_2, "isVisible", "Initially visible");
    static readonly spacingProperty = new EnumPropertyEditor(Adaptive.Versions.v1_0, "spacing", "Spacing", Adaptive.Spacing);
    static readonly separatorProperty = new BooleanPropertyEditor(Adaptive.Versions.v1_0, "separator", "Separator");
    static readonly horizontalAlignmentProperty = new EnumPropertyEditor(Adaptive.Versions.v1_0, "horizontalAlignment", "Horizontal alignment", Adaptive.HorizontalAlignment);
    static readonly heightProperty = new HeightPropertyEditor(
        Adaptive.Versions.v1_1,
        "height",
        "Height",
        [
            { targetVersion: Adaptive.Versions.v1_1, name: "Automatic", value: "auto" },
            { targetVersion: Adaptive.Versions.v1_1, name: "Stretch", value: "stretch" }
        ]);

    protected insertElementAfter(newElement: Adaptive.CardElement) {
        if (this.cardElement.parent instanceof Adaptive.Container) {
            this.cardElement.parent.insertItemAfter(newElement, this.cardElement);

            var newPeer = CardDesignerSurface.cardElementPeerRegistry.createPeerInstance(this.designerSurface, this, newElement);

            this.peerAdded(newPeer);
        }
    }

    protected internalRemove(): boolean {
        return this.cardElement.remove();
    }

    protected internalUpdateCssStyles() {
        super.internalUpdateCssStyles();

        if (this.cardElement.isVisible) {
            this.renderedElement.classList.remove("invisible");
        }
        else {
            this.renderedElement.classList.add("invisible");
        }
    }

    constructor(
        parent: DesignerPeer,
        designerSurface: CardDesignerSurface,
        registration: DesignerPeerRegistrationBase,
        cardElement: Adaptive.CardElement,
        initializeCardElement?: boolean) {
        super(parent, designerSurface, registration, cardElement);

        if (initializeCardElement === true) {
            this.initializeCardElement();
        }

        this.updateChildren();
    }

    findCardElementChild(element: Adaptive.CardElement) : CardElementPeer | undefined {
        for (let i = 0; i < this.getChildCount(); i++) {
            let peer = this.getChildAt(i);

            if (peer instanceof CardElementPeer && peer.cardElement === element) {
                return peer;
            }
        }

        return undefined;
    }

    findActionChild(action: Adaptive.Action) : ActionPeer | undefined {
        for (let i = 0; i < this.getChildCount(); i++) {
            let peer = this.getChildAt(i);

            if (peer instanceof ActionPeer && peer.action === action) {
                return peer;
            }
        }

        return undefined;
    }

    updateChildren(initializeCardElement?: boolean) {
        for (let i = 0; i < this.getChildCount(); i++) {
            let existingPeer = this.getChildAt(i);

            if (existingPeer instanceof CardElementPeer && this.cardElement.indexOf(existingPeer.cardElement) < 0) {
                this.removeChild(existingPeer);
            }

            if (existingPeer instanceof ActionPeer && this.cardElement.indexOfAction(existingPeer.action) < 0) {
                this.removeChild(existingPeer);
            }
        }

        let itemCount = 0;
        if (this.cardElement instanceof Adaptive.CardElementContainer) {
<<<<<<< HEAD
            for (let i = 0; i < this.cardElement.getItemCount(); i++) {
=======
            itemCount = this.cardElement.getItemCount();
            for (var i = 0; i < itemCount; i++) {
>>>>>>> 0ef8b6c4
                let existingPeer = this.findCardElementChild(this.cardElement.getItemAt(i));

                if (!existingPeer) {
                    this.insertChild(
                        CardDesignerSurface.cardElementPeerRegistry.createPeerInstance(
                            this.designerSurface,
                            this,
                            this.cardElement.getItemAt(i),
                            initializeCardElement),
                        i);
                }
            }
        }

        for (let i = 0; i < this.cardElement.getActionCount(); i++) {
            let existingPeer = this.findActionChild(this.cardElement.getActionAt(i));

            if (!existingPeer) {
                this.insertChild(
                    CardDesignerSurface.actionPeerRegistry.createPeerInstance(
                        this.designerSurface,
                        this,
                        this.cardElement.getActionAt(i)),
                        itemCount + i);
            }
        }

        super.updateChildren();
    }

    getTreeItemText(): string {
        let text = super.getTreeItemText();

        if (this.cardElement.isVisible) {
            return text;
        }
        else {
            let result = "Hidden";

            if (text) {
                result += " - " + text;
            }

            return result;
        }
    }

    initializeCardElement() {
        // Do nothing in base implementation
    }

    canDrop(peer: DesignerPeer) {
        return this.cardElement instanceof Adaptive.Container && peer instanceof CardElementPeer;
    }

    tryDrop(peer: DesignerPeer, insertionPoint: IPoint): boolean {
        if (this.cardElement instanceof Adaptive.Container && peer instanceof CardElementPeer) {
            let targetChild: DesignerPeer = null;
            let insertAfter: boolean;

            for (let i = 0; i < this.getChildCount(); i++) {
                let rect = this.getChildAt(i).getBoundingRect();

                if (rect.isInside(insertionPoint)) {
                    targetChild = this.getChildAt(i);

                    insertAfter = (insertionPoint.y - rect.top) >= (rect.height / 2);

                    break;
                }
            }

            if (targetChild != peer) {
                if (peer.cardElement.parent) {
                    if (!peer.remove(true, false)) {
                        return false;
                    }

                    peer.parent.removeChild(peer);
                }

                if (!targetChild) {
                    let rect = this.getBoundingRect();

                    insertAfter = (insertionPoint.y - rect.top) >= (rect.height / 2);

                    if (this.cardElement.getItemCount() > 0 && insertAfter) {
                        this.cardElement.insertItemAfter(peer.cardElement, this.cardElement.getItemAt(this.cardElement.getItemCount() - 1));
                    }
                    else {
                        this.cardElement.insertItemAfter(peer.cardElement, null);
                    }
                }
                else {
                    if (insertAfter) {
                        this.cardElement.insertItemAfter(peer.cardElement, (<CardElementPeer>targetChild).cardElement);
                    }
                    else {
                        this.cardElement.insertItemBefore(peer.cardElement, (<CardElementPeer>targetChild).cardElement);
                    }
                }

                this.insertChild(peer, peer.cardElement.index);
                this.changed(false);

                return true;
            }
        }

        return false;
    }

    tryAdd(peer: DesignerPeer): boolean {
        if (this.cardElement instanceof Adaptive.Container && peer instanceof CardElementPeer) {
            if (peer.cardElement.parent) {
                if (!peer.remove(true, false)) {
                    return false;
                }

                peer.parent.removeChild(peer);
            }

            this.cardElement.addItem(peer.cardElement);
            this.insertChild(peer, peer.cardElement.index);
            this.changed(false);

            return true;
        }

        return false;
    }

    getBoundingRect(): Rect {
        let designSurfaceOffset = this.designerSurface.getDesignerSurfaceOffset();
        let cardElementBoundingRect = this.cardElement.renderedElement.getBoundingClientRect();

        if (this.cardElement.hasVisibleSeparator) {
            let separatorBoundingRect = this.cardElement.separatorElement.getBoundingClientRect();

            return new Rect(
                Math.min(separatorBoundingRect.top, cardElementBoundingRect.top) - designSurfaceOffset.y,
                Math.max(separatorBoundingRect.right, cardElementBoundingRect.right) - designSurfaceOffset.x,
                Math.max(separatorBoundingRect.bottom, cardElementBoundingRect.bottom) - designSurfaceOffset.y,
                Math.min(separatorBoundingRect.left, cardElementBoundingRect.left) - designSurfaceOffset.x,
            )
        }
        else {
            return new Rect(
                cardElementBoundingRect.top - designSurfaceOffset.y,
                cardElementBoundingRect.right - designSurfaceOffset.x,
                cardElementBoundingRect.bottom - designSurfaceOffset.y,
                cardElementBoundingRect.left - designSurfaceOffset.x
            );
        }
    }

    getCardObjectBoundingRect(): Rect {
        let cardElementBoundingRect = this.cardElement.renderedElement.getBoundingClientRect();

        return new Rect(
            cardElementBoundingRect.top,
            cardElementBoundingRect.right,
            cardElementBoundingRect.bottom,
            cardElementBoundingRect.left
        );
    }

    populatePropertySheet(propertySheet: PropertySheet, defaultCategory: string = PropertySheetCategory.DefaultCategory) {
        super.populatePropertySheet(propertySheet, defaultCategory);

        if (GlobalSettings.enableDataBindingSupport) {
            propertySheet.add(
                defaultCategory,
                CardElementPeer.dataContextProperty,
                CardElementPeer.whenProperty);
        }

        propertySheet.add(
            defaultCategory,
            CardElementPeer.idProperty,
            CardElementPeer.isVisibleProperty);

        propertySheet.add(
            PropertySheetCategory.LayoutCategory,
            CardElementPeer.spacingProperty,
            CardElementPeer.separatorProperty,
            CardElementPeer.horizontalAlignmentProperty,
            CardElementPeer.heightProperty);
    }

    get cardElement(): Adaptive.CardElement {
        return <Adaptive.CardElement>this.getCardObject();
    }
}

export abstract class TypedCardElementPeer<TCardElement extends Adaptive.CardElement> extends CardElementPeer {
    constructor(
        parent: DesignerPeer,
        designerSurface: CardDesignerSurface,
        registration: DesignerPeerRegistrationBase,
        cardElement: TCardElement,
        initializeCardElement?: boolean) {
        super(parent, designerSurface, registration, cardElement, initializeCardElement);
    }

    get cardElement(): TCardElement {
        return <TCardElement>this.getCardObject();
    }
}

export class AdaptiveCardPeer extends TypedCardElementPeer<Adaptive.AdaptiveCard> {
    static readonly langProperty = new StringPropertyEditor(Adaptive.Versions.v1_1, "lang", "Language");
    static readonly fallbackTextProperty = new StringPropertyEditor(Adaptive.Versions.v1_0, "fallbackText", "Fallback text", false, true);
    static readonly speakProperty = new StringPropertyEditor(Adaptive.Versions.v1_0, "speak", "Speak");
    static readonly refreshProperty = new CompoundPropertyEditor(
        Adaptive.Versions.v1_4,
        "refresh",
        [
            new StringArrayPropertyEditor(Adaptive.Versions.v1_4, "userIds", "User IDs", false, true),
            new ActionPropertyEditor(Adaptive.Versions.v1_4, "action", "Action", [ "*", "-Action.Execute" ], true)
        ],
        () => { return new Adaptive.RefreshDefinition() });

    protected addAction(action: Adaptive.Action) {
        this.cardElement.addAction(action);

        this.insertChild(CardDesignerSurface.actionPeerRegistry.createPeerInstance(this.designerSurface, this, action));
    }

    protected internalRemove(): boolean {
        return true;
    }

    protected internalAddCommands(context: DesignContext, commands: Array<PeerCommand>) {
        super.internalAddCommands(context, commands);

        let availableActions: Adaptive.ITypeRegistration<Adaptive.Action>[] = [];

        for (let i = 0; i < context.hostContainer.actionsRegistry.getItemCount(); i++) {
            let typeRegistration = context.hostContainer.actionsRegistry.getItemAt(i);

            if (typeRegistration.schemaVersion.compareTo(context.targetVersion) <= 0) {
                availableActions.push(typeRegistration);
            }
        }

        if (availableActions.length > 0) {
            commands.push(
                new PeerCommand(
                    {
                        name: "Add an action",
                        alwaysShowName: true,
                        iconClass: "acd-icon-bolt",
                        showInPropertySheet: true,
                        execute: (command: PeerCommand, clickedElement: HTMLElement) => {
                            let popupMenu = new Controls.PopupMenu();

                            for (let i = 0; i < availableActions.length; i++) {
                                let menuItem = new Controls.DropDownItem(i.toString(), availableActions[i].typeName);
                                menuItem.onClick = (clickedItem: Controls.DropDownItem) => {
                                    let registration = availableActions[i];
                                    let action = new registration.objectType();
                                    action.title = registration.typeName;

                                    this.addAction(action);

                                    popupMenu.closePopup(false);
                                };

                                popupMenu.items.add(menuItem);
                            }

                            popupMenu.popup(clickedElement);
                        }
                    })
            );
        }
    }

    isDraggable(): boolean {
        return false;
    }

    canBeRemoved(): boolean {
        return false;
    }

    populatePropertySheet(propertySheet: PropertySheet, defaultCategory: string = PropertySheetCategory.DefaultCategory) {
        super.populatePropertySheet(propertySheet, defaultCategory);

        propertySheet.remove(
            DesignerPeer.idProperty,
            CardElementPeer.isVisibleProperty,
            CardElementPeer.horizontalAlignmentProperty,
            CardElementPeer.separatorProperty,
            CardElementPeer.heightProperty,
            CardElementPeer.spacingProperty);

        propertySheet.add(
            defaultCategory,
            AdaptiveCardPeer.langProperty,
            AdaptiveCardPeer.fallbackTextProperty,
            AdaptiveCardPeer.speakProperty);

        propertySheet.add(
            PropertySheetCategory.Refresh,
            AdaptiveCardPeer.refreshProperty);

        if (this.cardElement.refresh && this.cardElement.refresh.action) {
            propertySheet.addActionProperties(
                Adaptive.Versions.v1_4,
                this,
                this.cardElement.refresh.action,
                PropertySheetCategory.Refresh,
                [ BaseSubmitActionPeer.associatedInputsProperty, ActionPeer.iconUrlProperty, ActionPeer.styleProperty, ActionPeer.modeProperty ]);
        }

        propertySheet.add(
            PropertySheetCategory.LayoutCategory,
            ContainerPeer.minHeightProperty,
            ContainerPeer.verticalContentAlignmentProperty);

        propertySheet.add(
            "Background image",
            ContainerPeer.backgroundImageProperty);

        propertySheet.add(
            PropertySheetCategory.SelectionAction,
            ContainerPeer.selectActionProperty);

        if (this.cardElement.selectAction) {
            propertySheet.addActionProperties(
                Adaptive.Versions.v1_0,
                this,
                this.cardElement.selectAction,
                PropertySheetCategory.SelectionAction);
        }
    }
}

export class ColumnPeer extends TypedCardElementPeer<Adaptive.Column> {
    private static readonly pixelWidthProperty = new SizeAndUnitPropertyEditor(Adaptive.Versions.v1_1, "width", "Width in pixels", Adaptive.SizeUnit.Pixel);
    private static readonly weightProperty = new SizeAndUnitPropertyEditor(Adaptive.Versions.v1_0, "width", "Weight", Adaptive.SizeUnit.Weight);

    static readonly widthProperty = new ColumnWidthPropertyEditor(
        Adaptive.Versions.v1_0,
        "width",
        "Width",
        [
            { targetVersion: Adaptive.Versions.v1_0, name: "Automatic", value: "auto" },
            { targetVersion: Adaptive.Versions.v1_0, name: "Stretch", value: "stretch" },
            { targetVersion: Adaptive.Versions.v1_0, name: "Weighted", value: "weighted" },
            { targetVersion: Adaptive.Versions.v1_1, name: "Pixels", value: "pixels" }
        ],
        true);

    protected isContainer(): boolean {
        return true;
    }

    protected internalGetTreeItemText(): string {
        if (this.cardElement.width instanceof Adaptive.SizeAndUnit) {
            switch (this.cardElement.width.unit) {
                case Adaptive.SizeUnit.Weight:
                    return "Weight: " + this.cardElement.width.physicalSize;
                default:
                    return this.cardElement.width.physicalSize + " pixels";
            }
        }
        else {
            switch (this.cardElement.width) {
                case "stretch":
                    return "Stretch";
                case "auto":
                    return "Automatic";
                default:
                    return "";
            }
        }
    }

    isDraggable(): boolean {
        return false;
    }

    populatePropertySheet(propertySheet: PropertySheet, defaultCategory: string = PropertySheetCategory.DefaultCategory) {
        super.populatePropertySheet(propertySheet, defaultCategory);

        propertySheet.add(
            PropertySheetCategory.LayoutCategory,
            ColumnPeer.widthProperty);

        if (this.cardElement.width instanceof Adaptive.SizeAndUnit) {
            if (this.cardElement.width.unit == Adaptive.SizeUnit.Pixel) {
                propertySheet.add(
                    PropertySheetCategory.LayoutCategory,
                    ColumnPeer.pixelWidthProperty);
            }
            else {
                propertySheet.add(
                    PropertySheetCategory.LayoutCategory,
                    ColumnPeer.weightProperty);
            }
        }

        propertySheet.add(
            PropertySheetCategory.LayoutCategory,
            ContainerPeer.minHeightProperty,
            ContainerPeer.verticalContentAlignmentProperty);

        propertySheet.add(
            PropertySheetCategory.StyleCategory,
            ContainerPeer.styleProperty,
            ContainerPeer.bleedProperty);

        propertySheet.add(
            "Background image",
            ContainerPeer.backgroundImageProperty);

        propertySheet.add(
            PropertySheetCategory.SelectionAction,
            ContainerPeer.selectActionProperty);

        if (this.cardElement.selectAction) {
            propertySheet.addActionProperties(
                Adaptive.Versions.v1_0,
                this,
                this.cardElement.selectAction,
                PropertySheetCategory.SelectionAction);
        }
    }
}

export class ColumnSetPeer extends TypedCardElementPeer<Adaptive.ColumnSet> {
    protected isContainer(): boolean {
        return true;
    }

    protected internalAddCommands(context: DesignContext, commands: Array<PeerCommand>) {
        super.internalAddCommands(context, commands);

        commands.push(
            new PeerCommand(
                {
                    name: "Add a column",
                    iconClass: "acd-icon-addColumn",
                    isPromotable: true,
                    execute: (command: PeerCommand, clickedElement: HTMLElement) => {
                        var column = new Adaptive.Column();
                        column.width = "stretch";

                        this.cardElement.addColumn(column);

                        this.insertChild(CardDesignerSurface.cardElementPeerRegistry.createPeerInstance(this.designerSurface, this, column));
                    }
                })
        );
    }

    protected internalGetTreeItemText(): string {
        let columnCount = this.cardElement.getItemCount();

        switch (columnCount) {
            case 0:
                return "No column";
            case 1:
                return "1 column";
            default:
                return columnCount + " columns";
        }
    }

    populatePropertySheet(propertySheet: PropertySheet, defaultCategory: string = PropertySheetCategory.DefaultCategory) {
        super.populatePropertySheet(propertySheet, defaultCategory);

        propertySheet.add(
            defaultCategory,
            ContainerPeer.minHeightProperty,
            ContainerPeer.styleProperty,
            ContainerPeer.bleedProperty);

        propertySheet.add(
            PropertySheetCategory.SelectionAction,
            ContainerPeer.selectActionProperty);

        if (this.cardElement.selectAction) {
            propertySheet.addActionProperties(
                Adaptive.Versions.v1_0,
                this,
                this.cardElement.selectAction,
                PropertySheetCategory.SelectionAction);
        }
    }

    canDrop(peer: DesignerPeer) {
        return true;
    }
}

export class ContainerPeer extends TypedCardElementPeer<Adaptive.Container> {
    static readonly selectActionProperty = new ActionPropertyEditor(Adaptive.Versions.v1_1, "selectAction", "Action type", [ Adaptive.ShowCardAction.JsonTypeName ], true);
    static readonly minHeightProperty = new NumberPropertyEditor(Adaptive.Versions.v1_2, "minPixelHeight", "Minimum height in pixels");
    static readonly verticalContentAlignmentProperty = new EnumPropertyEditor(Adaptive.Versions.v1_1, "verticalContentAlignment", "Vertical content alignment", Adaptive.VerticalAlignment);
    static readonly styleProperty = new ContainerStylePropertyEditor(Adaptive.Versions.v1_0, "style", "Style");
    static readonly bleedProperty = new BooleanPropertyEditor(Adaptive.Versions.v1_2, "bleed", "Bleed");
    static readonly backgroundImageProperty = new CompoundPropertyEditor(
        Adaptive.Versions.v1_0,
        "backgroundImage",
        [
            new StringPropertyEditor(Adaptive.Versions.v1_0, "url", "URL", true),
            new EnumPropertyEditor(Adaptive.Versions.v1_2, "fillMode", "Fill mode", Adaptive.FillMode),
            new EnumPropertyEditor(Adaptive.Versions.v1_2, "horizontalAlignment", "Horizontal alignment", Adaptive.HorizontalAlignment),
            new EnumPropertyEditor(Adaptive.Versions.v1_2, "verticalAlignment", "Vertical alignment", Adaptive.VerticalAlignment)
        ]
    );

    protected isContainer(): boolean {
        return true;
    }

    populatePropertySheet(propertySheet: PropertySheet, defaultCategory: string = PropertySheetCategory.DefaultCategory) {
        super.populatePropertySheet(propertySheet, defaultCategory);

        propertySheet.add(
            PropertySheetCategory.LayoutCategory,
            ContainerPeer.minHeightProperty,
            ContainerPeer.verticalContentAlignmentProperty);

        propertySheet.add(
            PropertySheetCategory.StyleCategory,
            ContainerPeer.styleProperty,
            ContainerPeer.bleedProperty);

        propertySheet.add(
            "Background image",
            ContainerPeer.backgroundImageProperty);

        propertySheet.add(
            PropertySheetCategory.SelectionAction,
            ContainerPeer.selectActionProperty);

        if (this.cardElement.selectAction) {
            propertySheet.addActionProperties(
                Adaptive.Versions.v1_0,
                this,
                this.cardElement.selectAction,
                PropertySheetCategory.SelectionAction);

        }
    }
}

export class ActionSetPeer extends TypedCardElementPeer<Adaptive.AdaptiveCard> {
    protected addAction(action: Adaptive.Action) {
        this.cardElement.addAction(action);

        this.insertChild(CardDesignerSurface.actionPeerRegistry.createPeerInstance(this.designerSurface, this, action));
    }

    protected internalAddCommands(context: DesignContext, commands: Array<PeerCommand>) {
        super.internalAddCommands(context, commands);

        let availableActions: Adaptive.ITypeRegistration<Adaptive.Action>[] = [];

        for (let i = 0; i < context.hostContainer.actionsRegistry.getItemCount(); i++) {
            let typeRegistration = context.hostContainer.actionsRegistry.getItemAt(i);

            if (typeRegistration.schemaVersion.compareTo(context.targetVersion) <= 0) {
                availableActions.push(typeRegistration);
            }
        }

        if (availableActions.length > 0) {
            commands.push(
                new PeerCommand(
                    {
                        name: "Add an action",
                        alwaysShowName: true,
                        iconClass: "acd-icon-bolt",
                        showInPropertySheet: true,
                        execute: (command: PeerCommand, clickedElement: HTMLElement) => {
                            let popupMenu = new Controls.PopupMenu();

                            for (let i = 0; i < availableActions.length; i++) {
                                let menuItem = new Controls.DropDownItem(i.toString(), availableActions[i].typeName);
                                menuItem.onClick = (clickedItem: Controls.DropDownItem) => {
                                    let registration = availableActions[i];
                                    let action = new registration.objectType();
                                    action.title = registration.typeName;

                                    this.addAction(action);

                                    popupMenu.closePopup(false);
                                };

                                popupMenu.items.add(menuItem);
                            }

                            popupMenu.popup(clickedElement);
                        }
                    })
            );
        }
    }
}

export class ImageSetPeer extends TypedCardElementPeer<Adaptive.ImageSet> {
    static readonly ImageSizeProperty = new EnumPropertyEditor(Adaptive.Versions.v1_0, "imageSize", "Image size", Adaptive.ImageSize);

    protected internalAddCommands(context: DesignContext, commands: Array<PeerCommand>) {
        super.internalAddCommands(context, commands);

        commands.push(
            new PeerCommand(
                {
                    name: "Add an image",
                    iconClass: "acd-icon-image",
                    isPromotable: true,
                    execute: (command: PeerCommand, clickedElement: HTMLElement) => {
                        let newImage = new Adaptive.Image();

                        this.cardElement.addImage(newImage);

                        this.insertChild(CardDesignerSurface.cardElementPeerRegistry.createPeerInstance(this.designerSurface, this, newImage));
                    }
                })
        );
    }

    populatePropertySheet(propertySheet: PropertySheet, defaultCategory: string = PropertySheetCategory.DefaultCategory) {
        super.populatePropertySheet(propertySheet, defaultCategory);

        propertySheet.add(
            defaultCategory,
            ImageSetPeer.ImageSizeProperty);
    }
}

export class ImagePeer extends TypedCardElementPeer<Adaptive.Image> {
    static readonly urlProperty = new StringPropertyEditor(Adaptive.Versions.v1_0, "url", "Url", true);
    static readonly altTextProperty = new StringPropertyEditor(Adaptive.Versions.v1_0, "altText", "Alternate text", true);
    static readonly sizeProperty = new EnumPropertyEditor(Adaptive.Versions.v1_0, "size", "Size", Adaptive.Size);
    static readonly pixelWidthProperty = new NumberPropertyEditor(Adaptive.Versions.v1_1, "pixelWidth", "Width in pixels");
    static readonly pixelHeightProperty = new NumberPropertyEditor(Adaptive.Versions.v1_1, "pixelHeight", "Height in pixels");
    static readonly styleProperty = new EnumPropertyEditor(Adaptive.Versions.v1_0, "style", "Style", Adaptive.ImageStyle);
    static readonly backgroundColorProperty = new StringPropertyEditor(Adaptive.Versions.v1_1, "backgroundColor", "Background color");

    private get isParentImageSet(): boolean {
        return this.parent && this.parent instanceof ImageSetPeer;
    }

    protected internalAddCommands(context: DesignContext, commands: Array<PeerCommand>) {
        super.internalAddCommands(context, commands);

        if (GlobalSettings.enableDataBindingSupport && context.dataStructure) {
            commands.push(
                new PeerCommand(
                    {
                        name: "Bind...",
                        alwaysShowName: true,
                        toolTip: "Select a data field to bind this Image to.",
                        execute: (command: PeerCommand, clickedElement: HTMLElement) => {
                            let fieldPicker = new FieldPicker(context.dataStructure);
                            fieldPicker.onClose = (sender, wasCancelled) => {
                                if (!wasCancelled) {
                                    this.cardElement.url = fieldPicker.selectedField.asExpression();

                                    this.changed(true);
                                }
                            }
                            fieldPicker.popup(clickedElement);
                        }
                    })
            );
        }
    }

    isDraggable(): boolean {
        return !this.isParentImageSet;
    }

    getBoundingRect(): Rect {
        if (this.isParentImageSet) {
            let designSurfaceOffset = this.designerSurface.getDesignerSurfaceOffset();
            let actionBoundingRect = this.cardElement.renderedElement.getBoundingClientRect();

            return new Rect(
                actionBoundingRect.top - designSurfaceOffset.y,
                actionBoundingRect.right - designSurfaceOffset.x,
                actionBoundingRect.bottom - designSurfaceOffset.y,
                actionBoundingRect.left - designSurfaceOffset.x
            );
        }
        else {
            return super.getBoundingRect();
        }
    }

    populatePropertySheet(propertySheet: PropertySheet, defaultCategory: string = PropertySheetCategory.DefaultCategory) {
        super.populatePropertySheet(propertySheet, defaultCategory);

        propertySheet.add(
            defaultCategory,
            ImagePeer.urlProperty,
            ImagePeer.altTextProperty);

        if (!this.isParentImageSet) {
            propertySheet.add(
                PropertySheetCategory.LayoutCategory,
                ImagePeer.sizeProperty,
                ImagePeer.pixelWidthProperty,
                ImagePeer.pixelHeightProperty);

            propertySheet.add(
                PropertySheetCategory.StyleCategory,
                ImagePeer.styleProperty,
                ImagePeer.backgroundColorProperty);

            propertySheet.add(
                PropertySheetCategory.SelectionAction,
                ContainerPeer.selectActionProperty);

            if (this.cardElement.selectAction) {
                propertySheet.addActionProperties(
                    Adaptive.Versions.v1_0,
                    this,
                    this.cardElement.selectAction,
                    PropertySheetCategory.SelectionAction);
            }
        }
    }
}

export class MediaPeer extends TypedCardElementPeer<Adaptive.Media> {
    static readonly altTextProperty = new StringPropertyEditor(Adaptive.Versions.v1_1, "altText", "Alternate text", true);
    static readonly posterUrlProperty = new StringPropertyEditor(Adaptive.Versions.v1_1, "posterUrl", "Poster URL", true);
    static readonly sourcesProperty = new NameValuePairPropertyEditor(
        Adaptive.Versions.v1_1,
        "sources",
        "url",
        "mimeType",
        (name: string, value: string) => { return new Adaptive.MediaSource(name, value); },
        "URL",
        "MIME type",
        "Add a new source",
        "No source has been defined.");

    protected internalGetTreeItemText(): string {
        if (this.cardElement.selectedMediaType == "audio") {
            return "audio";
        }
        else if (this.cardElement.selectedMediaType == "video") {
            return "video";
        }
        else {
            return super.internalGetTreeItemText();
        }
    }

    populatePropertySheet(propertySheet: PropertySheet, defaultCategory: string = PropertySheetCategory.DefaultCategory) {
        super.populatePropertySheet(propertySheet, defaultCategory);

        propertySheet.add(
            defaultCategory,
            MediaPeer.altTextProperty,
            MediaPeer.posterUrlProperty);

        propertySheet.add(
            "Sources",
            MediaPeer.sourcesProperty);
    }
}

export class FactSetPeer extends TypedCardElementPeer<Adaptive.FactSet> {
    static readonly factsProperty = new NameValuePairPropertyEditor(
        Adaptive.Versions.v1_0,
        "facts",
        "name",
        "value",
        (name: string, value: string) => { return new Adaptive.Fact(name, value); },
        "Name",
        "Value",
        "Add a new fact",
        "This FactSet is empty.");

    protected internalGetTreeItemText(): string {
        if (this.cardElement.facts.length == 0) {
            return "No fact";
        }

        let allNames = this.cardElement.facts.map(
            (value, index, array) => {
                return value.name;
            }
        )

        return allNames.join(", ");
    }

    initializeCardElement() {
        super.initializeCardElement();

        this.cardElement.facts.push(
            new Adaptive.Fact("Fact 1", "Value 1"),
            new Adaptive.Fact("Fact 2", "Value 2")
        );
    }

    populatePropertySheet(propertySheet: PropertySheet, defaultCategory: string = PropertySheetCategory.DefaultCategory) {
        super.populatePropertySheet(propertySheet, defaultCategory);

        propertySheet.add(
            "Facts",
            FactSetPeer.factsProperty);

        propertySheet.remove(CardElementPeer.horizontalAlignmentProperty);
    }
}

export abstract class InputPeer<TInput extends Adaptive.Input> extends TypedCardElementPeer<TInput> {
    static readonly labelProperty = new StringPropertyEditor(
        Adaptive.Versions.v1_3,
        "label",
        "Label");

    static readonly isRequiredProperty = new BooleanPropertyEditor(
        Adaptive.Versions.v1_3,
        "isRequired",
        "Required");

    static readonly errorMessageProperty = new StringPropertyEditor(
        Adaptive.Versions.v1_3,
        "errorMessage",
        "Error message");

    protected internalGetTreeItemText(): string {
        return this.cardElement.id ? this.cardElement.id : super.internalGetTreeItemText();
    }

    populatePropertySheet(propertySheet: PropertySheet, defaultCategory: string = PropertySheetCategory.DefaultCategory) {
        super.populatePropertySheet(propertySheet, defaultCategory);

        propertySheet.add(defaultCategory, InputPeer.labelProperty);
        propertySheet.add(
            PropertySheetCategory.Validation,
            InputPeer.isRequiredProperty,
            InputPeer.errorMessageProperty);

        propertySheet.remove(
            CardElementPeer.horizontalAlignmentProperty,
            CardElementPeer.heightProperty);
    }
}

export class TextInputPeer extends InputPeer<Adaptive.TextInput> {
    static readonly defaultValueProperty = new StringPropertyEditor(Adaptive.Versions.v1_0, "defaultValue", "Default value");
    static readonly placeholderProperty = new StringPropertyEditor(Adaptive.Versions.v1_0, "placeholder", "Placeholder");
    static readonly isMultilineProperty = new BooleanPropertyEditor(Adaptive.Versions.v1_0, "isMultiline", "Multi-line", true);
    static readonly styleProperty = new EnumPropertyEditor(Adaptive.Versions.v1_0, "style", "Style", Adaptive.InputTextStyle);
    static readonly maxLengthProperty = new NumberPropertyEditor(Adaptive.Versions.v1_0, "maxLength", "Maximum length");
    static readonly inlineActionProperty = new ActionPropertyEditor(Adaptive.Versions.v1_2, "inlineAction", "Action type", [ Adaptive.ShowCardAction.JsonTypeName ], true);
    static readonly regexProperty = new StringPropertyEditor(Adaptive.Versions.v1_3, "regex", "Pattern");


    populatePropertySheet(propertySheet: PropertySheet, defaultCategory: string = PropertySheetCategory.DefaultCategory) {
        super.populatePropertySheet(propertySheet, defaultCategory);

        propertySheet.add(
            defaultCategory,
            TextInputPeer.placeholderProperty,
            TextInputPeer.isMultilineProperty);

        if (!this.cardElement.isMultiline) {
            propertySheet.add(
                PropertySheetCategory.DefaultCategory,
                TextInputPeer.styleProperty);
        }
        else {
            propertySheet.add(
                PropertySheetCategory.LayoutCategory,
                CardElementPeer.heightProperty);
        }

        propertySheet.add(
            PropertySheetCategory.InlineAction,
            TextInputPeer.inlineActionProperty);

        if (this.cardElement.inlineAction) {
            propertySheet.addActionProperties(
                Adaptive.Versions.v1_2,
                this,
                this.cardElement.inlineAction,
                PropertySheetCategory.InlineAction,
                [ ActionPeer.styleProperty, ActionPeer.modeProperty ]);
        }

        propertySheet.add(
            defaultCategory,
            TextInputPeer.maxLengthProperty,
            TextInputPeer.defaultValueProperty);

        propertySheet.add(
            PropertySheetCategory.Validation,
            TextInputPeer.regexProperty);
    }

    initializeCardElement() {
        super.initializeCardElement();

        this.cardElement.placeholder = "Placeholder text";
    }
}

export class NumberInputPeer extends InputPeer<Adaptive.NumberInput> {
    static readonly defaultValueProperty = new NumberPropertyEditor(Adaptive.Versions.v1_0, "defaultValue", "Default value");
    static readonly placeholderProperty = new StringPropertyEditor(Adaptive.Versions.v1_0, "placeholder", "Placeholder");
    static readonly minProperty = new NumberPropertyEditor(Adaptive.Versions.v1_0, "min", "Minimum value");
    static readonly maxProperty = new NumberPropertyEditor(Adaptive.Versions.v1_0, "max", "Maximum value");

    populatePropertySheet(propertySheet: PropertySheet, defaultCategory: string = PropertySheetCategory.DefaultCategory) {
        super.populatePropertySheet(propertySheet, defaultCategory);

        propertySheet.add(
            defaultCategory,
            NumberInputPeer.placeholderProperty,
            NumberInputPeer.defaultValueProperty,
            NumberInputPeer.minProperty,
            NumberInputPeer.maxProperty);
    }

    initializeCardElement() {
        super.initializeCardElement();

        this.cardElement.placeholder = "Placeholder text";
    }
}

export class DateInputPeer extends InputPeer<Adaptive.DateInput> {
    static readonly defaultValueProperty = new StringPropertyEditor(Adaptive.Versions.v1_0, "defaultValue", "Default value");
    static readonly minProperty = new StringPropertyEditor(Adaptive.Versions.v1_0, "min", "Minimum value");
    static readonly maxProperty = new StringPropertyEditor(Adaptive.Versions.v1_0, "max", "Maximum value");

    populatePropertySheet(propertySheet: PropertySheet, defaultCategory: string = PropertySheetCategory.DefaultCategory) {
        super.populatePropertySheet(propertySheet, defaultCategory);

        propertySheet.add(
            defaultCategory,
            DateInputPeer.defaultValueProperty,
            DateInputPeer.minProperty,
            DateInputPeer.maxProperty);
    }
}

export class TimeInputPeer extends InputPeer<Adaptive.TimeInput> {
    static readonly defaultValueProperty = new StringPropertyEditor(Adaptive.Versions.v1_0, "defaultValue", "Default value");
    static readonly minProperty = new StringPropertyEditor(Adaptive.Versions.v1_0, "min", "Minimum value");
    static readonly maxProperty = new StringPropertyEditor(Adaptive.Versions.v1_0, "max", "Maximum value");

    populatePropertySheet(propertySheet: PropertySheet, defaultCategory: string = PropertySheetCategory.DefaultCategory) {
        super.populatePropertySheet(propertySheet, defaultCategory);

        propertySheet.add(
            defaultCategory,
            TimeInputPeer.defaultValueProperty,
            TimeInputPeer.minProperty,
            TimeInputPeer.maxProperty);
    }
}

export class ToggleInputPeer extends InputPeer<Adaptive.ToggleInput> {
    static readonly defaultValueProperty = new StringPropertyEditor(Adaptive.Versions.v1_0, "defaultValue", "Default value");
    static readonly titleProperty = new StringPropertyEditor(Adaptive.Versions.v1_0, "title", "Title", true);
    static readonly valueOnProperty = new StringPropertyEditor(Adaptive.Versions.v1_0, "valueOn", "Value when on");
    static readonly valueOffProperty = new StringPropertyEditor(Adaptive.Versions.v1_0, "valueOff", "Value when off");
    static readonly wrapProperty = new BooleanPropertyEditor(Adaptive.Versions.v1_2, "wrap", "Wrap");

    populatePropertySheet(propertySheet: PropertySheet, defaultCategory: string = PropertySheetCategory.DefaultCategory) {
        super.populatePropertySheet(propertySheet, defaultCategory);

        propertySheet.add(
            defaultCategory,
            ToggleInputPeer.titleProperty,
            ToggleInputPeer.valueOnProperty,
            ToggleInputPeer.valueOffProperty,
            ToggleInputPeer.defaultValueProperty);

        propertySheet.add(
            PropertySheetCategory.LayoutCategory,
            ToggleInputPeer.wrapProperty);
    }

    initializeCardElement() {
        this.cardElement.title = "New Input.Toggle";
    }
}

export class ChoiceSetInputPeer extends InputPeer<Adaptive.ChoiceSetInput> {
    static readonly defaultValueProperty = new StringPropertyEditor(Adaptive.Versions.v1_0, "defaultValue", "Default value");
    static readonly placeholderProperty = new StringPropertyEditor(Adaptive.Versions.v1_0, "placeholder", "Placeholder");
    static readonly isMultiselectProperty = new BooleanPropertyEditor(Adaptive.Versions.v1_0, "isMultiSelect", "Allow multi selection");
    static readonly styleProperty = new ChoicePropertyEditor(
        Adaptive.Versions.v1_0,
        "style",
        "Style",
        [
            { targetVersion: Adaptive.Versions.v1_0, name: "Compact", value: "compact" },
            { targetVersion: Adaptive.Versions.v1_0, name: "Expanded", value: "expanded" },
            { targetVersion: Adaptive.Versions.v1_5, name: "Filtered", value: "filtered" }
        ],
        true);
    static readonly wrapProperty = new BooleanPropertyEditor(Adaptive.Versions.v1_2, "wrap", "Wrap");
    static readonly choicesProperty = new NameValuePairPropertyEditor(
        Adaptive.Versions.v1_0,
        "choices",
        "title",
        "value",
        (name: string, value: string) => { return new Adaptive.Choice(name, value); },
        "Title",
        "Value",
        "Add a new choice",
        "This ChoiceSet is empty");

    populatePropertySheet(propertySheet: PropertySheet, defaultCategory: string = PropertySheetCategory.DefaultCategory) {
        super.populatePropertySheet(propertySheet, defaultCategory);

        propertySheet.add(
            defaultCategory,
            ChoiceSetInputPeer.placeholderProperty,
            ChoiceSetInputPeer.isMultiselectProperty,
            ChoiceSetInputPeer.styleProperty,
            ChoiceSetInputPeer.defaultValueProperty);

        propertySheet.add(
            PropertySheetCategory.LayoutCategory,
            ToggleInputPeer.wrapProperty);

        propertySheet.add(
            "Choices",
            ChoiceSetInputPeer.choicesProperty);
    }

    initializeCardElement() {
        this.cardElement.placeholder = "Placeholder text";

        this.cardElement.choices.push(
            new Adaptive.Choice("Choice 1", "Choice 1"),
            new Adaptive.Choice("Choice 2", "Choice 2")
        );
    }
}

class TextBlockPeerInplaceEditor extends CardElementPeerInplaceEditor<Adaptive.TextBlock> {
    private _renderedElement: HTMLTextAreaElement;

    private close(applyChanges: boolean) {
        if (this.onClose) {
            this.onClose(applyChanges);
        }
    }

    initialize() {
        this._renderedElement.select();
    }

    applyChanges() {
        this.cardElement.text = this._renderedElement.value;
    }

    render() {
        this._renderedElement = document.createElement("textarea");
        this._renderedElement.className = "acd-textBlock-inplace-editor";
        this._renderedElement.value = this.cardElement.text;
        this._renderedElement.onkeydown = (e) => {
            switch (e.key) {
                case Controls.Constants.keys.escape:
                   this.close(false);

                   e.preventDefault();
                   e.cancelBubble = true;

                   break;
                case Controls.Constants.keys.enter:
                    this.close(true);

                    e.preventDefault();
                    e.cancelBubble = true;

                    break;
            }

            return !e.cancelBubble;
        };

        this.cardElement.applyStylesTo(this._renderedElement);

        return this._renderedElement;
    }
}

export class TextBlockPeer extends TypedCardElementPeer<Adaptive.TextBlock> {
    static readonly textProperty = new StringPropertyEditor(Adaptive.Versions.v1_0, "text", "Text", true, true);
    static readonly wrapProperty = new BooleanPropertyEditor(Adaptive.Versions.v1_0, "wrap", "Wrap");
    static readonly maxLinesProperty = new NumberPropertyEditor(Adaptive.Versions.v1_0, "maxLines", "Maximum lines", 0);
    static readonly fontTypeProperty = new EnumPropertyEditor(Adaptive.Versions.v1_2, "fontType", "Font type", Adaptive.FontType, false, true);
    static readonly sizeProperty = new EnumPropertyEditor(Adaptive.Versions.v1_0, "size", "Size", Adaptive.TextSize, false, true);
    static readonly weightProperty = new EnumPropertyEditor(Adaptive.Versions.v1_0, "weight", "Weight", Adaptive.TextWeight, false, true);
    static readonly colorProperty = new EnumPropertyEditor(Adaptive.Versions.v1_0, "color", "Color", Adaptive.TextColor, false, true);
    static readonly subtleProperty = new NullableBooleanPropertyEditor(Adaptive.Versions.v1_0, "isSubtle", "Subtle");
    static readonly styleProperty = new ChoicePropertyEditor(
        Adaptive.Versions.v1_5,
        "style",
        "Base style",
        [
            { targetVersion: Adaptive.Versions.v1_5, name: "Default", value: "default" },
            { targetVersion: Adaptive.Versions.v1_5, name: "Heading", value: "heading" },
            { targetVersion: Adaptive.Versions.v1_5, name: "Column header", value: "columnHeader" }
        ],
        false,
        true);

    protected createInplaceEditor(): DesignerPeerInplaceEditor {
        return new TextBlockPeerInplaceEditor(this.cardElement);
    }

    protected internalGetTreeItemText(): string {
        return this.cardElement.text;
    }

    protected internalAddCommands(context: DesignContext, commands: Array<PeerCommand>) {
        super.internalAddCommands(context, commands);

        if (context.dataStructure) {
            commands.push(
                new PeerCommand(
                    {
                        name: "Bind...",
                        alwaysShowName: true,
                        toolTip: "Select a data field to bind this TextBlock to.",
                        execute: (command: PeerCommand, clickedElement: HTMLElement) => {
                            let fieldPicker = new FieldPicker(context.dataStructure);
                            fieldPicker.onClose = (sender, wasCancelled) => {
                                if (!wasCancelled) {
                                    this.cardElement.text = fieldPicker.selectedField.asExpression();

                                    this.changed(true);
                                }
                            }
                            fieldPicker.popup(clickedElement);
                        }
                    })
            );
        }
    }

    populatePropertySheet(propertySheet: PropertySheet, defaultCategory: string = PropertySheetCategory.DefaultCategory) {
        super.populatePropertySheet(propertySheet, defaultCategory);

        propertySheet.add(
            defaultCategory,
            TextBlockPeer.textProperty);

        propertySheet.add(
            PropertySheetCategory.LayoutCategory,
            TextBlockPeer.wrapProperty,
            TextBlockPeer.maxLinesProperty);

        propertySheet.add(
            PropertySheetCategory.StyleCategory,
            TextBlockPeer.styleProperty,
            TextBlockPeer.fontTypeProperty,
            TextBlockPeer.sizeProperty,
            TextBlockPeer.weightProperty,
            TextBlockPeer.colorProperty,
            TextBlockPeer.subtleProperty);
    }

    getToolTip(): string {
        return "Double click to edit";
    }

    initializeCardElement() {
        if (!this.cardElement.text || this.cardElement.text == "") {
            this.cardElement.text = "New TextBlock";
        }

        this.cardElement.wrap = true;
    }
}

export class RichTextBlockPeer extends TypedCardElementPeer<Adaptive.RichTextBlock> {
    protected internalGetTreeItemText(): string {
        return this.cardElement.asString();
    }

    populatePropertySheet(propertySheet: PropertySheet, defaultCategory: string = PropertySheetCategory.DefaultCategory) {
        super.populatePropertySheet(propertySheet, defaultCategory);

        propertySheet.add(
            defaultCategory,
            new CustomPropertySheetEntry(
                "*",
                (context: PropertySheetContext) => {
                    let infoTextBlock = new Adaptive.TextBlock();
                    infoTextBlock.text = "Use the **Card Payload Editor** to edit the text of this RichTextBlock element.";
                    infoTextBlock.wrap = true;
                    infoTextBlock.spacing = Adaptive.Spacing.Large;
                    infoTextBlock.separator = true;
                    infoTextBlock.horizontalAlignment = Adaptive.HorizontalAlignment.Center;

                    return infoTextBlock;
                }
            )
        );
    }

    initializeCardElement() {
        let textRun = new Adaptive.TextRun();
        textRun.text = "New RichTextBlock";

        this.cardElement.addInline(textRun);
    }
}

export class TableCellPeer extends ContainerPeer {
    canBeRemoved(): boolean {
        return false;
    }

    isDraggable(): boolean {
        return false;
    }
}

export class TableRowPeer extends TypedCardElementPeer<Adaptive.TableRow> {
    static readonly horizontalCellContentAlignmentProperty = new EnumPropertyEditor(
        Adaptive.Versions.v1_5,
        "horizontalCellContentAlignment",
        "Horizontal cell content alignment",
        Adaptive.HorizontalAlignment,
        false,
        true);

    static readonly verticalCellContentAlignmentProperty = new EnumPropertyEditor(
        Adaptive.Versions.v1_5,
        "verticalCellContentAlignment",
        "Vertical cell content alignment",
        Adaptive.VerticalAlignment,
        false,
        true);

    protected isContainer(): boolean {
        return true;
    }

    isDraggable(): boolean {
        return false;
    }
    
    populatePropertySheet(propertySheet: PropertySheet, defaultCategory: string = PropertySheetCategory.DefaultCategory) {
        super.populatePropertySheet(propertySheet, defaultCategory);

        propertySheet.add(
            PropertySheetCategory.StyleCategory,
            ContainerPeer.styleProperty);

        propertySheet.add(
            PropertySheetCategory.LayoutCategory,
            TableRowPeer.horizontalCellContentAlignmentProperty,
            TableRowPeer.verticalCellContentAlignmentProperty);
    }

    get isTreeItemExpandedByDefault(): boolean {
        return false;
    }
}

class TableColumnsPropertyEditor extends PropertySheetEntry {
    private columnsChanged(context: PropertySheetContext, refreshPropertySheet: boolean) {
        context.peer.updateChildren();
        context.peer.changed(refreshPropertySheet);
    }

    render(context: PropertySheetContext): Adaptive.CardElement {
        let result = new Adaptive.Container();
        let peer = context.peer as TablePeer;

        if (peer.cardElement.getColumnCount() === 0) {
            let messageTextBlock = new Adaptive.TextBlock();
            messageTextBlock.spacing = Adaptive.Spacing.Small;
            messageTextBlock.text = "No column has been defined";

            result.addItem(messageTextBlock);
        }
        else {
            for (let i = 0; i < peer.cardElement.getColumnCount(); i++) {
                let columnDefinition = peer.cardElement.getColumnAt(i);

                let widthInput = new Adaptive.NumberInput();
                widthInput.placeholder = "Width";
                widthInput.min = 0;
                widthInput.defaultValue = columnDefinition.width.physicalSize;
                widthInput.onValueChanged = (sender) => {
                    columnDefinition.width.physicalSize = sender.value;

                    this.columnsChanged(context, false);
                };

                let widthColumn = new Adaptive.Column("stretch");
                widthColumn.addItem(widthInput);

                let unitInput = new Adaptive.ChoiceSetInput();
                unitInput.placeholder = "Unit";
                unitInput.choices.push(
                    new Adaptive.Choice("Pixels", Adaptive.SizeUnit.Pixel.toString()),
                    new Adaptive.Choice("Weight", Adaptive.SizeUnit.Weight.toString())
                );
                unitInput.defaultValue = columnDefinition.width.unit.toString();
                unitInput.onValueChanged = (sender) => {
                    columnDefinition.width.unit = parseInt(sender.value);

                    this.columnsChanged(context, false);
                };

                let unitColumn = new Adaptive.Column("stretch");
                unitColumn.spacing = Adaptive.Spacing.Small;
                unitColumn.addItem(unitInput);

                let removeAction = new Adaptive.SubmitAction();
                removeAction.title = "X";
                removeAction.tooltip = "Remove";
                removeAction.onExecute = (sender) => {
                    peer.cardElement.removeColumn(columnDefinition);

                    this.columnsChanged(context, true);
                }

                let actionSet = new Adaptive.ActionSet();
                actionSet.addAction(removeAction);

                let removeActionColumn = new Adaptive.Column("auto");
                removeActionColumn.spacing = Adaptive.Spacing.Small;
                removeActionColumn.addItem(actionSet);

                let columnSet = new Adaptive.ColumnSet();
                columnSet.spacing = Adaptive.Spacing.Small;
                columnSet.addColumn(widthColumn);
                columnSet.addColumn(unitColumn);
                columnSet.addColumn(removeActionColumn);

                result.addItem(columnSet);
            }
        }

        let addAction = new Adaptive.SubmitAction();
        addAction.title = "Add a column";
        addAction.onExecute = (sender) => {
            peer.cardElement.addColumn(new Adaptive.TableColumnDefinition());

            this.columnsChanged(context, true);
        }

        let actionSet = new Adaptive.ActionSet();
        actionSet.spacing = Adaptive.Spacing.Small;
        actionSet.addAction(addAction);

        result.addItem(actionSet);

        return result;
    }
}

export class TablePeer extends TypedCardElementPeer<Adaptive.Table> {
    static readonly firstRowAsHeadersProperty = new BooleanPropertyEditor(
        Adaptive.Versions.v1_5,
        "firstRowAsHeaders",
        "First row as headers");

    static readonly cellSpacingProperty = new NumberPropertyEditor(
        Adaptive.Versions.v1_5,
        "cellSpacing",
        "Cell spacing (in pixels)");

    static readonly showGridLinesProperty = new BooleanPropertyEditor(
        Adaptive.Versions.v1_5,
        "showGridLines",
        "Grid lines");

    static readonly gridStyleProperty = new ContainerStylePropertyEditor(Adaptive.Versions.v1_5, "gridStyle", "Grid style");

    static readonly horizontalCellContentAlignmentProperty = new EnumPropertyEditor(
        Adaptive.Versions.v1_5,
        "horizontalCellContentAlignment",
        "Horizontal cell content alignment",
        Adaptive.HorizontalAlignment,
        false,
        true);

    static readonly verticalCellContentAlignmentProperty = new EnumPropertyEditor(
        Adaptive.Versions.v1_5,
        "verticalCellContentAlignment",
        "Vertical cell content alignment",
        Adaptive.VerticalAlignment,
        false,
        true);

    static readonly columnsProperty = new TableColumnsPropertyEditor(Adaptive.Versions.v1_5);

    protected isContainer(): boolean {
        return true;
    }

    protected internalAddCommands(context: DesignContext, commands: Array<PeerCommand>) {
        super.internalAddCommands(context, commands);

        commands.push(
            new PeerCommand(
                {
                    name: "Add a row",
                    isPromotable: false,
                    execute: (command: PeerCommand, clickedElement: HTMLElement) => {
                        let row = new Adaptive.TableRow();

                        this.cardElement.addRow(row);

                        this.insertChild(CardDesignerSurface.cardElementPeerRegistry.createPeerInstance(this.designerSurface, this, row));
                        this.updateChildren();
                    }
                })
        );
    }
    
    initializeCardElement() {
        super.initializeCardElement();

        this.cardElement.addColumn(new Adaptive.TableColumnDefinition());
        this.cardElement.addColumn(new Adaptive.TableColumnDefinition());
        this.cardElement.addColumn(new Adaptive.TableColumnDefinition());

        this.cardElement.addRow(new Adaptive.TableRow());
        this.cardElement.addRow(new Adaptive.TableRow());
        this.cardElement.addRow(new Adaptive.TableRow());
    }
    
    populatePropertySheet(propertySheet: PropertySheet, defaultCategory: string = PropertySheetCategory.DefaultCategory) {
        super.populatePropertySheet(propertySheet, defaultCategory);

        propertySheet.add(
            defaultCategory,
            TablePeer.firstRowAsHeadersProperty);

        propertySheet.add(
            "Columns",
            TablePeer.columnsProperty);

        propertySheet.add(
            PropertySheetCategory.StyleCategory,
            TablePeer.showGridLinesProperty,
            TablePeer.gridStyleProperty);

        propertySheet.add(
            PropertySheetCategory.LayoutCategory,
            TablePeer.cellSpacingProperty,
            TablePeer.horizontalCellContentAlignmentProperty,
            TablePeer.verticalCellContentAlignmentProperty);
    }
}<|MERGE_RESOLUTION|>--- conflicted
+++ resolved
@@ -1684,12 +1684,8 @@
 
         let itemCount = 0;
         if (this.cardElement instanceof Adaptive.CardElementContainer) {
-<<<<<<< HEAD
-            for (let i = 0; i < this.cardElement.getItemCount(); i++) {
-=======
             itemCount = this.cardElement.getItemCount();
-            for (var i = 0; i < itemCount; i++) {
->>>>>>> 0ef8b6c4
+            for (let i = 0; i < itemCount; i++) {
                 let existingPeer = this.findCardElementChild(this.cardElement.getItemAt(i));
 
                 if (!existingPeer) {
