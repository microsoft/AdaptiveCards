// Copyright (c) Microsoft Corporation. All rights reserved.
// Licensed under the MIT License.
import * as Adaptive  from "adaptivecards";
import * as Controls  from "adaptivecards-controls";
import { DraggableElement } from "./draggable-element";
import { PeerCommand } from "./peer-command";
import { CardDesignerSurface, DesignContext } from "./card-designer-surface";
import { DesignerPeerTreeItem } from "./designer-peer-treeitem";
import { Rect, IPoint, Utils } from "./miscellaneous";
import { GlobalSettings } from "./shared";
import { FieldPicker } from "./field-picker";
import { Strings } from "./strings";

export abstract class DesignerPeerInplaceEditor {
    onClose: (applyChanges: boolean) => void;

    abstract initialize();
    abstract applyChanges();
    abstract render(): HTMLElement;
}

export abstract class CardElementPeerInplaceEditor<TCardElement extends Adaptive.CardElement> extends DesignerPeerInplaceEditor {
    readonly cardElement: TCardElement;

    constructor(cardElement: TCardElement) {
        super();

        this.cardElement = cardElement;
    }
}

export class DesignerPeerRegistrationBase {
    readonly category: string;
    readonly iconClass: string;

    constructor(category: string, iconClass: string = null) {
        this.category = category;
        this.iconClass = iconClass;
    }
}

export class DesignerPeerRegistration<TSource, TPeer> extends DesignerPeerRegistrationBase{
    readonly sourceType: TSource;

    peerType: TPeer;

    constructor(sourceType: TSource, peerType: TPeer, category: string, iconClass: string = null) {
        super(category, iconClass);

        this.sourceType = sourceType;
        this.peerType = peerType;
    }
}

export class PropertySheetCategory {
    static readonly DefaultCategory = "__defaultCategory";
    static readonly LayoutCategory = "Layout";
    static readonly StyleCategory = "Style";
    static readonly SelectionAction = "Selection action";
    static readonly InlineAction = "Inline action";
    static readonly Validation = "Validation";
    static readonly Refresh = "Refresh"

    private _entries: PropertySheetEntry[] = [];

    constructor(readonly name: string) { }

    render(container: Adaptive.Container, context: PropertySheetContext, displayCategoryName: boolean) {
        let entriesToRender: PropertySheetEntry[] = [];

        for (let entry of this._entries) {
            if (Adaptive.isVersionLessOrEqual(entry.targetVersion, context.designContext.targetVersion)) {
                entriesToRender.push(entry);
            }
        }

        if (entriesToRender.length > 0) {
            if (displayCategoryName) {
                let header = new Adaptive.TextBlock();
                header.separator = true;
                header.text = "**" + (this.name === PropertySheetCategory.DefaultCategory ? context.peer.getCardObject().getJsonTypeName() : this.name) + "**";

                container.addItem(header);
            }

            for (let entry of entriesToRender) {
                if (Adaptive.isVersionLessOrEqual(entry.targetVersion, context.designContext.targetVersion)) {
                    container.addItem(entry.render(context));
                }
            }
        }
    }

    add(...entries: PropertySheetEntry[]) {
        this._entries = this._entries.concat(entries);
    }

    remove(...entries: PropertySheetEntry[]) {
        for (let entry of entries) {
            let index: number;

            do {
                let index = this._entries.indexOf(entry);

                if (index >= 0) {
                    this._entries.splice(index, 1);
                }
            } while (index >= 0);
        }
    }

    getEntryAt(index: number): PropertySheetEntry {
        return this._entries[index];
    }

    get length(): number {
        return this._entries.length;
    }
}

export class PropertySheet {
    private _categories: { [key: string]: PropertySheetCategory } = {};

    constructor(readonly displayCategoryNames: boolean = true) {
        this._categories[PropertySheetCategory.DefaultCategory] = new PropertySheetCategory(PropertySheetCategory.DefaultCategory);
        this._categories[PropertySheetCategory.LayoutCategory] = new PropertySheetCategory(PropertySheetCategory.LayoutCategory);
        this._categories[PropertySheetCategory.StyleCategory] = new PropertySheetCategory(PropertySheetCategory.StyleCategory);
    }

    add(categoryName: string, ...entries: PropertySheetEntry[]) {
        let category = this._categories[categoryName];

        if (!category) {
            category = new PropertySheetCategory(categoryName);

            this._categories[categoryName] = category;
        }

        category.add(...entries);
    }

    addActionProperties(
        targetVersion: Adaptive.Version,
        peer: DesignerPeer,
        action: Adaptive.Action,
        category: string,
        excludeProperties: PropertySheetEntry[] = [ ActionPeer.iconUrlProperty, ActionPeer.styleProperty, ActionPeer.modeProperty ]) {
        let actionPeer = CardDesignerSurface.actionPeerRegistry.createPeerInstance(peer.designerSurface, null, action);
        actionPeer.onChanged = (sender: DesignerPeer, updatePropertySheet: boolean) => { peer.changed(updatePropertySheet); };

        let subPropertySheet = new PropertySheet(false);
        actionPeer.populatePropertySheet(subPropertySheet, category);

        if (excludeProperties.length > 0) {
            subPropertySheet.remove(...excludeProperties);
        }

        this.add(
            category,
            new SubPropertySheetEntry(targetVersion, action, subPropertySheet));
    }

    remove(...entries: PropertySheetEntry[]) {
        for (let categoryName of Object.keys(this._categories)) {
            this._categories[categoryName].remove(...entries);
        }
    }

    render(container: Adaptive.Container, context: PropertySheetContext) {
        for (let categoryName of Object.keys(this._categories)) {
            this._categories[categoryName].render(container, context, this.displayCategoryNames);
        }
    }
}

export class PropertySheetContext {
    private _target: object = undefined;

    constructor(
        readonly designContext: DesignContext,
        readonly peer: DesignerPeer,
        target: object = undefined) {
        this._target = target;
    }

    get target(): object {
        return this._target != undefined ? this._target : this.peer.getCardObject();
    }
}

export abstract class PropertySheetEntry {
    abstract render(context: PropertySheetContext): Adaptive.CardElement;

    constructor(readonly targetVersion: Adaptive.TargetVersion) { }
}

export class SubPropertySheetEntry {
    render(context: PropertySheetContext): Adaptive.CardElement {
        let container = new Adaptive.Container();
        container.spacing = Adaptive.Spacing.Small;

        this.propertySheet.render(container, new PropertySheetContext(
            context.designContext,
            context.peer,
            this.target));

        return container;
    }

    constructor(readonly targetVersion: Adaptive.TargetVersion, readonly target: object, readonly propertySheet: PropertySheet) { }
}

export class CustomPropertySheetEntry extends PropertySheetEntry {
    render(context: PropertySheetContext): Adaptive.CardElement {
        if (this.onRender) {
            return this.onRender(context);
        }
    }

    constructor(readonly targetVersion: Adaptive.TargetVersion, readonly onRender: (context: PropertySheetContext) => Adaptive.CardElement) {
        super(targetVersion);
    }
}

export interface IPropertySheetEditorCommand {
    id?: string;
    caption: string;
    altText?: string;
    expanded?: boolean;
    onExecute: (sender: SingleInputPropertyEditor, clickedElement: HTMLElement) => void;
}

export abstract class SingleInputPropertyEditor extends PropertySheetEntry {
    protected abstract createInput(context: PropertySheetContext): Adaptive.Input;

    protected getPropertyValue(context: PropertySheetContext): any {
        return context.target[this.propertyName];
    }

    protected setPropertyValue(context: PropertySheetContext, value: string) {
        context.target[this.propertyName] = value;
    }

    protected getAdditionalCommands(context: PropertySheetContext): IPropertySheetEditorCommand[] {
        return [];
    }

    render(context: PropertySheetContext): Adaptive.CardElement {
        let leftColumn = new Adaptive.Column();
        leftColumn.width = new Adaptive.SizeAndUnit(100, Adaptive.SizeUnit.Pixel);
        leftColumn.verticalContentAlignment = Adaptive.VerticalAlignment.Center;

        let rightColumn = new Adaptive.Column();
        rightColumn.width = "stretch";
        rightColumn.verticalContentAlignment = Adaptive.VerticalAlignment.Center;

        let columnSet = new Adaptive.ColumnSet();

        columnSet.spacing = Adaptive.Spacing.Small;

        columnSet.addColumn(leftColumn);
        columnSet.addColumn(rightColumn);

        let label = new Adaptive.TextBlock();
        label.horizontalAlignment = Adaptive.HorizontalAlignment.Right;
        label.wrap = true;
        label.text = this.label;
        label.id = Adaptive.generateUniqueId();

        let input = this.createInput(context);
        input.labelledBy = label.id;

        input.onValueChanged = () => {
            this.setPropertyValue(context, input.value);

            context.peer.changed(this.causesPropertySheetRefresh);
        }

        leftColumn.addItem(label);
        rightColumn.addItem(input);

        let additionalCommands = this.getAdditionalCommands(context);

        if (additionalCommands && additionalCommands.length > 0) {
            let commandColumn = new Adaptive.Column();
            commandColumn.width = "auto";
            commandColumn.spacing = Adaptive.Spacing.Small;
            commandColumn.verticalContentAlignment = Adaptive.VerticalAlignment.Center;

            let actionSet = new Adaptive.ActionSet();

            for (let command of additionalCommands) {
                let action = new Adaptive.SubmitAction();
                action.id = command.id;
                action.title = command.caption;
                action.tooltip = command.altText;
                action.expanded = command.expanded;
                action.onExecute = (sender: Adaptive.Action) => { command.onExecute(this, sender.renderedElement); };

                actionSet.addAction(action);
            }

            commandColumn.addItem(actionSet);
            columnSet.addColumn(commandColumn);
        }

        return columnSet;
    }

    constructor(
        readonly targetVersion: Adaptive.TargetVersion,
        readonly propertyName: string,
        readonly label: string,
        readonly causesPropertySheetRefresh: boolean = false) {
        super(targetVersion);
    }
}

export class BaseStringPropertyEditor extends SingleInputPropertyEditor {
    protected placeHolder: string = "(not set)";

    protected createInput(context: PropertySheetContext): Adaptive.Input {
        let input = new Adaptive.TextInput();
        input.defaultValue = this.getPropertyValue(context);
        input.placeholder = this.placeHolder;
        input.isMultiline = this.isMultiline;

        return input;
    }

    constructor(
        readonly targetVersion: Adaptive.TargetVersion,
        readonly propertyName: string,
        readonly label: string,
        readonly allowBinding: boolean = false,
        readonly isMultiline: boolean = false,
        readonly causesPropertySheetRefresh: boolean = false) {
        super(targetVersion, propertyName, label, causesPropertySheetRefresh);
    }
}

export class StringPropertyEditor extends BaseStringPropertyEditor {
    protected getAdditionalCommands(context: PropertySheetContext): IPropertySheetEditorCommand[] {
        if (GlobalSettings.enableDataBindingSupport && this.allowBinding) {
            return [
                {
                    id: this.propertyName + "BindData",
                    caption: Strings.toolboxes.propertySheet.commands.bindData.displayText(),
                    altText: Strings.toolboxes.propertySheet.commands.bindData.accessibleText(this.label),
                    expanded: false,
                    onExecute: (sender: SingleInputPropertyEditor, clickedElement: HTMLElement) => {
                        clickedElement.setAttribute("aria-expanded", "true");

                        let fieldPicker = new FieldPicker(context.designContext.dataStructure);
                        fieldPicker.onClose = (sender, wasCancelled) => {
                            clickedElement.setAttribute("aria-expanded", "false");
                            if (!wasCancelled) {
                                this.setPropertyValue(context, fieldPicker.selectedField.asExpression());
                                clickedElement.focus();
                                context.peer.changed(true);
                            }
                            clickedElement.focus();
                        }
                        fieldPicker.popup(clickedElement);
                    }
                }
            ];
        }
        else {
            return super.getAdditionalCommands(context);
        }
    }
}

export class StringArrayPropertyEditor extends BaseStringPropertyEditor {
    protected getPropertyValue(context: PropertySheetContext): any {
        let rawValue = context.target[this.propertyName];
        let result: string[] = [];

        if (rawValue !== undefined && Array.isArray(rawValue)) {
            for (let item of rawValue) {
                if (typeof item === "string") {
                    result.push(item);
                }
            }
        }

        return result.length > 0 ? result.join(",") : undefined;
    }

    protected setPropertyValue(context: PropertySheetContext, value: string) {
        if (value !== undefined) {
            let rawValues = value.split(",");
            let result: string[] = [];

            for (let rawValue of rawValues) {
                if (rawValue) {
                    result.push(rawValue);
                }
            }

            context.target[this.propertyName] = result.length > 0 ? result : undefined;
        }
    }    

    constructor(
        readonly targetVersion: Adaptive.TargetVersion,
        readonly propertyName: string,
        readonly label: string,
        readonly allowBinding: boolean = false,
        readonly isMultiline: boolean = false,
        readonly causesPropertySheetRefresh: boolean = false) {
        super(targetVersion, propertyName, label, allowBinding, isMultiline, causesPropertySheetRefresh);

        this.placeHolder = "(not set, comma-separated list)";
    }
}

export class NumberPropertyEditor extends SingleInputPropertyEditor {
    protected setPropertyValue(context: PropertySheetContext, value: string) {
        try {
            context.target[this.propertyName] = parseFloat(value);
        }
        catch {
            context.target[this.propertyName] = this.defaultValue;
        }
    }

    protected createInput(context: PropertySheetContext): Adaptive.Input {
        let input = new Adaptive.NumberInput();
        input.defaultValue = this.getPropertyValue(context);
        input.placeholder = "(not set)";

        return input;
    }

    constructor(
        readonly targetVersion: Adaptive.TargetVersion,
        readonly propertyName: string,
        readonly label: string,
        readonly defaultValue: number | undefined = undefined,
        readonly causesPropertySheetRefresh: boolean = false) {
        super(targetVersion, propertyName, label, causesPropertySheetRefresh);
    }
}

export class ObjectPropertyEditor extends StringPropertyEditor {
    protected getPropertyValue(context: PropertySheetContext): any {
        return JSON.stringify(context.target[this.propertyName]);
    }

    protected setPropertyValue(context: PropertySheetContext, value: string) {
        context.target[this.propertyName] = JSON.parse(value);
    }
}

export class CustomCardObjectPropertyEditor extends StringPropertyEditor {
    protected getPropertyValue(context: PropertySheetContext): any {
        return context.peer.getCardObject().getCustomProperty(this.propertyName);
    }

    protected setPropertyValue(context: PropertySheetContext, value: string) {
        context.peer.getCardObject().setCustomProperty(this.propertyName, value);
    }
}

export class BooleanPropertyEditor extends SingleInputPropertyEditor {
    protected getPropertyValue(context: PropertySheetContext): any {
        let v = context.target[this.propertyName];

        return typeof v === "boolean" ? v.toString() : "false";
    }

    protected setPropertyValue(context: PropertySheetContext, value: string) {
        context.target[this.propertyName] = value == "true";
    }

    protected createInput(context: PropertySheetContext): Adaptive.Input {
        let input = new Adaptive.ToggleInput();
        input.defaultValue = this.getPropertyValue(context);

        return input;
    }
}

export interface IVersionedChoice {
    targetVersion: Adaptive.TargetVersion;
    name: string;
    value: string;
}

export class ChoicePropertyEditor extends SingleInputPropertyEditor {
    protected createInput(context: PropertySheetContext): Adaptive.Input {
        let input = new Adaptive.ChoiceSetInput();
        input.defaultValue = this.getPropertyValue(context);
        input.isCompact = true;
        input.placeholder = "(not set)";

        for (let choice of this.choices) {
            if (Adaptive.isVersionLessOrEqual(choice.targetVersion, context.designContext.targetVersion)) {
                input.choices.push(new Adaptive.Choice(choice.name, choice.value));
            }
        }

        return input;
    }

    constructor(
        readonly targetVersion: Adaptive.TargetVersion,
        readonly propertyName: string,
        readonly label: string,
        readonly choices: IVersionedChoice[],
        readonly causesPropertySheetRefresh: boolean = false) {
        super(targetVersion, propertyName, label, causesPropertySheetRefresh);
    }
}

export class ContainerStylePropertyEditor extends ChoicePropertyEditor {
    protected getPropertyValue(context: PropertySheetContext): any {
        let currentStyle = context.target[this.propertyName];

        return currentStyle ? currentStyle.toString() : "not_set";
    }

    protected setPropertyValue(context: PropertySheetContext, value: string) {
        if (value == "not_set") {
            context.target[this.propertyName] = null;
        }
        else {
            context.target[this.propertyName] = value;
        }
    }

    constructor(readonly targetVersion: Adaptive.TargetVersion,readonly propertyName: string, readonly label: string) {
        super(
            targetVersion,
            propertyName,
            label,
            [
                { targetVersion: Adaptive.Versions.v1_0, name: "(not set)", value: "not_set" },
                { targetVersion: Adaptive.Versions.v1_0, name: "Default", value: "default" },
                { targetVersion: Adaptive.Versions.v1_0, name: "Emphasis", value: "emphasis" },
                { targetVersion: Adaptive.Versions.v1_2, name: "Accent", value: "accent" },
                { targetVersion: Adaptive.Versions.v1_2, name: "Good", value: "good" },
                { targetVersion: Adaptive.Versions.v1_2, name: "Attention", value: "attention" },
                { targetVersion: Adaptive.Versions.v1_2, name: "Warning", value: "warning" }
            ]);
    }
}

export class ColumnWidthPropertyEditor extends ChoicePropertyEditor {
    protected getPropertyValue(context: PropertySheetContext): any {
        if (context.target[this.propertyName] instanceof Adaptive.SizeAndUnit) {
            if (context.target[this.propertyName].unit == Adaptive.SizeUnit.Pixel) {
                return "pixels";
            }
            else {
                return "weighted";
            }
        }
        else {
            return context.target[this.propertyName].toString();
        }
    }

    protected setPropertyValue(context: PropertySheetContext, value: string) {
        switch (value) {
            case "auto":
                context.target[this.propertyName] = "auto";
                break;
            case "pixels":
                context.target[this.propertyName] = new Adaptive.SizeAndUnit(50, Adaptive.SizeUnit.Pixel);
                break;
            case "weighted":
                context.target[this.propertyName] = new Adaptive.SizeAndUnit(50, Adaptive.SizeUnit.Weight);
                break;
            case "stretch":
            default:
                context.target[this.propertyName] = "stretch";
                break;
        }
    }
}

export class HeightPropertyEditor extends ChoicePropertyEditor {
    protected setPropertyValue(context: PropertySheetContext, value: string) {
        let processedValue: string;

        switch (value) {
            case "auto":
            case "stretch":
                processedValue = value;
                break;
            default:
                processedValue = "auto";
                break;
        }

        context.target[this.propertyName] = processedValue;
    }
}

export class SizeAndUnitPropertyEditor extends NumberPropertyEditor {
    protected getPropertyValue(context: PropertySheetContext): any {
        return (<Adaptive.SizeAndUnit>context.target[this.propertyName]).physicalSize.toString();
    }

    protected setPropertyValue(context: PropertySheetContext, value: string) {
        context.target[this.propertyName] = new Adaptive.SizeAndUnit(parseInt(value), this.sizeUnit);
    }

    constructor(
        readonly targetVersion: Adaptive.TargetVersion,
        readonly propertyName: string,
        readonly label: string,
        readonly sizeUnit: Adaptive.SizeUnit,
        readonly defaultValue: number | undefined = undefined,
        readonly causesPropertySheetRefresh: boolean = false) {
        super(targetVersion, propertyName, label, defaultValue, causesPropertySheetRefresh);
    }
}

export class ActionPropertyEditor extends SingleInputPropertyEditor {
    protected getPropertyValue(context: PropertySheetContext): any {
        let action = <Adaptive.Action>context.target[this.propertyName];

        return action ? action.getJsonTypeName() : "none";
    }

    protected setPropertyValue(context: PropertySheetContext, value: string) {
        if (value == "none") {
            context.target[this.propertyName] = undefined;
        }
        else {
            context.target[this.propertyName] = context.designContext.hostContainer.actionsRegistry.createInstance(value, context.designContext.targetVersion);
        }
    }

    protected createInput(context: PropertySheetContext): Adaptive.Input {
        let input = new Adaptive.ChoiceSetInput();
        input.defaultValue = this.getPropertyValue(context);
        input.isCompact = true;
        input.placeholder = "(not set)";
        input.choices.push(new Adaptive.Choice("(not set)", "none"));

        for (var i = 0; i < context.designContext.hostContainer.actionsRegistry.getItemCount(); i++) {
            let actionType = context.designContext.hostContainer.actionsRegistry.getItemAt(i).typeName;
            let excludeAction = true;

            if (this.forbiddenActionTypes) {
                // If the list contains "*", all action types are disallowed...
                excludeAction = this.forbiddenActionTypes.indexOf("*") >= 0 || this.forbiddenActionTypes.indexOf(actionType) >= 0;

                if (excludeAction) {
                    // ...except if the list explicitly contains the type name prefixed with a "-" character
                    // Example:
                    //    [ "*", "-Action.Execute", "-Action.Submit" ]
                    //    Meaning: all actions are disallowed except Action.Execute and Action.Submit
                    excludeAction = this.forbiddenActionTypes.indexOf("-" + actionType) < 0;
                }
            }

            if (!excludeAction) {
                let choice = new Adaptive.Choice(actionType, actionType);

                input.choices.push(choice);
            }
        }

        return input;
    }

    constructor(
        readonly targetVersion: Adaptive.TargetVersion,
        readonly propertyName: string,
        readonly label: string,
        readonly forbiddenActionTypes: string[] = [],
        readonly causesPropertySheetRefresh: boolean = false) {
        super(targetVersion, propertyName, label, causesPropertySheetRefresh);
    }
}

export class CompoundPropertyEditor extends PropertySheetEntry {
    render(context: PropertySheetContext): Adaptive.CardElement {
        let container = new Adaptive.Container();

        let target = context.target[this.propertyName];

        if (target === undefined && this.initializeProperty) {
            target = this.initializeProperty();

            context.target[this.propertyName] = target;
        }

        if (target) {
            for (let entry of this.entries) {
                if (Adaptive.isVersionLessOrEqual(entry.targetVersion, context.designContext.targetVersion)) {
                    container.addItem(
                        entry.render(
                            new PropertySheetContext(
                                context.designContext,
                                context.peer,
                                target)));
                }
            }
        }

        return container;
    }

    constructor(
        readonly targetVersion: Adaptive.TargetVersion,
        readonly propertyName: string,
        readonly entries: PropertySheetEntry[] = [],
        readonly initializeProperty?: () => object) {
        super(targetVersion);
    }
}

export class EnumPropertyEditor extends SingleInputPropertyEditor {
    protected setPropertyValue(context: PropertySheetContext, value: string) {
        context.target[this.propertyName] = parseInt(value, 10);
    }

    protected createInput(context: PropertySheetContext): Adaptive.Input {
        let input = new Adaptive.ChoiceSetInput();
        input.defaultValue = this.getPropertyValue(context);
        input.isCompact = true;
        input.placeholder = "(not set)";

        for (let key in this.enumType) {
            let v = parseInt(key, 10);

            if (!isNaN(v)) {
                input.choices.push(new Adaptive.Choice(this.enumType[key], key));
            }
        }

        return input;
    }

    constructor(
        readonly targetVersion: Adaptive.TargetVersion,
        readonly propertyName: string,
        readonly label: string,
        readonly enumType: { [s: number]: string },
        readonly causesPropertySheetRefresh: boolean = false) {
        super(targetVersion, propertyName, label, causesPropertySheetRefresh);
    }
}

interface INameValuePair {
    name: string;
    value: string;
}

class NameValuePairPropertyEditor extends PropertySheetEntry {
    private collectionChanged(context: PropertySheetContext, nameValuePairs: INameValuePair[], refreshPropertySheet: boolean) {
        context.target[this.collectionPropertyName] = [];

        for (let nameValuePair of nameValuePairs) {
            let item = this.createCollectionItem(nameValuePair.name, nameValuePair.value);

            context.target[this.collectionPropertyName].push(item);
        }

        context.peer.changed(refreshPropertySheet);
    }

    render(context: PropertySheetContext): Adaptive.CardElement {
        let result = new Adaptive.Container();

        let collection = context.target[this.collectionPropertyName];

        if (!Array.isArray(collection)) {
            throw new Error("The " + this.collectionPropertyName + " property on " + context.peer.getCardObject().getJsonTypeName() + " either doesn't exist or isn't an array.")
        }

        let nameValuePairs: INameValuePair[] = [];

        for (let pair of collection) {
            nameValuePairs.push(
                {
                    name: pair[this.namePropertyName],
                    value: pair[this.valuePropertyName]
                }
            )
        }

        if (nameValuePairs.length == 0) {
            let messageTextBlock = new Adaptive.TextBlock();
            messageTextBlock.spacing = Adaptive.Spacing.Small;
            messageTextBlock.text = this.messageIfEmpty;

            result.addItem(messageTextBlock);
        }
        else {
            for (let i = 0; i < nameValuePairs.length; i++) {
                let textInput = new Adaptive.TextInput();
                textInput.placeholder = this.namePropertyLabel;
                textInput.defaultValue = nameValuePairs[i].name;
                textInput.onValueChanged = (sender) => {
                    nameValuePairs[i].name = sender.value;

                    this.collectionChanged(context, nameValuePairs, false);
                };

                let nameColumn = new Adaptive.Column("stretch");
                nameColumn.addItem(textInput);

                textInput = new Adaptive.TextInput();
                textInput.placeholder = this.valuePropertyLabel;
                textInput.defaultValue = nameValuePairs[i].value;
                textInput.onValueChanged = (sender) => {
                    nameValuePairs[i].value = sender.value;

                    this.collectionChanged(context, nameValuePairs, false);
                };

                let valueColumn = new Adaptive.Column("stretch");
                valueColumn.spacing = Adaptive.Spacing.Small;
                valueColumn.addItem(textInput);

                let removeAction = new Adaptive.SubmitAction();
                removeAction.title = "X";
                removeAction.tooltip = "Remove";
                removeAction.onExecute = (sender) => {
                    nameValuePairs.splice(i, 1);

                    this.collectionChanged(context, nameValuePairs, true);
                }

                let actionSet = new Adaptive.ActionSet();
                actionSet.addAction(removeAction);

                let removeColumn = new Adaptive.Column("auto");
                removeColumn.spacing = Adaptive.Spacing.Small;
                removeColumn.addItem(actionSet);

                let columnSet = new Adaptive.ColumnSet();
                columnSet.spacing = Adaptive.Spacing.Small;
                columnSet.addColumn(nameColumn);
                columnSet.addColumn(valueColumn);
                columnSet.addColumn(removeColumn);

                result.addItem(columnSet);
            }
        }

        let addAction = new Adaptive.SubmitAction();
        addAction.title = this.addButtonTitle;
        addAction.onExecute = (sender) => {
            nameValuePairs.push({ name: "", value: "" });

            this.collectionChanged(context, nameValuePairs, true);
        }

        let actionSet = new Adaptive.ActionSet();
        actionSet.spacing = Adaptive.Spacing.Small;
        actionSet.addAction(addAction);

        result.addItem(actionSet);

        return result;
    }

    constructor(
        readonly targetVersion: Adaptive.TargetVersion,
        readonly collectionPropertyName: string,
        readonly namePropertyName: string,
        readonly valuePropertyName: string,
        readonly createCollectionItem: (name: string, value: string) => any,
        readonly namePropertyLabel: string = "Name",
        readonly valuePropertyLabel: string = "Value",
        readonly addButtonTitle: string = "Add",
        readonly messageIfEmpty: string = "This collection is empty") {
        super(targetVersion);
    }
}

export abstract class DesignerPeer extends DraggableElement {
    static readonly idProperty = new StringPropertyEditor(Adaptive.Versions.v1_0, "id", "Id");

    static onPopulatePropertySheet?: (sender: DesignerPeer, propertySheet: PropertySheet) => void;

    private _parent: DesignerPeer;
    private _cardObject: Adaptive.CardObject;
    private _children: Array<DesignerPeer> = [];
    private _isSelected: boolean = false;
    private _inplaceEditorOverlay: HTMLElement;
    private _inplaceEditor: DesignerPeerInplaceEditor = null;

    private closeInplaceEditor(applyChanges: boolean) {
        if (this._inplaceEditor) {
            if (applyChanges) {
                this._inplaceEditor.applyChanges();

                this.changed(true);
            }

            this._inplaceEditor = null;

            this._inplaceEditorOverlay.parentNode.removeChild(this._inplaceEditorOverlay);
        }
    }

    private tryOpenInplaceEditor(): boolean {
        this._inplaceEditor = this.createInplaceEditor();

        if (this._inplaceEditor) {
            this._inplaceEditor.onClose = (applyChanges: boolean) => {
                this.closeInplaceEditor(applyChanges);
            }

            this._inplaceEditorOverlay = document.createElement("div");
            this._inplaceEditorOverlay.tabIndex = 0;
            this._inplaceEditorOverlay.style.zIndex = "600";
            this._inplaceEditorOverlay.style.backgroundColor = "transparent";
            this._inplaceEditorOverlay.style.position = "absolute";
            this._inplaceEditorOverlay.style.left = "0";
            this._inplaceEditorOverlay.style.top = "0";
            this._inplaceEditorOverlay.style.width = document.documentElement.scrollWidth + "px";
            this._inplaceEditorOverlay.style.height = document.documentElement.scrollHeight + "px";
            this._inplaceEditorOverlay.onfocus = (e) => { this.closeInplaceEditor(true); };

            let cardObjectBoundingRect = this.getCardObjectBoundingRect();
            let peerBoundingRect = this.getBoundingRect();
            let topPadding = peerBoundingRect.height - cardObjectBoundingRect.height;

            let inplaceEditorHost = document.createElement("div");
            inplaceEditorHost.className = "acd-inplace-editor-host";
            inplaceEditorHost.style.left = Math.floor(cardObjectBoundingRect.left + pageXOffset) + "px";
            inplaceEditorHost.style.top = Math.floor(cardObjectBoundingRect.top + pageYOffset - topPadding) + "px";
            inplaceEditorHost.style.width = Math.ceil(peerBoundingRect.width) + "px";
            inplaceEditorHost.style.height = Math.ceil(peerBoundingRect.height) + "px";
            inplaceEditorHost.style.paddingTop = topPadding + "px";

            let renderedInplaceEditor = this._inplaceEditor.render();
            renderedInplaceEditor.classList.add("acd-inplace-editor");
            renderedInplaceEditor.tabIndex = 0;
            renderedInplaceEditor.onblur = (e) => { this.closeInplaceEditor(true); };

            inplaceEditorHost.appendChild(renderedInplaceEditor);

            this._inplaceEditorOverlay.appendChild(inplaceEditorHost);

            document.body.appendChild(this._inplaceEditorOverlay);

            this._inplaceEditor.initialize();

            return true;
        }

        return false;
    }

    protected click(e: MouseEvent) {
        super.click(e);

        this.isSelected = true;
    }

    protected doubleClick(e: MouseEvent) {
        super.doubleClick(e);

        this.tryOpenInplaceEditor();
    }

    protected isContainer(): boolean {
        return false;
    }

    protected getToolTip(): string {
        return null;
    }

    protected internalAddCommands(context: DesignContext, commands: Array<PeerCommand>) {
        // Do nothing in base implementation
    }

    protected internalRender(): HTMLElement {
        let element = document.createElement("div");
        element.classList.add("acd-peer");

        let toolTip = this.getToolTip();

        if (toolTip) {
            element.title = toolTip;
        }

        if (this.isContainer()) {
            element.classList.add("container");
        }

        element.style.position = "absolute";

        return element;
    }

    protected internalUpdateCssStyles() {
        if (this.isSelected) {
            this.renderedElement.classList.add("selected");
        }
        else {
            this.renderedElement.classList.remove("selected");
        }

        if (this.dragging) {
            this.renderedElement.classList.add("dragging");
        }
        else {
            this.renderedElement.classList.remove("dragging");
        }
    }

    protected peerAdded(newPeer: DesignerPeer) {
        this.changed(false);

        if (this.onPeerAdded) {
            this.onPeerAdded(this, newPeer);
        }
    }

    protected peerRemoved(peer: DesignerPeer) {
        if (this.onPeerRemoved) {
            this.onPeerRemoved(peer);
        }
    }

    protected internalUpdateLayout() {
        if (this.renderedElement) {
            let clientRect = this.getBoundingRect();

            this.renderedElement.style.width = clientRect.width + "px";
            this.renderedElement.style.height = clientRect.height + "px";
            this.renderedElement.style.left = clientRect.left + "px";
            this.renderedElement.style.top = clientRect.top + "px";
        }
    }

    protected createInplaceEditor(): DesignerPeerInplaceEditor {
        return null;
    }

    protected internalGetTreeItemText(): string {
        return null;
    }

    protected abstract internalRemove(): boolean;

    readonly registration: DesignerPeerRegistrationBase;
    readonly designerSurface: CardDesignerSurface;
    readonly treeItem: DesignerPeerTreeItem;

    onParentChanged: (sender: DesignerPeer) => void;
    onSelectedChanged: (sender: DesignerPeer) => void;
    onChanged: (sender: DesignerPeer, updatePropertySheet: boolean) => void;
    onPeerRemoved: (sender: DesignerPeer) => void;
    onPeerAdded: (sender: DesignerPeer, newPeer: DesignerPeer) => void;

    getCardObject(): Adaptive.CardObject {
        return this._cardObject;
    }

    constructor(
        parent: DesignerPeer,
        designerSurface: CardDesignerSurface,
        registration: DesignerPeerRegistrationBase,
        cardObject: Adaptive.CardObject) {
        super();

        this._parent = parent;

        this.registration = registration;
        this.designerSurface = designerSurface;
        this._cardObject = cardObject;
        this.treeItem = new DesignerPeerTreeItem(this);
    }

    abstract getBoundingRect(): Rect;
    abstract getCardObjectBoundingRect(): Rect;

    changed(updatePropertySheet: boolean) {
        if (this.onChanged) {
            this.onChanged(this, updatePropertySheet);
        }
    }

    getTreeItemText(): string {
        return this.internalGetTreeItemText();
    }

    populatePropertySheet(propertySheet: PropertySheet, defaultCategory: string = PropertySheetCategory.DefaultCategory) {
        // Do nothing in base implementation
    }

    canDrop(peer: DesignerPeer): boolean {
        return false;
    }

    canBeRemoved(): boolean {
        return true;
    }

    tryDrop(peer: DesignerPeer, insertionPoint: IPoint): boolean {
        return false;
    }

    tryAdd(peer: DesignerPeer): boolean {
        return false;
    }

    insertChild(peer: DesignerPeer, index: number = -1) {
        if (index == -1) {
            this._children.push(peer);
        }
        else {
            this._children.splice(index, 0, peer);
        }

        peer.parent = this;

        this.peerAdded(peer);
    }

    removeChild(peer: DesignerPeer) {
        var index = this._children.indexOf(peer);

        if (index >= 0) {
            peer.parent = null;
            this._children.splice(index, 1);
        }
    }

    getChildCount(): number {
        return this._children.length;
    }

    getChildAt(index: number): DesignerPeer {
        return this._children[index];
    }

    getCommands(context: DesignContext, promoteParentCommands: boolean = false): Array<PeerCommand> {
        let result: Array<PeerCommand> = [];

        this.internalAddCommands(context, result);

        if (promoteParentCommands && this.parent) {
            let parentCommands = this.parent.getCommands(context);

            for (let command of parentCommands) {
                if (command.isPromotable) {
                    result.push(command);
                }
            }
        }

        return result;
    }

    remove(onlyFromCard: boolean, removeChildren: boolean): boolean {
        if (removeChildren) {
            while (this._children.length > 0) {
                this._children[0].remove(onlyFromCard, removeChildren);
            }
        }

        var result = this.internalRemove();

        if (result && !onlyFromCard) {
            if (this.parent) {
                this.parent.removeChild(this);
            }

            this.removeElementsFromDesignerSurface();

            this.peerRemoved(this);
        }

        return result;
    }

    addElementsToDesignerSurface(designerSurface: HTMLElement, processChildren: boolean = false) {
        designerSurface.appendChild(this.renderedElement);

        if (processChildren) {
            for (var i = 0; i < this.getChildCount(); i++) {
                this.getChildAt(i).addElementsToDesignerSurface(designerSurface, processChildren);
            }
        }
    }

    removeElementsFromDesignerSurface(processChildren: boolean = false) {
        this.renderedElement.parentNode.removeChild(this.renderedElement);

        if (processChildren) {
            for (var i = 0; i < this.getChildCount(); i++) {
                this.getChildAt(i).removeElementsFromDesignerSurface(processChildren);
            }
        }
    }

    buildPropertySheetCard(context: DesignContext): Adaptive.AdaptiveCard {
        let card = new Adaptive.AdaptiveCard();
        card.padding = new Adaptive.PaddingDefinition(
            Adaptive.Spacing.Small,
            Adaptive.Spacing.Small,
            Adaptive.Spacing.Small,
            Adaptive.Spacing.Small);

        let propertySheet = new PropertySheet();

        this.populatePropertySheet(propertySheet);

        if (DesignerPeer.onPopulatePropertySheet) {
            DesignerPeer.onPopulatePropertySheet(this, propertySheet);
        }

        propertySheet.render(
            card,
            new PropertySheetContext(context, this));

        let actionSet = new Adaptive.ActionSet();
        let commands = this.getCommands(context, true);

        for (let command of commands) {
            if (command.showInPropertySheet) {
                let action = new Adaptive.SubmitAction();
                action.title = command.name;
                action.onExecute = (sender: Adaptive.Action) => {
                    command.execute(command, action.renderedElement);
                }

                actionSet.addAction(action);
            }
        }

        actionSet.separator = true;

        card.addItem(actionSet);

        return card;
    }

    scrollIntoView() {
        if (this.renderedElement) {
            this.renderedElement.scrollIntoView();
        }

        if (this.treeItem && this.treeItem.renderedElement) {
            this.treeItem.renderedElement.scrollIntoView();
        }
    }

    get parent(): DesignerPeer {
        return this._parent;
    }

    set parent(value: DesignerPeer) {
        this._parent = value;

        if (this.onParentChanged) {
            this.onParentChanged(this);
        }
    }

    get isSelected(): boolean {
        return this._isSelected;
    }

    set isSelected(value: boolean) {
        if (value != this._isSelected) {
            this._isSelected = value;

            this.updateLayout();
            this.treeItem.isSelected = this._isSelected;

            if (this.onSelectedChanged) {
                this.onSelectedChanged(this);
            }
        }
    }
}

export class ActionPeer extends DesignerPeer {
<<<<<<< HEAD
    static readonly titleProperty = new StringPropertyEditor(Adaptive.Versions.v1_0, "title", "Title");
=======
    static readonly titleProperty = new StringPropertyEditor(Adaptive.Versions.v1_0, "title", "Title", true);
>>>>>>> a3bc68a6
    static readonly modeProperty = new ChoicePropertyEditor(
        Adaptive.Versions.v1_5,
        "mode",
        "Mode",
        [
            { targetVersion: Adaptive.Versions.v1_5, name: "Primary", value: Adaptive.ActionMode.Primary },
            { targetVersion: Adaptive.Versions.v1_5, name: "Secondary", value: Adaptive.ActionMode.Secondary }
        ]);
    static readonly styleProperty = new ChoicePropertyEditor(
        Adaptive.Versions.v1_2,
        "style",
        "Style",
        [
            { targetVersion: Adaptive.Versions.v1_2, name: "Default", value: Adaptive.ActionStyle.Default },
            { targetVersion: Adaptive.Versions.v1_2, name: "Positive", value: Adaptive.ActionStyle.Positive },
            { targetVersion: Adaptive.Versions.v1_2, name: "Destructive", value: Adaptive.ActionStyle.Destructive }
        ]);
    static readonly iconUrlProperty = new StringPropertyEditor(Adaptive.Versions.v1_1, "iconUrl", "Icon URL");
    static readonly tooltipProperty = new StringPropertyEditor(Adaptive.Versions.v1_5, "tooltip", "Tooltip");

    protected doubleClick(e: MouseEvent) {
        super.doubleClick(e);

        this.action.renderedElement.click();
    }

    protected internalRemove(): boolean {
        return this.action.remove();
    }

    constructor(
        parent: DesignerPeer,
        designerSurface: CardDesignerSurface,
        registration: DesignerPeerRegistrationBase,
        action: Adaptive.Action) {
        super(parent, designerSurface, registration, action);
    }

    protected internalGetTreeItemText(): string {
        if (this.action.title && this.action.title != "") {
            return this.action.title;
        }
        else {
            return super.internalGetTreeItemText();
        }
    }

    isDraggable(): boolean {
        return false;
    }

    getBoundingRect(): Rect {
        let designSurfaceOffset = this.designerSurface.getDesignerSurfaceOffset();
        let actionBoundingRect = this.action.renderedElement.getBoundingClientRect();

        return new Rect(
            actionBoundingRect.top - designSurfaceOffset.y,
            actionBoundingRect.right - designSurfaceOffset.x,
            actionBoundingRect.bottom - designSurfaceOffset.y,
            actionBoundingRect.left - designSurfaceOffset.x
        );
    }

    getCardObjectBoundingRect(): Rect {
        let actionBoundingRect = this.action.renderedElement.getBoundingClientRect();

        return new Rect(
            actionBoundingRect.top,
            actionBoundingRect.right,
            actionBoundingRect.bottom,
            actionBoundingRect.left
        );
    }

    populatePropertySheet(propertySheet: PropertySheet, defaultCategory: string = PropertySheetCategory.DefaultCategory) {
        super.populatePropertySheet(propertySheet, defaultCategory);

        propertySheet.add(
            defaultCategory,
            ActionPeer.idProperty,
            ActionPeer.titleProperty,
<<<<<<< HEAD
=======
            ActionPeer.tooltipProperty,
>>>>>>> a3bc68a6
            ActionPeer.modeProperty,
            ActionPeer.styleProperty,
            ActionPeer.iconUrlProperty);
    }

    get action(): Adaptive.Action {
        return <Adaptive.Action>this.getCardObject();
    }
}

export abstract class TypedActionPeer<TAction extends Adaptive.Action> extends ActionPeer {
    constructor(
        parent: DesignerPeer,
        designerSurface: CardDesignerSurface,
        registration: DesignerPeerRegistrationBase,
        action: TAction) {
        super(parent, designerSurface, registration, action);
    }

    get action(): TAction {
        return <TAction>this.getCardObject();
    }
}

export class HttpActionPeer extends TypedActionPeer<Adaptive.HttpAction> {
    static readonly ignoreInputValidationProperty = new BooleanPropertyEditor(Adaptive.Versions.v1_3, "ignoreInputValidation", "Ignore input validation");
    static readonly methodProperty = new ChoicePropertyEditor(
        Adaptive.Versions.v1_0,
        "method",
        "Method",
        [
            { targetVersion: Adaptive.Versions.v1_0, name: "GET", value: "GET" },
            { targetVersion: Adaptive.Versions.v1_0, name: "POST", value: "POST" }
        ],
        true);
    static readonly urlProperty = new StringPropertyEditor(Adaptive.Versions.v1_0, "url", "Url");
    static readonly bodyProperty = new StringPropertyEditor(Adaptive.Versions.v1_0, "body", "Body", false, true);
    static readonly headersProperty = new NameValuePairPropertyEditor(
        Adaptive.Versions.v1_0,
        "headers",
        "name",
        "value",
        (name: string, value: string) => { return new Adaptive.HttpHeader(name, value); },
        "Name",
        "Value",
        "Add a new header",
        "This action has no header.");

    populatePropertySheet(propertySheet: PropertySheet, defaultCategory: string = PropertySheetCategory.DefaultCategory) {
        super.populatePropertySheet(propertySheet, defaultCategory);

        propertySheet.add(
            PropertySheetCategory.DefaultCategory,
            HttpActionPeer.ignoreInputValidationProperty);

        propertySheet.add(
            defaultCategory,
            HttpActionPeer.methodProperty,
            HttpActionPeer.urlProperty);

        if (this.action.method == "POST") {
            propertySheet.add(
                defaultCategory,
                HttpActionPeer.bodyProperty);
        }

        propertySheet.add(
            "HTTP headers",
            HttpActionPeer.headersProperty);
    }
}

export abstract class BaseSubmitActionPeer<TAction extends Adaptive.SubmitAction> extends TypedActionPeer<TAction> {
    static readonly dataProperty = new ObjectPropertyEditor(Adaptive.Versions.v1_0, "data", "Data");
    static readonly associatedInputsProperty = new ChoicePropertyEditor(
        Adaptive.Versions.v1_3,
        "associatedInputs",
        "Associated inputs",
        [
            { targetVersion: Adaptive.Versions.v1_3, name: "Automatic", value: "auto" },
            { targetVersion: Adaptive.Versions.v1_3, name: "None", value: "none" }
        ]);

    populatePropertySheet(propertySheet: PropertySheet, defaultCategory: string = PropertySheetCategory.DefaultCategory) {
        super.populatePropertySheet(propertySheet, defaultCategory);

        propertySheet.add(
            defaultCategory,
            BaseSubmitActionPeer.dataProperty,
            BaseSubmitActionPeer.associatedInputsProperty);
    }
}

export class SubmitActionPeer extends BaseSubmitActionPeer<Adaptive.SubmitAction> { }

export class ExecuteActionPeer extends BaseSubmitActionPeer<Adaptive.ExecuteAction> {
    static readonly verbProperty = new StringPropertyEditor(Adaptive.Versions.v1_4, "verb", "Verb");

    populatePropertySheet(propertySheet: PropertySheet, defaultCategory: string = PropertySheetCategory.DefaultCategory) {
        super.populatePropertySheet(propertySheet, defaultCategory);

        propertySheet.add(defaultCategory, ExecuteActionPeer.verbProperty);
    }
}

export class OpenUrlActionPeer extends TypedActionPeer<Adaptive.OpenUrlAction> {
    static readonly urlProperty = new StringPropertyEditor(Adaptive.Versions.v1_0, "url", "Url");

    populatePropertySheet(propertySheet: PropertySheet, defaultCategory: string = PropertySheetCategory.DefaultCategory) {
        super.populatePropertySheet(propertySheet, defaultCategory);

        propertySheet.add(
            defaultCategory,
            OpenUrlActionPeer.urlProperty);
    }
}

export class ShowCardActionPeer extends TypedActionPeer<Adaptive.ShowCardAction> {
    protected getToolTip(): string {
        return "Double click to open/close";
    }
}

export class ToggleVisibilityActionPeer extends TypedActionPeer<Adaptive.ToggleVisibilityAction> {
}

export class CardElementPeer extends DesignerPeer {
    static readonly dataContextProperty = new CustomCardObjectPropertyEditor("*", "$data", "Data context", true);
    static readonly whenProperty = new CustomCardObjectPropertyEditor("*", "$when", "Only show when", true);
    static readonly idProperty = new StringPropertyEditor(Adaptive.Versions.v1_0, "id", "Id");
    static readonly isVisibleProperty = new BooleanPropertyEditor(Adaptive.Versions.v1_2, "isVisible", "Initially visible");
    static readonly spacingProperty = new EnumPropertyEditor(Adaptive.Versions.v1_0, "spacing", "Spacing", Adaptive.Spacing);
    static readonly separatorProperty = new BooleanPropertyEditor(Adaptive.Versions.v1_0, "separator", "Separator");
    static readonly horizontalAlignmentProperty = new EnumPropertyEditor(Adaptive.Versions.v1_0, "horizontalAlignment", "Horizontal alignment", Adaptive.HorizontalAlignment);
    static readonly heightProperty = new HeightPropertyEditor(
        Adaptive.Versions.v1_1,
        "height",
        "Height",
        [
            { targetVersion: Adaptive.Versions.v1_1, name: "Automatic", value: "auto" },
            { targetVersion: Adaptive.Versions.v1_1, name: "Stretch", value: "stretch" }
        ]);

    protected insertElementAfter(newElement: Adaptive.CardElement) {
        if (this.cardElement.parent instanceof Adaptive.Container) {
            this.cardElement.parent.insertItemAfter(newElement, this.cardElement);

            var newPeer = CardDesignerSurface.cardElementPeerRegistry.createPeerInstance(this.designerSurface, this, newElement);

            this.peerAdded(newPeer);
        }
    }

    protected internalRemove(): boolean {
        return this.cardElement.remove();
    }

    protected internalUpdateCssStyles() {
        super.internalUpdateCssStyles();

        if (this.cardElement.isVisible) {
            this.renderedElement.classList.remove("invisible");
        }
        else {
            this.renderedElement.classList.add("invisible");
        }
    }

    constructor(
        parent: DesignerPeer,
        designerSurface: CardDesignerSurface,
        registration: DesignerPeerRegistrationBase,
        cardElement: Adaptive.CardElement) {
        super(parent, designerSurface, registration, cardElement);

        if (cardElement instanceof Adaptive.CardElementContainer) {
            for (var i = 0; i < cardElement.getItemCount(); i++) {
                this.insertChild(CardDesignerSurface.cardElementPeerRegistry.createPeerInstance(this.designerSurface, this, cardElement.getItemAt(i)));
            }
        }

        for (var i = 0; i < this.cardElement.getActionCount(); i++) {
            this.insertChild(CardDesignerSurface.actionPeerRegistry.createPeerInstance(this.designerSurface, this, cardElement.getActionAt(i)));
        }
    }

    getTreeItemText(): string {
        let text = super.getTreeItemText();

        if (this.cardElement.isVisible) {
            return text;
        }
        else {
            let result = "Hidden";

            if (text) {
                result += " - " + text;
            }

            return result;
        }
    }

    initializeCardElement() {
        // Do nothing in base implementation
    }

    canDrop(peer: DesignerPeer) {
        return this.cardElement instanceof Adaptive.Container && peer instanceof CardElementPeer;
    }

    tryDrop(peer: DesignerPeer, insertionPoint: IPoint): boolean {
        if (this.cardElement instanceof Adaptive.Container && peer instanceof CardElementPeer) {
            let targetChild: DesignerPeer = null;
            let insertAfter: boolean;

            for (var i = 0; i < this.getChildCount(); i++) {
                let rect = this.getChildAt(i).getBoundingRect();

                if (rect.isInside(insertionPoint)) {
                    targetChild = this.getChildAt(i);

                    insertAfter = (insertionPoint.y - rect.top) >= (rect.height / 2);

                    break;
                }
            }

            if (targetChild != peer) {
                if (peer.cardElement.parent) {
                    if (!peer.remove(true, false)) {
                        return false;
                    }

                    peer.parent.removeChild(peer);
                }

                if (!targetChild) {
                    let rect = this.getBoundingRect();

                    insertAfter = (insertionPoint.y - rect.top) >= (rect.height / 2);

                    if (this.cardElement.getItemCount() > 0 && insertAfter) {
                        this.cardElement.insertItemAfter(peer.cardElement, this.cardElement.getItemAt(this.cardElement.getItemCount() - 1));
                    }
                    else {
                        this.cardElement.insertItemAfter(peer.cardElement, null);
                    }
                }
                else {
                    if (insertAfter) {
                        this.cardElement.insertItemAfter(peer.cardElement, (<CardElementPeer>targetChild).cardElement);
                    }
                    else {
                        this.cardElement.insertItemBefore(peer.cardElement, (<CardElementPeer>targetChild).cardElement);
                    }
                }

                this.insertChild(peer, peer.cardElement.index);
                this.changed(false);

                return true;
            }
        }

        return false;
    }

    tryAdd(peer: DesignerPeer): boolean {
        if (this.cardElement instanceof Adaptive.Container && peer instanceof CardElementPeer) {
            if (peer.cardElement.parent) {
                if (!peer.remove(true, false)) {
                    return false;
                }

                peer.parent.removeChild(peer);
            }

            this.cardElement.addItem(peer.cardElement);
            this.insertChild(peer, peer.cardElement.index);
            this.changed(false);

            return true;
        }

        return false;
    }

    getBoundingRect(): Rect {
        let designSurfaceOffset = this.designerSurface.getDesignerSurfaceOffset();
        let cardElementBoundingRect = this.cardElement.renderedElement.getBoundingClientRect();

        if (this.cardElement.hasVisibleSeparator) {
            let separatorBoundingRect = this.cardElement.separatorElement.getBoundingClientRect();

            return new Rect(
                Math.min(separatorBoundingRect.top, cardElementBoundingRect.top) - designSurfaceOffset.y,
                Math.max(separatorBoundingRect.right, cardElementBoundingRect.right) - designSurfaceOffset.x,
                Math.max(separatorBoundingRect.bottom, cardElementBoundingRect.bottom) - designSurfaceOffset.y,
                Math.min(separatorBoundingRect.left, cardElementBoundingRect.left) - designSurfaceOffset.x,
            )
        }
        else {
            return new Rect(
                cardElementBoundingRect.top - designSurfaceOffset.y,
                cardElementBoundingRect.right - designSurfaceOffset.x,
                cardElementBoundingRect.bottom - designSurfaceOffset.y,
                cardElementBoundingRect.left - designSurfaceOffset.x
            );
        }
    }

    getCardObjectBoundingRect(): Rect {
        let cardElementBoundingRect = this.cardElement.renderedElement.getBoundingClientRect();

        return new Rect(
            cardElementBoundingRect.top,
            cardElementBoundingRect.right,
            cardElementBoundingRect.bottom,
            cardElementBoundingRect.left
        );
    }

    populatePropertySheet(propertySheet: PropertySheet, defaultCategory: string = PropertySheetCategory.DefaultCategory) {
        super.populatePropertySheet(propertySheet, defaultCategory);

        if (GlobalSettings.enableDataBindingSupport) {
            propertySheet.add(
                defaultCategory,
                CardElementPeer.dataContextProperty,
                CardElementPeer.whenProperty);
        }

        propertySheet.add(
            defaultCategory,
            CardElementPeer.idProperty,
            CardElementPeer.isVisibleProperty);

        propertySheet.add(
            PropertySheetCategory.LayoutCategory,
            CardElementPeer.spacingProperty,
            CardElementPeer.separatorProperty,
            CardElementPeer.horizontalAlignmentProperty,
            CardElementPeer.heightProperty);
    }

    get cardElement(): Adaptive.CardElement {
        return <Adaptive.CardElement>this.getCardObject();
    }
}

export abstract class TypedCardElementPeer<TCardElement extends Adaptive.CardElement> extends CardElementPeer {
    constructor(
        parent: DesignerPeer,
        designerSurface: CardDesignerSurface,
        registration: DesignerPeerRegistrationBase,
        cardElement: TCardElement) {
        super(parent, designerSurface, registration, cardElement);
    }

    get cardElement(): TCardElement {
        return <TCardElement>this.getCardObject();
    }
}

export class AdaptiveCardPeer extends TypedCardElementPeer<Adaptive.AdaptiveCard> {
    static readonly langProperty = new StringPropertyEditor(Adaptive.Versions.v1_1, "lang", "Language");
    static readonly fallbackTextProperty = new StringPropertyEditor(Adaptive.Versions.v1_0, "fallbackText", "Fallback text", false, true);
    static readonly speakProperty = new StringPropertyEditor(Adaptive.Versions.v1_0, "speak", "Speak");
    static readonly refreshProperty = new CompoundPropertyEditor(
        Adaptive.Versions.v1_4,
        "refresh",
        [
            new StringArrayPropertyEditor(Adaptive.Versions.v1_4, "userIds", "User IDs", false, true),
            new ActionPropertyEditor(Adaptive.Versions.v1_4, "action", "Action", [ "*", "-Action.Execute" ], true)
        ],
        () => { return new Adaptive.RefreshDefinition() });

    protected addAction(action: Adaptive.Action) {
        this.cardElement.addAction(action);

        this.insertChild(CardDesignerSurface.actionPeerRegistry.createPeerInstance(this.designerSurface, this, action));
    }

    protected internalRemove(): boolean {
        return true;
    }

    protected internalAddCommands(context: DesignContext, commands: Array<PeerCommand>) {
        super.internalAddCommands(context, commands);

        let availableActions: Adaptive.ITypeRegistration<Adaptive.Action>[] = [];

        for (var i = 0; i < context.hostContainer.actionsRegistry.getItemCount(); i++) {
            let typeRegistration = context.hostContainer.actionsRegistry.getItemAt(i);

            if (typeRegistration.schemaVersion.compareTo(context.targetVersion) <= 0) {
                availableActions.push(typeRegistration);
            }
        }

        if (availableActions.length > 0) {
            commands.push(
                new PeerCommand(
                    {
                        name: "Add an action",
                        alwaysShowName: true,
                        iconClass: "acd-icon-bolt",
                        showInPropertySheet: true,
                        execute: (command: PeerCommand, clickedElement: HTMLElement) => {
                            let popupMenu = new Controls.PopupMenu();

                            for (let i = 0; i < availableActions.length; i++) {
                                let menuItem = new Controls.DropDownItem(i.toString(), availableActions[i].typeName);
                                menuItem.onClick = (clickedItem: Controls.DropDownItem) => {
                                    let registration = availableActions[i];
                                    let action = new registration.objectType();
                                    action.title = registration.typeName;

                                    this.addAction(action);

                                    popupMenu.closePopup(false);
                                };

                                popupMenu.items.add(menuItem);
                            }

                            popupMenu.popup(clickedElement);
                        }
                    })
            );
        }
    }

    isDraggable(): boolean {
        return false;
    }

    canBeRemoved(): boolean {
        return false;
    }

    populatePropertySheet(propertySheet: PropertySheet, defaultCategory: string = PropertySheetCategory.DefaultCategory) {
        super.populatePropertySheet(propertySheet, defaultCategory);

        propertySheet.remove(
            DesignerPeer.idProperty,
            CardElementPeer.isVisibleProperty,
            CardElementPeer.horizontalAlignmentProperty,
            CardElementPeer.separatorProperty,
            CardElementPeer.heightProperty,
            CardElementPeer.spacingProperty);

        propertySheet.add(
            defaultCategory,
            AdaptiveCardPeer.langProperty,
            AdaptiveCardPeer.fallbackTextProperty,
            AdaptiveCardPeer.speakProperty);

        propertySheet.add(
            PropertySheetCategory.Refresh,
            AdaptiveCardPeer.refreshProperty);

        if (this.cardElement.refresh && this.cardElement.refresh.action) {
            propertySheet.addActionProperties(
                Adaptive.Versions.v1_4,
                this,
                this.cardElement.refresh.action,
                PropertySheetCategory.Refresh,
                [ BaseSubmitActionPeer.associatedInputsProperty, ActionPeer.iconUrlProperty, ActionPeer.styleProperty, ActionPeer.modeProperty ]);
        }

        propertySheet.add(
            PropertySheetCategory.LayoutCategory,
            ContainerPeer.minHeightProperty,
            ContainerPeer.verticalContentAlignmentProperty);

        propertySheet.add(
            "Background image",
            ContainerPeer.backgroundImageProperty);

        propertySheet.add(
            PropertySheetCategory.SelectionAction,
            ContainerPeer.selectActionProperty);

        if (this.cardElement.selectAction) {
            propertySheet.addActionProperties(
                Adaptive.Versions.v1_0,
                this,
                this.cardElement.selectAction,
                PropertySheetCategory.SelectionAction);
        }
    }
}

export class ColumnPeer extends TypedCardElementPeer<Adaptive.Column> {
    private static readonly pixelWidthProperty = new SizeAndUnitPropertyEditor(Adaptive.Versions.v1_1, "width", "Width in pixels", Adaptive.SizeUnit.Pixel);
    private static readonly weightProperty = new SizeAndUnitPropertyEditor(Adaptive.Versions.v1_0, "width", "Weight", Adaptive.SizeUnit.Weight);

    static readonly widthProperty = new ColumnWidthPropertyEditor(
        Adaptive.Versions.v1_0,
        "width",
        "Width",
        [
            { targetVersion: Adaptive.Versions.v1_0, name: "Automatic", value: "auto" },
            { targetVersion: Adaptive.Versions.v1_0, name: "Stretch", value: "stretch" },
            { targetVersion: Adaptive.Versions.v1_0, name: "Weighted", value: "weighted" },
            { targetVersion: Adaptive.Versions.v1_1, name: "Pixels", value: "pixels" }
        ],
        true);

    protected isContainer(): boolean {
        return true;
    }

    protected internalGetTreeItemText(): string {
        if (this.cardElement.width instanceof Adaptive.SizeAndUnit) {
            switch (this.cardElement.width.unit) {
                case Adaptive.SizeUnit.Weight:
                    return "Weight: " + this.cardElement.width.physicalSize;
                default:
                    return this.cardElement.width.physicalSize + " pixels";
            }
        }
        else {
            switch (this.cardElement.width) {
                case "stretch":
                    return "Stretch";
                case "auto":
                    return "Automatic";
                default:
                    return "";
            }
        }
    }

    isDraggable(): boolean {
        return false;
    }

    populatePropertySheet(propertySheet: PropertySheet, defaultCategory: string = PropertySheetCategory.DefaultCategory) {
        super.populatePropertySheet(propertySheet, defaultCategory);

        propertySheet.add(
            PropertySheetCategory.LayoutCategory,
            ColumnPeer.widthProperty);

        if (this.cardElement.width instanceof Adaptive.SizeAndUnit) {
            if (this.cardElement.width.unit == Adaptive.SizeUnit.Pixel) {
                propertySheet.add(
                    PropertySheetCategory.LayoutCategory,
                    ColumnPeer.pixelWidthProperty);
            }
            else {
                propertySheet.add(
                    PropertySheetCategory.LayoutCategory,
                    ColumnPeer.weightProperty);
            }
        }

        propertySheet.add(
            PropertySheetCategory.LayoutCategory,
            ContainerPeer.minHeightProperty,
            ContainerPeer.verticalContentAlignmentProperty);

        propertySheet.add(
            PropertySheetCategory.StyleCategory,
            ContainerPeer.styleProperty,
            ContainerPeer.bleedProperty);

        propertySheet.add(
            "Background image",
            ContainerPeer.backgroundImageProperty);

        propertySheet.add(
            PropertySheetCategory.SelectionAction,
            ContainerPeer.selectActionProperty);

        if (this.cardElement.selectAction) {
            propertySheet.addActionProperties(
                Adaptive.Versions.v1_0,
                this,
                this.cardElement.selectAction,
                PropertySheetCategory.SelectionAction);
        }
    }
}

export class ColumnSetPeer extends TypedCardElementPeer<Adaptive.ColumnSet> {
    protected isContainer(): boolean {
        return true;
    }

    protected internalAddCommands(context: DesignContext, commands: Array<PeerCommand>) {
        super.internalAddCommands(context, commands);

        commands.push(
            new PeerCommand(
                {
                    name: "Add a column",
                    iconClass: "acd-icon-addColumn",
                    isPromotable: true,
                    execute: (command: PeerCommand, clickedElement: HTMLElement) => {
                        var column = new Adaptive.Column();
                        column.width = "stretch";

                        this.cardElement.addColumn(column);

                        this.insertChild(CardDesignerSurface.cardElementPeerRegistry.createPeerInstance(this.designerSurface, this, column));
                    }
                })
        );
    }

    protected internalGetTreeItemText(): string {
        let columnCount = this.cardElement.getItemCount();

        switch (columnCount) {
            case 0:
                return "No column";
            case 1:
                return "1 column";
            default:
                return columnCount + " columns";
        }
    }

    populatePropertySheet(propertySheet: PropertySheet, defaultCategory: string = PropertySheetCategory.DefaultCategory) {
        super.populatePropertySheet(propertySheet, defaultCategory);

        propertySheet.add(
            defaultCategory,
            ContainerPeer.minHeightProperty,
            ContainerPeer.styleProperty,
            ContainerPeer.bleedProperty);

        propertySheet.add(
            PropertySheetCategory.SelectionAction,
            ContainerPeer.selectActionProperty);

        if (this.cardElement.selectAction) {
            propertySheet.addActionProperties(
                Adaptive.Versions.v1_0,
                this,
                this.cardElement.selectAction,
                PropertySheetCategory.SelectionAction);
        }
    }

    canDrop(peer: DesignerPeer) {
        return true;
    }
}

export class ContainerPeer extends TypedCardElementPeer<Adaptive.Container> {
    static readonly selectActionProperty = new ActionPropertyEditor(Adaptive.Versions.v1_1, "selectAction", "Action type", [ Adaptive.ShowCardAction.JsonTypeName ], true);
    static readonly minHeightProperty = new NumberPropertyEditor(Adaptive.Versions.v1_2, "minPixelHeight", "Minimum height in pixels");
    static readonly verticalContentAlignmentProperty = new EnumPropertyEditor(Adaptive.Versions.v1_1, "verticalContentAlignment", "Vertical content alignment", Adaptive.VerticalAlignment);
    static readonly styleProperty = new ContainerStylePropertyEditor(Adaptive.Versions.v1_0, "style", "Style");
    static readonly bleedProperty = new BooleanPropertyEditor(Adaptive.Versions.v1_2, "bleed", "Bleed");
    static readonly backgroundImageProperty = new CompoundPropertyEditor(
        Adaptive.Versions.v1_0,
        "backgroundImage",
        [
            new StringPropertyEditor(Adaptive.Versions.v1_0, "url", "URL", true),
            new EnumPropertyEditor(Adaptive.Versions.v1_2, "fillMode", "Fill mode", Adaptive.FillMode),
            new EnumPropertyEditor(Adaptive.Versions.v1_2, "horizontalAlignment", "Horizontal alignment", Adaptive.HorizontalAlignment),
            new EnumPropertyEditor(Adaptive.Versions.v1_2, "verticalAlignment", "Vertical alignment", Adaptive.VerticalAlignment)
        ]
    );

    protected isContainer(): boolean {
        return true;
    }

    populatePropertySheet(propertySheet: PropertySheet, defaultCategory: string = PropertySheetCategory.DefaultCategory) {
        super.populatePropertySheet(propertySheet, defaultCategory);

        propertySheet.add(
            PropertySheetCategory.LayoutCategory,
            ContainerPeer.minHeightProperty,
            ContainerPeer.verticalContentAlignmentProperty);

        propertySheet.add(
            PropertySheetCategory.StyleCategory,
            ContainerPeer.styleProperty,
            ContainerPeer.bleedProperty);

        propertySheet.add(
            "Background image",
            ContainerPeer.backgroundImageProperty);

        propertySheet.add(
            PropertySheetCategory.SelectionAction,
            ContainerPeer.selectActionProperty);

        if (this.cardElement.selectAction) {
            propertySheet.addActionProperties(
                Adaptive.Versions.v1_0,
                this,
                this.cardElement.selectAction,
                PropertySheetCategory.SelectionAction);

        }
    }
}

export class ActionSetPeer extends TypedCardElementPeer<Adaptive.AdaptiveCard> {
    protected addAction(action: Adaptive.Action) {
        this.cardElement.addAction(action);

        this.insertChild(CardDesignerSurface.actionPeerRegistry.createPeerInstance(this.designerSurface, this, action));
    }

    protected internalAddCommands(context: DesignContext, commands: Array<PeerCommand>) {
        super.internalAddCommands(context, commands);

        let availableActions: Adaptive.ITypeRegistration<Adaptive.Action>[] = [];

        for (var i = 0; i < context.hostContainer.actionsRegistry.getItemCount(); i++) {
            let typeRegistration = context.hostContainer.actionsRegistry.getItemAt(i);

            if (typeRegistration.schemaVersion.compareTo(context.targetVersion) <= 0) {
                availableActions.push(typeRegistration);
            }
        }

        if (availableActions.length > 0) {
            commands.push(
                new PeerCommand(
                    {
                        name: "Add an action",
                        alwaysShowName: true,
                        iconClass: "acd-icon-bolt",
                        showInPropertySheet: true,
                        execute: (command: PeerCommand, clickedElement: HTMLElement) => {
                            let popupMenu = new Controls.PopupMenu();

                            for (let i = 0; i < availableActions.length; i++) {
                                let menuItem = new Controls.DropDownItem(i.toString(), availableActions[i].typeName);
                                menuItem.onClick = (clickedItem: Controls.DropDownItem) => {
                                    let registration = availableActions[i];
                                    let action = new registration.objectType();
                                    action.title = registration.typeName;

                                    this.addAction(action);

                                    popupMenu.closePopup(false);
                                };

                                popupMenu.items.add(menuItem);
                            }

                            popupMenu.popup(clickedElement);
                        }
                    })
            );
        }
    }
}

export class ImageSetPeer extends TypedCardElementPeer<Adaptive.ImageSet> {
    static readonly ImageSizeProperty = new EnumPropertyEditor(Adaptive.Versions.v1_0, "imageSize", "Image size", Adaptive.ImageSize);

    protected internalAddCommands(context: DesignContext, commands: Array<PeerCommand>) {
        super.internalAddCommands(context, commands);

        commands.push(
            new PeerCommand(
                {
                    name: "Add an image",
                    iconClass: "acd-icon-image",
                    isPromotable: true,
                    execute: (command: PeerCommand, clickedElement: HTMLElement) => {
                        let newImage = new Adaptive.Image();

                        this.cardElement.addImage(newImage);

                        this.insertChild(CardDesignerSurface.cardElementPeerRegistry.createPeerInstance(this.designerSurface, this, newImage));
                    }
                })
        );
    }

    populatePropertySheet(propertySheet: PropertySheet, defaultCategory: string = PropertySheetCategory.DefaultCategory) {
        super.populatePropertySheet(propertySheet, defaultCategory);

        propertySheet.add(
            defaultCategory,
            ImageSetPeer.ImageSizeProperty);
    }
}

export class ImagePeer extends TypedCardElementPeer<Adaptive.Image> {
    static readonly urlProperty = new StringPropertyEditor(Adaptive.Versions.v1_0, "url", "Url", true);
    static readonly altTextProperty = new StringPropertyEditor(Adaptive.Versions.v1_0, "altText", "Alternate text", true);
    static readonly sizeProperty = new EnumPropertyEditor(Adaptive.Versions.v1_0, "size", "Size", Adaptive.Size);
    static readonly pixelWidthProperty = new NumberPropertyEditor(Adaptive.Versions.v1_1, "pixelWidth", "Width in pixels");
    static readonly pixelHeightProperty = new NumberPropertyEditor(Adaptive.Versions.v1_1, "pixelHeight", "Height in pixels");
    static readonly styleProperty = new EnumPropertyEditor(Adaptive.Versions.v1_0, "style", "Style", Adaptive.ImageStyle);
    static readonly backgroundColorProperty = new StringPropertyEditor(Adaptive.Versions.v1_1, "backgroundColor", "Background color");

    private get isParentImageSet(): boolean {
        return this.parent && this.parent instanceof ImageSetPeer;
    }

    protected internalAddCommands(context: DesignContext, commands: Array<PeerCommand>) {
        super.internalAddCommands(context, commands);

        if (GlobalSettings.enableDataBindingSupport && context.dataStructure) {
            commands.push(
                new PeerCommand(
                    {
                        name: "Bind...",
                        alwaysShowName: true,
                        toolTip: "Select a data field to bind this Image to.",
                        execute: (command: PeerCommand, clickedElement: HTMLElement) => {
                            let fieldPicker = new FieldPicker(context.dataStructure);
                            fieldPicker.onClose = (sender, wasCancelled) => {
                                if (!wasCancelled) {
                                    this.cardElement.url = fieldPicker.selectedField.asExpression();

                                    this.changed(true);
                                }
                            }
                            fieldPicker.popup(clickedElement);
                        }
                    })
            );
        }
    }

    isDraggable(): boolean {
        return !this.isParentImageSet;
    }

    getBoundingRect(): Rect {
        if (this.isParentImageSet) {
            let designSurfaceOffset = this.designerSurface.getDesignerSurfaceOffset();
            let actionBoundingRect = this.cardElement.renderedElement.getBoundingClientRect();

            return new Rect(
                actionBoundingRect.top - designSurfaceOffset.y,
                actionBoundingRect.right - designSurfaceOffset.x,
                actionBoundingRect.bottom - designSurfaceOffset.y,
                actionBoundingRect.left - designSurfaceOffset.x
            );
        }
        else {
            return super.getBoundingRect();
        }
    }

    populatePropertySheet(propertySheet: PropertySheet, defaultCategory: string = PropertySheetCategory.DefaultCategory) {
        super.populatePropertySheet(propertySheet, defaultCategory);

        propertySheet.add(
            defaultCategory,
            ImagePeer.urlProperty,
            ImagePeer.altTextProperty);

        if (!this.isParentImageSet) {
            propertySheet.add(
                PropertySheetCategory.LayoutCategory,
                ImagePeer.sizeProperty,
                ImagePeer.pixelWidthProperty,
                ImagePeer.pixelHeightProperty);

            propertySheet.add(
                PropertySheetCategory.StyleCategory,
                ImagePeer.styleProperty,
                ImagePeer.backgroundColorProperty);

            propertySheet.add(
                PropertySheetCategory.SelectionAction,
                ContainerPeer.selectActionProperty);

            if (this.cardElement.selectAction) {
                propertySheet.addActionProperties(
                    Adaptive.Versions.v1_0,
                    this,
                    this.cardElement.selectAction,
                    PropertySheetCategory.SelectionAction);
            }
        }
    }
}

export class MediaPeer extends TypedCardElementPeer<Adaptive.Media> {
    static readonly altTextProperty = new StringPropertyEditor(Adaptive.Versions.v1_1, "altText", "Alternate text", true);
    static readonly posterUrlProperty = new StringPropertyEditor(Adaptive.Versions.v1_1, "posterUrl", "Poster URL", true);
    static readonly sourcesProperty = new NameValuePairPropertyEditor(
        Adaptive.Versions.v1_1,
        "sources",
        "url",
        "mimeType",
        (name: string, value: string) => { return new Adaptive.MediaSource(name, value); },
        "URL",
        "MIME type",
        "Add a new source",
        "No source has been defined.");

    protected internalGetTreeItemText(): string {
        if (this.cardElement.selectedMediaType == "audio") {
            return "audio";
        }
        else if (this.cardElement.selectedMediaType == "video") {
            return "video";
        }
        else {
            return super.internalGetTreeItemText();
        }
    }

    populatePropertySheet(propertySheet: PropertySheet, defaultCategory: string = PropertySheetCategory.DefaultCategory) {
        super.populatePropertySheet(propertySheet, defaultCategory);

        propertySheet.add(
            defaultCategory,
            MediaPeer.altTextProperty,
            MediaPeer.posterUrlProperty);

        propertySheet.add(
            "Sources",
            MediaPeer.sourcesProperty);
    }
}

export class FactSetPeer extends TypedCardElementPeer<Adaptive.FactSet> {
    static readonly factsProperty = new NameValuePairPropertyEditor(
        Adaptive.Versions.v1_0,
        "facts",
        "name",
        "value",
        (name: string, value: string) => { return new Adaptive.Fact(name, value); },
        "Name",
        "Value",
        "Add a new fact",
        "This FactSet is empty.");

    protected internalGetTreeItemText(): string {
        if (this.cardElement.facts.length == 0) {
            return "No fact";
        }

        let allNames = this.cardElement.facts.map(
            (value, index, array) => {
                return value.name;
            }
        )

        return allNames.join(", ");
    }

    initializeCardElement() {
        super.initializeCardElement();

        this.cardElement.facts.push(
            new Adaptive.Fact("Fact 1", "Value 1"),
            new Adaptive.Fact("Fact 2", "Value 2")
        );
    }

    populatePropertySheet(propertySheet: PropertySheet, defaultCategory: string = PropertySheetCategory.DefaultCategory) {
        super.populatePropertySheet(propertySheet, defaultCategory);

        propertySheet.add(
            "Facts",
            FactSetPeer.factsProperty);

        propertySheet.remove(CardElementPeer.horizontalAlignmentProperty);
    }
}

export abstract class InputPeer<TInput extends Adaptive.Input> extends TypedCardElementPeer<TInput> {
    static readonly labelProperty = new StringPropertyEditor(
        Adaptive.Versions.v1_3,
        "label",
        "Label");

    static readonly isRequiredProperty = new BooleanPropertyEditor(
        Adaptive.Versions.v1_3,
        "isRequired",
        "Required");

    static readonly errorMessageProperty = new StringPropertyEditor(
        Adaptive.Versions.v1_3,
        "errorMessage",
        "Error message");

    populatePropertySheet(propertySheet: PropertySheet, defaultCategory: string = PropertySheetCategory.DefaultCategory) {
        super.populatePropertySheet(propertySheet, defaultCategory);

        propertySheet.add(defaultCategory, InputPeer.labelProperty);
        propertySheet.add(
            PropertySheetCategory.Validation,
            InputPeer.isRequiredProperty,
            InputPeer.errorMessageProperty);

        propertySheet.remove(
            CardElementPeer.horizontalAlignmentProperty,
            CardElementPeer.heightProperty);
    }
}

export class TextInputPeer extends InputPeer<Adaptive.TextInput> {
    static readonly defaultValueProperty = new StringPropertyEditor(Adaptive.Versions.v1_0, "defaultValue", "Default value");
    static readonly placeholderProperty = new StringPropertyEditor(Adaptive.Versions.v1_0, "placeholder", "Placeholder");
    static readonly isMultilineProperty = new BooleanPropertyEditor(Adaptive.Versions.v1_0, "isMultiline", "Multi-line", true);
    static readonly styleProperty = new EnumPropertyEditor(Adaptive.Versions.v1_0, "style", "Style", Adaptive.InputTextStyle);
    static readonly maxLengthProperty = new NumberPropertyEditor(Adaptive.Versions.v1_0, "maxLength", "Maximum length");
    static readonly inlineActionProperty = new ActionPropertyEditor(Adaptive.Versions.v1_2, "inlineAction", "Action type", [ Adaptive.ShowCardAction.JsonTypeName ], true);
    static readonly regexProperty = new StringPropertyEditor(Adaptive.Versions.v1_3, "regex", "Pattern");


    populatePropertySheet(propertySheet: PropertySheet, defaultCategory: string = PropertySheetCategory.DefaultCategory) {
        super.populatePropertySheet(propertySheet, defaultCategory);

        propertySheet.add(
            defaultCategory,
            TextInputPeer.placeholderProperty,
            TextInputPeer.isMultilineProperty);

        if (!this.cardElement.isMultiline) {
            propertySheet.add(
                PropertySheetCategory.DefaultCategory,
                TextInputPeer.styleProperty);
        }
        else {
            propertySheet.add(
                PropertySheetCategory.LayoutCategory,
                CardElementPeer.heightProperty);
        }

        propertySheet.add(
            PropertySheetCategory.InlineAction,
            TextInputPeer.inlineActionProperty);

        if (this.cardElement.inlineAction) {
            propertySheet.addActionProperties(
                Adaptive.Versions.v1_2,
                this,
                this.cardElement.inlineAction,
                PropertySheetCategory.InlineAction,
                [ ActionPeer.styleProperty, ActionPeer.modeProperty ]);
        }

        propertySheet.add(
            defaultCategory,
            TextInputPeer.maxLengthProperty,
            TextInputPeer.defaultValueProperty);

        propertySheet.add(
            PropertySheetCategory.Validation,
            TextInputPeer.regexProperty);
    }

    initializeCardElement() {
        super.initializeCardElement();

        this.cardElement.placeholder = "Placeholder text";
    }
}

export class NumberInputPeer extends InputPeer<Adaptive.NumberInput> {
    static readonly defaultValueProperty = new NumberPropertyEditor(Adaptive.Versions.v1_0, "defaultValue", "Default value");
    static readonly placeholderProperty = new StringPropertyEditor(Adaptive.Versions.v1_0, "placeholder", "Placeholder");
    static readonly minProperty = new NumberPropertyEditor(Adaptive.Versions.v1_0, "min", "Minimum value");
    static readonly maxProperty = new NumberPropertyEditor(Adaptive.Versions.v1_0, "max", "Maximum value");

    populatePropertySheet(propertySheet: PropertySheet, defaultCategory: string = PropertySheetCategory.DefaultCategory) {
        super.populatePropertySheet(propertySheet, defaultCategory);

        propertySheet.add(
            defaultCategory,
            NumberInputPeer.placeholderProperty,
            NumberInputPeer.defaultValueProperty,
            NumberInputPeer.minProperty,
            NumberInputPeer.maxProperty);
    }

    initializeCardElement() {
        super.initializeCardElement();

        this.cardElement.placeholder = "Placeholder text";
    }
}

export class DateInputPeer extends InputPeer<Adaptive.DateInput> {
    static readonly defaultValueProperty = new StringPropertyEditor(Adaptive.Versions.v1_0, "defaultValue", "Default value");
    static readonly minProperty = new StringPropertyEditor(Adaptive.Versions.v1_0, "min", "Minimum value");
    static readonly maxProperty = new StringPropertyEditor(Adaptive.Versions.v1_0, "max", "Maximum value");

    populatePropertySheet(propertySheet: PropertySheet, defaultCategory: string = PropertySheetCategory.DefaultCategory) {
        super.populatePropertySheet(propertySheet, defaultCategory);

        propertySheet.add(
            defaultCategory,
            DateInputPeer.defaultValueProperty,
            DateInputPeer.minProperty,
            DateInputPeer.maxProperty);
    }
}

export class TimeInputPeer extends InputPeer<Adaptive.TimeInput> {
    static readonly defaultValueProperty = new StringPropertyEditor(Adaptive.Versions.v1_0, "defaultValue", "Default value");
    static readonly minProperty = new StringPropertyEditor(Adaptive.Versions.v1_0, "min", "Minimum value");
    static readonly maxProperty = new StringPropertyEditor(Adaptive.Versions.v1_0, "max", "Maximum value");

    populatePropertySheet(propertySheet: PropertySheet, defaultCategory: string = PropertySheetCategory.DefaultCategory) {
        super.populatePropertySheet(propertySheet, defaultCategory);

        propertySheet.add(
            defaultCategory,
            TimeInputPeer.defaultValueProperty,
            TimeInputPeer.minProperty,
            TimeInputPeer.maxProperty);
    }
}

export class ToggleInputPeer extends InputPeer<Adaptive.ToggleInput> {
    static readonly defaultValueProperty = new StringPropertyEditor(Adaptive.Versions.v1_0, "defaultValue", "Default value");
    static readonly titleProperty = new StringPropertyEditor(Adaptive.Versions.v1_0, "title", "Title", true);
    static readonly valueOnProperty = new StringPropertyEditor(Adaptive.Versions.v1_0, "valueOn", "Value when on");
    static readonly valueOffProperty = new StringPropertyEditor(Adaptive.Versions.v1_0, "valueOff", "Value when off");
    static readonly wrapProperty = new BooleanPropertyEditor(Adaptive.Versions.v1_2, "wrap", "Wrap");

    populatePropertySheet(propertySheet: PropertySheet, defaultCategory: string = PropertySheetCategory.DefaultCategory) {
        super.populatePropertySheet(propertySheet, defaultCategory);

        propertySheet.add(
            defaultCategory,
            ToggleInputPeer.titleProperty,
            ToggleInputPeer.valueOnProperty,
            ToggleInputPeer.valueOffProperty,
            ToggleInputPeer.defaultValueProperty);

        propertySheet.add(
            PropertySheetCategory.LayoutCategory,
            ToggleInputPeer.wrapProperty);
    }

    initializeCardElement() {
        this.cardElement.title = "New Input.Toggle";
    }
}

export class ChoiceSetInputPeer extends InputPeer<Adaptive.ChoiceSetInput> {
    static readonly defaultValueProperty = new StringPropertyEditor(Adaptive.Versions.v1_0, "defaultValue", "Default value");
    static readonly placeholderProperty = new StringPropertyEditor(Adaptive.Versions.v1_0, "placeholder", "Placeholder");
    static readonly isMultiselectProperty = new BooleanPropertyEditor(Adaptive.Versions.v1_0, "isMultiSelect", "Allow multi selection");
    static readonly isCompactProperty = new BooleanPropertyEditor(Adaptive.Versions.v1_0, "isCompact", "Compact style");
    static readonly wrapProperty = new BooleanPropertyEditor(Adaptive.Versions.v1_2, "wrap", "Wrap");
    static readonly choicesProperty = new NameValuePairPropertyEditor(
        Adaptive.Versions.v1_0,
        "choices",
        "title",
        "value",
        (name: string, value: string) => { return new Adaptive.Choice(name, value); },
        "Title",
        "Value",
        "Add a new choice",
        "This ChoiceSet is empty");

    populatePropertySheet(propertySheet: PropertySheet, defaultCategory: string = PropertySheetCategory.DefaultCategory) {
        super.populatePropertySheet(propertySheet, defaultCategory);

        propertySheet.add(
            defaultCategory,
            ChoiceSetInputPeer.placeholderProperty,
            ChoiceSetInputPeer.isMultiselectProperty,
            ChoiceSetInputPeer.isCompactProperty,
            ChoiceSetInputPeer.defaultValueProperty);

        propertySheet.add(
            PropertySheetCategory.LayoutCategory,
            ToggleInputPeer.wrapProperty);

        propertySheet.add(
            "Choices",
            ChoiceSetInputPeer.choicesProperty);
    }

    initializeCardElement() {
        this.cardElement.placeholder = "Placeholder text";

        this.cardElement.choices.push(
            new Adaptive.Choice("Choice 1", "Choice 1"),
            new Adaptive.Choice("Choice 2", "Choice 2")
        );
    }
}

class TextBlockPeerInplaceEditor extends CardElementPeerInplaceEditor<Adaptive.TextBlock> {
    private _renderedElement: HTMLTextAreaElement;

    private close(applyChanges: boolean) {
        if (this.onClose) {
            this.onClose(applyChanges);
        }
    }

    initialize() {
        this._renderedElement.select();
    }

    applyChanges() {
        this.cardElement.text = this._renderedElement.value;
    }

    render() {
        this._renderedElement = document.createElement("textarea");
        this._renderedElement.className = "acd-textBlock-inplace-editor";
        this._renderedElement.value = this.cardElement.text;
        this._renderedElement.onkeydown = (e) => {
            switch (e.key) {
                case Controls.Constants.keys.escape:
                   this.close(false);

                   e.preventDefault();
                   e.cancelBubble = true;

                   break;
                case Controls.Constants.keys.enter:
                    this.close(true);

                    e.preventDefault();
                    e.cancelBubble = true;

                    break;
            }

            return !e.cancelBubble;
        };

        this.cardElement.applyStylesTo(this._renderedElement);

        return this._renderedElement;
    }
}

export class TextBlockPeer extends TypedCardElementPeer<Adaptive.TextBlock> {
    static readonly textProperty = new StringPropertyEditor(Adaptive.Versions.v1_0, "text", "Text", true, true);
    static readonly wrapProperty = new BooleanPropertyEditor(Adaptive.Versions.v1_0, "wrap", "Wrap");
    static readonly maxLinesProperty = new NumberPropertyEditor(Adaptive.Versions.v1_0, "maxLines", "Maximum lines", 0);
    static readonly fontTypeProperty = new EnumPropertyEditor(Adaptive.Versions.v1_2, "fontType", "Font type", Adaptive.FontType);
    static readonly sizeProperty = new EnumPropertyEditor(Adaptive.Versions.v1_0, "size", "Size", Adaptive.TextSize);
    static readonly weightProperty = new EnumPropertyEditor(Adaptive.Versions.v1_0, "weight", "Weight", Adaptive.TextWeight);
    static readonly colorProperty = new EnumPropertyEditor(Adaptive.Versions.v1_0, "color", "Color", Adaptive.TextColor);
    static readonly subtleProperty = new BooleanPropertyEditor(Adaptive.Versions.v1_0, "isSubtle", "Subtle");
    static readonly styleProperty = new ChoicePropertyEditor(
        Adaptive.Versions.v1_5,
        "style",
        "Style",
        [
            { targetVersion: Adaptive.Versions.v1_5, name: "Paragraph", value: "paragraph" },
            { targetVersion: Adaptive.Versions.v1_5, name: "Heading", value: "heading" }
        ]);

    protected createInplaceEditor(): DesignerPeerInplaceEditor {
        return new TextBlockPeerInplaceEditor(this.cardElement);
    }

    protected internalGetTreeItemText(): string {
        return this.cardElement.text;
    }

    protected internalAddCommands(context: DesignContext, commands: Array<PeerCommand>) {
        super.internalAddCommands(context, commands);

        if (context.dataStructure) {
            commands.push(
                new PeerCommand(
                    {
                        name: "Bind...",
                        alwaysShowName: true,
                        toolTip: "Select a data field to bind this TextBlock to.",
                        execute: (command: PeerCommand, clickedElement: HTMLElement) => {
                            let fieldPicker = new FieldPicker(context.dataStructure);
                            fieldPicker.onClose = (sender, wasCancelled) => {
                                if (!wasCancelled) {
                                    this.cardElement.text = fieldPicker.selectedField.asExpression();

                                    this.changed(true);
                                }
                            }
                            fieldPicker.popup(clickedElement);
                        }
                    })
            );
        }
    }

    populatePropertySheet(propertySheet: PropertySheet, defaultCategory: string = PropertySheetCategory.DefaultCategory) {
        super.populatePropertySheet(propertySheet, defaultCategory);

        propertySheet.add(
            defaultCategory,
            TextBlockPeer.textProperty);

        propertySheet.add(
            PropertySheetCategory.LayoutCategory,
            TextBlockPeer.wrapProperty,
            TextBlockPeer.maxLinesProperty);

        propertySheet.add(
            PropertySheetCategory.StyleCategory,
            TextBlockPeer.fontTypeProperty,
            TextBlockPeer.sizeProperty,
            TextBlockPeer.weightProperty,
            TextBlockPeer.colorProperty,
            TextBlockPeer.subtleProperty,
            TextBlockPeer.styleProperty);
    }

    getToolTip(): string {
        return "Double click to edit";
    }

    initializeCardElement() {
        if (!this.cardElement.text || this.cardElement.text == "") {
            this.cardElement.text = "New TextBlock";
        }

        this.cardElement.wrap = true;
    }
}

export class RichTextBlockPeer extends TypedCardElementPeer<Adaptive.RichTextBlock> {
    protected internalGetTreeItemText(): string {
        return this.cardElement.asString();
    }

    populatePropertySheet(propertySheet: PropertySheet, defaultCategory: string = PropertySheetCategory.DefaultCategory) {
        super.populatePropertySheet(propertySheet, defaultCategory);

        propertySheet.add(
            defaultCategory,
            new CustomPropertySheetEntry(
                "*",
                (context: PropertySheetContext) => {
                    let infoTextBlock = new Adaptive.TextBlock();
                    infoTextBlock.text = "Use the **Card Payload Editor** to edit the text of this RichTextBlock element.";
                    infoTextBlock.wrap = true;
                    infoTextBlock.spacing = Adaptive.Spacing.Large;
                    infoTextBlock.separator = true;
                    infoTextBlock.horizontalAlignment = Adaptive.HorizontalAlignment.Center;

                    return infoTextBlock;
                }
            )
        );
    }

    initializeCardElement() {
        let textRun = new Adaptive.TextRun();
        textRun.text = "New RichTextBlock";

        this.cardElement.addInline(textRun);
    }
}<|MERGE_RESOLUTION|>--- conflicted
+++ resolved
@@ -401,7 +401,7 @@
 
             context.target[this.propertyName] = result.length > 0 ? result : undefined;
         }
-    }    
+    }
 
     constructor(
         readonly targetVersion: Adaptive.TargetVersion,
@@ -1283,11 +1283,7 @@
 }
 
 export class ActionPeer extends DesignerPeer {
-<<<<<<< HEAD
-    static readonly titleProperty = new StringPropertyEditor(Adaptive.Versions.v1_0, "title", "Title");
-=======
     static readonly titleProperty = new StringPropertyEditor(Adaptive.Versions.v1_0, "title", "Title", true);
->>>>>>> a3bc68a6
     static readonly modeProperty = new ChoicePropertyEditor(
         Adaptive.Versions.v1_5,
         "mode",
@@ -1369,10 +1365,7 @@
             defaultCategory,
             ActionPeer.idProperty,
             ActionPeer.titleProperty,
-<<<<<<< HEAD
-=======
             ActionPeer.tooltipProperty,
->>>>>>> a3bc68a6
             ActionPeer.modeProperty,
             ActionPeer.styleProperty,
             ActionPeer.iconUrlProperty);
