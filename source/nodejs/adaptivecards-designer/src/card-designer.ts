--- conflicted
+++ resolved
@@ -27,11 +27,8 @@
 import { SampleCatalogue } from "./catalogue";
 import { HelpDialog } from "./help-dialog";
 import { DeviceEmulation } from "./device-emulation";
-<<<<<<< HEAD
 import { BerlinContainer } from "./containers";
-=======
 import { Constants as ControlConstants } from "adaptivecards-controls";
->>>>>>> 49354a8d
 
 export class CardDesigner extends Designer.DesignContext {
     private static internalProcessMarkdown(text: string, result: Adaptive.IMarkdownProcessingResult) {
