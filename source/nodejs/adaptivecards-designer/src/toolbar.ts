--- conflicted
+++ resolved
@@ -217,10 +217,7 @@
     private _dropDown: DropDown;
     private _labelledById: string; // id to use for our label element
     private _isEnabled: boolean = true;
-<<<<<<< HEAD
-=======
     private _isHidden: boolean = false;
->>>>>>> bd24a4ee
 
     protected internalRender(): HTMLElement {
         this._dropDown = new DropDown();
@@ -273,11 +270,6 @@
         if (!this.isEnabled) {
             this.renderedElement.classList.add("acd-toolbar-picker-disabled");
             this.renderedElement.setAttribute("aria-disabled", "true");
-<<<<<<< HEAD
-        } else {
-            this.renderedElement.classList.remove("acd-toolbar-picker-disabled");
-            this.renderedElement.removeAttribute("aria-disabled");
-=======
             this.renderedElement.tabIndex = -1;
             this._dropDown.isEnabled = false;
         } else {
@@ -293,7 +285,6 @@
         } else {
             this.renderedElement.classList.remove("acd-toolbar-picker-hidden");
             this.renderedElement.removeAttribute("aria-disabled");
->>>>>>> bd24a4ee
         }
     }
 
@@ -323,8 +314,6 @@
         this._isEnabled = value;
         this.updateLayout();
     }
-<<<<<<< HEAD
-=======
 
     get isHidden(): boolean {
         return this._isHidden;
@@ -334,7 +323,6 @@
         this._isHidden = value;
         this.updateLayout();
     }
->>>>>>> bd24a4ee
 }
 
 export class Toolbar {
