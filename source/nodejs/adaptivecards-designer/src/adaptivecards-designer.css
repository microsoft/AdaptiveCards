--- conflicted
+++ resolved
@@ -1057,15 +1057,12 @@
     color: #0a0a0a;
 }
 
-<<<<<<< HEAD
 .error-info {
 	display: flex;
 	justify-content: center;
 	color: red;
 }
 
-=======
->>>>>>> b2745e28
 .acd-image-title-content {
     width: 60%;
     margin: 0 auto;
