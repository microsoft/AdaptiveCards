--- conflicted
+++ resolved
@@ -1,10 +1,6 @@
-<<<<<<< HEAD
-import { Constants } from "adaptivecards-controls";
-=======
 // Copyright (c) Microsoft Corporation. All rights reserved.
 // Licensed under the MIT License.
-import * as Controls from "adaptivecards-controls";
->>>>>>> 56bd9d98
+import { Constants } from "adaptivecards-controls";
 
 export class DialogButton {
     onClick: (sender: DialogButton) => void;
