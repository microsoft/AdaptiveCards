import * as Adaptive from "adaptivecards";

export class GlobalSettings {
    static enableDataBindingSupport: boolean = false;
    static showDataStructureToolbox: boolean = false;
    static showSampleDataEditorToolbox: boolean = false;
    static showVersionPicker: boolean = false;
    static selectedHostContainerControlsTargetVersion: boolean = true;
    static showTargetVersionMismatchWarning: boolean = true;
    static supportedTargetVersions: Adaptive.Version[] = [
        Adaptive.Versions.v1_0,
        Adaptive.Versions.v1_1,
        Adaptive.Versions.v1_2,
        Adaptive.Versions.v1_3,
        Adaptive.Versions.v1_4
    ];
}
<<<<<<< HEAD

export var SupportedTargetVersions: Adaptive.Version[] = [
    Adaptive.Versions.v1_0,
    Adaptive.Versions.v1_1,
    Adaptive.Versions.v1_2,
    Adaptive.Versions.v1_3,
    Adaptive.Versions.v1_4
];
=======
>>>>>>> fdbccd55
<|MERGE_RESOLUTION|>--- conflicted
+++ resolved
@@ -14,15 +14,4 @@
         Adaptive.Versions.v1_3,
         Adaptive.Versions.v1_4
     ];
-}
-<<<<<<< HEAD
-
-export var SupportedTargetVersions: Adaptive.Version[] = [
-    Adaptive.Versions.v1_0,
-    Adaptive.Versions.v1_1,
-    Adaptive.Versions.v1_2,
-    Adaptive.Versions.v1_3,
-    Adaptive.Versions.v1_4
-];
-=======
->>>>>>> fdbccd55
+}