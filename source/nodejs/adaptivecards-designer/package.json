--- conflicted
+++ resolved
@@ -1,10 +1,6 @@
 {
 	"name": "adaptivecards-designer",
-<<<<<<< HEAD
-	"version": "0.7.0",
-=======
 	"version": "0.7.1",
->>>>>>> 6007fe3e
 	"description": "Adaptive Card designer embeddable control",
 	"author": "AdaptiveCards",
 	"license": "MIT",
@@ -38,13 +34,6 @@
 		"monaco-editor": "^0.15.6"
 	},
 	"devDependencies": {
-<<<<<<< HEAD
-		"adaptivecards": "^1.3.0-alpha1",
-        "adaptivecards-controls": "^0.3.0",
-        "adaptivecards-templating": "0.1.0-alpha.0",
-		"clipboard": "^2.0.1",
-=======
->>>>>>> 6007fe3e
 		"cpy-cli": "^2.0.0",
 		"monaco-editor": "^0.17.1",
 		"rimraf": "^2.6.2",
