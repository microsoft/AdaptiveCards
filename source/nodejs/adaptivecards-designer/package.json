--- conflicted
+++ resolved
@@ -33,16 +33,9 @@
 		"release": "npm run build && webpack --mode=production && npm run dts"
 	},
 	"dependencies": {
-<<<<<<< HEAD
 		"adaptive-expressions": "^4.9.3",
-		"adaptivecards": "^2.0.0",
-		"adaptivecards-controls": "^0.3.7",
-=======
-		"adaptive-expressions": "^4.9.2",
 		"adaptivecards": "^2.1.0",
 		"adaptivecards-controls": "^0.4.0",
-		"adaptivecards-templating": "^1.1.0",
->>>>>>> 164cbf98
 		"clipboard": "^2.0.1"
 	},
 	"peerDependencies": {
