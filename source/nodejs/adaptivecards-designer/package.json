{
	"name": "adaptivecards-designer",
	"version": "0.7.0",
	"description": "Adaptive Card designer embeddable control",
	"author": "AdaptiveCards",
	"license": "MIT",
	"main": "lib/adaptivecards-designer.js",
	"types": "lib/adaptivecards-designer.d.ts",
	"files": [
		"lib",
		"dist",
		"src"
	],
	"scripts": {
		"clean": "rimraf build lib dist",
		"copy-hostconfigs": "cpy ../../../samples/HostConfig/*.json ./src/hostConfigs",
		"prebuild": "npm run copy-hostconfigs && tsc",
		"build": "webpack",
		"watch": "webpack --watch",
		"start": "webpack-dev-server --open",
		"dts": "dts-generator --name adaptivecards-designer --project . --out dist/adaptivecards-designer.d.ts",
		"lint": "tslint -c tslint.json 'src/**/*.{ts,tsx}'",
		"release": "npm run build && webpack --mode=production && npm run dts"
	},
<<<<<<< HEAD
	"dependencies": {
		"adaptivecards": "^1.3.0-alpha1",
		"adaptivecards-controls": "^0.3.0",
		"adaptivecards-templating": "^0.1.0-alpha.0",
		"clipboard": "^2.0.1",
		"dts-generator": "^3.0.0",
		"monaco-editor": "^0.15.6",
		"typescript": "^3.5.2"
=======
	"peerDependencies": {
		"monaco-editor": "^0.15.6"
>>>>>>> 9de7dc60
	},
	"devDependencies": {
		"adaptivecards": "^1.2.0",
		"adaptivecards-controls": "^0.3.0",
		"clipboard": "^2.0.1",
		"cpy-cli": "^2.0.0",
		"monaco-editor": "^0.17.1",
		"rimraf": "^2.6.2",
		"typescript": "^3.2.2",
		"webpack": "^4.35.0",
		"webpack-cli": "^3.3.5",
		"webpack-concat-plugin": "^3.0.0",
		"webpack-dev-server": "^3.7.2"
	}
}<|MERGE_RESOLUTION|>--- conflicted
+++ resolved
@@ -22,19 +22,8 @@
 		"lint": "tslint -c tslint.json 'src/**/*.{ts,tsx}'",
 		"release": "npm run build && webpack --mode=production && npm run dts"
 	},
-<<<<<<< HEAD
-	"dependencies": {
-		"adaptivecards": "^1.3.0-alpha1",
-		"adaptivecards-controls": "^0.3.0",
-		"adaptivecards-templating": "^0.1.0-alpha.0",
-		"clipboard": "^2.0.1",
-		"dts-generator": "^3.0.0",
-		"monaco-editor": "^0.15.6",
-		"typescript": "^3.5.2"
-=======
 	"peerDependencies": {
 		"monaco-editor": "^0.15.6"
->>>>>>> 9de7dc60
 	},
 	"devDependencies": {
 		"adaptivecards": "^1.2.0",
