{
	"name": "adaptivecards-designer",
	"version": "0.7.0",
	"description": "Adaptive Card designer embeddable control",
	"author": "AdaptiveCards",
	"license": "MIT",
	"main": "lib/adaptivecards-designer.js",
	"types": "lib/adaptivecards-designer.d.ts",
	"files": [
		"lib",
		"dist",
		"src"
	],
	"scripts": {
		"clean": "rimraf build lib dist",
		"copy-hostconfigs": "cpy ../../../samples/HostConfig/*.json ./src/hostConfigs",
		"prebuild": "npm run copy-hostconfigs && tsc",
		"build": "webpack",
		"watch": "webpack --watch",
		"start": "webpack-dev-server --open",
		"start:preview": "webpack-dev-server --open-page previewFeatures.html",
		"start:nohosts": "webpack-dev-server --open-page noHosts.html",
		"dts": "dts-generator --name adaptivecards-designer --project . --out dist/adaptivecards-designer.d.ts",
		"lint": "tslint -c tslint.json 'src/**/*.{ts,tsx}'",
		"release": "npm run build && webpack --mode=production && npm run dts"
	},
<<<<<<< HEAD
	"dependencies": {
		"clipboard": "^2.0.1",
		"adaptivecards-controls": "^0.3.0",
		"adaptivecards": "^1.3.0-alpha1",
		"adaptivecards-templating": "^0.1.0-alpha.0"
	},
=======
>>>>>>> 89e147ae
	"peerDependencies": {
		"monaco-editor": "^0.15.6"
	},
	"devDependencies": {
<<<<<<< HEAD
		"cpy-cli": "^2.0.0",
		"monaco-editor": "^0.17.1",
		"rimraf": "^2.6.2",
=======
		"adaptivecards": "^1.2.0",
		"adaptivecards-controls": "^0.3.0",
		"clipboard": "^2.0.1",
		"cpy-cli": "^2.0.0",
		"monaco-editor": "^0.17.1",
		"rimraf": "^2.6.2",
		"typescript": "^3.2.2",
>>>>>>> 89e147ae
		"webpack": "^4.35.0",
		"webpack-cli": "^3.3.5",
		"webpack-concat-plugin": "^3.0.0",
		"webpack-dev-server": "^3.7.2"
	}
}<|MERGE_RESOLUTION|>--- conflicted
+++ resolved
@@ -24,24 +24,10 @@
 		"lint": "tslint -c tslint.json 'src/**/*.{ts,tsx}'",
 		"release": "npm run build && webpack --mode=production && npm run dts"
 	},
-<<<<<<< HEAD
-	"dependencies": {
-		"clipboard": "^2.0.1",
-		"adaptivecards-controls": "^0.3.0",
-		"adaptivecards": "^1.3.0-alpha1",
-		"adaptivecards-templating": "^0.1.0-alpha.0"
-	},
-=======
->>>>>>> 89e147ae
 	"peerDependencies": {
 		"monaco-editor": "^0.15.6"
 	},
 	"devDependencies": {
-<<<<<<< HEAD
-		"cpy-cli": "^2.0.0",
-		"monaco-editor": "^0.17.1",
-		"rimraf": "^2.6.2",
-=======
 		"adaptivecards": "^1.2.0",
 		"adaptivecards-controls": "^0.3.0",
 		"clipboard": "^2.0.1",
@@ -49,7 +35,6 @@
 		"monaco-editor": "^0.17.1",
 		"rimraf": "^2.6.2",
 		"typescript": "^3.2.2",
->>>>>>> 89e147ae
 		"webpack": "^4.35.0",
 		"webpack-cli": "^3.3.5",
 		"webpack-concat-plugin": "^3.0.0",
