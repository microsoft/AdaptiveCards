--- conflicted
+++ resolved
@@ -38,11 +38,8 @@
 		"@typescript-eslint/eslint-plugin": "^2.26.0",
 		"@typescript-eslint/parser": "^2.26.0",
 		"cpy-cli": "^2.0.0",
-<<<<<<< HEAD
 		"dotenv-webpack": "1.7.0",
-=======
 		"eslint": "^6.8.0",
->>>>>>> 3eaf628c
 		"monaco-editor": "^0.17.1",
 		"rimraf": "^2.6.2",
 		"typescript": "^3.5.3",
