--- conflicted
+++ resolved
@@ -25,12 +25,7 @@
 		},
 		devtool: devMode ? "inline-source-map" : "source-map",
 		devServer: {
-<<<<<<< HEAD
-			contentBase: './dist',
-			// port: 8001
-=======
 			contentBase: './dist'
->>>>>>> e23268c8
 		},
 		resolve: {
 			extensions: [".ts", ".tsx", ".js"]
