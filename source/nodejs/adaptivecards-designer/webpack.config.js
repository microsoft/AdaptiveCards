--- conflicted
+++ resolved
@@ -57,7 +57,6 @@
 				title: "Adaptive Cards Designer",
 				template: "./index.html",
 				filename: "index.html",
-<<<<<<< HEAD
 				chunks: ["adaptivecards-designer"]
 			}),
 			new HtmlWebpackPlugin({
@@ -71,9 +70,6 @@
 				template: "./noHosts.html",
 				filename: "noHosts.html",
 				chunks: ["adaptivecards-designer-standalone"]
-=======
-				chunks: [ "adaptivecards-designer" ]
->>>>>>> 89e147ae
 			}),
 			new MiniCssExtractPlugin({
 				filename: '[name].css'
