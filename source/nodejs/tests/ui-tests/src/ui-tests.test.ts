// Copyright (c) Microsoft Corporation. All rights reserved.
// Licensed under the MIT License.
import * as Assert from "assert";
import { assert } from "console";
import * as Webdriver from "selenium-webdriver";
import * as TestUtils from "./testUtils";

describe("Mock function", function() {
    let driver: Webdriver.WebDriver;
    let testUtils: TestUtils.TestUtils;

    // This is a constant value for the wait time between pressing an action and retrieving
    // the input value. Only use this if you see some test flakiness. Value is given in ms
    const delayForInputRetrieval: number = 500;
    const delayForCarouselArrows: number = 1000;
    const delayForCarouselTimer: number = 5500;
<<<<<<< HEAD
    const timeOutValue: number = 9000;
=======
>>>>>>> b3d7da81

    // Timeout of 10 minutes for the dev server to start up in the CI jobs, the dev-server
    // usually takes between 1 to 2 minutes but we have no way to determine when the server
    // is ready to run tests. This issues is being tracked in issue #6716
    const timeoutForServerStartupInCIBuild: number = 600000;

    beforeAll(async() => {
        driver = new Webdriver.Builder().withCapabilities(Webdriver.Capabilities.edge()).build();
        await driver.get("http://127.0.0.1:8080/");

        testUtils = new TestUtils.TestUtils(driver);
    }, timeoutForServerStartupInCIBuild);

    afterAll(async() => {
        if (driver) {
            await driver.quit();
        }
    });

    test("Test ActivityUpdate submit", (async() => {
        await testUtils.goToTestCase("v1.0/ActivityUpdate");

        await testUtils.clickOnActionWithTitle("Set due date");

        await testUtils.setDateOnDateInput("dueDate", "02041993");
        await testUtils.setTextOnTextInput("comment", "A comment");

        await testUtils.clickOnActionWithTitle("OK");

        const dueDateRetrievedValue: string = await testUtils.getInputFor("dueDate");
        Assert.strictEqual("1993-02-04", dueDateRetrievedValue);

        const commentRetrievedValue: string = await testUtils.getInputFor("comment");
        Assert.strictEqual("A comment", commentRetrievedValue);
    }));

    test("Test TextInput get focus on invalid submit", (async() => {
        await testUtils.goToTestCase("v1.3/Input.Text.ErrorMessage");

        await testUtils.clickOnActionWithTitle("Submit");

        const firstInput: Webdriver.WebElement = await testUtils.getTextInput("id1");

        const firstInputId: string = await firstInput.getAttribute("id");
        const activeElementId: string = await driver.switchTo().activeElement().getAttribute("id");

        Assert.strictEqual(firstInputId, activeElementId);
    }));

    test("Test actions are rendered and active below carousel", (async() => {
        await testUtils.goToTestCase("v1.6/Carousel.HostConfig");

        await testUtils.clickOnActionWithTitle("See more");

        await testUtils.delay(delayForInputRetrieval);

        const url: string = await testUtils.getInputFor("url");
        Assert.strictEqual("https://adaptivecards.io", url);
    }));

    test("Test page limit is honoured", (async() => {
        await testUtils.goToTestCase("v1.6/Carousel.HostConfig");

        await testUtils.assertElementWithIdDoesNotExist("page10");
    }));

    test("Unsupported elements are not rendered", (async() => {
        await testUtils.goToTestCase("v1.6/Carousel.ForbiddenElements");

        await testUtils.assertElementWithIdDoesNotExist("id1");
        await testUtils.assertElementWithIdDoesNotExist("id2");
        await testUtils.assertElementWithIdDoesNotExist("id3");
        await testUtils.assertElementWithIdDoesNotExist("id4");
        await testUtils.assertElementWithIdDoesNotExist("id5");
        await testUtils.assertElementWithIdDoesNotExist("id6");
        await testUtils.assertElementWithIdDoesNotExist("id7");
    }));

    test("Verify left and right buttons in carousel work", (async() => {
        await testUtils.goToTestCase("v1.6/Carousel.ScenarioCards");

        let firstCarouselPageVisibility: string = await testUtils.getCssPropertyValueForElementWithId("firstCarouselPage", "visibility");
        Assert.strictEqual("visible", firstCarouselPageVisibility);

        const rightArrow = await testUtils.driver.findElement(Webdriver.By.className("ac-carousel-right"));
        await rightArrow.click();

        await testUtils.delay(delayForCarouselArrows);

        const secondCarouselPageVisibility: string =
            await testUtils.getCssPropertyValueForElementWithId("theSecondCarouselPage", "visibility");
        Assert.strictEqual("visible", secondCarouselPageVisibility);

        const leftArrow = await testUtils.driver.findElement(Webdriver.By.className("ac-carousel-left"));
        await leftArrow.click();

        await testUtils.delay(delayForCarouselArrows);

        firstCarouselPageVisibility = await testUtils.getCssPropertyValueForElementWithId("firstCarouselPage", "visibility");
        Assert.strictEqual("visible", firstCarouselPageVisibility);
    }));

    test("Unsupported actions are not rendered", (async() => {
        await testUtils.goToTestCase("v1.6/Carousel.ForbiddenActions");

        const showCardAction = await testUtils.tryGetActionWithTitle("Action.ShowCard");
        Assert.strictEqual(null, showCardAction);

        const toggleVisibilityAction = await testUtils.tryGetActionWithTitle("Action.ToggleVisibility");
        Assert.strictEqual(null, toggleVisibilityAction);
    }));

    // Giving this test 7 seconds to run
    test("Test autoplay is disabled", (async() => {
        await testUtils.goToTestCase("v1.6/Carousel.ScenarioCards");

        let firstCarouselPageVisibility: string = await testUtils.getCssPropertyValueForElementWithId("firstCarouselPage", "visibility");
        Assert.strictEqual("visible", firstCarouselPageVisibility);

        // Await for 5 seconds and verify no change happened
        await testUtils.delay(5000);

        firstCarouselPageVisibility = await testUtils.getCssPropertyValueForElementWithId("firstCarouselPage", "visibility");
        Assert.strictEqual("visible", firstCarouselPageVisibility);
    }), 7000);

    // Giving this test 9 seconds to run
    test("Test autoplay is applied", (async() => {
        await testUtils.goToTestCase("v1.6/Carousel.ScenarioCards.Timer");

        let firstCarouselPageVisibility: string = await testUtils.getCssPropertyValueForElementWithId("firstCarouselPage", "visibility");

        Assert.strictEqual("visible", firstCarouselPageVisibility);

        // Await for 5 seconds and verify the first page is now hidden
        await testUtils.delay(7000);

        firstCarouselPageVisibility = await testUtils.getCssPropertyValueForElementWithId("firstCarouselPage", "visibility");
        Assert.strictEqual("hidden", firstCarouselPageVisibility);

        const secondCarouselPageVisibility: string =
            await testUtils.getCssPropertyValueForElementWithId("theSecondCarouselPage", "visibility");
        Assert.strictEqual("visible", secondCarouselPageVisibility);
    }), 9000);

    test("Test click on navigation does not cause sudden jump", (async() => {
        await testUtils.goToTestCase("v1.6/Carousel");

        let firstCarouselPageVisibility: string = await testUtils.getCssPropertyValueForElementWithId("firstCarouselPage", "visibility");

        Assert.strictEqual("visible", firstCarouselPageVisibility);

        // wait for 3 pages to turn
        await testUtils.delay(delayForCarouselTimer * 3);

        firstCarouselPageVisibility = await testUtils.getCssPropertyValueForElementWithId("firstCarouselPage", "visibility");
        Assert.strictEqual("hidden", firstCarouselPageVisibility);

        const thirdCarouselPageVisibility: string =
            await testUtils.getCssPropertyValueForElementWithId("theThirdCarouselPage", "visibility");
        Assert.strictEqual("visible", thirdCarouselPageVisibility);

        // cause the page to go the 2nd page
        const leftArrow = await testUtils.driver.findElement(Webdriver.By.className("ac-carousel-left"));
        await leftArrow.click();
        await testUtils.delay(delayForCarouselArrows);

        // make sure firstCarouselPage is hidden
        firstCarouselPageVisibility = await testUtils.getCssPropertyValueForElementWithId("firstCarouselPage", "visibility");
        Assert.strictEqual("hidden", firstCarouselPageVisibility);

<<<<<<< HEAD
    }), timeOutValue);

    test("Test rtl on carousel", (async() => {
        await testUtils.goToTestCase("v1.6/Carousel.rtl");

        let firstCarouselPageVisibility = await testUtils.getElementWithId("firstCarouselPage");
        Assert.strictEqual(firstCarouselPageVisibility.getAttribute('dir'), 'rtl');

        let secondCarouselPageVisibility = await testUtils.getElementWithId("secondCarouselPage");
        Assert.strictEqual(secondCarouselPageVisibility.getAttribute('dir'), 'ltr');

        let thirdCarouselPageVisibility = await testUtils.getElementWithId("thirdCarouselPage");
        Assert.strictEqual(thirdCarouselPageVisibility.getAttribute('dir'), 'rtl');

    }), timeOutValue);
=======
    }), 9000);
>>>>>>> b3d7da81
});<|MERGE_RESOLUTION|>--- conflicted
+++ resolved
@@ -14,10 +14,7 @@
     const delayForInputRetrieval: number = 500;
     const delayForCarouselArrows: number = 1000;
     const delayForCarouselTimer: number = 5500;
-<<<<<<< HEAD
     const timeOutValue: number = 9000;
-=======
->>>>>>> b3d7da81
 
     // Timeout of 10 minutes for the dev server to start up in the CI jobs, the dev-server
     // usually takes between 1 to 2 minutes but we have no way to determine when the server
@@ -189,9 +186,7 @@
         firstCarouselPageVisibility = await testUtils.getCssPropertyValueForElementWithId("firstCarouselPage", "visibility");
         Assert.strictEqual("hidden", firstCarouselPageVisibility);
 
-<<<<<<< HEAD
     }), timeOutValue);
-
     test("Test rtl on carousel", (async() => {
         await testUtils.goToTestCase("v1.6/Carousel.rtl");
 
@@ -205,7 +200,4 @@
         Assert.strictEqual(thirdCarouselPageVisibility.getAttribute('dir'), 'rtl');
 
     }), timeOutValue);
-=======
-    }), 9000);
->>>>>>> b3d7da81
 });