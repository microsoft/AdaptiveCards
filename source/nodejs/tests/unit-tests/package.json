{
<<<<<<< HEAD
  "name": "unit-tests",
  "version": "0.1.0",
  "description": "Builds the unit tests.",
  "author": "AdaptiveCards",
  "license": "MIT",
  "main": "index.js",
  "files": [
    "src"
  ],
  "scripts": {
    "clean": "rimraf lib dist",
    "build": "tsc",
    "lint": "eslint src/*.ts",
    "test": "jest ./lib/*",
    "build-and-test": "npm run build && npm run test"
  },
  "devDependencies": {
    "adaptivecards": "^2.10.0",
    "monaco-editor": "^0.29.1",
    "vkbeautify": "^0.99.3",
	"adaptivecards-templating": "^2.3.0-alpha.0"
  }
=======
	"name": "@microsoft/ac-unit-tests",
	"version": "0.1.0",
	"description": "Builds the unit tests.",
	"author": "AdaptiveCards",
	"license": "MIT",
	"private": true,
	"main": "index.js",
	"files": [
		"src"
	],
	"scripts": {
		"clean": "rimraf lib dist",
		"build": "tsc",
		"lint": "eslint src/*.ts",
		"test": "jest ./lib/*",
		"build-and-test": "npm run build && npm run test"
	},
	"devDependencies": {
		"adaptivecards": "^2.10.0",
		"monaco-editor": "^0.29.1",
		"vkbeautify": "^0.99.3"
	}
>>>>>>> 5e0f39fe
}<|MERGE_RESOLUTION|>--- conflicted
+++ resolved
@@ -1,28 +1,4 @@
 {
-<<<<<<< HEAD
-  "name": "unit-tests",
-  "version": "0.1.0",
-  "description": "Builds the unit tests.",
-  "author": "AdaptiveCards",
-  "license": "MIT",
-  "main": "index.js",
-  "files": [
-    "src"
-  ],
-  "scripts": {
-    "clean": "rimraf lib dist",
-    "build": "tsc",
-    "lint": "eslint src/*.ts",
-    "test": "jest ./lib/*",
-    "build-and-test": "npm run build && npm run test"
-  },
-  "devDependencies": {
-    "adaptivecards": "^2.10.0",
-    "monaco-editor": "^0.29.1",
-    "vkbeautify": "^0.99.3",
-	"adaptivecards-templating": "^2.3.0-alpha.0"
-  }
-=======
 	"name": "@microsoft/ac-unit-tests",
 	"version": "0.1.0",
 	"description": "Builds the unit tests.",
@@ -43,7 +19,7 @@
 	"devDependencies": {
 		"adaptivecards": "^2.10.0",
 		"monaco-editor": "^0.29.1",
-		"vkbeautify": "^0.99.3"
+		"vkbeautify": "^0.99.3",
+		"adaptivecards-templating": "^2.3.0-alpha.0"
 	}
->>>>>>> 5e0f39fe
 }