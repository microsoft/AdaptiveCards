--- conflicted
+++ resolved
@@ -4,11 +4,7 @@
 const pkg = require('./../package.json');
 
 class EvaluationContext {
-<<<<<<< HEAD
-    private static readonly _reservedFields = ["$data", "$when", "$root", "$index", "$_acTemplateVersion"];
-=======
-    private static readonly _reservedFields = ["$data", "$when", "$root", "$index", "$host"];
->>>>>>> ac4285b4
+    private static readonly _reservedFields = ["$data", "$when", "$root", "$index", "$host", "$_acTemplateVersion"];
 
     private _stateStack: Array<{ $data: any, $index: any }> = [];
     private _$data: any;
@@ -78,11 +74,8 @@
     $root: any;
     $data: any;
     $index: any;
-<<<<<<< HEAD
+    $host: any;
     $_acTemplateVersion: any;
-=======
-    $host: any;
->>>>>>> ac4285b4
 
     constructor() {
         this._memory = new AEL.SimpleObjectMemory(this);
@@ -190,11 +183,8 @@
         memory.$root = context.$root;
         memory.$data = context.$data;
         memory.$index = context.$index;
-<<<<<<< HEAD
+        memory.$host = context.$host;
         memory.$_acTemplateVersion = context.$_acTemplateVersion;
-=======
-        memory.$host = context.$host;
->>>>>>> ac4285b4
 
         let options: AEL.Options | undefined = undefined;
 
