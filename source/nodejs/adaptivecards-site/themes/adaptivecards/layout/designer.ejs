<%- hashed_asset("node_modules/adaptivecards-designer/dist/adaptivecards-designer.css") %>
<%- hashed_asset("node_modules/adaptivecards/dist/adaptivecards.min.js") %>
<%- hashed_asset("node_modules/adaptive-expressions/lib/browser.js") %>
<%- hashed_asset("node_modules/adaptivecards-templating/dist/adaptivecards-templating.min.js") %>
<%- hashed_asset("node_modules/markdown-it/dist/markdown-it.min.js") %>
<%- hashed_asset("node_modules/adaptivecards-designer/dist/adaptivecards-designer.min.js") %>
<%- hashed_asset('node_modules/monaco-editor/min/vs/loader.js') %>

<style type="text/css">
    @media all and (min-width: 651px) {
		.content {
			height: calc(100vh - 97px) !important;
		}
	}

	body {
		font-family: 'Segoe UI', sans-serif;
		font-size: 14px;
	}

	#designerRootHost * {
		box-sizing: border-box;
	}

	.acd-icon-openInNewWindow::before {
		content: "\E8A7";
	}

	.acd-icon-feedback::before {
		content: "\ED15";
	}

	.acd-icon-viewOriginal::before {
		content: "\E7B4";
	}

	.acd-icon-fitPage::before {
		content: "\E9A6";
	}

	.acd-icon-storyboard::before {
		content: "\F308";
	}

	.acd-icon-scopeTemplate::before {
		content: "\F2B0";
	}
<<<<<<< HEAD

    .swiper {
      width: 100%;
      height: 100%;
    }

    .swiper-slide {
      text-align: center;
      font-size: 18px;
      background: #fff;

      /* Center slide text vertically */
      display: -webkit-box;
      display: -ms-flexbox;
      display: -webkit-flex;
      display: flex;
      -webkit-box-pack: center;
      -ms-flex-pack: center;
      -webkit-justify-content: center;
      justify-content: center;
      -webkit-box-align: center;
      -ms-flex-align: center;
      -webkit-align-items: center;
      align-items: center;
    }

	.swiper-button-next {
		font-family: "Segoe Fluent Icons";
		font-size: 10px;
		color: black;
	}

	.swiper-button-next::after {
		font-family: 'Segoe Fluent Icons';
		content: "\EEDB";
	}

	.swiper-button-prev::after {
		font-family: 'Segoe Fluent Icons';
		content: "\EEDC";
	}
	
=======
>>>>>>> c96f5bda
</style>


<script type="text/javascript">

	$(function () {

		function getParameterByName(name, url) {
			if (!url) {
				url = window.location.href;
			}

			name = name.replace(/[\[\]]/g, "\\$&");
			var regex = new RegExp("[?&]" + name + "(=([^&#]*)|&|#|$)");
			var results = regex.exec(url);

			if (results && results[2]) {
				return decodeURIComponent(results[2].replace(/\+/g, " "));
			} else {
				return "";
			}
		}

		function initializeDesigner() {
			let designer = new ACDesigner.CardDesigner(ACDesigner.defaultMicrosoftHosts);
			designer.assetPath = "<%- config.root %>node_modules/adaptivecards-designer/dist/";
			designer.sampleCatalogueUrl = "<%- config.root %>designer/sample-catalogue.json";
			designer.bindingPreviewMode = ACDesigner.BindingPreviewMode.SampleData;

			let hostDocsButton = new ACDesigner.ToolbarButton(
				"hostDocs",
				"Host App Docs",
				"acd-icon-storyboard",
				function () {
					window.open("https://docs.microsoft.com/en-us/adaptive-cards/resources/partners")
				}
			);
			hostDocsButton.separator = false;
			hostDocsButton.toolTip = "Learn more about the Host Apps";
			designer.toolbar.insertElementAfter(hostDocsButton, ACDesigner.CardDesigner.ToolbarCommands.HostAppPicker);

			let templateDocsButton = new ACDesigner.ToolbarButton(
				"templateDocs",
				"Templating Docs",
				"acd-icon-scopeTemplate",
				function () {
					appInsights.trackEvent({ name: "ViewedTemplatingDocs" }, { Origin: "Designer" });
					window.open("https://docs.microsoft.com/en-us/adaptive-cards/templating/");
				}
			);
			templateDocsButton.separator = false;
			templateDocsButton.toolTip = "Learn more about Adaptive Cards templating";
			designer.toolbar.insertElementAfter(templateDocsButton, "hostDocs");

			designer.toolbar.getElementById(ACDesigner.CardDesigner.ToolbarCommands.HostAppPicker).width = "auto";

			let feedbackButton = new ACDesigner.ToolbarButton(
				"feedbackButton",
				"Feedback",
				"acd-icon-feedback",
				function () {
					window.open("https://github.com/Microsoft/AdaptiveCards/issues/new?title="
						+ encodeURIComponent("[Designer] Feedback title here")
						+ "&labels=" + encodeURIComponent("Bug,Triage-Needed,Area-Designer")
						+ "&template=" + encodeURIComponent("designer-bug-report.md"))
				}
			);

			feedbackButton.separator = true;
			feedbackButton.displayCaption = false;
			feedbackButton.alignment = ACDesigner.ToolbarElementAlignment.Right;
			feedbackButton.toolTip = "Provide feedback about the Designer";
			designer.toolbar.addElement(feedbackButton);

			designer.attachTo(document.getElementById("designerRootHost"));
			designer.monacoModuleLoaded();

			var cardUrl = getParameterByName("card", null);
			var dataUrl = getParameterByName("data", null);

			if (dataUrl) {
				var dataXhttp = new XMLHttpRequest();
				dataXhttp.onload = function () {
					if (dataXhttp.responseText && dataXhttp.responseText != "") {
						var sampleData = JSON.parse(dataXhttp.responseText);
						designer.sampleData = sampleData;
					}
				};

				// TODO: when the designer has an addError API we should log that we failed to load the requested card
				// xhttp.onerror = function() {
				// 	designer.
				// };

				try {
					dataXhttp.open("GET", dataUrl, true);
					dataXhttp.send();
				} catch (e) {
				}
			} else {
				// Add sample data
				let sampleData = {
					"title": "Publish Adaptive Card Schema",
					"description": "Now that we have defined the main rules and features of the format, we need to produce a schema and publish it to GitHub. The schema will be the starting point of our reference documentation.",
					"creator": {
						"name": "Matt Hidinger",
						"profileImage": "https://pbs.twimg.com/profile_images/3647943215/d7f12830b3c17a5a9e4afcc370e3a37e_400x400.jpeg"
					},
					"createdUtc": "2017-02-14T06:08:39Z",
					"viewUrl": "https://adaptivecards.io",
					"properties": [
						{ "key": "Board", "value": "Adaptive Cards" },
						{ "key": "List", "value": "Backlog" },
						{ "key": "Assigned to", "value": "Matt Hidinger" },
						{ "key": "Due date", "value": "Not set" }
					]
				};

				designer.sampleData = sampleData;
			}

			if (cardUrl) {
				var cardXhttp = new XMLHttpRequest();
				cardXhttp.onload = function () {
					if (cardXhttp.responseText && cardXhttp.responseText != "") {
						designer.setCard(JSON.parse(cardXhttp.responseText));
					}

					// TODO: Talk to David: I want to put the sampleData setter here but it was failing

					history.replaceState(null, null, "<%- config.root %>designer");
				};

				// TODO: when the designer has an addError API we should log that we failed to load the requested card
				// xhttp.onerror = function() {
				// 	designer.
				// };

				try {
					cardXhttp.open("GET", cardUrl, true);
					cardXhttp.send();
				} catch (e) {
				}
			} else {
				designer.setCard({
	"$schema": "http://adaptivecards.io/schemas/adaptive-card.json",
	"type": "AdaptiveCard",
	"version": "1.6",
	"TBD": {
	  "type": "carousel",
	  "timer": 5000,
	  "someOtherCarouselProperty": true
	},
	"body": [
	  {
		"type": "CarouselPage",
		"id": "firstCarouselPage",
		"selectAction": {
	  	"type": "Action.OpenUrl",
	  	"title": "Click for more information about the first carousel page!",
	  	"url": "https://adaptivecards.io/"
		},
		"items": [
	  	 {
	  		"type": "Image",
	  		"url": "https://adaptivecards.io/content/cats/1.png",
	  		"size": "medium"
	  	}
		]
	  },
	  {
		"type": "CarouselPage",
		"id": "theSecondCarouselPage",
		"items": [
	  	{
	  		"type": "Image",
	  		"url": "https://adaptivecards.io/content/cats/2.png",
	  		"size": "medium"
	  	}
		]
	  },
	  {
		"type": "CarouselPage",
		"id": "last-carousel-page",
		"items": [
	  	{
	  		 "type": "Image",
	  		"url": "https://adaptivecards.io/content/cats/3.png",
	  		"altText": "That's a cool cat!",
	  		"size": "medium"
	  	}
		]
	  }
    ]
});
			}
		}

		if (!ACDesigner.SettingsManager.isLocalStorageAvailable) {
			console.log("Local storage is not available.");
		}

		ACDesigner.GlobalSettings.enableDataBindingSupport = true;
		ACDesigner.GlobalSettings.showDataStructureToolbox = false;
		ACDesigner.GlobalSettings.showSampleDataEditorToolbox = true;
		ACDesigner.GlobalSettings.showVersionPicker = true;

		<% if (page.previewFeaturesEnabled) { %>

        <% } %>


        if (getParameterByName("preview") === "1") {

        }

		require.config({
			paths: {
				'vs': '<%- config.root %>node_modules/monaco-editor/min/vs'
			}
		});
		require(['vs/editor/editor.main'], function () {
			// Override the designer schema validation to enable syntax highlighting
			// TODO: Find a way to also validate against the schema
			monaco.languages.json.jsonDefaults.setDiagnosticsOptions({
				validate: true
			});

			initializeDesigner();
		});
	});
</script>

<div style="display: flex; flex-direction: column; height: 100%; ">
	<div id="designerRootHost"></div>
</div><|MERGE_RESOLUTION|>--- conflicted
+++ resolved
@@ -45,7 +45,6 @@
 	.acd-icon-scopeTemplate::before {
 		content: "\F2B0";
 	}
-<<<<<<< HEAD
 
     .swiper {
       width: 100%;
@@ -88,8 +87,6 @@
 		content: "\EEDC";
 	}
 	
-=======
->>>>>>> c96f5bda
 </style>
 
 
