<div id="content-wrapper" class="w3-row explorer" style="max-width:1564px">

<<<<<<< HEAD
	<div class="sticky">
  <nav class="toc-todo w3-col w3-hide-small w3-hide-medium w3-bar-block w3-padding-16" style="width: 200px">
	
	<ul class="toc-tree">
		<% page.schema.forEach(function(root) { %>
			<li><span><i class="fa fa-angle-down"></i> <%= root.title %></span>
			<ul>
				<% root.children.forEach(function(child) { %>
				<li class='<%= page.childPath === child.htmlPath ? "selectedHolder" : "" %>'>
					<a href="<%- url_for(child.htmlPath) %>"><%= child.name %></a>
=======
  <nav id="sidebar-todo" class="toc-todo sidebar w3-cell w3-hide-small w3-hide-medium w3-bar-block" style="width: 200px">
	<div class="sidebar__inner">
		<ul class="toc-tree">
			<% page.schema.forEach(function(root) { %>
				<li><span><i class="fa fa-angle-down"></i> <%= root.title %></span>
				<ul>
					<% root.children.forEach(function(child) { %>
					<li class='<%= page.childPath === child.htmlPath ? "selectedHolder" : "" %>'>
						<a href="<%- url_for(child.htmlPath) %>"><%= child.name %></a>
					</li>
					<% }) %>
				</ul>
>>>>>>> 4d0d9b7e
				</li>
				<% }) %>
			</ul>
			</li>
		<% }) %>
	</ul>

  </nav>
</div>

  <div class="w3-rest">
  
    <div class="w3-container">
      <h1><%= page.title %></h1>

      <!-- mobile nav -->
      <div class="w3-hide-large">
        <select id="menu-nav">
          <% page.schema.forEach(function(root) { %>
            <optgroup class="noLink" label='<%= root.title %>'>
              <% root.children.forEach(function(child) { %>
                <% if(is_current(child.htmlPath)) { %>
                  <option value='<%- url_for(child.htmlPath) %>' selected="selected"><%= child.name %></option>
                <% } else { %>
                  <option value='<%- url_for(child.htmlPath) %>'><%= child.name %></option>
                <% } %> 
          
              <% }) %>
             </optgroup>
          <% }) %>
        </select>
      </div>

      <h2><%= page.element.name %></h2>

      <p><%= page.element.description %></p>

      <div class="ac-properties w3-margin-top"> 
        <%- markdown(page.propertiesSummary) %>
      </div>

  </div>


  <% page.element.examples.forEach(function (example, i) { %>
    <% if(i == 0) { %>
      <h2 class="w3-container">Example</h2>
      <%- partial("_partial/code-example", { examplePath: example }) %>
  <% }}) %>


  <%- propertiesDetails(page.element.properties, page.element.version) %>

</div><|MERGE_RESOLUTION|>--- conflicted
+++ resolved
@@ -1,17 +1,5 @@
 <div id="content-wrapper" class="w3-row explorer" style="max-width:1564px">
 
-<<<<<<< HEAD
-	<div class="sticky">
-  <nav class="toc-todo w3-col w3-hide-small w3-hide-medium w3-bar-block w3-padding-16" style="width: 200px">
-	
-	<ul class="toc-tree">
-		<% page.schema.forEach(function(root) { %>
-			<li><span><i class="fa fa-angle-down"></i> <%= root.title %></span>
-			<ul>
-				<% root.children.forEach(function(child) { %>
-				<li class='<%= page.childPath === child.htmlPath ? "selectedHolder" : "" %>'>
-					<a href="<%- url_for(child.htmlPath) %>"><%= child.name %></a>
-=======
   <nav id="sidebar-todo" class="toc-todo sidebar w3-cell w3-hide-small w3-hide-medium w3-bar-block" style="width: 200px">
 	<div class="sidebar__inner">
 		<ul class="toc-tree">
@@ -24,7 +12,6 @@
 					</li>
 					<% }) %>
 				</ul>
->>>>>>> 4d0d9b7e
 				</li>
 				<% }) %>
 			</ul>
