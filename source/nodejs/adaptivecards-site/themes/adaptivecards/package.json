--- conflicted
+++ resolved
@@ -1,26 +1,4 @@
 {
-<<<<<<< HEAD
-	"name": "hexo-theme-adaptivecards",
-	"version": "0.1.2",
-	"private": true,
-	"devDependencies": {
-		"copy-webpack-plugin": "^4.6.0",
-		"grunt": "~0.4.2",
-		"grunt-contrib-clean": "~0.5.0",
-		"grunt-contrib-copy": "~0.4.1",
-		"grunt-git": "~0.2.2",
-		"load-grunt-tasks": "~0.2.0",
-		"rimraf": "^2.6.2",
-		"typescript": "^3.2.2",
-		"webpack": "^4.27.1",
-		"webpack-cli": "^3.1.2",
-		"webpack-dev-server": "^3.2.1"
-	},
-	"dependencies": {
-		"dts-generator": "^3.0.0",
-		"typescript": "^3.5.2"
-	}
-=======
   "name": "hexo-theme-adaptivecards",
   "version": "0.1.0",
   "private": true,
@@ -38,5 +16,4 @@
     "webpack-cli": "^3.1.2",
     "webpack-dev-server": "^3.2.1"
   }
->>>>>>> 5fdb4207
 }