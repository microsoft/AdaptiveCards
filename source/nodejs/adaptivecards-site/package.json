{
  "name": "adaptivecards-site",
<<<<<<< HEAD
  "version": "1.0.0",
=======
  "version": "0.2.0",
>>>>>>> 0db080a3
  "private": true,
  "scripts": {
    "build-all": "cd ../adaptivecards-visualizer && npm run build-all",
    "build-and-generate": "npm run build-all && hexo generate"
  },
  "hexo": {
    "version": "3.4.1"
  },
  "dependencies": {
    "adaptivecards": "^1.0.1-4",
    "adaptivecards-visualizer": "^1.0.1-4",
    "change-case": "^3.0.1",
    "glob": "^7.1.2",
    "hexo": "^3.4.1",
    "hexo-browsersync": "^0.2.0",
    "hexo-cli": "^1.0.4",
    "hexo-fs": "^0.2.2",
    "hexo-generator-archive": "^0.1.5",
    "hexo-generator-category": "^0.1.3",
    "hexo-generator-index": "^0.2.0",
    "hexo-generator-tag": "^0.2.0",
    "hexo-renderer-ejs": "^0.3.0",
    "hexo-renderer-marked": "^0.3.0",
    "hexo-renderer-stylus": "^0.3.1",
    "hexo-server": "^0.2.0",
    "markdown-it": "^8.2.2",
    "marked-schema": "^0.1.1",
    "minimist": "^1.2.0"
  }
}<|MERGE_RESOLUTION|>--- conflicted
+++ resolved
@@ -1,10 +1,6 @@
 {
   "name": "adaptivecards-site",
-<<<<<<< HEAD
-  "version": "1.0.0",
-=======
   "version": "0.2.0",
->>>>>>> 0db080a3
   "private": true,
   "scripts": {
     "build-all": "cd ../adaptivecards-visualizer && npm run build-all",
