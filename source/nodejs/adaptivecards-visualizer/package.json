{
	"name": "adaptivecards-visualizer",
<<<<<<< HEAD
	"version": "1.2.2",
=======
	"version": "1.2.3",
>>>>>>> 6007fe3e
	"description": "Adaptive Card Visualizer for HTML renderer",
	"author": "AdaptiveCards",
	"license": "MIT",
	"main": "lib/app.js",
	"private": true,
	"scripts": {
		"clean": "rimraf lib dist",
		"prebuild": "tsc",
		"prebuild-css": "node-sass ./scss/ -o ./css --output-style expanded",
		"build-css": "postcss ./css/*.css --use autoprefixer --replace --no-map",
		"build": "webpack",
		"watch": "webpack --watch",
		"start": "webpack-dev-server --open",
		"release": "npm run clean && npm run build && webpack --mode=production"
	},
	"devDependencies": {
<<<<<<< HEAD
		"adaptivecards": "^1.3.0-alpha1",
=======
		"adaptivecards": "^1.3.0-alpha.2",
>>>>>>> 6007fe3e
		"markdown-it": "^8.4.0",
		"monaco-editor": "^0.15.6",
		"rimraf": "^2.6.2",
		"typescript": "^3.2.2",
		"vkbeautify": "^0.99.3",
		"webpack": "^4.27.1",
		"webpack-cli": "^3.1.2",
		"webpack-dev-server": "^3.1.14"
	}
}<|MERGE_RESOLUTION|>--- conflicted
+++ resolved
@@ -1,10 +1,6 @@
 {
 	"name": "adaptivecards-visualizer",
-<<<<<<< HEAD
-	"version": "1.2.2",
-=======
 	"version": "1.2.3",
->>>>>>> 6007fe3e
 	"description": "Adaptive Card Visualizer for HTML renderer",
 	"author": "AdaptiveCards",
 	"license": "MIT",
@@ -21,11 +17,7 @@
 		"release": "npm run clean && npm run build && webpack --mode=production"
 	},
 	"devDependencies": {
-<<<<<<< HEAD
-		"adaptivecards": "^1.3.0-alpha1",
-=======
 		"adaptivecards": "^1.3.0-alpha.2",
->>>>>>> 6007fe3e
 		"markdown-it": "^8.4.0",
 		"monaco-editor": "^0.15.6",
 		"rimraf": "^2.6.2",
