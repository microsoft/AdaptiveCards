function loadMonacoEditor(jsonSchema, callback) {
    require.config({ paths: { 'vs': './node_modules/monaco-editor/min/vs' } });
    require(['vs/editor/editor.main'], function () {
        if (jsonSchema) {
            var config = {
                schemas: [
                    {
                        uri: "http://adaptivecards.io/schemas/adaptive-card.json",
                        schema: jsonSchema,
                        fileMatch: ["*"],
                    }
                ],
                validate: false,
                allowComments: true
            }

            monaco.languages.json.jsonDefaults.setDiagnosticsOptions(config);
        }

        monacoEditor = monaco.editor.create(
            document.getElementById('editor'),
            {
                folding: true,
                validate: false,
                fontSize: 13.5,
                language: 'json',
                minimap: {
                    enabled: false
                }
            }
        );

<<<<<<< HEAD
        window.addEventListener('resize', function () {
            monacoEditor.layout();
        });

        //monacoEditor.layout();

=======
>>>>>>> 7f8b8700
        callback();
    });
}<|MERGE_RESOLUTION|>--- conflicted
+++ resolved
@@ -29,16 +29,13 @@
                 }
             }
         );
-
-<<<<<<< HEAD
+        
         window.addEventListener('resize', function () {
             monacoEditor.layout();
         });
 
         //monacoEditor.layout();
 
-=======
->>>>>>> 7f8b8700
         callback();
     });
 }