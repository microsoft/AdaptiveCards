--- conflicted
+++ resolved
@@ -186,10 +186,10 @@
         this.spacing = Utils.getValueOrDefault<Enums.Spacing>(json["spacing"], "default");
         this.separator = json["separator"];
 
-<<<<<<< HEAD
         if (typeof json["isVisible"] === "boolean") {
             this.isVisible = json["isVisible"];
-=======
+        }
+
         var jsonSeparation = json["separation"];
 
         if (jsonSeparation !== undefined) {
@@ -211,7 +211,6 @@
                     error: Enums.ValidationError.Deprecated,
                     message: "The \"separation\" property is deprecated and will be removed. Use the \"spacing\" and \"separator\" properties instead."
                 });
->>>>>>> 62bc21c2
         }
 
         var jsonHeight = json["height"];
