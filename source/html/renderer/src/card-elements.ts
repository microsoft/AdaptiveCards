--- conflicted
+++ resolved
@@ -735,14 +735,11 @@
     private _inputElement: HTMLInputElement;
 
     protected internalRender(): HTMLElement {
-<<<<<<< HEAD
         this._textareaElement = document.createElement("textarea");
         this._textareaElement.className = "ac-input ac-textInput";
         this._textareaElement.style.width = "100%";
         this._textareaElement.required = this.isRequired;
 
-=======
->>>>>>> d82a364f
         if (this.isMultiline) {
             this._textareaElement = document.createElement("textarea");
             this._textareaElement.className = "ac-input ac-textInput ac-multiline";
