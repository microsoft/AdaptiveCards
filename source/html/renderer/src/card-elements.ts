--- conflicted
+++ resolved
@@ -2671,13 +2671,8 @@
         if (typeof this.width === "number") {
             renderedElement.style.flex = "1 1 " + (this._computedWeight > 0 ? this._computedWeight : this.width) + "%";
         }
-<<<<<<< HEAD
         else if (Utils.stringEqualIgnoreCase(this.width, "auto")) {
-            renderedElement.style.flex = "0 0 auto";
-=======
-        else if (this.width === "auto") {
             renderedElement.style.flex = "0 1 auto";
->>>>>>> 04155186
         }
         else {
             renderedElement.style.flex = "1 1 50px";
