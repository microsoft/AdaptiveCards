--- conflicted
+++ resolved
@@ -1221,11 +1221,7 @@
 
 class ActionButton {
     private _action: Action;
-<<<<<<< HEAD
     private _style: Enums.ActionStyle = "link";
-=======
-    private _style: Enums.ActionStyle = "button";
->>>>>>> d669cb07
     private _element: HTMLButtonElement = null;
     private _state: ActionButtonState = ActionButtonState.Normal;
     private _text: string;
