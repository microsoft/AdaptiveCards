--- conflicted
+++ resolved
@@ -1883,9 +1883,6 @@
     }
 }
 
-<<<<<<< HEAD
-export class Container extends CardElement {
-=======
 export class BackgroundImage {
     url: string;
     mode: Enums.BackgroundImageMode = "stretch";
@@ -1941,8 +1938,7 @@
     }
 }
 
-export abstract class ContainerBase extends CardElement {
->>>>>>> 620b16c2
+export class Container extends CardElement {
     private _items: Array<CardElement> = [];
     private _backgroundColor: string = null;
 
@@ -1972,15 +1968,8 @@
             this.backgroundImage.apply(this._element);
         }
 
-<<<<<<< HEAD
         if (this.backgroundColor) {
             this._element.style.backgroundColor = Utils.stringToCssColor(this.backgroundColor);
-=======
-        var backgroundColor = this.getBackgroundColor();
-
-        if (backgroundColor) {
-            this._element.style.backgroundColor = Utils.stringToCssColor(backgroundColor);
->>>>>>> 620b16c2
         }
 
         if (this.selectAction) {
@@ -2009,20 +1998,9 @@
 
                 if (renderedElement) {
                     if (renderedElementCount > 0) {
-<<<<<<< HEAD
-                        Utils.appendChild(
-                            this._element,
-                            Utils.renderSeparation(
-                                {
-                                    spacing: getEffectiveSpacing(this._items[i].spacing),
-                                    lineThickness: this._items[i].separator ? hostConfig.separator.lineThickness : null,
-                                    lineColor: this._items[i].separator ? hostConfig.separator.lineColor : null
-                                },
-                                "vertical"));
-=======
                         var separator = Utils.renderSeparation(
                             {
-                                spacing: computeSpacing(this._items[i].spacing),
+                                spacing: getEffectiveSpacing(this._items[i].spacing),
                                 lineThickness: this._items[i].separator ? hostConfig.separator.lineThickness : null,
                                 lineColor: this._items[i].separator ? hostConfig.separator.lineColor : null
                             },
@@ -2033,7 +2011,6 @@
                         }
 
                         Utils.appendChild(this._element, separator);
->>>>>>> 620b16c2
                     }
 
                     Utils.appendChild(this._element, renderedElement);
@@ -2112,8 +2089,11 @@
     parse(json: any, itemsCollectionPropertyName: string = "items") {
         super.parse(json);
 
-<<<<<<< HEAD
-        this.backgroundImage = json["backgroundImage"];
+        if (json["backgroundImage"]) {
+            this.backgroundImage = new BackgroundImage();
+            this.backgroundImage.parse(json["backgroundImage"]);
+        }
+
         this._backgroundColor = json["backgroundColor"];
 
         var jsonPadding = json["padding"];
@@ -2137,11 +2117,6 @@
                     left: Utils.getValueOrDefault<Enums.Padding>(jsonPadding["left"], "none")
                 };
             }
-=======
-        if (json["backgroundImage"]) {
-            this.backgroundImage = new BackgroundImage();
-            this.backgroundImage.parse(json["backgroundImage"]);
->>>>>>> 620b16c2
         }
 
         if (json[itemsCollectionPropertyName] != null) {
