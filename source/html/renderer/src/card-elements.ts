--- conflicted
+++ resolved
@@ -99,41 +99,23 @@
     private _internalPadding: HostConfig.IPaddingDefinition = null;
     private _parent: CardElement = null;
 
-<<<<<<< HEAD
-    private internalGetNonZeroPadding(element: CardElement, padding: HostConfig.ISpacingDefinition) {
-        var effectivePadding = paddingToSpacingDefinition(element.internalPadding);
+    protected internalGetNonZeroPadding(padding: HostConfig.ISpacingDefinition) {
+        var actualPadding = paddingToSpacingDefinition(this.internalPadding);
 
         if (padding.top == 0) {
-            padding.top = effectivePadding.top;
+            padding.top = actualPadding.top;
         }
 
         if (padding.right == 0) {
-            padding.right = effectivePadding.right;
+            padding.right = actualPadding.right;
         }
 
         if (padding.bottom == 0) {
-            padding.bottom = effectivePadding.bottom;
+            padding.bottom = actualPadding.bottom;
         }
 
         if (padding.left == 0) {
-            padding.left = effectivePadding.left;
-=======
-    protected internalGetNonZeroPadding(padding: HostConfig.ISpacingDefinition) {
-        if (padding.top == 0) {
-            padding.top = this.padding.top;
-        }
-
-        if (padding.right == 0) {
-            padding.right = this.padding.right;
-        }
-
-        if (padding.bottom == 0) {
-            padding.bottom = this.padding.bottom;
-        }
-
-        if (padding.left == 0) {
-            padding.left = this.padding.left;
->>>>>>> 98f78f90
+            padding.left = actualPadding.left;
         }
 
         if (this.parent) {
@@ -1620,12 +1602,8 @@
             renderedCard.style.paddingLeft = padding.left + "px";
             renderedCard.style.paddingRight = padding.right + "px";
             
-<<<<<<< HEAD
             renderedCard.style.marginLeft = "-" + padding.left + "px";
             renderedCard.style.marginRight = "-" + padding.right + "px";
-=======
-            this._actionCardContainer.style.marginLeft = "-" + padding.left + "px";
-            this._actionCardContainer.style.marginRight = "-" + padding.right + "px";
 
             if (padding.left > 0) {
                 renderedCard.style.paddingLeft = "0px";
@@ -1634,7 +1612,6 @@
             if (padding.right > 0) {
                 renderedCard.style.paddingRight = "0px";
             }
->>>>>>> 98f78f90
         }
 
         Utils.appendChild(this._actionCardContainer, renderedCard);
