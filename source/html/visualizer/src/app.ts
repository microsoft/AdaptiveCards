--- conflicted
+++ resolved
@@ -478,7 +478,6 @@
     Adaptive.AdaptiveCard.onExecuteAction = actionExecuted;
     // Adaptive.AdaptiveCard.onShowPopupCard = showPopupCard;
 
-<<<<<<< HEAD
     /*
     Test additional events:
 
@@ -492,11 +491,9 @@
         }        
     }
     
-=======
     // Uncomment to test the onInlineCardExpanded event:
     // Adaptive.AdaptiveCard.onInlineCardExpanded = inlineCardExpanded;
 
->>>>>>> 4c98c820
     Adaptive.AdaptiveCard.onParseError = (error: Adaptive.IValidationError) => {
         lastValidationErrors.push(error);
     }
