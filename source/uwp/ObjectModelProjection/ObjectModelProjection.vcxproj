﻿<?xml version="1.0" encoding="utf-8"?>
<Project DefaultTargets="Build" ToolsVersion="14.0" xmlns="http://schemas.microsoft.com/developer/msbuild/2003">
  <ItemGroup Label="ProjectConfigurations">
    <ProjectConfiguration Include="Debug|ARM">
      <Configuration>Debug</Configuration>
      <Platform>ARM</Platform>
    </ProjectConfiguration>
    <ProjectConfiguration Include="Debug|Win32">
      <Configuration>Debug</Configuration>
      <Platform>Win32</Platform>
    </ProjectConfiguration>
    <ProjectConfiguration Include="Debug|x64">
      <Configuration>Debug</Configuration>
      <Platform>x64</Platform>
    </ProjectConfiguration>
    <ProjectConfiguration Include="Release|ARM">
      <Configuration>Release</Configuration>
      <Platform>ARM</Platform>
    </ProjectConfiguration>
    <ProjectConfiguration Include="Release|Win32">
      <Configuration>Release</Configuration>
      <Platform>Win32</Platform>
    </ProjectConfiguration>
    <ProjectConfiguration Include="Release|x64">
      <Configuration>Release</Configuration>
      <Platform>x64</Platform>
    </ProjectConfiguration>
  </ItemGroup>
  <ItemGroup>
    <ClCompile Include="..\..\shared\cpp\ObjectModel\AdaptiveBase64Util.cpp" />
    <ClCompile Include="..\..\shared\cpp\ObjectModel\Media.cpp" />
    <ClCompile Include="..\..\shared\cpp\ObjectModel\MediaSource.cpp" />
<<<<<<< HEAD
    <ClCompile Include="..\..\shared\cpp\ObjectModel\ActionSet.cpp" />    
=======
    <ClCompile Include="..\..\shared\cpp\ObjectModel\ParseContext.cpp" />
>>>>>>> b1db666b
    <ClCompile Include="..\..\shared\cpp\ObjectModel\pch.cpp">
      <PrecompiledHeader>Create</PrecompiledHeader>
    </ClCompile>
    <ClCompile Include="..\..\shared\cpp\ObjectModel\ActionParserRegistration.cpp" />
    <ClCompile Include="..\..\shared\cpp\ObjectModel\AdaptiveCardParseException.cpp" />
    <ClCompile Include="..\..\shared\cpp\ObjectModel\AdaptiveCardParseWarning.cpp" />
    <ClCompile Include="..\..\shared\cpp\ObjectModel\BaseActionElement.cpp" />
    <ClCompile Include="..\..\shared\cpp\ObjectModel\BaseInputElement.cpp" />
    <ClCompile Include="..\..\shared\cpp\ObjectModel\ElementParserRegistration.cpp" />
    <ClCompile Include="..\..\shared\cpp\ObjectModel\HostConfig.cpp" />
    <ClCompile Include="..\..\shared\cpp\ObjectModel\ChoiceInput.cpp" />
    <ClCompile Include="..\..\shared\cpp\ObjectModel\ChoiceSetInput.cpp" />
    <ClCompile Include="..\..\shared\cpp\ObjectModel\Column.cpp" />
    <ClCompile Include="..\..\shared\cpp\ObjectModel\ColumnSet.cpp" />
    <ClCompile Include="..\..\shared\cpp\ObjectModel\Fact.cpp" />
    <ClCompile Include="..\..\shared\cpp\ObjectModel\FactSet.cpp" />
    <ClCompile Include="..\..\shared\cpp\ObjectModel\Image.cpp" />
    <ClCompile Include="..\..\shared\cpp\ObjectModel\ImageSet.cpp" />
    <ClCompile Include="..\..\shared\cpp\ObjectModel\DateInput.cpp" />
    <ClCompile Include="..\..\shared\cpp\ObjectModel\MarkDownBlockParser.cpp" />
    <ClCompile Include="..\..\shared\cpp\ObjectModel\MarkDownHtmlGenerator.cpp" />
    <ClCompile Include="..\..\shared\cpp\ObjectModel\MarkDownParsedResult.cpp" />
    <ClCompile Include="..\..\shared\cpp\ObjectModel\MarkDownParser.cpp" />
    <ClCompile Include="..\..\shared\cpp\ObjectModel\NumberInput.cpp" />
    <ClCompile Include="..\..\shared\cpp\ObjectModel\ParseResult.cpp" />
    <ClCompile Include="..\..\shared\cpp\ObjectModel\SemanticVersion.cpp" />
    <ClCompile Include="..\..\shared\cpp\ObjectModel\Separator.cpp" />
    <ClCompile Include="..\..\shared\cpp\ObjectModel\DateTimePreparser.cpp" />
    <ClCompile Include="..\..\shared\cpp\ObjectModel\TextInput.cpp" />
    <ClCompile Include="..\..\shared\cpp\ObjectModel\DateTimePreparsedToken.cpp" />
    <ClCompile Include="..\..\shared\cpp\ObjectModel\TimeInput.cpp" />
    <ClCompile Include="..\..\shared\cpp\ObjectModel\ToggleInput.cpp" />
    <ClCompile Include="..\..\shared\cpp\ObjectModel\OpenUrlAction.cpp" />
    <ClCompile Include="..\..\shared\cpp\ObjectModel\ParseUtil.cpp" />
    <ClCompile Include="..\..\shared\cpp\ObjectModel\SharedAdaptiveCard.cpp" />
    <ClCompile Include="..\..\shared\cpp\ObjectModel\BaseCardElement.cpp" />
    <ClCompile Include="..\..\shared\cpp\ObjectModel\Container.cpp" />
    <ClCompile Include="..\..\shared\cpp\ObjectModel\Enums.cpp" />
    <ClCompile Include="..\..\shared\cpp\ObjectModel\jsoncpp.cpp" />
    <ClCompile Include="..\..\shared\cpp\ObjectModel\ShowCardAction.cpp" />
    <ClCompile Include="..\..\shared\cpp\ObjectModel\SubmitAction.cpp" />
    <ClCompile Include="..\..\shared\cpp\ObjectModel\TextBlock.cpp" />
    <ClCompile Include="..\..\shared\cpp\ObjectModel\UnknownElement.cpp" />
    <ClCompile Include="..\..\shared\cpp\ObjectModel\Util.cpp" />
  </ItemGroup>
  <ItemGroup>
    <ClInclude Include="..\..\shared\cpp\ObjectModel\ActionParserRegistration.h" />
    <ClInclude Include="..\..\shared\cpp\ObjectModel\ActionSet.h" />
    <ClInclude Include="..\..\shared\cpp\ObjectModel\AdaptiveCardParseException.h" />
    <ClInclude Include="..\..\shared\cpp\ObjectModel\AdaptiveCardParseWarning.h" />
    <ClInclude Include="..\..\shared\cpp\ObjectModel\AdaptiveBase64Util.h" />
    <ClInclude Include="..\..\shared\cpp\ObjectModel\BaseActionElement.h" />
    <ClInclude Include="..\..\shared\cpp\ObjectModel\BaseInputElement.h" />
    <ClInclude Include="..\..\shared\cpp\ObjectModel\ChoiceInput.h" />
    <ClInclude Include="..\..\shared\cpp\ObjectModel\ChoiceSetInput.h" />
    <ClInclude Include="..\..\shared\cpp\ObjectModel\Column.h" />
    <ClInclude Include="..\..\shared\cpp\ObjectModel\ColumnSet.h" />
    <ClInclude Include="..\..\shared\cpp\ObjectModel\ElementParserRegistration.h" />
    <ClInclude Include="..\..\shared\cpp\ObjectModel\EnumMagic.h" />
    <ClInclude Include="..\..\shared\cpp\ObjectModel\Fact.h" />
    <ClInclude Include="..\..\shared\cpp\ObjectModel\FactSet.h" />
    <ClInclude Include="..\..\shared\cpp\ObjectModel\HostConfig.h" />
    <ClInclude Include="..\..\shared\cpp\ObjectModel\Image.h" />
    <ClInclude Include="..\..\shared\cpp\ObjectModel\ImageSet.h" />
    <ClInclude Include="..\..\shared\cpp\ObjectModel\DateInput.h" />
    <ClInclude Include="..\..\shared\cpp\ObjectModel\MarkDownBlockParser.h" />
    <ClInclude Include="..\..\shared\cpp\ObjectModel\MarkDownHtmlGenerator.h" />
    <ClInclude Include="..\..\shared\cpp\ObjectModel\MarkDownParsedResult.h" />
    <ClInclude Include="..\..\shared\cpp\ObjectModel\MarkDownParser.h" />
    <ClInclude Include="..\..\shared\cpp\ObjectModel\Media.h" />
    <ClInclude Include="..\..\shared\cpp\ObjectModel\MediaSource.h" />
    <ClInclude Include="..\..\shared\cpp\ObjectModel\NumberInput.h" />
    <ClInclude Include="..\..\shared\cpp\ObjectModel\ParseContext.h" />
    <ClInclude Include="..\..\shared\cpp\ObjectModel\ParseResult.h" />
    <ClInclude Include="..\..\shared\cpp\ObjectModel\RemoteResourceInformation.h" />
    <ClInclude Include="..\..\shared\cpp\ObjectModel\SemanticVersion.h" />
    <ClInclude Include="..\..\shared\cpp\ObjectModel\Separator.h" />
    <ClInclude Include="..\..\shared\cpp\ObjectModel\DateTimePreparser.h" />
    <ClInclude Include="..\..\shared\cpp\ObjectModel\TextInput.h" />
    <ClInclude Include="..\..\shared\cpp\ObjectModel\DateTimePreparsedToken.h" />
    <ClInclude Include="..\..\shared\cpp\ObjectModel\TimeInput.h" />
    <ClInclude Include="..\..\shared\cpp\ObjectModel\ToggleInput.h" />
    <ClInclude Include="..\..\shared\cpp\ObjectModel\OpenUrlAction.h" />
    <ClInclude Include="..\..\shared\cpp\ObjectModel\ParseUtil.h" />
    <ClInclude Include="..\..\shared\cpp\ObjectModel\SharedAdaptiveCard.h" />
    <ClInclude Include="..\..\shared\cpp\ObjectModel\BaseCardElement.h" />
    <ClInclude Include="..\..\shared\cpp\ObjectModel\Container.h" />
    <ClInclude Include="..\..\shared\cpp\ObjectModel\Enums.h" />
    <ClInclude Include="..\..\shared\cpp\ObjectModel\json\json-forwards.h" />
    <ClInclude Include="..\..\shared\cpp\ObjectModel\json\json.h" />
    <ClInclude Include="..\..\shared\cpp\ObjectModel\pch.h" />
    <ClInclude Include="..\..\shared\cpp\ObjectModel\ShowCardAction.h" />
    <ClInclude Include="..\..\shared\cpp\ObjectModel\SubmitAction.h" />
    <ClInclude Include="..\..\shared\cpp\ObjectModel\TextBlock.h" />
    <ClInclude Include="..\..\shared\cpp\ObjectModel\UnknownElement.h" />
    <ClInclude Include="..\..\shared\cpp\ObjectModel\Util.h" />
  </ItemGroup>
  <PropertyGroup Label="Globals">
    <ProjectGuid>{2d040c7d-757a-4292-bb59-62bc53a83c9f}</ProjectGuid>
    <Keyword>StaticLibrary</Keyword>
    <RootNamespace>AdaptiveCards.ObjectModelProjection</RootNamespace>
    <DefaultLanguage>en-US</DefaultLanguage>
    <MinimumVisualStudioVersion>14.0</MinimumVisualStudioVersion>
    <AppContainerApplication>true</AppContainerApplication>
    <ApplicationType>Windows Store</ApplicationType>
    <WindowsTargetPlatformVersion>10.0.15063.0</WindowsTargetPlatformVersion>
    <WindowsTargetPlatformMinVersion>10.0.15063.0</WindowsTargetPlatformMinVersion>
    <ApplicationTypeRevision>10.0</ApplicationTypeRevision>
    <ProjectName>ObjectModelProjection</ProjectName>
  </PropertyGroup>
  <Import Project="$(VCTargetsPath)\Microsoft.Cpp.Default.props" />
  <PropertyGroup Condition="'$(Configuration)'=='Debug'" Label="Configuration">
    <ConfigurationType>StaticLibrary</ConfigurationType>
    <UseDebugLibraries>true</UseDebugLibraries>
    <PlatformToolset>v141</PlatformToolset>
  </PropertyGroup>
  <PropertyGroup Condition="'$(Configuration)'=='Release'" Label="Configuration">
    <ConfigurationType>StaticLibrary</ConfigurationType>
    <UseDebugLibraries>false</UseDebugLibraries>
    <WholeProgramOptimization>true</WholeProgramOptimization>
    <PlatformToolset>v141</PlatformToolset>
  </PropertyGroup>
  <Import Project="$(VCTargetsPath)\Microsoft.Cpp.props" />
  <ImportGroup Label="ExtensionSettings">
  </ImportGroup>
  <ImportGroup Label="Shared">
  </ImportGroup>
  <ImportGroup Label="PropertySheets">
    <Import Project="$(UserRootDir)\Microsoft.Cpp.$(Platform).user.props" Condition="exists('$(UserRootDir)\Microsoft.Cpp.$(Platform).user.props')" Label="LocalAppDataPlatform" />
  </ImportGroup>
  <PropertyGroup Label="UserMacros" />
  <PropertyGroup>
    <TargetName>$(RootNamespace)</TargetName>
  </PropertyGroup>
  <PropertyGroup>
    <GenerateManifest>false</GenerateManifest>
  </PropertyGroup>
  <ItemDefinitionGroup>
    <ClCompile>
      <PrecompiledHeader>Use</PrecompiledHeader>
      <CompileAsWinRT>false</CompileAsWinRT>
      <SDLCheck>true</SDLCheck>
      <AdditionalIncludeDirectories>..\shared\cpp\ObjectModel;%(AdditionalIncludeDirectories)</AdditionalIncludeDirectories>
      <LanguageStandard Condition="'$(Configuration)|$(Platform)'=='Debug|ARM'">stdcpp17</LanguageStandard>
      <LanguageStandard Condition="'$(Configuration)|$(Platform)'=='Release|ARM'">stdcpp17</LanguageStandard>
      <LanguageStandard Condition="'$(Configuration)|$(Platform)'=='Debug|Win32'">stdcpp17</LanguageStandard>
      <LanguageStandard Condition="'$(Configuration)|$(Platform)'=='Release|Win32'">stdcpp17</LanguageStandard>
      <LanguageStandard Condition="'$(Configuration)|$(Platform)'=='Debug|x64'">stdcpp17</LanguageStandard>
      <LanguageStandard Condition="'$(Configuration)|$(Platform)'=='Release|x64'">stdcpp17</LanguageStandard>
    </ClCompile>
    <Link>
      <SubSystem>Console</SubSystem>
      <IgnoreAllDefaultLibraries>false</IgnoreAllDefaultLibraries>
      <GenerateWindowsMetadata>false</GenerateWindowsMetadata>
    </Link>
  </ItemDefinitionGroup>
  <Import Project="$(VCTargetsPath)\Microsoft.Cpp.targets" />
  <ImportGroup Label="ExtensionTargets">
  </ImportGroup>
</Project><|MERGE_RESOLUTION|>--- conflicted
+++ resolved
@@ -27,14 +27,11 @@
     </ProjectConfiguration>
   </ItemGroup>
   <ItemGroup>
+    <ClCompile Include="..\..\shared\cpp\ObjectModel\ActionSet.cpp" />
     <ClCompile Include="..\..\shared\cpp\ObjectModel\AdaptiveBase64Util.cpp" />
     <ClCompile Include="..\..\shared\cpp\ObjectModel\Media.cpp" />
     <ClCompile Include="..\..\shared\cpp\ObjectModel\MediaSource.cpp" />
-<<<<<<< HEAD
-    <ClCompile Include="..\..\shared\cpp\ObjectModel\ActionSet.cpp" />    
-=======
     <ClCompile Include="..\..\shared\cpp\ObjectModel\ParseContext.cpp" />
->>>>>>> b1db666b
     <ClCompile Include="..\..\shared\cpp\ObjectModel\pch.cpp">
       <PrecompiledHeader>Create</PrecompiledHeader>
     </ClCompile>
