--- conflicted
+++ resolved
@@ -100,11 +100,8 @@
     <ClInclude Include="..\..\shared\cpp\ObjectModel\MediaSource.h" />
     <ClInclude Include="..\..\shared\cpp\ObjectModel\RemoteResourceInformation.h" />
     <ClInclude Include="..\..\shared\cpp\ObjectModel\SemanticVersion.h" />
-<<<<<<< HEAD
     <ClInclude Include="..\..\shared\cpp\ObjectModel\AdaptiveBase64Util.h" />
-=======
     <ClInclude Include="..\..\shared\cpp\ObjectModel\EnumMagic.h" />
->>>>>>> 09ee8cb3
   </ItemGroup>
   <ItemGroup>
     <Filter Include="json">
