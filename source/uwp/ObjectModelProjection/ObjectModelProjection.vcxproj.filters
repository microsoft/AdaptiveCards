﻿<?xml version="1.0" encoding="utf-8"?>
<Project ToolsVersion="4.0" xmlns="http://schemas.microsoft.com/developer/msbuild/2003">
  <ItemGroup>
    <ClCompile Include="..\..\shared\cpp\ObjectModel\pch.cpp" />
    <ClCompile Include="..\..\shared\cpp\ObjectModel\Container.cpp" />
    <ClCompile Include="..\..\shared\cpp\ObjectModel\Enums.cpp" />
    <ClCompile Include="..\..\shared\cpp\ObjectModel\TextBlock.cpp" />
    <ClCompile Include="..\..\shared\cpp\ObjectModel\BaseCardElement.cpp" />
    <ClCompile Include="..\..\shared\cpp\ObjectModel\Column.cpp" />
    <ClCompile Include="..\..\shared\cpp\ObjectModel\ColumnSet.cpp" />
    <ClCompile Include="..\..\shared\cpp\ObjectModel\jsoncpp.cpp">
      <Filter>json</Filter>
    </ClCompile>
    <ClCompile Include="..\..\shared\cpp\ObjectModel\AdaptiveCardParseException.cpp" />
    <ClCompile Include="..\..\shared\cpp\ObjectModel\ParseUtil.cpp" />
    <ClCompile Include="..\..\shared\cpp\ObjectModel\Image.cpp" />
    <ClCompile Include="..\..\shared\cpp\ObjectModel\Fact.cpp" />
    <ClCompile Include="..\..\shared\cpp\ObjectModel\FactSet.cpp" />
    <ClCompile Include="..\..\shared\cpp\ObjectModel\ImageSet.cpp" />
    <ClCompile Include="..\..\shared\cpp\ObjectModel\BaseActionElement.cpp" />
    <ClCompile Include="..\..\shared\cpp\ObjectModel\OpenUrlAction.cpp" />
    <ClCompile Include="..\..\shared\cpp\ObjectModel\ShowCardAction.cpp" />
    <ClCompile Include="..\..\shared\cpp\ObjectModel\SubmitAction.cpp" />
    <ClCompile Include="..\..\shared\cpp\ObjectModel\BaseInputElement.cpp" />
    <ClCompile Include="..\..\shared\cpp\ObjectModel\ChoiceInput.cpp" />
    <ClCompile Include="..\..\shared\cpp\ObjectModel\ChoiceSetInput.cpp" />
    <ClCompile Include="..\..\shared\cpp\ObjectModel\DateInput.cpp" />
    <ClCompile Include="..\..\shared\cpp\ObjectModel\NumberInput.cpp" />
    <ClCompile Include="..\..\shared\cpp\ObjectModel\TextInput.cpp" />
    <ClCompile Include="..\..\shared\cpp\ObjectModel\TimeInput.cpp" />
    <ClCompile Include="..\..\shared\cpp\ObjectModel\ToggleInput.cpp" />
    <ClCompile Include="..\..\shared\cpp\ObjectModel\SharedAdaptiveCard.cpp" />
    <ClCompile Include="..\..\shared\cpp\ObjectModel\HostConfig.cpp" />
    <ClCompile Include="..\..\shared\cpp\ObjectModel\Separator.cpp" />
    <ClCompile Include="..\..\shared\cpp\ObjectModel\ElementParserRegistration.cpp" />
    <ClCompile Include="..\..\shared\cpp\ObjectModel\ActionParserRegistration.cpp" />
    <ClCompile Include="..\..\shared\cpp\ObjectModel\MarkDownParser.cpp" />
    <ClCompile Include="..\..\shared\cpp\ObjectModel\MarkDownHtmlGenerator.cpp" />
    <ClCompile Include="..\..\shared\cpp\ObjectModel\MarkDownBlockParser.cpp" />
    <ClCompile Include="..\..\shared\cpp\ObjectModel\MarkDownParsedResult.cpp" />
    <ClCompile Include="..\..\shared\cpp\ObjectModel\DateTimePreparser.cpp" />
    <ClCompile Include="..\..\shared\cpp\ObjectModel\DateTimePreparsedToken.cpp" />
    <ClCompile Include="..\..\shared\cpp\ObjectModel\Util.cpp" />
    <ClCompile Include="..\..\shared\cpp\ObjectModel\UnknownElement.cpp" />
    <ClCompile Include="..\..\shared\cpp\ObjectModel\ParseResult.cpp" />
    <ClCompile Include="..\..\shared\cpp\ObjectModel\AdaptiveCardParseWarning.cpp" />
    <ClCompile Include="..\..\shared\cpp\ObjectModel\Media.cpp" />
    <ClCompile Include="..\..\shared\cpp\ObjectModel\MediaSource.cpp" />
    <ClCompile Include="..\..\shared\cpp\ObjectModel\SemanticVersion.cpp" />
    <ClCompile Include="..\..\shared\cpp\ObjectModel\AdaptiveBase64Util.cpp" />
    <ClCompile Include="..\..\shared\cpp\ObjectModel\ParseContext.cpp" />
    <ClCompile Include="..\..\shared\cpp\ObjectModel\ToggleVisibilityAction.cpp" />
    <ClCompile Include="..\..\shared\cpp\ObjectModel\ToggleVisibilityTarget.cpp" />
    <ClCompile Include="..\..\shared\cpp\ObjectModel\ActionSet.cpp" />
<<<<<<< HEAD
=======
    <ClCompile Include="..\..\shared\cpp\ObjectModel\UnknownAction.cpp" />
    <ClCompile Include="..\..\shared\cpp\ObjectModel\BaseElement.cpp" />
>>>>>>> eeab854d
  </ItemGroup>
  <ItemGroup>
    <ClInclude Include="..\..\shared\cpp\ObjectModel\Container.h" />
    <ClInclude Include="..\..\shared\cpp\ObjectModel\Enums.h" />
    <ClInclude Include="..\..\shared\cpp\ObjectModel\TextBlock.h" />
    <ClInclude Include="..\..\shared\cpp\ObjectModel\BaseCardElement.h" />
    <ClInclude Include="..\..\shared\cpp\ObjectModel\Column.h" />
    <ClInclude Include="..\..\shared\cpp\ObjectModel\ColumnSet.h" />
    <ClInclude Include="..\..\shared\cpp\ObjectModel\json\json.h">
      <Filter>json</Filter>
    </ClInclude>
    <ClInclude Include="..\..\shared\cpp\ObjectModel\json\json-forwards.h">
      <Filter>json</Filter>
    </ClInclude>
    <ClInclude Include="..\..\shared\cpp\ObjectModel\AdaptiveCardParseException.h" />
    <ClInclude Include="..\..\shared\cpp\ObjectModel\ParseUtil.h" />
    <ClInclude Include="..\..\shared\cpp\ObjectModel\Image.h" />
    <ClInclude Include="..\..\shared\cpp\ObjectModel\Fact.h" />
    <ClInclude Include="..\..\shared\cpp\ObjectModel\FactSet.h" />
    <ClInclude Include="..\..\shared\cpp\ObjectModel\pch.h" />
    <ClInclude Include="..\..\shared\cpp\ObjectModel\ImageSet.h" />
    <ClInclude Include="..\..\shared\cpp\ObjectModel\BaseActionElement.h" />
    <ClInclude Include="..\..\shared\cpp\ObjectModel\OpenUrlAction.h" />
    <ClInclude Include="..\..\shared\cpp\ObjectModel\ShowCardAction.h" />
    <ClInclude Include="..\..\shared\cpp\ObjectModel\SubmitAction.h" />
    <ClInclude Include="..\..\shared\cpp\ObjectModel\BaseInputElement.h" />
    <ClInclude Include="..\..\shared\cpp\ObjectModel\ChoiceInput.h" />
    <ClInclude Include="..\..\shared\cpp\ObjectModel\ChoiceSetInput.h" />
    <ClInclude Include="..\..\shared\cpp\ObjectModel\DateInput.h" />
    <ClInclude Include="..\..\shared\cpp\ObjectModel\NumberInput.h" />
    <ClInclude Include="..\..\shared\cpp\ObjectModel\TextInput.h" />
    <ClInclude Include="..\..\shared\cpp\ObjectModel\TimeInput.h" />
    <ClInclude Include="..\..\shared\cpp\ObjectModel\ToggleInput.h" />
    <ClInclude Include="..\..\shared\cpp\ObjectModel\HostConfig.h" />
    <ClInclude Include="..\..\shared\cpp\ObjectModel\SharedAdaptiveCard.h" />
    <ClInclude Include="..\..\shared\cpp\ObjectModel\Separator.h" />
    <ClInclude Include="..\..\shared\cpp\ObjectModel\ElementParserRegistration.h" />
    <ClInclude Include="..\..\shared\cpp\ObjectModel\ActionParserRegistration.h" />
    <ClInclude Include="..\..\shared\cpp\ObjectModel\MarkDownParser.h" />
    <ClInclude Include="..\..\shared\cpp\ObjectModel\MarkDownHtmlGenerator.h" />
    <ClInclude Include="..\..\shared\cpp\ObjectModel\MarkDownBlockParser.h" />
    <ClInclude Include="..\..\shared\cpp\ObjectModel\MarkDownParsedResult.h" />
    <ClInclude Include="..\..\shared\cpp\ObjectModel\DateTimePreparser.h" />
    <ClInclude Include="..\..\shared\cpp\ObjectModel\DateTimePreparsedToken.h" />
    <ClInclude Include="..\..\shared\cpp\ObjectModel\Util.h" />
    <ClInclude Include="..\..\shared\cpp\ObjectModel\UnknownElement.h" />
    <ClInclude Include="..\..\shared\cpp\ObjectModel\ParseResult.h" />
    <ClInclude Include="..\..\shared\cpp\ObjectModel\AdaptiveCardParseWarning.h" />
    <ClInclude Include="..\..\shared\cpp\ObjectModel\Media.h" />
    <ClInclude Include="..\..\shared\cpp\ObjectModel\MediaSource.h" />
    <ClInclude Include="..\..\shared\cpp\ObjectModel\RemoteResourceInformation.h" />
    <ClInclude Include="..\..\shared\cpp\ObjectModel\SemanticVersion.h" />
    <ClInclude Include="..\..\shared\cpp\ObjectModel\AdaptiveBase64Util.h" />
    <ClInclude Include="..\..\shared\cpp\ObjectModel\EnumMagic.h" />
    <ClInclude Include="..\..\shared\cpp\ObjectModel\ParseContext.h" />
    <ClInclude Include="..\..\shared\cpp\ObjectModel\ToggleVisibilityAction.h" />
    <ClInclude Include="..\..\shared\cpp\ObjectModel\ToggleVisibilityTarget.h" />
    <ClInclude Include="..\..\shared\cpp\ObjectModel\ActionSet.h" />
<<<<<<< HEAD
=======
    <ClInclude Include="..\..\shared\cpp\ObjectModel\UnknownAction.h" />
    <ClInclude Include="..\..\shared\cpp\ObjectModel\BaseElement.h" />
>>>>>>> eeab854d
  </ItemGroup>
  <ItemGroup>
    <Filter Include="json">
      <UniqueIdentifier>{beeafc87-6665-4590-bad9-a4a9e552cdef}</UniqueIdentifier>
    </Filter>
  </ItemGroup>
</Project><|MERGE_RESOLUTION|>--- conflicted
+++ resolved
@@ -52,11 +52,8 @@
     <ClCompile Include="..\..\shared\cpp\ObjectModel\ToggleVisibilityAction.cpp" />
     <ClCompile Include="..\..\shared\cpp\ObjectModel\ToggleVisibilityTarget.cpp" />
     <ClCompile Include="..\..\shared\cpp\ObjectModel\ActionSet.cpp" />
-<<<<<<< HEAD
-=======
     <ClCompile Include="..\..\shared\cpp\ObjectModel\UnknownAction.cpp" />
     <ClCompile Include="..\..\shared\cpp\ObjectModel\BaseElement.cpp" />
->>>>>>> eeab854d
   </ItemGroup>
   <ItemGroup>
     <ClInclude Include="..\..\shared\cpp\ObjectModel\Container.h" />
@@ -115,11 +112,8 @@
     <ClInclude Include="..\..\shared\cpp\ObjectModel\ToggleVisibilityAction.h" />
     <ClInclude Include="..\..\shared\cpp\ObjectModel\ToggleVisibilityTarget.h" />
     <ClInclude Include="..\..\shared\cpp\ObjectModel\ActionSet.h" />
-<<<<<<< HEAD
-=======
     <ClInclude Include="..\..\shared\cpp\ObjectModel\UnknownAction.h" />
     <ClInclude Include="..\..\shared\cpp\ObjectModel\BaseElement.h" />
->>>>>>> eeab854d
   </ItemGroup>
   <ItemGroup>
     <Filter Include="json">
