--- conflicted
+++ resolved
@@ -382,7 +382,6 @@
 
             if (const auto strongThis = weakThis.get())
             {
-<<<<<<< HEAD
                 strongThis->m_writeAsyncOperations.push_back(storeOp);
 
                 co_await storeOp;
@@ -391,51 +390,27 @@
                 stream.Seek(0);
 
                 co_return stream;
-=======
-                winrt::HttpClient httpClient;
-                auto getOperation = httpClient.GetAsync(imageUrl);
-
-                getOperation.Completed([weakThis = this->get_weak(),
-                                        weakImageSource = winrt::make_weak(image.as<winrt::SvgImageSource>()),
-                                        imageUrl](auto const& operation, auto status)
-                {
-                    if (status == winrt::AsyncStatus::Completed)
-                    {
-                        winrt::HttpResponseMessage response = operation.GetResults();
-
-                        if (response.IsSuccessStatusCode())
-                        {
-                            auto readOperation = response.Content().ReadAsStringAsync();
-
-                            readOperation.Completed([weakThis, weakImageSource, imageUrl](auto const& operation, auto status)
-                                {
-                                auto strongThis = weakThis.get();
-                                auto strongImageSource = weakImageSource.get();
-
-                                if (strongThis && strongImageSource)
-                                {
-                                    if (status == winrt::AsyncStatus::Completed)
-                                    {
-                                        // Read SVG xml
-                                        winrt::XmlDocument xmlDoc;
-                                        xmlDoc.LoadXml(operation.GetResults());
-                                        auto success = strongThis->ParseXmlForHeightAndWidth(xmlDoc, strongImageSource);
-                                        if (success)
-                                        {
-                                            // Now that we've parsed the height and width successfully, we can set the image source
-                                            strongThis->SetSvgUriSource(strongImageSource, imageUrl);
-                                        }
-                                    }
-                                }
-                            });
-                        }
-                    }
-                });
-            }
-            else
-            {
-                image.as<winrt::BitmapImage>().UriSource(imageUrl);
->>>>>>> 5a8ee320
+            }
+        }
+
+        // Otherwise, no resolver...
+        if (auto strongThis = weakThis.get())
+        {
+            if (!(strongThis->m_enableXamlImageHandling) && (strongThis->m_listeners.size() == 0))
+            {
+                winrt::HttpBaseProtocolFilter httpBaseProtocolFilter{};
+                httpBaseProtocolFilter.AllowUI(false);
+                winrt::HttpClient httpClient{httpBaseProtocolFilter};
+                auto getStreamOperation = httpClient.GetInputStreamAsync(imageUrl);
+                strongThis->m_getStreamOperations.push_back(getStreamOperation);
+                co_await getStreamOperation;
+
+                auto imageStream = getStreamOperation.GetResults();
+                winrt::InMemoryRandomAccessStream randomAccessStream{};
+                auto copyStreamOperation = winrt::RandomAccessStream::CopyAsync(imageStream, randomAccessStream);
+                strongThis->m_copyStreamOperations.push_back(copyStreamOperation);
+                co_await copyStreamOperation;
+                co_return randomAccessStream;
             }
         }
 
@@ -471,7 +446,7 @@
                     // 2. SVG images need to be rasterized to a specific size
                     if (isSVG)
                     {
-                        auto sizeParseOp {ParseSizeOfSVGImageFromStreamAsync(stream)};
+                        auto sizeParseOp{ParseSizeOfSVGImageFromStreamAsync(stream)};
                         // as size is being parsed, we can switch to the UI thread to set the source
                         co_await wil::resume_foreground(GetDispatcher(strongImageSource));
                         auto svgImageSource = strongImageSource.as<winrt::SvgImageSource>();
@@ -487,16 +462,18 @@
                     }
                     else
                     {
-                        auto bitmapImage = imageSource.as<winrt::BitmapImage>();
+                        co_await wil::resume_foreground(GetDispatcher(strongImageSource));
+                        auto bitmapImage = strongImageSource.as<winrt::BitmapImage>();
                         co_await bitmapImage.SetSourceAsync(stream);
                     }
                 }
                 else
                 {
                     // Otherwise, no resolver...
-                    if (auto strongThis = weakThis.get();
-                        (strongThis->m_enableXamlImageHandling) || (strongThis->m_listeners.size() == 0))
+                    if (auto strongThis = weakThis.get())
                     {
+                        if ((strongThis->m_enableXamlImageHandling) || (strongThis->m_listeners.size() == 0))
+                        {
                             // If we've been explicitly told to let Xaml handle the image loading, or there are
                             // no listeners waiting on the image load callbacks, use Xaml to load the images
                             if (isSVG)
@@ -522,12 +499,10 @@
 
                 if (auto strongThis = weakThis.get(); isAutoSize)
                 {
-                    strongThis->SetAutoSize(properties.uiElement,
-                                            properties.parentElement,
-                                            properties.imageContainer,
-                                            properties.isVisible,
-                                            imageFiresOpenEvent);
-                }
+                    strongThis->SetAutoSize(
+                        properties.uiElement, properties.parentElement, properties.imageContainer, properties.isVisible, imageFiresOpenEvent);
+                }
+            }
         }
        catch (...)
         {
@@ -536,6 +511,25 @@
             {
                 strongThis->m_imageLoadTracker->MarkFailedLoadImage(imageSource);
             }
+        }
+    }
+
+    void XamlBuilder::CreateOptionsForBitmapImageSource(winrt::Uri const& imageUrl,
+                                                        winrt::AdaptiveCardResourceResolvers const& resolvers,
+                                                        winrt::ImageSource const& imageSource)
+    {
+        winrt::hstring schemeName = imageUrl.SchemeName();
+        auto hasResolver = resolvers && resolvers.Get(schemeName) != nullptr;
+        auto externalHandling = !(m_enableXamlImageHandling || (m_listeners.size() == 0));
+        auto schemeNameIsData = schemeName == L"data";
+
+        if ((hasResolver || !schemeNameIsData) && externalHandling)
+        {
+            imageSource.as<winrt::BitmapImage>().CreateOptions(winrt::BitmapCreateOptions::None);
+        }
+        else if (schemeNameIsData)
+        {
+            imageSource.as<winrt::BitmapImage>().CreateOptions(winrt::BitmapCreateOptions::IgnoreImageCache);
         }
     }
 
@@ -545,8 +539,16 @@
                                                         ImageProperties<TElement> const& imgProperties)
     {
         auto imageSource = CreateImageSource(imgProperties.isImageSvg);
+
         SetImageSourceToFrameworkElement(imgProperties.uiElement, imageSource, imgProperties.stretch);
+
+        if (!imgProperties.isImageSvg)
+        {
+            CreateOptionsForBitmapImageSource(imageUrl, resolvers, imageSource);
+        }
+
         ResolveImageAsync(imageUrl, resolvers, imageSource, imgProperties);
+
         return imageSource;
     }
 
