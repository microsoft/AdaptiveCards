﻿using AdaptiveCards.Uwp;
using Newtonsoft.Json;
using Newtonsoft.Json.Serialization;
using System;
using System.Collections.Generic;
using System.Collections.ObjectModel;
using System.Diagnostics;
using System.Linq;
using System.Text;
using System.Text.RegularExpressions;
using System.Threading.Tasks;
using Windows.Data.Json;
using Windows.Storage;
using Windows.UI.Popups;
using Windows.UI.Xaml;
using Windows.UI.Xaml.Controls;
using AdaptiveCardVisualizer.Helpers;
using AdaptiveCardVisualizer.ResourceResolvers;

namespace AdaptiveCardVisualizer.ViewModel
{
    public class DocumentViewModel : GenericDocumentViewModel
    {
        private static AdaptiveCardRenderer _renderer;

        private DocumentViewModel(MainPageViewModel mainPageViewModel) : base(mainPageViewModel) { }

        private UIElement _renderedCard;
        public UIElement RenderedCard
        {
            get { return _renderedCard; }
            private set { SetProperty(ref _renderedCard, value); }
        }

        public static async Task<DocumentViewModel> LoadFromFileAsync(MainPageViewModel mainPageViewModel, IStorageFile file, string token)
        {
            var answer = new DocumentViewModel(mainPageViewModel);
            await answer.LoadFromFileAsync(file, token, assignPayloadWithoutLoading: true);
            return answer;
        }

        public static DocumentViewModel LoadFromPayload(MainPageViewModel mainPageViewModel, string payload)
        {
            return new DocumentViewModel(mainPageViewModel)
            {
                _payload = payload
            };
        }

        protected override async void LoadPayload(string payload)
        {
            var newErrors = await PayloadValidator.ValidateAsync(payload);
            if (newErrors.Any(i => i.Type == ErrorViewModelType.Error))
            {
                MakeErrorsLike(newErrors);
                return;
            }

            try
            {
                if (_renderer == null)
                {
                    InitializeRenderer(MainPageViewModel.HostConfigEditor.HostConfig);
                }
            }
            catch (Exception ex)
            {
                newErrors.Add(new ErrorViewModel()
                {
                    Message = "Initializing renderer error: " + ex.ToString(),
                    Type = ErrorViewModelType.Error
                });
                MakeErrorsLike(newErrors);
                return;
            }

            try
            {
                JsonObject jsonObject;
                if (JsonObject.TryParse(payload, out jsonObject))
                {
                    RenderedAdaptiveCard renderResult = _renderer.RenderAdaptiveCardFromJson(jsonObject);
                    if (renderResult.FrameworkElement != null)
                    {
                        RenderedCard = renderResult.FrameworkElement;
                        renderResult.Action += async (sender, e) =>
                        {
                            var m_actionDialog = new ContentDialog();

                            if (e.Action.ActionType == ActionType.ShowCard)
                            {
                                AdaptiveShowCardAction showCardAction = (AdaptiveShowCardAction)e.Action;
                                RenderedAdaptiveCard renderedShowCard = _renderer.RenderAdaptiveCard(showCardAction.Card);
                                if (renderedShowCard.FrameworkElement != null)
                                {
                                    m_actionDialog.Content = renderedShowCard.FrameworkElement;
                                }
                            }
                            else
                            {
<<<<<<< HEAD
                                m_actionDialog.Content = "We got an action!\n" + e.Action.ActionType + "\n" + e.Inputs.AsJson(InputValueMode.RawString).ToString();
=======
                                m_actionDialog.Content = SerializeActionEventArgsToString(e);
>>>>>>> 1ff7802d
                            }

                            m_actionDialog.PrimaryButtonText = "Close";

                            await m_actionDialog.ShowAsync();
                        };
                    }
                    else
                    {
                        newErrors.Add(new ErrorViewModel()
                        {
                            Message = "There was an error Rendering this card",
                            Type = ErrorViewModelType.Error
                        });
                    }
                }
                else
                {
                    newErrors.Add(new ErrorViewModel()
                    {
                        Message = "There was an error creating a JsonObject from the card",
                        Type = ErrorViewModelType.Error
                    });
                }

                if (RenderedCard is FrameworkElement)
                {
                    (RenderedCard as FrameworkElement).VerticalAlignment = VerticalAlignment.Top;
                }
                MakeErrorsLike(newErrors);
            }
            catch (Exception ex)
            {
                Debug.WriteLine(ex.ToString());
                newErrors.Add(new ErrorViewModel()
                {
                    Message = "Rendering failed",
                    Type = ErrorViewModelType.Error
                });
                MakeErrorsLike(newErrors);
            }
        }

        public string SerializeActionEventArgsToString(AdaptiveActionEventArgs args)
        {
            string answer = "Action invoked!";

            answer += "\nType: " + args.Action.ActionType;

            if (args.Action is AdaptiveSubmitAction)
            {
                answer += "\nData: " + (args.Action as AdaptiveSubmitAction).DataJson.Stringify();
            }
            else if (args.Action is AdaptiveOpenUrlAction)
            {
                answer += "\nUrl: " + (args.Action as AdaptiveOpenUrlAction).Url;
            }

            answer += "\nInputs: " + args.Inputs.Stringify();

            return answer;
        }

        public static void InitializeRenderer(AdaptiveHostConfig hostConfig)
        {
            try
            {
                _renderer = new AdaptiveCardRenderer();
                if (hostConfig != null)
                {
                    _renderer.HostConfig = hostConfig;
                }

                // Custom resource resolvers
                _renderer.ResourceResolvers.Set("symbol", new MySymbolResourceResolver());
            }
            catch
            {
                if (Debugger.IsAttached)
                {
                    Debugger.Break();
                }
                throw;
            }
        }
    }
}<|MERGE_RESOLUTION|>--- conflicted
+++ resolved
@@ -98,11 +98,7 @@
                             }
                             else
                             {
-<<<<<<< HEAD
-                                m_actionDialog.Content = "We got an action!\n" + e.Action.ActionType + "\n" + e.Inputs.AsJson(InputValueMode.RawString).ToString();
-=======
                                 m_actionDialog.Content = SerializeActionEventArgsToString(e);
->>>>>>> 1ff7802d
                             }
 
                             m_actionDialog.PrimaryButtonText = "Close";
@@ -161,7 +157,7 @@
                 answer += "\nUrl: " + (args.Action as AdaptiveOpenUrlAction).Url;
             }
 
-            answer += "\nInputs: " + args.Inputs.Stringify();
+            answer += "\nInputs: " + args.Inputs.AsJson(InputValueMode.RawString).Stringify();
 
             return answer;
         }
