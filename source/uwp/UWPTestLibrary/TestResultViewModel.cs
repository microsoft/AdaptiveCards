--- conflicted
+++ resolved
@@ -228,17 +228,7 @@
                     }
                 }
 
-<<<<<<< HEAD
-                // Otherwise one had image and one had error, so fail
-                else
-                {
-                    answer.Status = TestStatus.Failed;
-                }
-
-                // See if the source changed by checking
-=======
                 // See if the source chagned by checking
->>>>>>> 9c0b20ad
                 // if the hashes have changed since the stored info
                 if (storedInfo.HostConfigHash == hostConfigFile.Hash &&
                     storedInfo.CardHash == cardFile.Hash)
