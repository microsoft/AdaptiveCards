using AdaptiveCards.Rendering.Uwp;
using System;
using System.Collections.Generic;
using System.Linq;
using System.Runtime.InteropServices.WindowsRuntime;
using System.Threading.Tasks;
using Windows.Graphics.Imaging;
using Windows.Storage;
using Windows.UI;
using Windows.UI.Xaml;
using Windows.UI.Xaml.Controls;
using Windows.UI.Xaml.Media;
using Windows.UI.Xaml.Media.Imaging;

namespace UWPTestLibrary
{
    public class RenderTestHelpers
    {
        public static IEnumerable<UIElement> GetAllDescendants(UIElement element)
        {
            int count = VisualTreeHelper.GetChildrenCount(element);
            for (int i = 0; i < count; i++)
            {
                var child = VisualTreeHelper.GetChild(element, i) as UIElement;
                if (child != null)
                {
                    yield return child;

                    foreach (var descendant in GetAllDescendants(child))
                    {
                        yield return descendant;
                    }
                }
            }

            // Make sure contents of touch targets get walked, the VisualTreeHelper doesn't grab these
            if (element is ContentControl)
            {
                var content = (element as ContentControl).Content as UIElement;
                if (content != null)
                {
                    yield return content;

                    foreach (var descendant in GetAllDescendants(content))
                    {
                        yield return descendant;
                    }
                }
            }
        }
<<<<<<< HEAD

        public static async Task<RenderedTestResult> RenderCard(FileViewModel cardFile, FileViewModel hostConfigFile)
=======
        
        public static async Task<RenderedTestResult> RenderCard(FileViewModel cardFile, FileViewModel hostConfigFile, Dictionary<string, IAdaptiveCardResourceResolver> resourceResolvers)
>>>>>>> a1080b60
        {
            string error = null;
            string roundTrippedJsonString = null;
            FrameworkElement xaml = null;
            double cardWidth = 400;
            WeakReference weakRefCard = null;

            try
            {
                AdaptiveHostConfig hostConfig = AdaptiveHostConfig.FromJsonString(hostConfigFile.Contents).HostConfig;

                if (hostConfig == null)
                {
                    error = "Parsing hostConfig failed";
                }

                else
                {
                    AdaptiveCard card = AdaptiveCard.FromJsonString(cardFile.Contents).AdaptiveCard;

                    if (card == null)
                    {
                        error = "Parsing card failed";
                    }

                    else
                    {
                        roundTrippedJsonString = card.ToJson().ToString();
                        card = AdaptiveCard.FromJsonString(roundTrippedJsonString).AdaptiveCard;

                        var renderer = new AdaptiveCardRenderer()
                        {
                            HostConfig = hostConfig
                        };

                        foreach (var resourceResolver in resourceResolvers)
                        {
                            renderer.ResourceResolvers.Set(resourceResolver.Key, resourceResolver.Value);
                        }

                        if (hostConfigFile.Name.Contains("windows-timeline"))
                        {
                            renderer.SetFixedDimensions(320, 180);
                            cardWidth = 320;
                        }
                        else if (hostConfigFile.Name.Contains("windows-live-tile"))
                        {
                            renderer.SetFixedDimensions(310, 310);
                            cardWidth = 310;
                        }

                        RenderedAdaptiveCard renderedCard = renderer.RenderAdaptiveCard(card);
                        weakRefCard = new WeakReference(renderedCard);

                        xaml = renderedCard.FrameworkElement as FrameworkElement;

                        if (xaml == null)
                        {
                            error = "Rendering card failed";
                        }

                        else
                        {
                            xaml = new Border()
                            {
                                Background = new SolidColorBrush(Colors.White),
                                Child = xaml,
                                IsHitTestVisible = false // Disable HitTest so that mouse pointer can't accidently hover over a button
                            };

                            // The theme is important to set since it'll ensure buttons/inputs appear correctly
                            if (hostConfigFile.Name.Contains("windows-notification"))
                            {
                                xaml.RequestedTheme = ElementTheme.Dark;
                            }
                            else
                            {
                                xaml.RequestedTheme = ElementTheme.Light;
                            }
                        }
                    }
                }
            }
            catch (Exception ex)
            {
                error = ex.ToString();
            }

            return new RenderedTestResult
            {
                Error = error,
                RoundTrippedJSON = roundTrippedJsonString,
                Tree = xaml,
                CardWidth = cardWidth,
                WeakCard = weakRefCard
            };
        }

        public static async Task ResultsToFile(
            StorageFile imageResult,
            StorageFile jsonResult,
            string roundTrippedJsonString,
            UIElement xaml)
        {
            RenderTargetBitmap rtb = null;

            rtb = new RenderTargetBitmap();
            await rtb.RenderAsync(xaml);

            // https://basquang.wordpress.com/2013/09/26/windows-store-8-1-save-visual-element-to-bitmap-image-file/
            var buffer = await rtb.GetPixelsAsync();

            using (var stream = await imageResult.OpenAsync(FileAccessMode.ReadWrite))
            {
                var encoder = await BitmapEncoder.CreateAsync(BitmapEncoder.PngEncoderId, stream);

                encoder.SetPixelData(BitmapPixelFormat.Bgra8, BitmapAlphaMode.Straight, (uint)rtb.PixelWidth, (uint)rtb.PixelHeight, 96, 96, buffer.ToArray());

                // Set the size of the card so that it can be rendered just like the bitmap
                if (xaml is FrameworkElement fe)
                {
                    fe.Width = rtb.PixelWidth;
                    fe.Height = rtb.PixelHeight;
                }

                await encoder.FlushAsync();
            }

            if (roundTrippedJsonString != null)
            {
                await Windows.Storage.FileIO.WriteTextAsync(jsonResult, roundTrippedJsonString);
            }
        }
    }
}<|MERGE_RESOLUTION|>--- conflicted
+++ resolved
@@ -48,13 +48,8 @@
                 }
             }
         }
-<<<<<<< HEAD
-
-        public static async Task<RenderedTestResult> RenderCard(FileViewModel cardFile, FileViewModel hostConfigFile)
-=======
         
         public static async Task<RenderedTestResult> RenderCard(FileViewModel cardFile, FileViewModel hostConfigFile, Dictionary<string, IAdaptiveCardResourceResolver> resourceResolvers)
->>>>>>> a1080b60
         {
             string error = null;
             string roundTrippedJsonString = null;
