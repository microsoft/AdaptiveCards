﻿<?xml version="1.0" encoding="utf-8"?>
<Project ToolsVersion="14.0" DefaultTargets="Build" xmlns="http://schemas.microsoft.com/developer/msbuild/2003">
  <Import Project="$(MSBuildExtensionsPath)\$(MSBuildToolsVersion)\Microsoft.Common.props" Condition="Exists('$(MSBuildExtensionsPath)\$(MSBuildToolsVersion)\Microsoft.Common.props')" />
  <PropertyGroup>
    <Configuration Condition=" '$(Configuration)' == '' ">Debug</Configuration>
    <Platform Condition=" '$(Platform)' == '' ">x86</Platform>
    <ProjectGuid>{88DCE2AC-22EA-4313-B283-3B3D0A2CAAD2}</ProjectGuid>
    <OutputType>AppContainerExe</OutputType>
    <AppDesignerFolder>Properties</AppDesignerFolder>
    <RootNamespace>AdaptiveCardTestApp</RootNamespace>
    <AssemblyName>AdaptiveCardTestApp</AssemblyName>
    <DefaultLanguage>en-US</DefaultLanguage>
    <TargetPlatformIdentifier>UAP</TargetPlatformIdentifier>
    <TargetPlatformVersion>10.0.17134.0</TargetPlatformVersion>
    <TargetPlatformMinVersion>10.0.17134.0</TargetPlatformMinVersion>
    <MinimumVisualStudioVersion>14</MinimumVisualStudioVersion>
    <FileAlignment>512</FileAlignment>
    <ProjectTypeGuids>{A5A43C5B-DE2A-4C0C-9213-0A381AF9435A};{FAE04EC0-301F-11D3-BF4B-00C04F79EFBC}</ProjectTypeGuids>
    <PackageCertificateKeyFile>AdaptiveCardTestApp_TemporaryKey.pfx</PackageCertificateKeyFile>
    <RuntimeIdentifiers>win10-arm;win10-arm-aot;win10-x86;win10-x86-aot;win10-x64;win10-x64-aot</RuntimeIdentifiers>
    <PackageCertificateThumbprint>7DF59BF73D990455B63DFF7735D301D0BB319CD2</PackageCertificateThumbprint>
  </PropertyGroup>
  <PropertyGroup Condition="'$(Configuration)|$(Platform)' == 'Debug|x86'">
    <DebugSymbols>true</DebugSymbols>
    <OutputPath>bin\x86\Debug\</OutputPath>
    <DefineConstants>DEBUG;TRACE;NETFX_CORE;WINDOWS_UWP</DefineConstants>
    <NoWarn>;2008</NoWarn>
    <DebugType>full</DebugType>
    <PlatformTarget>x86</PlatformTarget>
    <UseVSHostingProcess>false</UseVSHostingProcess>
    <ErrorReport>prompt</ErrorReport>
    <Prefer32Bit>true</Prefer32Bit>
  </PropertyGroup>
  <PropertyGroup Condition="'$(Configuration)|$(Platform)' == 'Release|x86'">
    <OutputPath>bin\x86\Release\</OutputPath>
    <DefineConstants>TRACE;NETFX_CORE;WINDOWS_UWP</DefineConstants>
    <Optimize>true</Optimize>
    <NoWarn>;2008</NoWarn>
    <DebugType>pdbonly</DebugType>
    <PlatformTarget>x86</PlatformTarget>
    <UseVSHostingProcess>false</UseVSHostingProcess>
    <ErrorReport>prompt</ErrorReport>
    <Prefer32Bit>true</Prefer32Bit>
  </PropertyGroup>
  <PropertyGroup Condition="'$(Configuration)|$(Platform)' == 'Debug|ARM'">
    <DebugSymbols>true</DebugSymbols>
    <OutputPath>bin\ARM\Debug\</OutputPath>
    <DefineConstants>DEBUG;TRACE;NETFX_CORE;WINDOWS_UWP</DefineConstants>
    <NoWarn>;2008</NoWarn>
    <DebugType>full</DebugType>
    <PlatformTarget>ARM</PlatformTarget>
    <UseVSHostingProcess>false</UseVSHostingProcess>
    <ErrorReport>prompt</ErrorReport>
    <Prefer32Bit>true</Prefer32Bit>
  </PropertyGroup>
  <PropertyGroup Condition="'$(Configuration)|$(Platform)' == 'Release|ARM'">
    <OutputPath>bin\ARM\Release\</OutputPath>
    <DefineConstants>TRACE;NETFX_CORE;WINDOWS_UWP</DefineConstants>
    <Optimize>true</Optimize>
    <NoWarn>;2008</NoWarn>
    <DebugType>pdbonly</DebugType>
    <PlatformTarget>ARM</PlatformTarget>
    <UseVSHostingProcess>false</UseVSHostingProcess>
    <ErrorReport>prompt</ErrorReport>
    <Prefer32Bit>true</Prefer32Bit>
  </PropertyGroup>
  <PropertyGroup Condition="'$(Configuration)|$(Platform)' == 'Debug|x64'">
    <DebugSymbols>true</DebugSymbols>
    <OutputPath>bin\x64\Debug\</OutputPath>
    <DefineConstants>DEBUG;TRACE;NETFX_CORE;WINDOWS_UWP</DefineConstants>
    <NoWarn>;2008</NoWarn>
    <DebugType>full</DebugType>
    <PlatformTarget>x64</PlatformTarget>
    <UseVSHostingProcess>false</UseVSHostingProcess>
    <ErrorReport>prompt</ErrorReport>
    <Prefer32Bit>true</Prefer32Bit>
  </PropertyGroup>
  <PropertyGroup Condition="'$(Configuration)|$(Platform)' == 'Release|x64'">
    <OutputPath>bin\x64\Release\</OutputPath>
    <DefineConstants>TRACE;NETFX_CORE;WINDOWS_UWP</DefineConstants>
    <Optimize>true</Optimize>
    <NoWarn>;2008</NoWarn>
    <DebugType>pdbonly</DebugType>
    <PlatformTarget>x64</PlatformTarget>
    <UseVSHostingProcess>false</UseVSHostingProcess>
    <ErrorReport>prompt</ErrorReport>
    <Prefer32Bit>true</Prefer32Bit>
  </PropertyGroup>
  <PropertyGroup>
    <RestoreProjectStyle>PackageReference</RestoreProjectStyle>
  </PropertyGroup>
  <ItemGroup>
    <Compile Include="App.xaml.cs">
      <DependentUpon>App.xaml</DependentUpon>
    </Compile>
    <Compile Include="Converters\StorageFileToImageSourceConverter.cs" />
    <Compile Include="Helpers\BindableBase.cs" />
    <Compile Include="Model\StoredTestResultInfo.cs" />
    <Compile Include="Pages\BasePage.cs" />
    <Compile Include="Pages\RunningTestsPage.xaml.cs">
      <DependentUpon>RunningTestsPage.xaml</DependentUpon>
    </Compile>
    <Compile Include="Pages\TestResultsPage.xaml.cs">
      <DependentUpon>TestResultsPage.xaml</DependentUpon>
    </Compile>
    <Compile Include="Properties\AssemblyInfo.cs" />
    <Compile Include="Pages\StartPage.xaml.cs">
      <DependentUpon>StartPage.xaml</DependentUpon>
    </Compile>
    <Compile Include="ViewModels\BaseViewModel.cs" />
    <Compile Include="ViewModels\TestResultsViewModel.cs" />
    <Compile Include="ViewModels\TestResultsCategoryViewModel.cs" />
    <Compile Include="ViewModels\TestResultViewModel.cs" />
    <Compile Include="ViewModels\FileViewModel.cs" />
    <Compile Include="ViewModels\RunningTestsViewModel.cs" />
    <Compile Include="ViewModels\StartViewModel.cs" />
    <Compile Include="Views\DiffView.xaml.cs">
      <DependentUpon>DiffView.xaml</DependentUpon>
    </Compile>
    <Compile Include="Views\TestResultView.xaml.cs">
      <DependentUpon>TestResultView.xaml</DependentUpon>
    </Compile>
  </ItemGroup>
  <ItemGroup>
    <AppxManifest Include="Package.appxmanifest">
      <SubType>Designer</SubType>
    </AppxManifest>
<<<<<<< HEAD
    <Content Include="..\..\..\samples\Tests\InvalidMediaMix.json" />
    <Content Include="..\..\..\samples\Tests\ColumnSet.FactSet.VerticalStretch.json">
      <Link>LinkedCards\Tests\ColumnSet.FactSet.VerticalStretch.json</Link>
    </Content>
    <Content Include="..\..\..\samples\Tests\ColumnSet.Image.VerticalStretch.json">
      <Link>LinkedCards\Tests\ColumnSet.Image.VerticalStretch.json</Link>
    </Content>
    <Content Include="..\..\..\samples\Tests\ColumnSet.ImageSet.VerticalStretch.json">
      <Link>LinkedCards\Tests\ColumnSet.ImageSet.VerticalStretch.json</Link>
    </Content>
    <Content Include="..\..\..\samples\Tests\ColumnSet.Input.ChoiceSet.VerticalStretch.json">
      <Link>LinkedCards\Tests\ColumnSet.Input.ChoiceSet.VerticalStretch.json</Link>
    </Content>
    <Content Include="..\..\..\samples\Tests\ColumnSet.Input.Date.VerticalStretch.json">
      <Link>LinkedCards\Tests\ColumnSet.Input.Date.VerticalStretch.json</Link>
    </Content>
    <Content Include="..\..\..\samples\Tests\ColumnSet.Input.Number.VerticalStretch.json">
      <Link>LinkedCards\Tests\ColumnSet.Input.Number.VerticalStretch.json</Link>
    </Content>
    <Content Include="..\..\..\samples\Tests\ColumnSet.Input.Time.VerticalStretch.json">
      <Link>LinkedCards\Tests\ColumnSet.Input.Time.VerticalStretch.json</Link>
    </Content>
    <Content Include="..\..\..\samples\Tests\ColumnSet.Input.Toggle.VerticalStretch.json">
      <Link>LinkedCards\Tests\ColumnSet.Input.Toggle.VerticalStretch.json</Link>
    </Content>
    <Content Include="..\..\..\samples\Tests\IconsInSomeActions.json">
      <Link>LinkedCards\Tests\IconsInSomeActions.json</Link>
    </Content>
    <Content Include="..\..\..\samples\Tests\NotificationCard.json">
      <Link>LinkedCards\Tests\NotificationCard.json</Link>
    </Content>
    <Content Include="..\..\..\samples\Tests\ColumnSet.Media.VerticalStretch.json">
      <Link>LinkedCards\Tests\ColumnSet.Media.VerticalStretch.json</Link>
    </Content>
    <Content Include="..\..\..\samples\Tests\MediaAudio.json">
      <Link>LinkedCards\Tests\MediaAudio.json</Link>
    </Content>
    <Content Include="..\..\..\samples\Tests\MediaAudioInColumnSet.json">
      <Link>LinkedCards\Tests\MediaAudioInColumnSet.json</Link>
    </Content>
    <Content Include="..\..\..\samples\Tests\MediaInColumnSet.json">
      <Link>LinkedCards\Tests\MediaInColumnSet.json</Link>
    </Content>
=======
>>>>>>> 6311adfd
    <None Include="AdaptiveCardTestApp_TemporaryKey.pfx" />
  </ItemGroup>
  <ItemGroup>
    <Content Include="Assets\Adaptive10.png" />
    <Content Include="Assets\background.jpg" />
    <Content Include="Properties\Default.rd.xml" />
    <Content Include="Assets\LockScreenLogo.scale-200.png" />
    <Content Include="Assets\SplashScreen.scale-200.png" />
    <Content Include="Assets\Square150x150Logo.scale-200.png" />
    <Content Include="Assets\Square44x44Logo.scale-200.png" />
    <Content Include="Assets\Square44x44Logo.targetsize-24_altform-unplated.png" />
    <Content Include="Assets\StoreLogo.png" />
    <Content Include="Assets\Wide310x150Logo.scale-200.png" />
    <Content Include="..\..\..\samples\Tests\*.json">
      <Link>LinkedCards\Tests\%(FileName)</Link>
    </Content>
    <Content Include="..\..\..\samples\v1.0\Scenarios\*.json">
      <Link>LinkedCards\v1.0\Scenarios\%(FileName)</Link>
    </Content>
    <Content Include="..\..\..\samples\v1.0\Elements\*.json">
      <Link>LinkedCards\v1.0\Elements\%(FileName)</Link>
    </Content>
    <Content Include="..\..\..\samples\v1.0\HostConfig\*.json">
      <Link>LinkedHostConfigs\v1.0\%(FileName)</Link>
    </Content>
  </ItemGroup>
  <ItemGroup>
    <ApplicationDefinition Include="App.xaml">
      <Generator>MSBuild:Compile</Generator>
      <SubType>Designer</SubType>
    </ApplicationDefinition>
    <Page Include="Pages\RunningTestsPage.xaml">
      <SubType>Designer</SubType>
      <Generator>MSBuild:Compile</Generator>
    </Page>
    <Page Include="Pages\StartPage.xaml">
      <SubType>Designer</SubType>
      <Generator>MSBuild:Compile</Generator>
    </Page>
    <Page Include="Pages\TestResultsPage.xaml">
      <SubType>Designer</SubType>
      <Generator>MSBuild:Compile</Generator>
    </Page>
    <Page Include="Views\DiffView.xaml">
      <SubType>Designer</SubType>
      <Generator>MSBuild:Compile</Generator>
    </Page>
    <Page Include="Views\TestResultView.xaml">
      <SubType>Designer</SubType>
      <Generator>MSBuild:Compile</Generator>
    </Page>
  </ItemGroup>
  <ItemGroup>
    <PackageReference Include="DiffPlex">
      <Version>1.4.1</Version>
    </PackageReference>
    <PackageReference Include="Microsoft.NETCore.UniversalWindowsPlatform">
      <Version>6.1.5</Version>
    </PackageReference>
    <PackageReference Include="Newtonsoft.Json">
      <Version>11.0.2</Version>
    </PackageReference>
  </ItemGroup>
  <ItemGroup>
    <ProjectReference Include="..\Renderer\AdaptiveCardRenderer.vcxproj">
      <Project>{cf169157-f487-420c-8b9b-ca3abe2bb209}</Project>
      <Name>AdaptiveCardRenderer</Name>
    </ProjectReference>
  </ItemGroup>
  <ItemGroup />
  <PropertyGroup Condition=" '$(VisualStudioVersion)' == '' or '$(VisualStudioVersion)' &lt; '14.0' ">
    <VisualStudioVersion>14.0</VisualStudioVersion>
  </PropertyGroup>
  <Import Project="$(MSBuildExtensionsPath)\Microsoft\WindowsXaml\v$(VisualStudioVersion)\Microsoft.Windows.UI.Xaml.CSharp.targets" />
  <!-- To modify your build process, add your task inside one of the targets below and uncomment it. 
       Other similar extension points exist, see Microsoft.Common.targets.
  <Target Name="BeforeBuild">
  </Target>
  <Target Name="AfterBuild">
  </Target>
  -->
</Project><|MERGE_RESOLUTION|>--- conflicted
+++ resolved
@@ -125,52 +125,6 @@
     <AppxManifest Include="Package.appxmanifest">
       <SubType>Designer</SubType>
     </AppxManifest>
-<<<<<<< HEAD
-    <Content Include="..\..\..\samples\Tests\InvalidMediaMix.json" />
-    <Content Include="..\..\..\samples\Tests\ColumnSet.FactSet.VerticalStretch.json">
-      <Link>LinkedCards\Tests\ColumnSet.FactSet.VerticalStretch.json</Link>
-    </Content>
-    <Content Include="..\..\..\samples\Tests\ColumnSet.Image.VerticalStretch.json">
-      <Link>LinkedCards\Tests\ColumnSet.Image.VerticalStretch.json</Link>
-    </Content>
-    <Content Include="..\..\..\samples\Tests\ColumnSet.ImageSet.VerticalStretch.json">
-      <Link>LinkedCards\Tests\ColumnSet.ImageSet.VerticalStretch.json</Link>
-    </Content>
-    <Content Include="..\..\..\samples\Tests\ColumnSet.Input.ChoiceSet.VerticalStretch.json">
-      <Link>LinkedCards\Tests\ColumnSet.Input.ChoiceSet.VerticalStretch.json</Link>
-    </Content>
-    <Content Include="..\..\..\samples\Tests\ColumnSet.Input.Date.VerticalStretch.json">
-      <Link>LinkedCards\Tests\ColumnSet.Input.Date.VerticalStretch.json</Link>
-    </Content>
-    <Content Include="..\..\..\samples\Tests\ColumnSet.Input.Number.VerticalStretch.json">
-      <Link>LinkedCards\Tests\ColumnSet.Input.Number.VerticalStretch.json</Link>
-    </Content>
-    <Content Include="..\..\..\samples\Tests\ColumnSet.Input.Time.VerticalStretch.json">
-      <Link>LinkedCards\Tests\ColumnSet.Input.Time.VerticalStretch.json</Link>
-    </Content>
-    <Content Include="..\..\..\samples\Tests\ColumnSet.Input.Toggle.VerticalStretch.json">
-      <Link>LinkedCards\Tests\ColumnSet.Input.Toggle.VerticalStretch.json</Link>
-    </Content>
-    <Content Include="..\..\..\samples\Tests\IconsInSomeActions.json">
-      <Link>LinkedCards\Tests\IconsInSomeActions.json</Link>
-    </Content>
-    <Content Include="..\..\..\samples\Tests\NotificationCard.json">
-      <Link>LinkedCards\Tests\NotificationCard.json</Link>
-    </Content>
-    <Content Include="..\..\..\samples\Tests\ColumnSet.Media.VerticalStretch.json">
-      <Link>LinkedCards\Tests\ColumnSet.Media.VerticalStretch.json</Link>
-    </Content>
-    <Content Include="..\..\..\samples\Tests\MediaAudio.json">
-      <Link>LinkedCards\Tests\MediaAudio.json</Link>
-    </Content>
-    <Content Include="..\..\..\samples\Tests\MediaAudioInColumnSet.json">
-      <Link>LinkedCards\Tests\MediaAudioInColumnSet.json</Link>
-    </Content>
-    <Content Include="..\..\..\samples\Tests\MediaInColumnSet.json">
-      <Link>LinkedCards\Tests\MediaInColumnSet.json</Link>
-    </Content>
-=======
->>>>>>> 6311adfd
     <None Include="AdaptiveCardTestApp_TemporaryKey.pfx" />
   </ItemGroup>
   <ItemGroup>
