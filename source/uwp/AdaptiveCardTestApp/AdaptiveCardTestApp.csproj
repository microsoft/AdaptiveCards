﻿<?xml version="1.0" encoding="utf-8"?>
<Project ToolsVersion="14.0" DefaultTargets="Build" xmlns="http://schemas.microsoft.com/developer/msbuild/2003">
  <Import Project="$(MSBuildExtensionsPath)\$(MSBuildToolsVersion)\Microsoft.Common.props" Condition="Exists('$(MSBuildExtensionsPath)\$(MSBuildToolsVersion)\Microsoft.Common.props')" />
  <PropertyGroup>
    <Configuration Condition=" '$(Configuration)' == '' ">Debug</Configuration>
    <Platform Condition=" '$(Platform)' == '' ">x86</Platform>
    <ProjectGuid>{88DCE2AC-22EA-4313-B283-3B3D0A2CAAD2}</ProjectGuid>
    <OutputType>AppContainerExe</OutputType>
    <AppDesignerFolder>Properties</AppDesignerFolder>
    <RootNamespace>AdaptiveCardTestApp</RootNamespace>
    <AssemblyName>AdaptiveCardTestApp</AssemblyName>
    <DefaultLanguage>en-US</DefaultLanguage>
    <TargetPlatformIdentifier>UAP</TargetPlatformIdentifier>
    <TargetPlatformVersion>10.0.17134.0</TargetPlatformVersion>
    <TargetPlatformMinVersion>10.0.17134.0</TargetPlatformMinVersion>
    <MinimumVisualStudioVersion>14</MinimumVisualStudioVersion>
    <FileAlignment>512</FileAlignment>
    <ProjectTypeGuids>{A5A43C5B-DE2A-4C0C-9213-0A381AF9435A};{FAE04EC0-301F-11D3-BF4B-00C04F79EFBC}</ProjectTypeGuids>
    <PackageCertificateKeyFile>AdaptiveCardTestApp_TemporaryKey.pfx</PackageCertificateKeyFile>
    <RuntimeIdentifiers>win10-arm;win10-arm-aot;win10-x86;win10-x86-aot;win10-x64;win10-x64-aot</RuntimeIdentifiers>
    <PackageCertificateThumbprint>7DF59BF73D990455B63DFF7735D301D0BB319CD2</PackageCertificateThumbprint>
  </PropertyGroup>
  <PropertyGroup Condition="'$(Configuration)|$(Platform)' == 'Debug|x86'">
    <DebugSymbols>true</DebugSymbols>
    <OutputPath>bin\x86\Debug\</OutputPath>
    <DefineConstants>DEBUG;TRACE;NETFX_CORE;WINDOWS_UWP</DefineConstants>
    <NoWarn>;2008</NoWarn>
    <DebugType>full</DebugType>
    <PlatformTarget>x86</PlatformTarget>
    <UseVSHostingProcess>false</UseVSHostingProcess>
    <ErrorReport>prompt</ErrorReport>
    <Prefer32Bit>true</Prefer32Bit>
  </PropertyGroup>
  <PropertyGroup Condition="'$(Configuration)|$(Platform)' == 'Release|x86'">
    <OutputPath>bin\x86\Release\</OutputPath>
    <DefineConstants>TRACE;NETFX_CORE;WINDOWS_UWP</DefineConstants>
    <Optimize>true</Optimize>
    <NoWarn>;2008</NoWarn>
    <DebugType>pdbonly</DebugType>
    <PlatformTarget>x86</PlatformTarget>
    <UseVSHostingProcess>false</UseVSHostingProcess>
    <ErrorReport>prompt</ErrorReport>
    <Prefer32Bit>true</Prefer32Bit>
  </PropertyGroup>
  <PropertyGroup Condition="'$(Configuration)|$(Platform)' == 'Debug|ARM'">
    <DebugSymbols>true</DebugSymbols>
    <OutputPath>bin\ARM\Debug\</OutputPath>
    <DefineConstants>DEBUG;TRACE;NETFX_CORE;WINDOWS_UWP</DefineConstants>
    <NoWarn>;2008</NoWarn>
    <DebugType>full</DebugType>
    <PlatformTarget>ARM</PlatformTarget>
    <UseVSHostingProcess>false</UseVSHostingProcess>
    <ErrorReport>prompt</ErrorReport>
    <Prefer32Bit>true</Prefer32Bit>
  </PropertyGroup>
  <PropertyGroup Condition="'$(Configuration)|$(Platform)' == 'Release|ARM'">
    <OutputPath>bin\ARM\Release\</OutputPath>
    <DefineConstants>TRACE;NETFX_CORE;WINDOWS_UWP</DefineConstants>
    <Optimize>true</Optimize>
    <NoWarn>;2008</NoWarn>
    <DebugType>pdbonly</DebugType>
    <PlatformTarget>ARM</PlatformTarget>
    <UseVSHostingProcess>false</UseVSHostingProcess>
    <ErrorReport>prompt</ErrorReport>
    <Prefer32Bit>true</Prefer32Bit>
  </PropertyGroup>
  <PropertyGroup Condition="'$(Configuration)|$(Platform)' == 'Debug|x64'">
    <DebugSymbols>true</DebugSymbols>
    <OutputPath>bin\x64\Debug\</OutputPath>
    <DefineConstants>DEBUG;TRACE;NETFX_CORE;WINDOWS_UWP</DefineConstants>
    <NoWarn>;2008</NoWarn>
    <DebugType>full</DebugType>
    <PlatformTarget>x64</PlatformTarget>
    <UseVSHostingProcess>false</UseVSHostingProcess>
    <ErrorReport>prompt</ErrorReport>
    <Prefer32Bit>true</Prefer32Bit>
  </PropertyGroup>
  <PropertyGroup Condition="'$(Configuration)|$(Platform)' == 'Release|x64'">
    <OutputPath>bin\x64\Release\</OutputPath>
    <DefineConstants>TRACE;NETFX_CORE;WINDOWS_UWP</DefineConstants>
    <Optimize>true</Optimize>
    <NoWarn>;2008</NoWarn>
    <DebugType>pdbonly</DebugType>
    <PlatformTarget>x64</PlatformTarget>
    <UseVSHostingProcess>false</UseVSHostingProcess>
    <ErrorReport>prompt</ErrorReport>
    <Prefer32Bit>true</Prefer32Bit>
  </PropertyGroup>
  <PropertyGroup>
    <RestoreProjectStyle>PackageReference</RestoreProjectStyle>
  </PropertyGroup>
  <ItemGroup>
    <Compile Include="App.xaml.cs">
      <DependentUpon>App.xaml</DependentUpon>
    </Compile>
    <Compile Include="Converters\StorageFileToImageSourceConverter.cs" />
    <Compile Include="Helpers\BindableBase.cs" />
    <Compile Include="Model\StoredTestResultInfo.cs" />
    <Compile Include="Pages\BasePage.cs" />
    <Compile Include="Pages\RunningTestsPage.xaml.cs">
      <DependentUpon>RunningTestsPage.xaml</DependentUpon>
    </Compile>
    <Compile Include="Pages\TestResultsPage.xaml.cs">
      <DependentUpon>TestResultsPage.xaml</DependentUpon>
    </Compile>
    <Compile Include="Properties\AssemblyInfo.cs" />
    <Compile Include="Pages\StartPage.xaml.cs">
      <DependentUpon>StartPage.xaml</DependentUpon>
    </Compile>
    <Compile Include="ViewModels\BaseViewModel.cs" />
    <Compile Include="ViewModels\TestResultsViewModel.cs" />
    <Compile Include="ViewModels\TestResultsCategoryViewModel.cs" />
    <Compile Include="ViewModels\TestResultViewModel.cs" />
    <Compile Include="ViewModels\FileViewModel.cs" />
    <Compile Include="ViewModels\RunningTestsViewModel.cs" />
    <Compile Include="ViewModels\StartViewModel.cs" />
    <Compile Include="Views\DiffView.xaml.cs">
      <DependentUpon>DiffView.xaml</DependentUpon>
    </Compile>
    <Compile Include="Views\TestResultView.xaml.cs">
      <DependentUpon>TestResultView.xaml</DependentUpon>
    </Compile>
  </ItemGroup>
  <ItemGroup>
    <AppxManifest Include="Package.appxmanifest">
      <SubType>Designer</SubType>
    </AppxManifest>
<<<<<<< HEAD
    <Content Include="..\..\..\samples\Tests\InvalidMediaMix.json" />
    <Content Include="..\..\..\samples\Tests\ColumnSet.FactSet.VerticalStretch.json">
      <Link>LinkedCards\Tests\ColumnSet.FactSet.VerticalStretch.json</Link>
    </Content>
    <Content Include="..\..\..\samples\Tests\ColumnSet.Image.VerticalStretch.json">
      <Link>LinkedCards\Tests\ColumnSet.Image.VerticalStretch.json</Link>
    </Content>
    <Content Include="..\..\..\samples\Tests\ColumnSet.ImageSet.VerticalStretch.json">
      <Link>LinkedCards\Tests\ColumnSet.ImageSet.VerticalStretch.json</Link>
    </Content>
    <Content Include="..\..\..\samples\Tests\ColumnSet.Input.ChoiceSet.VerticalStretch.json">
      <Link>LinkedCards\Tests\ColumnSet.Input.ChoiceSet.VerticalStretch.json</Link>
    </Content>
    <Content Include="..\..\..\samples\Tests\ColumnSet.Input.Date.VerticalStretch.json">
      <Link>LinkedCards\Tests\ColumnSet.Input.Date.VerticalStretch.json</Link>
    </Content>
    <Content Include="..\..\..\samples\Tests\ColumnSet.Input.Number.VerticalStretch.json">
      <Link>LinkedCards\Tests\ColumnSet.Input.Number.VerticalStretch.json</Link>
    </Content>
    <Content Include="..\..\..\samples\Tests\ColumnSet.Input.Time.VerticalStretch.json">
      <Link>LinkedCards\Tests\ColumnSet.Input.Time.VerticalStretch.json</Link>
    </Content>
    <Content Include="..\..\..\samples\Tests\ColumnSet.Input.Toggle.VerticalStretch.json">
      <Link>LinkedCards\Tests\ColumnSet.Input.Toggle.VerticalStretch.json</Link>
    </Content>
<<<<<<< HEAD
    <Content Include="..\..\..\samples\Tests\VerticalContentAlignment_ForcedColumn.json">
      <Link>LinkedCards\Tests\VerticalContentAlignment_ForcedColumn.json</Link>
    </Content>
    <Content Include="..\..\..\samples\Tests\VerticalContentAlignment_ForcedContainer.json">
      <Link>LinkedCards\Tests\VerticalContentAlignment_ForcedContainer.json</Link>
=======
    <Content Include="..\..\..\samples\Tests\IconsInSomeActions.json">
      <Link>LinkedCards\Tests\IconsInSomeActions.json</Link>
    </Content>
    <Content Include="..\..\..\samples\Tests\NotificationCard.json">
      <Link>LinkedCards\Tests\NotificationCard.json</Link>
>>>>>>> master
    </Content>
=======
>>>>>>> e625e542
    <None Include="AdaptiveCardTestApp_TemporaryKey.pfx" />
  </ItemGroup>
  <ItemGroup>
    <Content Include="Assets\Adaptive10.png" />
    <Content Include="Assets\background.jpg" />
    <Content Include="Properties\Default.rd.xml" />
    <Content Include="Assets\LockScreenLogo.scale-200.png" />
    <Content Include="Assets\SplashScreen.scale-200.png" />
    <Content Include="Assets\Square150x150Logo.scale-200.png" />
    <Content Include="Assets\Square44x44Logo.scale-200.png" />
    <Content Include="Assets\Square44x44Logo.targetsize-24_altform-unplated.png" />
    <Content Include="Assets\StoreLogo.png" />
    <Content Include="Assets\Wide310x150Logo.scale-200.png" />
    <Content Include="..\..\..\samples\Tests\*.json">
      <Link>LinkedCards\Tests\%(FileName)</Link>
    </Content>
    <Content Include="..\..\..\samples\v1.0\Scenarios\*.json">
      <Link>LinkedCards\v1.0\Scenarios\%(FileName)</Link>
    </Content>
    <Content Include="..\..\..\samples\v1.0\Elements\*.json">
      <Link>LinkedCards\v1.0\Elements\%(FileName)</Link>
    </Content>
    <Content Include="..\..\..\samples\v1.0\HostConfig\*.json">
      <Link>LinkedHostConfigs\v1.0\%(FileName)</Link>
    </Content>
  </ItemGroup>
  <ItemGroup>
    <ApplicationDefinition Include="App.xaml">
      <Generator>MSBuild:Compile</Generator>
      <SubType>Designer</SubType>
    </ApplicationDefinition>
    <Page Include="Pages\RunningTestsPage.xaml">
      <SubType>Designer</SubType>
      <Generator>MSBuild:Compile</Generator>
    </Page>
    <Page Include="Pages\StartPage.xaml">
      <SubType>Designer</SubType>
      <Generator>MSBuild:Compile</Generator>
    </Page>
    <Page Include="Pages\TestResultsPage.xaml">
      <SubType>Designer</SubType>
      <Generator>MSBuild:Compile</Generator>
    </Page>
    <Page Include="Views\DiffView.xaml">
      <SubType>Designer</SubType>
      <Generator>MSBuild:Compile</Generator>
    </Page>
    <Page Include="Views\TestResultView.xaml">
      <SubType>Designer</SubType>
      <Generator>MSBuild:Compile</Generator>
    </Page>
  </ItemGroup>
  <ItemGroup>
    <PackageReference Include="DiffPlex">
      <Version>1.4.1</Version>
    </PackageReference>
    <PackageReference Include="Microsoft.NETCore.UniversalWindowsPlatform">
      <Version>6.1.5</Version>
    </PackageReference>
    <PackageReference Include="Newtonsoft.Json">
      <Version>11.0.2</Version>
    </PackageReference>
  </ItemGroup>
  <ItemGroup>
    <ProjectReference Include="..\Renderer\AdaptiveCardRenderer.vcxproj">
      <Project>{cf169157-f487-420c-8b9b-ca3abe2bb209}</Project>
      <Name>AdaptiveCardRenderer</Name>
    </ProjectReference>
  </ItemGroup>
  <ItemGroup />
  <PropertyGroup Condition=" '$(VisualStudioVersion)' == '' or '$(VisualStudioVersion)' &lt; '14.0' ">
    <VisualStudioVersion>14.0</VisualStudioVersion>
  </PropertyGroup>
  <Import Project="$(MSBuildExtensionsPath)\Microsoft\WindowsXaml\v$(VisualStudioVersion)\Microsoft.Windows.UI.Xaml.CSharp.targets" />
  <!-- To modify your build process, add your task inside one of the targets below and uncomment it. 
       Other similar extension points exist, see Microsoft.Common.targets.
  <Target Name="BeforeBuild">
  </Target>
  <Target Name="AfterBuild">
  </Target>
  -->
</Project><|MERGE_RESOLUTION|>--- conflicted
+++ resolved
@@ -125,48 +125,6 @@
     <AppxManifest Include="Package.appxmanifest">
       <SubType>Designer</SubType>
     </AppxManifest>
-<<<<<<< HEAD
-    <Content Include="..\..\..\samples\Tests\InvalidMediaMix.json" />
-    <Content Include="..\..\..\samples\Tests\ColumnSet.FactSet.VerticalStretch.json">
-      <Link>LinkedCards\Tests\ColumnSet.FactSet.VerticalStretch.json</Link>
-    </Content>
-    <Content Include="..\..\..\samples\Tests\ColumnSet.Image.VerticalStretch.json">
-      <Link>LinkedCards\Tests\ColumnSet.Image.VerticalStretch.json</Link>
-    </Content>
-    <Content Include="..\..\..\samples\Tests\ColumnSet.ImageSet.VerticalStretch.json">
-      <Link>LinkedCards\Tests\ColumnSet.ImageSet.VerticalStretch.json</Link>
-    </Content>
-    <Content Include="..\..\..\samples\Tests\ColumnSet.Input.ChoiceSet.VerticalStretch.json">
-      <Link>LinkedCards\Tests\ColumnSet.Input.ChoiceSet.VerticalStretch.json</Link>
-    </Content>
-    <Content Include="..\..\..\samples\Tests\ColumnSet.Input.Date.VerticalStretch.json">
-      <Link>LinkedCards\Tests\ColumnSet.Input.Date.VerticalStretch.json</Link>
-    </Content>
-    <Content Include="..\..\..\samples\Tests\ColumnSet.Input.Number.VerticalStretch.json">
-      <Link>LinkedCards\Tests\ColumnSet.Input.Number.VerticalStretch.json</Link>
-    </Content>
-    <Content Include="..\..\..\samples\Tests\ColumnSet.Input.Time.VerticalStretch.json">
-      <Link>LinkedCards\Tests\ColumnSet.Input.Time.VerticalStretch.json</Link>
-    </Content>
-    <Content Include="..\..\..\samples\Tests\ColumnSet.Input.Toggle.VerticalStretch.json">
-      <Link>LinkedCards\Tests\ColumnSet.Input.Toggle.VerticalStretch.json</Link>
-    </Content>
-<<<<<<< HEAD
-    <Content Include="..\..\..\samples\Tests\VerticalContentAlignment_ForcedColumn.json">
-      <Link>LinkedCards\Tests\VerticalContentAlignment_ForcedColumn.json</Link>
-    </Content>
-    <Content Include="..\..\..\samples\Tests\VerticalContentAlignment_ForcedContainer.json">
-      <Link>LinkedCards\Tests\VerticalContentAlignment_ForcedContainer.json</Link>
-=======
-    <Content Include="..\..\..\samples\Tests\IconsInSomeActions.json">
-      <Link>LinkedCards\Tests\IconsInSomeActions.json</Link>
-    </Content>
-    <Content Include="..\..\..\samples\Tests\NotificationCard.json">
-      <Link>LinkedCards\Tests\NotificationCard.json</Link>
->>>>>>> master
-    </Content>
-=======
->>>>>>> e625e542
     <None Include="AdaptiveCardTestApp_TemporaryKey.pfx" />
   </ItemGroup>
   <ItemGroup>
