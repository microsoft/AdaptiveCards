--- conflicted
+++ resolved
@@ -148,16 +148,11 @@
     <Content Include="..\..\..\samples\v1.1\Elements\*.json">
       <Link>LinkedCards\v1.1\Elements\%(FileName)</Link>
     </Content>
-<<<<<<< HEAD
+    <Content Include="..\..\..\samples\v1.2\Elements\*.json">
+      <Link>LinkedCards\v1.2\Elements\%(FileName)</Link>
+    </Content>
     <Content Include="..\..\..\samples\HostConfig\*.json">
       <Link>LinkedHostConfigs\%(FileName)</Link>
-=======
-    <Content Include="..\..\..\samples\v1.2\Elements\*.json">
-      <Link>LinkedCards\v1.2\Elements\%(FileName)</Link>
-    </Content>
-    <Content Include="..\..\..\samples\v1.0\HostConfig\*.json">
-      <Link>LinkedHostConfigs\v1.0\%(FileName)</Link>
->>>>>>> 987555ae
     </Content>
   </ItemGroup>
   <ItemGroup>
