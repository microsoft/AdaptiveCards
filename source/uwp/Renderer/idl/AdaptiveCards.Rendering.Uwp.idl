--- conflicted
+++ resolved
@@ -458,20 +458,6 @@
         Stretch
     } HeightType;
 
-<<<<<<< HEAD
-=======
-    [version(NTDDI_WIN10_RS1)]
-#ifdef ADAPTIVE_CARDS_WINDOWS
-    [contract(InternalContract, 1)]
-    [internal]
-#endif
-    typedef [v1_enum] enum Sentiment
-    {
-        Default = 0,
-        Positive,
-        Destructive
-    } Sentiment;
-
     [version(NTDDI_WIN10_RS1)]
 #ifdef ADAPTIVE_CARDS_WINDOWS
     [contract(InternalContract, 1)][internal]
@@ -482,7 +468,6 @@
         IsVisibleFalse
     } IsVisible;
 
->>>>>>> 4f14723b
     declare
     {
         interface Windows.Foundation.Collections.IVector<IAdaptiveCardElement*>;
