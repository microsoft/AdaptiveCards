// Copyright (c) Microsoft Corporation. All rights reserved.
// Licensed under the MIT License.
#include <sdkddkver.h>

import "inspectable.idl";
import "Windows.Foundation.idl";
import "Windows.UI.Xaml.idl";
import "Windows.Data.Json.idl";

#ifdef ADAPTIVE_CARDS_WINDOWS
#include "winPch.h"
#endif

#ifndef AdaptiveNamespaceStart
#define AdaptiveNamespaceStart namespace AdaptiveCards { namespace Rendering { namespace Uwp {
#define AdaptiveNamespace AdaptiveCards::Rendering::Uwp
#define AdaptiveNamespaceEnd }}}
#endif

AdaptiveNamespaceStart

#ifdef ADAPTIVE_CARDS_WINDOWS
    [contractversion(1)]
    [internal]
    apicontract InternalContract
    {
    }
#endif

    runtimeclass AdaptiveCardParseResult;
    runtimeclass AdaptiveHostConfigParseResult;

    [version(NTDDI_WIN10_RS1)]
#ifdef ADAPTIVE_CARDS_WINDOWS
    [contract(InternalContract, 1)]
    [internal]
#endif
    typedef [v1_enum] enum TextSize
    {
        Small = 0,
        Default,
        Medium,
        Large,
        ExtraLarge
    } TextSize;

    [version(NTDDI_WIN10_RS1)]
#ifdef ADAPTIVE_CARDS_WINDOWS
    [contract(InternalContract, 1)]
    [internal]
#endif
    typedef [v1_enum] enum TextWeight
    {
        Lighter = 0,
        Default,
        Bolder
    } TextWeight;

    [version(NTDDI_WIN10_RS1)]
#ifdef ADAPTIVE_CARDS_WINDOWS
    [contract(InternalContract, 1)]
    [internal]
#endif
    typedef [v1_enum] enum ForegroundColor
    {
        Default = 0,
        Dark,
        Light,
        Accent,
        Good,
        Warning,
        Attention
    } ForegroundColor;

    [version(NTDDI_WIN10_RS1)]
#ifdef ADAPTIVE_CARDS_WINDOWS
    [contract(InternalContract, 1)]
    [internal]
#endif
    typedef [v1_enum] enum HAlignment
    {
        Left = 0,
        Center,
        Right
    } HAlignment;

    [version(NTDDI_WIN10_RS1)]
#ifdef ADAPTIVE_CARDS_WINDOWS
        [contract(InternalContract, 1)]
        [internal]
#endif
        typedef [v1_enum] enum VAlignment
        {
            Top = 0,
            Center,
            Bottom
        } VAlignment;

        [version(NTDDI_WIN10_RS1)]
#ifdef ADAPTIVE_CARDS_WINDOWS
        [contract(InternalContract, 1)]
        [internal]
#endif
        typedef [v1_enum] enum BackgroundImageFillMode
        {
            Cover = 0,
            RepeatHorizontally,
            RepeatVertically,
            Repeat
        } BackgroundImageFillMode;

    [version(NTDDI_WIN10_RS1)]
#ifdef ADAPTIVE_CARDS_WINDOWS
    [contract(InternalContract, 1)]
    [internal]
#endif
    typedef [v1_enum] enum ElementType
    {
        Unsupported = 0,
        AdaptiveCard,
        TextBlock,
        Image,
        Container,
        Column,
        ColumnSet,
        FactSet,
        Fact,
        ImageSet,
        ChoiceInput,
        ChoiceSetInput,
        DateInput,
        NumberInput,
        TextInput,
        TimeInput,
        ToggleInput,
        Custom,
        Media,
        ActionSet,
        RichTextBlock,
    } ElementType;

    [version(NTDDI_WIN10_RS1)]
#ifdef ADAPTIVE_CARDS_WINDOWS
    [contract(InternalContract, 1)]
    [internal]
#endif
    typedef [v1_enum] enum ActionType
    {
        Unsupported = 0,
        ShowCard,
        Submit,
        OpenUrl,
        ToggleVisibility,
        Custom
    } ActionType;

    [version(NTDDI_WIN10_RS1)]
#ifdef ADAPTIVE_CARDS_WINDOWS
    [contract(InternalContract, 1)]
    [internal]
#endif
    typedef [v1_enum] enum ImageStyle {
        Default = 0,
        Person
    } ImageStyle;

    [version(NTDDI_WIN10_RS1)]
#ifdef ADAPTIVE_CARDS_WINDOWS
    [contract(InternalContract, 1)]
    [internal]
#endif
    typedef [v1_enum] enum ImageSize {
        None = 0,
        Auto,
        Stretch,
        Small,
        Medium,
        Large
    } ImageSize;

    [version(NTDDI_WIN10_RS1)]
#ifdef ADAPTIVE_CARDS_WINDOWS
    [contract(InternalContract, 1)]
    [internal]
#endif
    typedef [v1_enum] enum SeparatorThickness {
        Default = 0,
        Thick,
    } SeparatorThickness;

    [version(NTDDI_WIN10_RS1)]
#ifdef ADAPTIVE_CARDS_WINDOWS
    [contract(InternalContract, 1)]
    [internal]
#endif
    typedef [v1_enum] enum Spacing {
        Default = 0,
        None,
        Small,
        Medium,
        Large,
        ExtraLarge,
        Padding
    } Spacing;

    [version(NTDDI_WIN10_RS1)]
#ifdef ADAPTIVE_CARDS_WINDOWS
    [contract(InternalContract, 1)]
    [internal]
#endif
    typedef [v1_enum] enum ActionsOrientation {
        Vertical = 0,
        Horizontal
    } ActionsOrientation;

    [version(NTDDI_WIN10_RS1)]
#ifdef ADAPTIVE_CARDS_WINDOWS
    [contract(InternalContract, 1)]
    [internal]
#endif
    typedef [v1_enum] enum ActionAlignment {
        Left = 0,
        Center,
        Right,
        Stretch,
    } ActionAlignment;

    [version(NTDDI_WIN10_RS1)]
#ifdef ADAPTIVE_CARDS_WINDOWS
    [contract(InternalContract, 1)]
    [internal]
#endif
    typedef [v1_enum] enum ActionMode {
        Inline = 0,
        Popup
    } ActionMode;

    [version(NTDDI_WIN10_RS1)]
#ifdef ADAPTIVE_CARDS_WINDOWS
    [contract(InternalContract, 1)]
    [internal]
#endif
    typedef [v1_enum] enum ChoiceSetStyle {
        Compact = 0,
        Expanded
    } ChoiceSetStyle;

    [version(NTDDI_WIN10_RS1)]
#ifdef ADAPTIVE_CARDS_WINDOWS
    [contract(InternalContract, 1)]
    [internal]
#endif
    typedef [v1_enum] enum TextInputStyle {
        Text = 0,
        Tel,
        Url,
        Email,
    } TextInputStyle;

    [version(NTDDI_WIN10_RS1)]
#ifdef ADAPTIVE_CARDS_WINDOWS
    [contract(InternalContract, 1)]
    [internal]
#endif
    typedef [v1_enum] enum ContainerStyle {
        None = 0,
        Default,
        Emphasis,
        Good,
        Attention,
        Warning,
        Accent
    } ContainerStyle;

    [version(NTDDI_WIN10_RS1)]
#ifdef ADAPTIVE_CARDS_WINDOWS
    [contract(InternalContract, 1)]
    [internal]
#endif
    typedef [v1_enum] enum FontType {
        Default = 0,
        Monospace
    } FontType;

    [version(NTDDI_WIN10_RS1)]
#ifdef ADAPTIVE_CARDS_WINDOWS
    [contract(InternalContract, 1)]
    [internal]
#endif
    typedef [v1_enum] enum ErrorStatusCode {
        InvalidJson = 0,
        RenderFailed,
        RequiredPropertyMissing,
        InvalidPropertyValue,
        UnsupportedParserOverride,
        CustomError,
    } ErrorStatusCode;

    [version(NTDDI_WIN10_RS1)]
#ifdef ADAPTIVE_CARDS_WINDOWS
    [contract(InternalContract, 1)]
    [internal]
#endif
    typedef [v1_enum] enum WarningStatusCode {
        UnknownElementType = 0,
        UnknownActionElementType,
        UnknownPropertyOnElement,
        UnknownEnumValue,
        NoRendererForType,
        InteractivityNotSupported,
        MaxActionsExceeded,
        AssetLoadFailed,
        UnsupportedSchemaVersion,
        UnsupportedMediaType,
        InvalidMediaMix,
        InvalidValue,
        UnsupportedValue,
        PerformingFallback,
        CustomWarning,
        EmptyLabelInRequiredInput,
        MissingValidationErrorMessage
    } WarningStatusCode;

    [version(NTDDI_WIN10_RS1)]
#ifdef ADAPTIVE_CARDS_WINDOWS
    [contract(InternalContract, 1)]
    [internal]
#endif
    typedef [v1_enum] enum IconPlacement
    {
        AboveTitle = 0,
        LeftOfTitle
    } IconPlacement;

    [version(NTDDI_WIN10_RS1)]
#ifdef ADAPTIVE_CARDS_WINDOWS
    [contract(InternalContract, 1)]
    [internal]
#endif
    typedef [v1_enum] enum VerticalContentAlignment
    {
        Top = 0,
        Center,
        Bottom
    } VerticalContentAlignment;

    [version(NTDDI_WIN10_RS1)]
#ifdef ADAPTIVE_CARDS_WINDOWS
    [contract(InternalContract, 1)]
    [internal]
#endif
    typedef [v1_enum] enum HeightType
    {
        Auto = 0,
        Stretch
    } HeightType;

    [version(NTDDI_WIN10_RS1)]
#ifdef ADAPTIVE_CARDS_WINDOWS
    [contract(InternalContract, 1)][internal]
#endif
    typedef[v1_enum] enum IsVisible {
        IsVisibleToggle = 0,
        IsVisibleTrue,
        IsVisibleFalse
    } IsVisible;

    [version(NTDDI_WIN10_RS1)]
#ifdef ADAPTIVE_CARDS_WINDOWS
    [contract(InternalContract, 1)][internal]
#endif
    typedef[v1_enum] enum FallbackType {
        None = 0,
        Drop,
        Content
    } FallbackType;

    [version(NTDDI_WIN10_RS1), flags]
#ifdef ADAPTIVE_CARDS_WINDOWS
    [contract(InternalContract, 1)][internal]
#endif
    typedef[v1_enum] enum BleedDirection {
        None = 0x0000,
        Left = 0x0001,
        Right = 0x0010,
        Up = 0x0100,
        Down = 0x1000,
        All = Left | Right | Up | Down
    } BleedDirection;

<<<<<<< HEAD
    [version(NTDDI_WIN10_RS1), flags]
#ifdef ADAPTIVE_CARDS_WINDOWS
    [contract(InternalContract, 1)][internal]
#endif
    typedef[v1_enum] enum InputNecessityIndicators {
        None = 0,
        RequiredInputs,
        OptionalInputs
    } InputNecessityIndicators;

    [version(NTDDI_WIN10_RS1), flags]
#ifdef ADAPTIVE_CARDS_WINDOWS
    [contract(InternalContract, 1)][internal]
#endif
    typedef[v1_enum] enum InitialValidation {
        OnFocusLost = 0,
        OnFocusLostWithInput,
        OnSubmit
    } InitialValidation;

=======
>>>>>>> 7bdd1733
    declare
    {
        interface Windows.Foundation.Collections.IVector<IAdaptiveCardElement*>;
        interface Windows.Foundation.Collections.IVector<IAdaptiveActionElement*>;
        interface Windows.Foundation.Collections.IVector<AdaptiveColumn*>;
        interface Windows.Foundation.Collections.IVector<AdaptiveFact*>;
        interface Windows.Foundation.Collections.IVector<AdaptiveChoiceInput*>;
        interface Windows.Foundation.Collections.IVector<AdaptiveError*>;
        interface Windows.Foundation.Collections.IVector<AdaptiveWarning*>;
        interface Windows.Foundation.Collections.IObservableVector<IAdaptiveCardElement*>;
        interface Windows.Foundation.Collections.IObservableVector<AdaptiveColumn*>;
        interface Windows.Foundation.IAsyncOperation<RenderedAdaptiveCard*>;
        interface Windows.Foundation.Collections.IVector<AdaptiveMediaSource*>;
        interface Windows.Foundation.Collections.IVector<AdaptiveRemoteResourceInformation*>;
        interface Windows.Foundation.Collections.IVector<AdaptiveToggleVisibilityTarget*>;
        interface Windows.Foundation.Collections.IVector<AdaptiveImage*>;
        interface Windows.Foundation.Collections.IVector<AdaptiveRequirement*>;
    }

    [
#ifdef ADAPTIVE_CARDS_WINDOWS
        uuid("Windows.Internal.AdaptiveCards.Rendering.Uwp.IAdaptiveCardElement", 21f8aa32-e8ca-41cb-b571-d7d234173a88),
        contract(InternalContract, 1),
        internal
#endif
    ]
    interface IAdaptiveCardElement
    {
        ElementType ElementType { get; };
        String ElementTypeString { get; };

        HeightType Height;
        Spacing Spacing;
        Boolean Separator;
        String Id;
        Boolean IsVisible;
        FallbackType FallbackType;
        IAdaptiveCardElement FallbackContent;
        Windows.Data.Json.JsonObject AdditionalProperties;
        Windows.Foundation.Collections.IVector<AdaptiveRequirement> Requirements { get; };

        Windows.Data.Json.JsonObject ToJson();
    };

    [
#ifdef ADAPTIVE_CARDS_WINDOWS
        interface_name("Windows.Internal.AdaptiveCards.Rendering.Uwp.IAdaptiveRemoteResourceInformation", 6E1610FE-E49E-47B9-BCF6-BAB6C893D57F)
        contract(InternalContract, 1),
        internal
#endif
    ]
    runtimeclass AdaptiveRemoteResourceInformation
    {
        AdaptiveRemoteResourceInformation();

        String Url;
        String MimeType;
    };

    [
#ifdef ADAPTIVE_CARDS_WINDOWS
        uuid(1D37C30F-9180-4CEF-A73C-C77ED00176DB),
        contract(InternalContract, 1),
        internal
#endif
    ]
    interface IAdaptiveElementWithRemoteResources
    {
        Windows.Foundation.Collections.IVectorView<AdaptiveRemoteResourceInformation> GetResourceInformation();
    };

    [
#ifdef ADAPTIVE_CARDS_WINDOWS
        interface_name("Windows.Internal.AdaptiveCards.Rendering.Uwp.IAdaptiveSeparator", 2bbbf18f-394d-48ce-b542-3820a6708a52)
        contract(InternalContract, 1),
        internal
#endif
    ]
    runtimeclass AdaptiveSeparator
    {
        AdaptiveSeparator();

        ForegroundColor Color;
        SeparatorThickness Thickness;
    };

    [
#ifdef ADAPTIVE_CARDS_WINDOWS
        interface_name("Windows.Internal.AdaptiveCards.Rendering.Uwp.IAdaptiveTextElement", 6285A2F7-D193-46B3-8F5E-0AE2FDE4225B),
        contract(InternalContract, 1),
        internal
#endif
    ]
    interface IAdaptiveTextElement
    {
        TextSize Size;
        TextWeight Weight;
        ForegroundColor Color;
        String Text;
        Boolean IsSubtle;
        String Language;
        FontType FontType;
    };

    [
#ifdef ADAPTIVE_CARDS_WINDOWS
        interface_name("Windows.Internal.AdaptiveCards.Rendering.Uwp.IAdaptiveTextBlock", bfafd94d-4c49-4022-b90d-16e03e7be798),
        contract(InternalContract, 1),
        internal
#endif
    ]
    runtimeclass AdaptiveTextBlock : IAdaptiveCardElement, IAdaptiveTextElement
    {
        AdaptiveTextBlock();

        Boolean Wrap;
        HAlignment HorizontalAlignment;
        UInt32 MaxLines;
    };

    [
        version(NTDDI_WIN10_RS1),
#ifdef ADAPTIVE_CARDS_WINDOWS
        uuid(25CD5F02-A9F6-4042-BCC0-C6D063AE5EAE),
        contract(InternalContract, 1),
        internal
#else
        uuid(0AC70C29-FA90-4C28-A6D1-A6EF58126085)
#endif
    ]
    interface IAdaptiveInline
    {
    };

    [
#ifdef ADAPTIVE_CARDS_WINDOWS
        interface_name("Windows.Internal.AdaptiveCards.Rendering.Uwp.IAdaptiveTextRun", D81768ED-D724-4494-B141-A9B3F2613EFD),
        contract(InternalContract, 1),
        internal
#endif
    ]
    runtimeclass AdaptiveTextRun : IAdaptiveInline, IAdaptiveTextElement
    {
        AdaptiveTextRun();

        Boolean Italic;
        Boolean Strikethrough;
        Boolean Highlight;
        Boolean Underline;
        IAdaptiveActionElement SelectAction;
    };

    [
#ifdef ADAPTIVE_CARDS_WINDOWS
        interface_name("Windows.Internal.AdaptiveCards.Rendering.Uwp.IAdaptiveRichTextBlock", E3858144-63F3-4625-A986-AADD40DAE0BE),
        contract(InternalContract, 1),
        internal
#endif
    ]
    runtimeclass AdaptiveRichTextBlock : IAdaptiveCardElement
    {
        AdaptiveRichTextBlock();

        HAlignment HorizontalAlignment;
        Windows.Foundation.Collections.IVector<IAdaptiveInline> Inlines { get; };
    };

    [
#ifdef ADAPTIVE_CARDS_WINDOWS
        interface_name("Windows.Internal.AdaptiveCards.Rendering.Uwp.IAdaptiveMediaSource", 05F2F77A-D458-4F73-AAF7-06B91D4C37E6),
        contract(InternalContract, 1),
        internal
#endif
    ]
    runtimeclass AdaptiveMediaSource
    {
        AdaptiveMediaSource();

        String MimeType;
        String Url;
    };

    [
#ifdef ADAPTIVE_CARDS_WINDOWS
        interface_name("Windows.Internal.AdaptiveCards.Rendering.Uwp.IAdaptiveMedia"4E3499F8-2A99-4CE3-BA71-5F3799C1E06A),
        contract(InternalContract, 1),
        internal
#endif
    ]
    runtimeclass AdaptiveMedia : IAdaptiveCardElement
    {
        AdaptiveMedia();

        String Poster;
        String AltText;

        Windows.Foundation.Collections.IVector<AdaptiveMediaSource> Sources { get; };
    };

    [
#ifdef ADAPTIVE_CARDS_WINDOWS
        interface_name("Windows.Internal.AdaptiveCards.Rendering.Uwp.IAdaptiveBackgroundImage", 1545EC36-6154-4F39-A81A-E1CF7B384B31),
        contract(InternalContract, 1),
        internal
#endif
    ]
    runtimeclass AdaptiveBackgroundImage
    {
        AdaptiveBackgroundImage();

        String Url;
        BackgroundImageFillMode FillMode;
        HAlignment HorizontalAlignment;
        VAlignment VerticalAlignment;
    };

    [
#ifdef ADAPTIVE_CARDS_WINDOWS
        interface_name("Windows.Internal.AdaptiveCards.Rendering.Uwp.IAdaptiveCard", 932119A6-266B-4AC9-8A19-DBED6261BA9F),
        static_name("Windows.Internal.AdaptiveCards.Rendering.Uwp.IAdaptiveCardStatics", 5a426551-3cfc-4688-87fb-7df80fcc9246),
        contract(InternalContract, 1),
        internal
#endif
    ]
    runtimeclass AdaptiveCard
    {
        AdaptiveCard();

        Windows.Foundation.Collections.IVector<IAdaptiveCardElement> Body { get; };
        Windows.Foundation.Collections.IVector<IAdaptiveActionElement> Actions { get; };
        ElementType ElementType { get; };
        String Version;
        String FallbackText;
        AdaptiveBackgroundImage BackgroundImage;
        String Language;
        String Speak;
        ContainerStyle Style;
        IAdaptiveActionElement SelectAction;
        VerticalContentAlignment VerticalContentAlignment;
        HeightType Height;
        UInt32 MinHeight;

        Windows.Data.Json.JsonObject ToJson();
        Windows.Foundation.Collections.IVectorView<AdaptiveRemoteResourceInformation> GetResourceInformation();

        static AdaptiveCardParseResult FromJson(Windows.Data.Json.JsonObject adaptiveJson);

        [method_name("FromJsonWithParserRegistration")]
        static AdaptiveCardParseResult FromJson(
            Windows.Data.Json.JsonObject adaptiveJson,
            AdaptiveElementParserRegistration elementRegistration,
            AdaptiveActionParserRegistration actionRegistration);

        static AdaptiveCardParseResult FromJsonString(String adaptiveJson);

        [method_name("FromJsonStringWithParserRegistration")]
        static AdaptiveCardParseResult FromJsonString(
            String adaptiveJson,
            AdaptiveElementParserRegistration elementRegistration,
            AdaptiveActionParserRegistration actionRegistration);
    };

    [
#ifdef ADAPTIVE_CARDS_WINDOWS
        interface_name("Windows.Internal.AdaptiveCards.Rendering.Uwp.IAdaptiveCardParseResult", b42d51d5-5916-4cdb-a020-6e24c3e5f7fd),
        contract(InternalContract, 1),
        internal
#endif
    ]
    runtimeclass AdaptiveCardParseResult
    {
        AdaptiveCardParseResult();

        AdaptiveCard AdaptiveCard { get; };
        Windows.Foundation.Collections.IVector<AdaptiveError> Errors { get; };
        Windows.Foundation.Collections.IVector<AdaptiveWarning> Warnings { get; };
    };

    [
#ifdef ADAPTIVE_CARDS_WINDOWS
        interface_name("Windows.Internal.AdaptiveCards.Rendering.Uwp.IAdaptiveImage", 3b0830aa-a03a-46c4-9204-32c051e34982),
        contract(InternalContract, 1),
        internal
#endif
    ]
    runtimeclass AdaptiveImage : IAdaptiveCardElement
    {
        AdaptiveImage();

        String Url;
        String BackgroundColor;
        ImageStyle Style;
        ImageSize Size;
        UInt32 PixelWidth;
        UInt32 PixelHeight;
        HAlignment HorizontalAlignment;
        String AltText;
        IAdaptiveActionElement SelectAction;
    };

    [
#ifdef ADAPTIVE_CARDS_WINDOWS
        interface_name("Windows.Internal.AdaptiveCards.Rendering.Uwp.IAdaptiveImageSet", cb3e7434-e7dd-48d9-85a7-3981fb16b2e9),
        contract(InternalContract, 1),
        internal
#endif
    ]
    runtimeclass AdaptiveImageSet : IAdaptiveCardElement
    {
        AdaptiveImageSet();

        Windows.Foundation.Collections.IVector<AdaptiveImage> Images { get; };
        ImageSize ImageSize;
    };

    [
#ifdef ADAPTIVE_CARDS_WINDOWS
        interface_name("Windows.Internal.AdaptiveCards.Rendering.Uwp.IAdaptiveChoiceInput", ace5f894-2109-4c57-bde6-7e69069242a9),
        contract(InternalContract, 1),
        internal
#endif
    ]
    runtimeclass AdaptiveChoiceInput
    {
        AdaptiveChoiceInput();

        ElementType ElementType { get; };
        String Title;
        String Value;
    };

    [
#ifdef ADAPTIVE_CARDS_WINDOWS
        interface_name("Windows.Internal.AdaptiveCards.Rendering.Uwp.IAdaptiveChoiceSetInput", 9fa2984c-a65e-4886-92b0-379ca242e955),
        contract(InternalContract, 1),
        internal
#endif
    ]
    runtimeclass AdaptiveChoiceSetInput : IAdaptiveInputElement, IAdaptiveCardElement
    {
        AdaptiveChoiceSetInput();

        String Value;
        Boolean IsMultiSelect;
        Boolean Wrap;
        ChoiceSetStyle ChoiceSetStyle;
        Windows.Foundation.Collections.IVector<AdaptiveChoiceInput> Choices { get; };
    };

    [
#ifdef ADAPTIVE_CARDS_WINDOWS
        interface_name("Windows.Internal.AdaptiveCards.Rendering.Uwp.IAdaptiveDateInput", 547622b8-5670-4265-9459-5adce2630ce9),
        contract(InternalContract, 1),
        internal
#endif
    ]
    runtimeclass AdaptiveDateInput : IAdaptiveInputElement, IAdaptiveCardElement
    {
        AdaptiveDateInput();

        String Max;
        String Min;
        String Placeholder;
        String Value;
    };

    [
#ifdef ADAPTIVE_CARDS_WINDOWS
        interface_name("Windows.Internal.AdaptiveCards.Rendering.Uwp.IAdaptiveNumberInput", c91b6d6d-ee5d-465b-a86e-82f449b7c184),
        contract(InternalContract, 2),
        internal
#endif
    ]
    runtimeclass AdaptiveNumberInput : IAdaptiveInputElement, IAdaptiveCardElement
    {
        AdaptiveNumberInput();

        Windows.Foundation.IReference<Int32> Max;
        Windows.Foundation.IReference<Int32> Min;
        String Placeholder;
        Windows.Foundation.IReference<Int32> Value;
    };

    [
#ifdef ADAPTIVE_CARDS_WINDOWS
        interface_name("Windows.Internal.AdaptiveCards.Rendering.Uwp.IAdaptiveTextInput", c8affec2-c379-4efd-b126-3a8f7277ee88),
        contract(InternalContract, 1),
        internal
#endif
    ]
    runtimeclass AdaptiveTextInput : IAdaptiveInputElement, IAdaptiveCardElement
    {
        AdaptiveTextInput();

        Boolean IsMultiline;
        UInt32 MaxLength;
        String Placeholder;
        String Value;
        TextInputStyle TextInputStyle;
        IAdaptiveActionElement InlineAction;
        String Regex;
    };

    [
#ifdef ADAPTIVE_CARDS_WINDOWS
        interface_name("Windows.Internal.AdaptiveCards.Rendering.Uwp.IAdaptiveTimeInput", a20ae4a6-7fff-4634-b1d9-2719a02d4967),
        contract(InternalContract, 1),
        internal
#endif
    ]
    runtimeclass AdaptiveTimeInput : IAdaptiveInputElement, IAdaptiveCardElement
    {
        AdaptiveTimeInput();

        String Max;
        String Min;
        String Placeholder;
        String Value;
    };

    [
#ifdef ADAPTIVE_CARDS_WINDOWS
        interface_name("Windows.Internal.AdaptiveCards.Rendering.Uwp.IAdaptiveToggleInput", 05cd9719-b591-4118-9d75-6b21b553123f),
        contract(InternalContract, 1),
        internal
#endif
    ]
    runtimeclass AdaptiveToggleInput : IAdaptiveInputElement, IAdaptiveCardElement
    {
        AdaptiveToggleInput();

        String Title;
        Boolean Wrap;
        String Value;
        String ValueOff;
        String ValueOn;
    };

    [
#ifdef ADAPTIVE_CARDS_WINDOWS
        uuid(F0B8422A-FE6B-40C4-87D8-7D3480774D75),
        contract(InternalContract, 1),
        internal
#endif
    ]
    interface IAdaptiveContainerBase
    {
        ContainerStyle Style;
        IAdaptiveActionElement SelectAction;
        Boolean Bleed;
        BleedDirection BleedDirection { get; };
        UInt32 MinHeight;
    };

    [
#ifdef ADAPTIVE_CARDS_WINDOWS
        interface_name("Windows.Internal.AdaptiveCards.Rendering.Uwp.IAdaptiveContainer", 60554c5a-32db-4130-8613-d39737ced7c4),
        contract(InternalContract, 1),
        internal
#endif
    ]
    runtimeclass AdaptiveContainer : IAdaptiveContainerBase, IAdaptiveCardElement
    {
        AdaptiveContainer();

        VerticalContentAlignment VerticalContentAlignment;
        Windows.Foundation.Collections.IVector<IAdaptiveCardElement> Items { get; };
        AdaptiveBackgroundImage BackgroundImage;
    };

    [
#ifdef ADAPTIVE_CARDS_WINDOWS
        interface_name("Windows.Internal.AdaptiveCards.Rendering.Uwp.IAdaptiveColumn", fe3a3792-d916-4b9d-b54c-eb1e1b5c23b4),
        contract(InternalContract, 1),
        internal
#endif
    ]
    runtimeclass AdaptiveColumn : IAdaptiveContainerBase, IAdaptiveCardElement
    {
        AdaptiveColumn();

        String Width;
        UInt32 PixelWidth;
        VerticalContentAlignment VerticalContentAlignment;
        Windows.Foundation.Collections.IVector<IAdaptiveCardElement> Items { get; };
        AdaptiveBackgroundImage BackgroundImage;
    };

    [
#ifdef ADAPTIVE_CARDS_WINDOWS
        interface_name("Windows.Internal.AdaptiveCards.Rendering.Uwp.IAdaptiveColumnSet", 703d7c9a-ab48-4a9a-b3cf-60636f7ee953),
        contract(InternalContract, 1),
        internal
#endif
    ]
    runtimeclass AdaptiveColumnSet : IAdaptiveContainerBase, IAdaptiveCardElement
    {
        AdaptiveColumnSet();

        Windows.Foundation.Collections.IVector<AdaptiveColumn> Columns { get; };
    };

    [
#ifdef ADAPTIVE_CARDS_WINDOWS
        interface_name("Windows.Internal.AdaptiveCards.Rendering.Uwp.IAdaptiveFact", d06f4235-e32a-4bba-9802-49a8e2d2c3b7),
        contract(InternalContract, 1),
        internal
#endif
    ]
    runtimeclass AdaptiveFact
    {
        AdaptiveFact();

        ElementType ElementType { get; };
        String Title;
        String Value;
        String Language;
    };

    [
#ifdef ADAPTIVE_CARDS_WINDOWS
        interface_name("Windows.Internal.AdaptiveCards.Rendering.Uwp.IAdaptiveFactSet", 3d64cefc-f8e5-4304-99f5-2c37f2452ff4),
        contract(InternalContract, 1),
        internal
#endif
    ]
    runtimeclass AdaptiveFactSet : IAdaptiveCardElement
    {
        AdaptiveFactSet();

        Windows.Foundation.Collections.IVector<AdaptiveFact> Facts { get; };
    };

    [
#ifdef ADAPTIVE_CARDS_WINDOWS
        interface_name("Windows.Internal.AdaptiveCards.Rendering.Uwp.IAdaptiveActionSet", EC0102C3-A40D-449D-939B-3AD770CE6DAD),
        contract(InternalContract, 1),
        internal
#endif
    ]
    runtimeclass AdaptiveActionSet : IAdaptiveCardElement
    {
        AdaptiveActionSet();

        Windows.Foundation.Collections.IVector<IAdaptiveActionElement> Actions { get; };
    };

    [
        default_interface,
#ifdef ADAPTIVE_CARDS_WINDOWS
        interface_name("Windows.Internal.AdaptiveCards.Rendering.Uwp.IAdaptiveUnsupportedAction", 2F3B9EAD-294D-4EC9-AC96-47A34E5C59B8),
        contract(InternalContract, 1),
        internal
#endif
    ]
    runtimeclass AdaptiveUnsupportedAction : IAdaptiveActionElement
    {
        AdaptiveUnsupportedAction();
    };

    [
        default_interface,
#ifdef ADAPTIVE_CARDS_WINDOWS
        interface_name("Windows.Internal.AdaptiveCards.Rendering.Uwp.IAdaptiveUnsupportedElement", 37CB2851-378C-48BE-A38D-59B9A88F62B9),
        contract(InternalContract, 1),
        internal
#endif
    ]
    runtimeclass AdaptiveUnsupportedElement : IAdaptiveCardElement
    {
        AdaptiveUnsupportedElement();
    };

    [
#ifdef ADAPTIVE_CARDS_WINDOWS
        interface_name("Windows.Internal.AdaptiveCards.Rendering.Uwp.IAdaptiveCardRenderer", 847e632d-328c-4b5e-86b3-685152dca0ce),
        contract(InternalContract, 1),
        internal
#endif
    ]
    runtimeclass AdaptiveCardRenderer
    {
        AdaptiveCardRenderer();

        AdaptiveCardResourceResolvers ResourceResolvers { get; };
        AdaptiveHostConfig HostConfig;
        Windows.UI.Xaml.ResourceDictionary OverrideStyles;
        AdaptiveFeatureRegistration FeatureRegistration;

        void SetFixedDimensions(UInt32 desiredWidth, UInt32 desiredHeight);
        void ResetFixedDimensions();

#ifdef ADAPTIVE_CARDS_WINDOWS
        Windows.Foundation.IAsyncOperation<RenderedAdaptiveCard> RenderCardAsXamlAsync(AdaptiveCard adaptiveCard);
#endif

        RenderedAdaptiveCard RenderAdaptiveCard(AdaptiveCard adaptiveCard);
        RenderedAdaptiveCard RenderAdaptiveCardFromJsonString(String adaptiveCard);
        RenderedAdaptiveCard RenderAdaptiveCardFromJson(Windows.Data.Json.JsonObject adaptiveCard);

        AdaptiveElementRendererRegistration ElementRenderers { get; };
        AdaptiveActionRendererRegistration ActionRenderers { get; };
    };

    [
#ifdef ADAPTIVE_CARDS_WINDOWS
        interface_name("Windows.Internal.AdaptiveCards.Rendering.Uwp.IAdaptiveActionEventArgs", 57244994-491c-48da-8a20-af73e6bdf4d2),
        contract(InternalContract, 1),
        internal
#endif
    ]
    runtimeclass AdaptiveActionEventArgs
    {
        IAdaptiveActionElement Action { get; };
        AdaptiveInputs Inputs { get; };
    }

    [
#ifdef ADAPTIVE_CARDS_WINDOWS
        interface_name("Windows.Internal.AdaptiveCards.Rendering.Uwp.IAdaptiveMediaEventArgs", DE57EF9E-1575-401A-9BD8-A84B9ADCB031),
        contract(InternalContract, 1),
        internal
#endif
    ]
    runtimeclass AdaptiveMediaEventArgs
    {
        AdaptiveMedia Media { get; };
    }

    [
#ifdef ADAPTIVE_CARDS_WINDOWS
        interface_name("Windows.Internal.AdaptiveCards.Rendering.Uwp.IAdaptiveContainerStyleDefinition", a2d8b87c-7afa-4425-9c9b-38831dc0aef2),
        contract(InternalContract, 1),
        internal
#endif
    ]
    runtimeclass AdaptiveContainerStyleDefinition
    {
        AdaptiveContainerStyleDefinition();

        Windows.UI.Color BackgroundColor;
        AdaptiveColorsConfig ForegroundColors;
    };

    [
#ifdef ADAPTIVE_CARDS_WINDOWS
        interface_name("Windows.Internal.AdaptiveCards.Rendering.Uwp.IAdaptiveContainerStylesDefinition", 7A0E0585-AE45-402F-B2C4-8B14721D1733),
        contract(InternalContract, 1),
        internal
#endif
    ]
    runtimeclass AdaptiveContainerStylesDefinition
    {
        AdaptiveContainerStylesDefinition();

        AdaptiveContainerStyleDefinition Default;
        AdaptiveContainerStyleDefinition Emphasis;
        AdaptiveContainerStyleDefinition Good;
        AdaptiveContainerStyleDefinition Attention;
        AdaptiveContainerStyleDefinition Warning;
        AdaptiveContainerStyleDefinition Accent;
    };

    [
#ifdef ADAPTIVE_CARDS_WINDOWS
        interface_name("Windows.Internal.AdaptiveCards.Rendering.Uwp.IAdaptiveFontSizesConfig", 1843e1e9-edcb-4d49-a64e-99a82a0e8d09),
        contract(InternalContract, 1),
        internal
#endif
    ]
    runtimeclass AdaptiveFontSizesConfig
    {
        AdaptiveFontSizesConfig();

        UInt32 Small;
        UInt32 Default;
        UInt32 Medium;
        UInt32 Large;
        UInt32 ExtraLarge;
    };

    [
#ifdef ADAPTIVE_CARDS_WINDOWS
        interface_name("Windows.Internal.AdaptiveCards.Rendering.Uwp.IAdaptiveFontWeightsConfig", 59ab4d2a-e219-47fb-a202-74494469b410),
        contract(InternalContract, 1),
        internal
#endif
    ]
    runtimeclass AdaptiveFontWeightsConfig
    {
        AdaptiveFontWeightsConfig();

        UInt16 Lighter;
        UInt16 Default;
        UInt16 Bolder;
    };

    [
#ifdef ADAPTIVE_CARDS_WINDOWS
        interface_name("Windows.Internal.AdaptiveCards.Rendering.Uwp.IAdaptiveFontTypeDefinition", 485E4650-EDF1-4DAD-BB1A-FA6C85626453),
        contract(InternalContract, 1),
        internal
#endif
    ]
    runtimeclass AdaptiveFontTypeDefinition
    {
        AdaptiveFontTypeDefinition();

        String FontFamily;
        AdaptiveFontWeightsConfig FontWeights;
        AdaptiveFontSizesConfig FontSizes;
    };

    [
#ifdef ADAPTIVE_CARDS_WINDOWS
        interface_name("Windows.Internal.AdaptiveCards.Rendering.Uwp.IAdaptiveFontTypesDefinition", 7EA49458-870F-40C9-908A-35E6A20579C6),
        contract(InternalContract, 1),
        internal
#endif
    ]
    runtimeclass AdaptiveFontTypesDefinition
    {
        AdaptiveFontTypesDefinition();

        AdaptiveFontTypeDefinition Default;
        AdaptiveFontTypeDefinition Monospace;
    };

    [
#ifdef ADAPTIVE_CARDS_WINDOWS
        interface_name("Windows.Internal.AdaptiveCards.Rendering.Uwp.IAdaptiveHighlightColorConfig", DAF30E1C-8437-4A88-B711-1F4574CE3C94),
        contract(InternalContract, 1),
        internal
#endif
    ]
    runtimeclass AdaptiveHighlightColorConfig
    {
        AdaptiveHighlightColorConfig();

        Windows.UI.Color Default;
        Windows.UI.Color Subtle;
    };

    [
#ifdef ADAPTIVE_CARDS_WINDOWS
        interface_name("Windows.Internal.AdaptiveCards.Rendering.Uwp.IAdaptiveColorConfig", 743e6ad3-c0ab-497d-a9c9-3dcf69e6a5a1),
        contract(InternalContract, 1),
        internal
#endif
    ]
    runtimeclass AdaptiveColorConfig
    {
        AdaptiveColorConfig();

        Windows.UI.Color Default;
        Windows.UI.Color Subtle;
        AdaptiveHighlightColorConfig HighlightColors;
    };

    [
#ifdef ADAPTIVE_CARDS_WINDOWS
        interface_name("Windows.Internal.AdaptiveCards.Rendering.Uwp.IAdaptiveColorsConfig", e13e74e0-f944-4481-8fe9-4ac62a66bed0),
        contract(InternalContract, 1),
        internal
#endif
    ]
    runtimeclass AdaptiveColorsConfig
    {
        AdaptiveColorsConfig();

        AdaptiveColorConfig Default;
        AdaptiveColorConfig Accent;
        AdaptiveColorConfig Dark;
        AdaptiveColorConfig Light;
        AdaptiveColorConfig Good;
        AdaptiveColorConfig Warning;
        AdaptiveColorConfig Attention;
    };

    [
#ifdef ADAPTIVE_CARDS_WINDOWS
        interface_name("Windows.Internal.AdaptiveCards.Rendering.Uwp.IAdaptiveTextConfig", 2fa24f2c-843c-4f3f-be65-023528901970),
        contract(InternalContract, 1),
        internal
#endif
    ]
    runtimeclass AdaptiveTextConfig
    {
        AdaptiveTextConfig();

        TextWeight Weight;
        TextSize Size;
        ForegroundColor Color;
        Boolean IsSubtle;
        Boolean Wrap;
        UInt32 MaxWidth;
    };

    [
#ifdef ADAPTIVE_CARDS_WINDOWS
        interface_name("Windows.Internal.AdaptiveCards.Rendering.Uwp.IAdaptiveSpacingConfig", f22005cd-d9b7-4ee1-9457-d1520951b021),
        contract(InternalContract, 1),
        internal
#endif
    ]
    runtimeclass AdaptiveSpacingConfig
    {
        AdaptiveSpacingConfig();

        UInt32 Small;
        UInt32 Default;
        UInt32 Medium;
        UInt32 Large;
        UInt32 ExtraLarge;
        UInt32 Padding;
    };

    [
#ifdef ADAPTIVE_CARDS_WINDOWS
        interface_name("Windows.Internal.AdaptiveCards.Rendering.Uwp.IAdaptiveSeparatorConfig", 05058274-c987-4361-a4f6-0c3d5f955ba4),
        contract(InternalContract, 1),
        internal
#endif
    ]
    runtimeclass AdaptiveSeparatorConfig
    {
        AdaptiveSeparatorConfig();

        UInt32 LineThickness;
        Windows.UI.Color LineColor;
    };

    [
#ifdef ADAPTIVE_CARDS_WINDOWS
        interface_name("Windows.Internal.AdaptiveCards.Rendering.Uwp.IAdaptiveImageSizesConfig", ace2f9d0-3063-48ba-a69e-727246d1239d),
        contract(InternalContract, 1),
        internal
#endif
    ]
    runtimeclass AdaptiveImageSizesConfig
    {
        AdaptiveImageSizesConfig();

        UInt32 Small;
        UInt32 Medium;
        UInt32 Large;
    };

    [
#ifdef ADAPTIVE_CARDS_WINDOWS
        interface_name("Windows.Internal.AdaptiveCards.Rendering.Uwp.IAdaptiveImageSetConfig", b5f7030a-7a42-4eaa-8cb1-88fb3ed81f66),
        contract(InternalContract, 1),
        internal
#endif
    ]
    runtimeclass AdaptiveImageSetConfig
    {
        AdaptiveImageSetConfig();

        ImageSize ImageSize;
        UInt32 MaxImageHeight;
    };

    [
#ifdef ADAPTIVE_CARDS_WINDOWS
        interface_name("Windows.Internal.AdaptiveCards.Rendering.Uwp.IAdaptiveImageConfig", 18a0c8f6-bcfc-41f9-964c-edd63fbfe0c3),
        contract(InternalContract, 1),
        internal
#endif
    ]
    runtimeclass AdaptiveImageConfig
    {
        AdaptiveImageConfig();

        ImageSize ImageSize;
    };

    [
#ifdef ADAPTIVE_CARDS_WINDOWS
        interface_name("Windows.Internal.AdaptiveCards.Rendering.Uwp.IAdaptiveCardConfig", 27902b36-88db-421b-abd8-79a6cf3f1410),
        contract(InternalContract, 1),
        internal
#endif
    ]
    runtimeclass AdaptiveCardConfig
    {
        AdaptiveCardConfig();

        Boolean AllowCustomStyle;
    };

    [
#ifdef ADAPTIVE_CARDS_WINDOWS
        interface_name("Windows.Internal.AdaptiveCards.Rendering.Uwp.IAdaptiveFactSetConfig", d776f288-bdfa-434e-99d7-d1c6d2f21209),
        contract(InternalContract, 1),
        internal
#endif
    ]
    runtimeclass AdaptiveFactSetConfig
    {
        AdaptiveFactSetConfig();

        AdaptiveTextConfig Title;
        AdaptiveTextConfig Value;
        UInt32 Spacing;
    };

    [
#ifdef ADAPTIVE_CARDS_WINDOWS
        interface_name("Windows.Internal.AdaptiveCards.Rendering.Uwp.IAdaptiveShowCardActionConfig", 4c394fd8-a63a-4710-89dd-014a55b8fb6c),
        contract(InternalContract, 1),
        internal
#endif
    ]
    runtimeclass AdaptiveShowCardActionConfig
    {
        AdaptiveShowCardActionConfig();

        ActionMode ActionMode;
        ContainerStyle Style;
        UInt32 InlineTopMargin;
    };

    [
#ifdef ADAPTIVE_CARDS_WINDOWS
        interface_name("Windows.Internal.AdaptiveCards.Rendering.Uwp.IAdaptiveActionsConfig", e4157ef5-e8e9-412e-bef6-48771e3aa532),
        contract(InternalContract, 1),
        internal
#endif
    ]
    runtimeclass AdaptiveActionsConfig
    {
        AdaptiveActionsConfig();

        AdaptiveShowCardActionConfig ShowCard;
        ActionsOrientation ActionsOrientation;
        ActionAlignment ActionAlignment;
        UInt32 ButtonSpacing;
        UInt32 MaxActions;
        Spacing Spacing;
        IconPlacement IconPlacement;
        UInt32 IconSize;
    };

    [
#ifdef ADAPTIVE_CARDS_WINDOWS
        interface_name("Windows.Internal.AdaptiveCards.Rendering.Uwp.IAdaptiveMediaConfig", FE60D4DC-02E9-4465-8235-7CA98620C17C),
        contract(InternalContract, 1),
        internal
#endif
    ]
    runtimeclass AdaptiveMediaConfig
    {
        AdaptiveMediaConfig();

        String DefaultPoster;
        String PlayButton;
        Boolean AllowInlinePlayback;
    };

    [
#ifdef ADAPTIVE_CARDS_WINDOWS
        interface_name("Windows.Internal.AdaptiveCards.Rendering.Uwp.IAdaptiveInputLabelConfig", 4350CCBC-FC55-4324-88E3-72583A25F178),
        contract(InternalContract, 1),
        internal
#endif
    ] runtimeclass AdaptiveInputLabelConfig {
        AdaptiveInputLabelConfig();

        ForegroundColor Color;
        Boolean IsSubtle;
        TextSize Size;
        String Suffix;
        TextWeight Weight;
    };

    [
#ifdef ADAPTIVE_CARDS_WINDOWS
        interface_name("Windows.Internal.AdaptiveCards.Rendering.Uwp.IAdaptiveLabelConfig", 8511B8D9-866A-4535-9A46-B9C0D4C63085),
        contract(InternalContract, 1),
        internal
#endif
    ] runtimeclass AdaptiveLabelConfig {
        AdaptiveLabelConfig();

        Spacing InputSpacing;

        AdaptiveInputLabelConfig RequiredInputs;
        AdaptiveInputLabelConfig OptionalInputs;
    };

    [
#ifdef ADAPTIVE_CARDS_WINDOWS
        interface_name("Windows.Internal.AdaptiveCards.Rendering.Uwp.IAdaptiveErrorMessageConfig", 01170E4D-B523-48E7-96C9-39FD8710048B),
        contract(InternalContract, 1),
        internal
#endif
    ] runtimeclass AdaptiveErrorMessageConfig {
        AdaptiveErrorMessageConfig();

        TextSize Size;
        Spacing Spacing;
        TextWeight Weight;
    };

    [
#ifdef ADAPTIVE_CARDS_WINDOWS
        interface_name("Windows.Internal.AdaptiveCards.Rendering.Uwp.IAdaptiveInputsConfig", 470F4E2E-920B-4FA2-A967-982C766182A2),
        contract(InternalContract, 1),
        internal
#endif
    ] runtimeclass AdaptiveInputsConfig {
        AdaptiveInputsConfig();

        AdaptiveErrorMessageConfig ErrorMessage;
        AdaptiveLabelConfig Label;
        InitialValidation InitialValidation;
    };

    [
#ifdef ADAPTIVE_CARDS_WINDOWS
        interface_name("Windows.Internal.AdaptiveCards.Rendering.Uwp.IAdaptiveHostConfig", 15ae7240-f9b0-47e4-b444-62da42b8b863),
        static_name("Windows.Internal.AdaptiveCards.Rendering.Uwp.IAdaptiveHostConfigStatics", 11a659ac-a28d-42fc-ab0e-f103b3f5c4fd),
        contract(InternalContract, 1),
        internal
#endif
    ]
    runtimeclass AdaptiveHostConfig
    {
        AdaptiveHostConfig();

        String FontFamily;
        AdaptiveFontSizesConfig FontSizes;
        AdaptiveFontWeightsConfig FontWeights;
        AdaptiveFontTypesDefinition FontTypes;
        Boolean SupportsInteractivity;
        String ImageBaseUrl;
        AdaptiveContainerStylesDefinition ContainerStyles;
        AdaptiveImageSizesConfig ImageSizes;
        AdaptiveSeparatorConfig Separator;
        AdaptiveSpacingConfig Spacing;
        AdaptiveCardConfig AdaptiveCard;
        AdaptiveImageSetConfig ImageSet;
        AdaptiveImageConfig Image;
        AdaptiveFactSetConfig FactSet;
        AdaptiveActionsConfig Actions;
        AdaptiveMediaConfig Media;
        AdaptiveInputsConfig Inputs;

        static AdaptiveHostConfigParseResult FromJsonString(String hostConfigJson);
        static AdaptiveHostConfigParseResult FromJson(Windows.Data.Json.JsonObject hostConfigJson);
    };

    [
#ifdef ADAPTIVE_CARDS_WINDOWS
        interface_name("Windows.Internal.AdaptiveCards.Rendering.Uwp.IAdaptiveHostConfigParseResult", 0e333f58-43b8-48d3-aa68-e30f7e7f1007),
        contract(InternalContract, 1),
        internal
#endif
    ]
    runtimeclass AdaptiveHostConfigParseResult
    {
        AdaptiveHostConfigParseResult();

        AdaptiveHostConfig HostConfig { get; };
        Windows.Foundation.Collections.IVector<AdaptiveError> Errors { get; };
    };

    [
#ifdef ADAPTIVE_CARDS_WINDOWS
        uuid(95ec200c-fad9-4d8d-b25d-cad3a7f3df61),
        contract(InternalContract, 1),
        internal
#endif
    ]
    interface IAdaptiveActionElement
    {
        ActionType ActionType { get; };
        String ActionTypeString { get; };
        String Title;
        String Id;
        FallbackType FallbackType;
        IAdaptiveActionElement FallbackContent;
        String IconUrl;
        String Style;
        Windows.Data.Json.JsonObject AdditionalProperties;

        Windows.Data.Json.JsonObject ToJson();
    };

    [
#ifdef ADAPTIVE_CARDS_WINDOWS
        interface_name("Windows.Internal.AdaptiveCards.Rendering.Uwp.IAdaptiveOpenUrlAction", 8a7f7888-f53b-4fdb-8f3c-968da4352031),
        contract(InternalContract, 1),
        internal
#endif
    ]
    runtimeclass AdaptiveOpenUrlAction : IAdaptiveActionElement
    {
        AdaptiveOpenUrlAction();

        Windows.Foundation.Uri Url;
    };

    [
#ifdef ADAPTIVE_CARDS_WINDOWS
        interface_name("Windows.Internal.AdaptiveCards.Rendering.Uwp.IAdaptiveShowCardAction", 201859e9-1179-4c2b-91fa-3f561210a7f6),
        contract(InternalContract, 1),
        internal
#endif
    ]
    runtimeclass AdaptiveShowCardAction : IAdaptiveActionElement
    {
        AdaptiveShowCardAction();

        AdaptiveCard Card;
    };

    [
#ifdef ADAPTIVE_CARDS_WINDOWS
        interface_name("Windows.Internal.AdaptiveCards.Rendering.Uwp.IAdaptiveSubmitAction", c89015c8-1a8e-4819-8e93-d5fed276efc5),
        contract(InternalContract, 1),
        internal
#endif
    ]
    runtimeclass AdaptiveSubmitAction : IAdaptiveActionElement
    {
        AdaptiveSubmitAction();

        Windows.Data.Json.JsonValue DataJson;
        Boolean IgnoreInputValidation;
    };

    [
#ifdef ADAPTIVE_CARDS_WINDOWS
        interface_name("Windows.Internal.AdaptiveCards.Rendering.Uwp.IAdaptiveToggleVisibilityTarget", 045FA1AE-A5CA-4359-AC35-16FC162F3BF0),
        contract(InternalContract, 1),
        internal
#endif
    ]
    runtimeclass AdaptiveToggleVisibilityTarget
    {
        AdaptiveToggleVisibilityTarget();

        String ElementId;
        IsVisible IsVisible;
    };

    [
#ifdef ADAPTIVE_CARDS_WINDOWS
        interface_name("Windows.Internal.AdaptiveCards.Rendering.Uwp.IAdaptiveToggleVisibilityAction", 7DD38D1D-338A-40D3-9AF8-912FBC61427C),
        contract(InternalContract, 1),
        internal
#endif
    ]
    runtimeclass AdaptiveToggleVisibilityAction : IAdaptiveActionElement
    {
        AdaptiveToggleVisibilityAction();

        Windows.Foundation.Collections.IVector<AdaptiveToggleVisibilityTarget> TargetElements { get; };
    };

    [
#ifdef ADAPTIVE_CARDS_WINDOWS
        interface_name("Windows.Internal.AdaptiveCards.Rendering.Uwp.IAdaptiveCardResourceResolvers", 8e467d28-ef21-4b9c-aad5-36e6073b1132),
        contract(InternalContract, 1),
        internal
#endif
    ]
    runtimeclass AdaptiveCardResourceResolvers
    {
        AdaptiveCardResourceResolvers();

        void Set(String scheme, IAdaptiveCardResourceResolver resolver);
        IAdaptiveCardResourceResolver Get(String scheme);
    };

    [
#ifdef ADAPTIVE_CARDS_WINDOWS
        uuid(1dd4f5ee-f11a-485c-a048-c2370d88e4e0),
        contract(InternalContract, 1),
        internal
#endif
    ]
    interface IAdaptiveCardResourceResolver
    {
        Windows.Foundation.IAsyncOperation<Windows.Storage.Streams.IRandomAccessStream> GetResourceStreamAsync(AdaptiveCardGetResourceStreamArgs args);
    };

    [
#ifdef ADAPTIVE_CARDS_WINDOWS
        interface_name("Windows.Internal.AdaptiveCards.Rendering.Uwp.IAdaptiveCardGetResourceStreamArgs", 413365b8-3e56-4cb9-a06a-1f5d1d8c2dac),
        constructor_name("Windows.Internal.AdaptiveCards.Rendering.Uwp.IAdaptiveCardGetResourceStreamArgsFactory", 602eee1f-5756-46bd-b703-b7a4130b25f4),
        contract(InternalContract, 1),
        internal
#endif
    ]
    runtimeclass AdaptiveCardGetResourceStreamArgs
    {
        AdaptiveCardGetResourceStreamArgs();

        Windows.Foundation.Uri Url { get; };

        [method_name("CreateAdaptiveCardGetResourceStreamArgs")]
        AdaptiveCardGetResourceStreamArgs(Windows.Foundation.Uri uri);
    };

    [
#ifdef ADAPTIVE_CARDS_WINDOWS
        interface_name("Windows.Internal.AdaptiveCards.Rendering.Uwp.IRenderedAdaptiveCard", 81793291-582c-42f5-8582-8275b0a64913),
        contract(InternalContract, 1),
        internal
#endif
    ]
    runtimeclass RenderedAdaptiveCard
    {
        RenderedAdaptiveCard();

        AdaptiveCard OriginatingCard { get; };
        AdaptiveHostConfig OriginatingHostConfig { get; };
        Windows.UI.Xaml.FrameworkElement FrameworkElement { get; };
        AdaptiveInputs UserInputs { get; };
        Windows.Foundation.Collections.IVector<AdaptiveError> Errors { get; };
        Windows.Foundation.Collections.IVector<AdaptiveWarning> Warnings { get; };

        event Windows.Foundation.TypedEventHandler<RenderedAdaptiveCard, AdaptiveActionEventArgs> Action;
        event Windows.Foundation.TypedEventHandler<RenderedAdaptiveCard, AdaptiveMediaEventArgs> MediaClicked;
    };

    [
#ifdef ADAPTIVE_CARDS_WINDOWS
        interface_name("Windows.Internal.AdaptiveCards.Rendering.Uwp.IAdaptiveInputs", eb02a75b-0b51-4c3c-affb-1eeca347a6b9),
        contract(InternalContract, 1),
        internal
#endif
    ]
    runtimeclass AdaptiveInputs
    {
        AdaptiveInputs();

        Windows.Data.Json.JsonObject AsJson();
        Windows.Foundation.Collections.ValueSet AsValueSet();

        Boolean ValidateInputs(AdaptiveSubmitAction submitAction);
    };

    [
#ifdef ADAPTIVE_CARDS_WINDOWS
        interface_name("Windows.Internal.AdaptiveCards.Rendering.Uwp.IAdaptiveRequirement", 45B7321F-BB3C-48B8-B98E-6483927C47D7),
        contract(InternalContract, 1),
        internal
#endif
    ]
    runtimeclass AdaptiveRequirement
    {
        AdaptiveRequirement(String requirementName, String requirementversion);

        String Name;
        String Version;
    }

    [
#ifdef ADAPTIVE_CARDS_WINDOWS
        interface_name("Windows.Internal.AdaptiveCards.Rendering.Uwp.IAdaptiveFeatureRegistration", b2a455fd-385c-45eb-89ce-007b7ed0a815),
        contract(InternalContract, 1),
        internal
#endif
    ]
    runtimeclass AdaptiveFeatureRegistration
    {
        AdaptiveFeatureRegistration();

        void Set(String name, String version);
        String Get(String name);
        void Remove(String name);
    };

    [
#ifdef ADAPTIVE_CARDS_WINDOWS
        uuid(3324e9f6-86f0-4d59-a06f-6bb464ffd558),
        contract(InternalContract, 1),
        internal
#endif
    ]
    interface IAdaptiveElementParser
    {
        IAdaptiveCardElement FromJson(
            Windows.Data.Json.JsonObject inputJson,
            AdaptiveElementParserRegistration elementParsers,
            AdaptiveActionParserRegistration actionParsers,
            Windows.Foundation.Collections.IVector<AdaptiveWarning> warnings);
    };

    [
#ifdef ADAPTIVE_CARDS_WINDOWS
        interface_name("Windows.Internal.AdaptiveCards.Rendering.Uwp.IAdaptiveElementParserRegistration", 494f5d4a-c005-4203-a170-1446cbaa857f),
        contract(InternalContract, 1),
        internal
#endif
    ]
    runtimeclass AdaptiveElementParserRegistration
    {
        AdaptiveElementParserRegistration();

        void Set(String type, IAdaptiveElementParser parser);
        IAdaptiveElementParser Get(String type);
        void Remove(String type);
    };


    [
#ifdef ADAPTIVE_CARDS_WINDOWS
        interface_name("Windows.Internal.AdaptiveCards.Rendering.Uwp.IAdaptiveActionParserRegistration", b8484c16-a9bd-48bf-a28c-ef130c13300d),
        contract(InternalContract, 1),
        internal
#endif
    ]
    runtimeclass AdaptiveActionParserRegistration
    {
        AdaptiveActionParserRegistration();

        void Set(String type, IAdaptiveActionParser parser);
        IAdaptiveActionParser Get(String type);
        void Remove(String type);
    };

    [
#ifdef ADAPTIVE_CARDS_WINDOWS
        uuid(88a79c26-ded3-4b32-b57c-527fcbeff6a4),
        contract(InternalContract, 1),
        internal
#endif
    ]
    interface IAdaptiveActionParser
    {
        IAdaptiveActionElement FromJson(Windows.Data.Json.JsonObject inputJson,
                                      AdaptiveElementParserRegistration elementParsers,
                                      AdaptiveActionParserRegistration actionParsers,
                                      Windows.Foundation.Collections.IVector<AdaptiveWarning> warnings);
    };

    [
#ifdef ADAPTIVE_CARDS_WINDOWS
        interface_name("Windows.Internal.AdaptiveCards.Rendering.Uwp.IAdaptiveElementRendererRegistration", 2ebd4f56-2c5a-45c1-acaf-d956578e8048),
        contract(InternalContract, 1),
        internal
#endif
    ]
    runtimeclass AdaptiveElementRendererRegistration
    {
        void Set(String type, IAdaptiveElementRenderer parser);
        IAdaptiveElementRenderer Get(String type);
        void Remove(String type);
    };

    [
#ifdef ADAPTIVE_CARDS_WINDOWS
        interface_name("Windows.Internal.AdaptiveCards.Rendering.Uwp.IAdaptiveActionRendererRegistration", 41EF351F-45AF-428A-A3AC-88455EB03698),
        contract(InternalContract, 1),
        internal
#endif
    ]
    runtimeclass AdaptiveActionRendererRegistration
    {
        AdaptiveActionRendererRegistration();

        void Set(String type, IAdaptiveActionRenderer parser);
        IAdaptiveActionRenderer Get(String type);
        void Remove(String type);
    };

    [
#ifdef ADAPTIVE_CARDS_WINDOWS
        interface_name("Windows.Internal.AdaptiveCards.Rendering.Uwp.IAdaptiveActionInvoker", 81d601c7-ebad-4445-a84d-2517d610c993),
        contract(InternalContract, 1),
        internal
#endif
    ]
    runtimeclass AdaptiveActionInvoker
    {
        AdaptiveActionInvoker();

        void SendActionEvent(IAdaptiveActionElement actionElement);
    };

    [
#ifdef ADAPTIVE_CARDS_WINDOWS
        interface_name("Windows.Internal.AdaptiveCards.Rendering.Uwp.IAdaptiveMediaEventInvoker", C4B6BBF1-599F-4CCF-904E-4CEFAAA44454),
        contract(InternalContract, 1),
        internal
#endif
    ]
    runtimeclass AdaptiveMediaEventInvoker
    {
        AdaptiveMediaEventInvoker();

        void SendMediaClickedEvent(AdaptiveMedia mediaElement);
    };

    [
#ifdef ADAPTIVE_CARDS_WINDOWS
        interface_name("Windows.Internal.AdaptiveCards.Rendering.Uwp.IAdaptiveRenderArgs", e75cbfea-77a6-4562-be66-c86b36ac193a),
        contract(InternalContract, 1),
        internal
#endif
    ]
    runtimeclass AdaptiveRenderArgs {
        AdaptiveRenderArgs();

        ContainerStyle ContainerStyle;
        IInspectable ParentElement;
        Boolean IsInShowCard;
        Boolean AllowAboveTitleIconPlacement;
        Boolean AncestorHasFallback;
        AdaptiveCard ParentCard;
    };

    [
#ifdef ADAPTIVE_CARDS_WINDOWS
        uuid(5238a2b8-9a13-4dc3-aa9e-5e1e3c1fcd70),
        contract(InternalContract, 1),
        internal
#endif
    ]
    interface IAdaptiveInputElement
    {
        Boolean IsRequired;
        String ErrorMessage;
        String Label;
    };

    [
#ifdef ADAPTIVE_CARDS_WINDOWS
        uuid("Windows.Internal.AdaptiveCards.Rendering.Uwp.IAdaptiveInputValue", e138cceb-7a0a-41d4-9477-14e68e8cd67e),
        contract(InternalContract, 1),
        internal
#endif
    ]
    interface IAdaptiveInputValue
    {
        IAdaptiveInputElement InputElement { get; };
        String CurrentValue { get; };
        Windows.UI.Xaml.UIElement ErrorMessage { get; set; };
        Boolean Validate();
        void SetFocus();
    };

    [
#ifdef ADAPTIVE_CARDS_WINDOWS
        interface_name("Windows.Internal.AdaptiveCards.Rendering.Uwp.IAdaptiveRenderContext", 98e4b78a-683c-48f2-a7d2-42b0556e5e63),
        contract(InternalContract, 1),
        internal
#endif
    ]
    runtimeclass AdaptiveRenderContext
    {
        AdaptiveRenderContext();

        AdaptiveHostConfig HostConfig { get; };
        AdaptiveFeatureRegistration FeatureRegistration { get; };
        AdaptiveElementRendererRegistration ElementRenderers { get; };
        AdaptiveActionRendererRegistration ActionRenderers { get; };
        AdaptiveCardResourceResolvers ResourceResolvers { get; };
        AdaptiveActionInvoker ActionInvoker { get; };
        AdaptiveMediaEventInvoker MediaEventInvoker { get; };
        Windows.UI.Xaml.ResourceDictionary OverrideStyles { get; };
        AdaptiveInputs UserInputs { get; };

        void AddInputValue(IAdaptiveInputValue inputValue, AdaptiveRenderArgs renderArgs);
        void LinkSubmitActionToCard(AdaptiveSubmitAction submitAction, AdaptiveRenderArgs renderArgs);
        void LinkCardToParent(AdaptiveCard card, AdaptiveRenderArgs renderArgs);
        IAdaptiveInputValue GetInputValue(IAdaptiveInputElement inputElement);

        void AddInlineShowCard(AdaptiveActionSet actionSet,
                               AdaptiveShowCardAction showCardAction,
                               Windows.UI.Xaml.UIElement showCardUIElement,
                               AdaptiveRenderArgs renderArgs);

        void AddError(ErrorStatusCode statusCode, String message);
        void AddWarning(WarningStatusCode statusCode, String message);
    };

    [
#ifdef ADAPTIVE_CARDS_WINDOWS
        uuid(880f5743-9132-4ddc-a5e6-b2c6e9351063),
        contract(InternalContract, 1),
        internal
#endif
    ]
    interface IAdaptiveElementRenderer
    {
        Windows.UI.Xaml.UIElement Render(IAdaptiveCardElement element,
                                         AdaptiveRenderContext context,
                                         AdaptiveRenderArgs renderArgs);
    };

    [
#ifdef ADAPTIVE_CARDS_WINDOWS
        uuid(0AFBC719-6F2A-4CC7-AAC8-C84E98F78A68),
        contract(InternalContract, 1),
        internal
#endif
    ]
    interface IAdaptiveActionRenderer
    {
        Windows.UI.Xaml.UIElement Render(IAdaptiveActionElement element,
                                         AdaptiveRenderContext context,
                                         AdaptiveRenderArgs renderArgs);
    };

    [
        default_interface,
#ifdef ADAPTIVE_CARDS_WINDOWS
        contract(InternalContract, 1),
        internal
#endif
    ]
    runtimeclass AdaptiveTextBlockRenderer : IAdaptiveElementRenderer, IAdaptiveElementParser
    {
        AdaptiveTextBlockRenderer();
    };

    [
        default_interface,
#ifdef ADAPTIVE_CARDS_WINDOWS
        contract(InternalContract, 1),
        internal
#endif
    ]
    runtimeclass AdaptiveRichTextBlockRenderer : IAdaptiveElementRenderer, IAdaptiveElementParser
    {
        AdaptiveRichTextBlockRenderer();
    };

    [
        default_interface,
#ifdef ADAPTIVE_CARDS_WINDOWS
        contract(InternalContract, 1),
        internal
#endif
    ]
    runtimeclass AdaptiveImageRenderer : IAdaptiveElementRenderer, IAdaptiveElementParser
    {
        AdaptiveImageRenderer();
    };

    [
        default_interface,
#ifdef ADAPTIVE_CARDS_WINDOWS
        contract(InternalContract, 1),
        internal
#endif
    ]
    runtimeclass AdaptiveImageSetRenderer : IAdaptiveElementRenderer, IAdaptiveElementParser
    {
        AdaptiveImageSetRenderer();
    };

    [
        default_interface,
#ifdef ADAPTIVE_CARDS_WINDOWS
        contract(InternalContract, 1),
        internal
#endif
    ]
    runtimeclass AdaptiveContainerRenderer : IAdaptiveElementRenderer, IAdaptiveElementParser
    {
        AdaptiveContainerRenderer();
    };

    [
        default_interface,
#ifdef ADAPTIVE_CARDS_WINDOWS
        contract(InternalContract, 1),
        internal
#endif
    ]
    runtimeclass AdaptiveColumnRenderer : IAdaptiveElementRenderer, IAdaptiveElementParser
    {
        AdaptiveColumnRenderer();
    };

    [
        default_interface,
#ifdef ADAPTIVE_CARDS_WINDOWS
        contract(InternalContract, 1),
        internal
#endif
    ]
    runtimeclass AdaptiveColumnSetRenderer : IAdaptiveElementRenderer, IAdaptiveElementParser
    {
        AdaptiveColumnSetRenderer();
    };

    [
        default_interface,
#ifdef ADAPTIVE_CARDS_WINDOWS
        contract(InternalContract, 1),
        internal
#endif
    ]
    runtimeclass AdaptiveFactRenderer : IAdaptiveElementRenderer, IAdaptiveElementParser
    {
        AdaptiveFactRenderer();
    };

    [
        default_interface,
#ifdef ADAPTIVE_CARDS_WINDOWS
        contract(InternalContract, 1),
        internal
#endif
    ]
    runtimeclass AdaptiveChoiceSetInputRenderer : IAdaptiveElementRenderer, IAdaptiveElementParser
    {
        AdaptiveChoiceSetInputRenderer();
    };

    [
        default_interface,
#ifdef ADAPTIVE_CARDS_WINDOWS
        contract(InternalContract, 1),
        internal
#endif
    ]
    runtimeclass AdaptiveDateInputRenderer : IAdaptiveElementRenderer, IAdaptiveElementParser
    {
        AdaptiveDateInputRenderer();
    };

    [
        default_interface,
#ifdef ADAPTIVE_CARDS_WINDOWS
        contract(InternalContract, 1),
        internal
#endif
    ]
    runtimeclass AdaptiveNumberInputRenderer : IAdaptiveElementRenderer, IAdaptiveElementParser
    {
        AdaptiveNumberInputRenderer();
    };

    [
        default_interface,
#ifdef ADAPTIVE_CARDS_WINDOWS
        contract(InternalContract, 1),
        internal
#endif
    ]
    runtimeclass AdaptiveTextInputRenderer : IAdaptiveElementRenderer, IAdaptiveElementParser
    {
        AdaptiveTextInputRenderer();
    };

    [
        default_interface,
#ifdef ADAPTIVE_CARDS_WINDOWS
        contract(InternalContract, 1),
        internal
#endif
    ]
    runtimeclass AdaptiveTimeInputRenderer : IAdaptiveElementRenderer, IAdaptiveElementParser
    {
        AdaptiveTimeInputRenderer();
    };

    [
        default_interface,
#ifdef ADAPTIVE_CARDS_WINDOWS
        contract(InternalContract, 1),
        internal
#endif
    ]
    runtimeclass AdaptiveToggleInputRenderer : IAdaptiveElementRenderer, IAdaptiveElementParser
    {
        AdaptiveToggleInputRenderer();
    };

    [
        default_interface,
#ifdef ADAPTIVE_CARDS_WINDOWS
        contract(InternalContract, 1),
        internal
#endif
    ]
    runtimeclass AdaptiveFactSetRenderer : IAdaptiveElementRenderer, IAdaptiveElementParser
    {
        AdaptiveFactSetRenderer();
    };

    [
        default_interface,
#ifdef ADAPTIVE_CARDS_WINDOWS
        contract(InternalContract, 1),
        internal
#endif
    ]
    runtimeclass AdaptiveMediaRenderer : IAdaptiveElementRenderer, IAdaptiveElementParser
    {
        AdaptiveMediaRenderer();
    };

    [
        default_interface,
#ifdef ADAPTIVE_CARDS_WINDOWS
        contract(InternalContract, 1),
        internal
#endif
    ]
    runtimeclass AdaptiveActionSetRenderer : IAdaptiveElementRenderer, IAdaptiveElementParser
    {
        AdaptiveActionSetRenderer();
    };

    [
        default_interface,
#ifdef ADAPTIVE_CARDS_WINDOWS
        contract(InternalContract, 1),
        internal
#endif
    ]
    runtimeclass AdaptiveOpenUrlActionRenderer : IAdaptiveElementRenderer, IAdaptiveElementParser
    {
        AdaptiveOpenUrlActionRenderer();
    };

    [
        default_interface,
#ifdef ADAPTIVE_CARDS_WINDOWS
        contract(InternalContract, 1),
        internal
#endif
    ]
    runtimeclass AdaptiveShowCardActionRenderer : IAdaptiveElementRenderer, IAdaptiveElementParser
    {
        AdaptiveShowCardActionRenderer();
    };

    [
        default_interface,
#ifdef ADAPTIVE_CARDS_WINDOWS
        contract(InternalContract, 1),
        internal
#endif
    ]
    runtimeclass AdaptiveSubmitActionRenderer : IAdaptiveElementRenderer, IAdaptiveElementParser
    {
        AdaptiveSubmitActionRenderer();
    };

    [
        default_interface,
#ifdef ADAPTIVE_CARDS_WINDOWS
        contract(InternalContract, 1),
        internal
#endif
    ]
    runtimeclass AdaptiveToggleVisibilityActionRenderer : IAdaptiveElementRenderer, IAdaptiveElementParser
    {
        AdaptiveToggleVisibilityActionRenderer();
    };

    [
#ifdef ADAPTIVE_CARDS_WINDOWS
        interface_name("Windows.Internal.AdaptiveCards.Rendering.Uwp.IAdaptiveError", f3c95797-25ad-4ee1-a4ad-0fafb986213f),
        contract(InternalContract, 1),
        internal
#endif
    ]
    runtimeclass AdaptiveError
    {
        AdaptiveError(ErrorStatusCode statusCode, String message);

        ErrorStatusCode StatusCode;
        String Message;
    };

    [
#ifdef ADAPTIVE_CARDS_WINDOWS
        interface_name("Windows.Internal.AdaptiveCards.Rendering.Uwp.IAdaptiveWarning", d978d794-6585-4e97-b602-9e6a2ffa3948),
        contract(InternalContract, 1),
        internal
#endif
    ]
    runtimeclass AdaptiveWarning
    {
        AdaptiveWarning(WarningStatusCode statusCode, String message);

        WarningStatusCode StatusCode;
        String Message;
    };

    [
#ifdef ADAPTIVE_CARDS_WINDOWS
        interface_name("Windows.Internal.AdaptiveCards.Rendering.Uwp.ITileControl", cd0a4aaf-d7f7-4398-a874-e5735f72f78d),
        contract(InternalContract, 1),
        internal
#endif
    ]
    runtimeclass TileControl
    {
        TileControl();

        AdaptiveBackgroundImage BackgroundImage;
        Windows.UI.Xaml.FrameworkElement RootElement;
        Windows.UI.Xaml.UIElement ResolvedImage;
        Windows.Foundation.Size ImageSize;

        void LoadImageBrush(Windows.UI.Xaml.UIElement uielement);
    }

    [
#ifdef ADAPTIVE_CARDS_WINDOWS
        interface_name("Windows.Internal.AdaptiveCards.Rendering.Uwp.IWholeItemsPanel", bfe6f968-3c42-44df-b1e9-8830424a8616),
        contract(InternalContract, 1),
        internal
#endif
    ]
    runtimeclass WholeItemsPanel : Windows.UI.Xaml.Controls.Panel
    {
        String GetAltText();
        Boolean IsAllContentClippedOut();
        Boolean IsTruncated();
    }

AdaptiveNamespaceEnd<|MERGE_RESOLUTION|>--- conflicted
+++ resolved
@@ -388,17 +388,6 @@
         All = Left | Right | Up | Down
     } BleedDirection;
 
-<<<<<<< HEAD
-    [version(NTDDI_WIN10_RS1), flags]
-#ifdef ADAPTIVE_CARDS_WINDOWS
-    [contract(InternalContract, 1)][internal]
-#endif
-    typedef[v1_enum] enum InputNecessityIndicators {
-        None = 0,
-        RequiredInputs,
-        OptionalInputs
-    } InputNecessityIndicators;
-
     [version(NTDDI_WIN10_RS1), flags]
 #ifdef ADAPTIVE_CARDS_WINDOWS
     [contract(InternalContract, 1)][internal]
@@ -409,8 +398,6 @@
         OnSubmit
     } InitialValidation;
 
-=======
->>>>>>> 7bdd1733
     declare
     {
         interface Windows.Foundation.Collections.IVector<IAdaptiveCardElement*>;
