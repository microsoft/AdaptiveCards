#include <sdkddkver.h>

import "inspectable.idl";
import "Windows.Foundation.idl";
import "Windows.UI.Xaml.idl";
import "Windows.Data.Json.idl";

#ifdef ADAPTIVE_CARDS_WINDOWS
#include "winPch.h"
#endif

#ifndef AdaptiveNamespaceStart
#define AdaptiveNamespaceStart namespace AdaptiveCards { namespace Rendering { namespace Uwp {
#define AdaptiveNamespace AdaptiveCards::Rendering::Uwp
#define AdaptiveNamespaceEnd }}}
#endif

AdaptiveNamespaceStart

#ifdef ADAPTIVE_CARDS_WINDOWS
    [contractversion(1)]
    [internal]
    apicontract InternalContract
    {
    }
#endif
    
    runtimeclass AdaptiveCardRenderer;
    runtimeclass AdaptiveCardResourceResolvers;
    runtimeclass AdaptiveCardGetResourceStreamArgs;

    runtimeclass AdaptiveTextBlock;
    runtimeclass AdaptiveCard;
    runtimeclass AdaptiveBackgroundImage;
    runtimeclass AdaptiveImage;
    runtimeclass AdaptiveImageSet;
    runtimeclass AdaptiveContainer;
    runtimeclass AdaptiveColumn;
    runtimeclass AdaptiveColumnSet;
    runtimeclass AdaptiveFact;
    runtimeclass AdaptiveFactSet;
    runtimeclass AdaptiveChoiceInput;
    runtimeclass AdaptiveChoiceSetInput;
    runtimeclass AdaptiveDateInput;
    runtimeclass AdaptiveMedia;
    runtimeclass AdaptiveMediaSource;
    runtimeclass AdaptiveNumberInput;
    runtimeclass AdaptiveTextInput;
    runtimeclass AdaptiveTimeInput;
    runtimeclass AdaptiveToggleInput;
    runtimeclass AdaptiveSeparator;
    runtimeclass AdaptiveOpenUrlAction;
    runtimeclass AdaptiveShowCardAction;
    runtimeclass AdaptiveSubmitAction;
    runtimeclass AdaptiveToggleVisibilityAction;
    runtimeclass AdaptiveUnsupportedAction;
    runtimeclass AdaptiveUnsupportedElement;
    runtimeclass AdaptiveActionSet;

    runtimeclass AdaptiveFontSizesConfig;
    runtimeclass AdaptiveFontWeightsConfig;
    runtimeclass AdaptiveFontStyleDefinition;
    runtimeclass AdaptiveFontStylesDefinition;
    runtimeclass AdaptiveColorsConfig;
    runtimeclass AdaptiveColorConfig;
    runtimeclass AdaptiveTextConfig;
    runtimeclass AdaptiveImageSizesConfig;
    runtimeclass AdaptiveImageSetConfig;
    runtimeclass AdaptiveContainerStyleConfig;
    runtimeclass AdaptiveImageConfig;
    runtimeclass AdaptiveCardConfig;
    runtimeclass AdaptiveFactSetConfig;
    runtimeclass AdaptiveShowCardActionConfig;
    runtimeclass AdaptiveActionsConfig;
    runtimeclass AdaptiveHostConfig;
    runtimeclass AdaptiveSpacingConfig;
    runtimeclass AdaptiveSeparatorConfig;
    runtimeclass AdaptiveMediaConfig;
    runtimeclass AdaptiveContainerStyleDefinition;
    runtimeclass AdaptiveContainerStylesDefinition;
    runtimeclass RenderedAdaptiveCard;
    runtimeclass AdaptiveActionEventArgs;
    runtimeclass AdaptiveMediaEventArgs;
    runtimeclass AdaptiveInputs;
    runtimeclass AdaptiveCardParseResult;
    runtimeclass AdaptiveHostConfigParseResult;
    runtimeclass AdaptiveError;
    runtimeclass AdaptiveWarning;

    runtimeclass AdaptiveElementParserRegistration;
    runtimeclass AdaptiveActionParserRegistration;
    runtimeclass AdaptiveFeatureRegistration;
    runtimeclass AdaptiveElementRendererRegistration;
    runtimeclass AdaptiveActionRendererRegistration;
    runtimeclass AdaptiveCardRenderer;
    runtimeclass AdaptiveChoiceSetInputRenderer;
    runtimeclass AdaptiveColumnRenderer;
    runtimeclass AdaptiveColumnSetRenderer;
    runtimeclass AdaptiveContainerRenderer;
    runtimeclass AdaptiveDateInputRenderer;
    runtimeclass AdaptiveFactSetRenderer;
    runtimeclass AdaptiveImageRenderer;
    runtimeclass AdaptiveImageSetRenderer;
    runtimeclass AdaptiveNumberInputRenderer;
    runtimeclass AdaptiveRenderContext;
    runtimeclass AdaptiveRenderArgs;
    runtimeclass AdaptiveActionInvoker;
    runtimeclass AdaptiveMediaEventInvoker;
    runtimeclass AdaptiveTextBlockRenderer;
    runtimeclass AdaptiveRichTextBlockRenderer;
    runtimeclass AdaptiveTextInputRenderer;
    runtimeclass AdaptiveTimeInputRenderer;
    runtimeclass AdaptiveToggleInputRenderer;
    runtimeclass AdaptiveRemoteResourceInformation;
    runtimeclass AdaptiveToggleVisibilityTarget;

    runtimeclass TileControl;
    runtimeclass WholeItemsPanel;


    interface IAdaptiveCardResourceResolvers;
    interface IAdaptiveCardResourceResolver;
    interface IAdaptiveCardGetResourceStreamArgs;

    interface IAdaptiveCardElement;
    interface IAdaptiveActionElement;
    interface IAdaptiveTextBlock;
    interface IAdaptiveCard;
    interface IAdaptiveBackgroundImage;
    interface IAdaptiveImage;
    interface IAdaptiveImageSet;
    interface IAdaptiveContainer;
    interface IAdaptiveColumn;
    interface IAdaptiveColumnSet;
    interface IAdaptiveFact;
    interface IAdaptiveFactSet;
    interface IAdaptiveChoiceInput;
    interface IAdaptiveChoiceSetInput;
    interface IAdaptiveDateInput;
    interface IAdaptiveTextInput;
    interface IAdaptiveNumberInput;
    interface IAdaptiveTimeInput;
    interface IAdaptiveToggleInput;
    interface IAdaptiveSeparator;
    interface IAdaptiveError;
    interface IAdaptiveWarning;
    interface IAdaptiveUnsupportedAction;
    interface IAdaptiveUnsupportedElement;
    interface IAdaptiveActionSet;

    interface IAdaptiveFontSizesConfig;
    interface IAdaptiveFontWeightsConfig;
    interface IAdaptiveFontStyleDefinition;
    interface IAdaptiveFontStylesDefinition;
    interface IAdaptiveColorConfig;
    interface IAdaptiveColorsConfig;
    interface IAdaptiveTextConfig;
    interface IAdaptiveImageSizesConfig;
    interface IAdaptiveImageSetConfig;
    interface IAdaptiveImageConfig;
    interface IAdaptiveCardConfig;
    interface IAdaptiveFactSetConfig;
    interface IAdaptiveShowCardActionConfig;
    interface IAdaptiveActionsConfig;
    interface IAdaptiveHostConfig;
    interface IAdaptiveSpacingConfig;
    interface IAdaptiveSeparatorConfig;
    interface IAdaptiveContainerStyleDefinition;
    interface IAdaptiveContainerStylesDefinition;
    interface IRenderedAdaptiveCard;
    interface IAdaptiveInputs;
    interface IAdaptiveActionEventArgs;

    interface IAdaptiveElementParserRegistration;
    interface IAdaptiveElementParserRegistrationStatics;
    interface IAdaptiveActionParserRegistration;
<<<<<<< HEAD
    interface IAdaptiveActionParserRegistrationStatics;
=======
    interface IAdaptiveFeatureRegistration;
>>>>>>> c7528ac5
    interface IAdaptiveElementParser;
    interface IAdaptiveActionParser;

    interface IAdaptiveActionRenderer;
    interface IAdaptiveElementRenderer;
    interface IAdaptiveElementRendererRegistration;
    interface IAdaptiveActionRendererRegistration;
    interface IAdaptiveRenderContext;
    interface IAdaptiveRenderArgs;
    interface IAdaptiveActionInvoker;

    interface ITileControl;
    interface IWholeItemsPanel;

    [version(NTDDI_WIN10_RS1)]
#ifdef ADAPTIVE_CARDS_WINDOWS
    [contract(InternalContract, 1)]
    [internal]
#endif
    typedef [v1_enum] enum TextSize
    {
        Small = 0,
        Default,
        Medium,
        Large,
        ExtraLarge
    } TextSize;

    [version(NTDDI_WIN10_RS1)]
#ifdef ADAPTIVE_CARDS_WINDOWS
    [contract(InternalContract, 1)]
    [internal]
#endif
    typedef [v1_enum] enum TextWeight
    {
        Lighter = 0,
        Default,
        Bolder
    } TextWeight;

    [version(NTDDI_WIN10_RS1)]
#ifdef ADAPTIVE_CARDS_WINDOWS
    [contract(InternalContract, 1)]
    [internal]
#endif
    typedef [v1_enum] enum ForegroundColor
    {
        Default = 0,
        Dark,
        Light,
        Accent,
        Good,
        Warning,
        Attention
    } ForegroundColor;

    [version(NTDDI_WIN10_RS1)]
#ifdef ADAPTIVE_CARDS_WINDOWS
    [contract(InternalContract, 1)]
    [internal]
#endif
    typedef [v1_enum] enum HAlignment
    {
        Left = 0,
        Center,
        Right
    } HAlignment;

    [version(NTDDI_WIN10_RS1)]
#ifdef ADAPTIVE_CARDS_WINDOWS
        [contract(InternalContract, 1)]
        [internal]
#endif
        typedef [v1_enum] enum VAlignment
        {
            Top = 0,
            Center,
            Bottom
        } VAlignment;

        [version(NTDDI_WIN10_RS1)]
#ifdef ADAPTIVE_CARDS_WINDOWS
        [contract(InternalContract, 1)]
        [internal]
#endif
        typedef [v1_enum] enum
            Mode
        {
            Stretch = 0,
            RepeatHorizontally,
            RepeatVertically,
            Repeat
        } BackgroundImageMode;

    [version(NTDDI_WIN10_RS1)]
#ifdef ADAPTIVE_CARDS_WINDOWS
    [contract(InternalContract, 1)]
    [internal]
#endif
    typedef [v1_enum] enum ElementType
    {
        Unsupported = 0,
        AdaptiveCard,
        TextBlock,
        Image,
        Container,
        Column,
        ColumnSet,
        FactSet,
        Fact,
        ImageSet,
        ChoiceInput,
        ChoiceSetInput,
        DateInput,
        NumberInput,
        TextInput,
        TimeInput,
        ToggleInput,
        Custom,
        Media,
        ActionSet,
        RichTextBlock,
    } ElementType;

    [version(NTDDI_WIN10_RS1)]
#ifdef ADAPTIVE_CARDS_WINDOWS
    [contract(InternalContract, 1)]
    [internal]
#endif
    typedef [v1_enum] enum ActionType
    {
        Unsupported = 0,
        ShowCard,
        Submit,
        OpenUrl,
        ToggleVisibility,
        Custom
    } ActionType;

    [version(NTDDI_WIN10_RS1)]
#ifdef ADAPTIVE_CARDS_WINDOWS
    [contract(InternalContract, 1)]
    [internal]
#endif
    typedef [v1_enum] enum ImageStyle {
        Default = 0,
        Person
    } ImageStyle;

    [version(NTDDI_WIN10_RS1)]
#ifdef ADAPTIVE_CARDS_WINDOWS
    [contract(InternalContract, 1)]
    [internal]
#endif
    typedef [v1_enum] enum ImageSize {
        None = 0,
        Auto,
        Stretch,
        Small,
        Medium,
        Large
    } ImageSize;

    [version(NTDDI_WIN10_RS1)]
#ifdef ADAPTIVE_CARDS_WINDOWS
    [contract(InternalContract, 1)]
    [internal]
#endif
    typedef [v1_enum] enum SeparatorThickness {
        Default = 0,
        Thick,
    } SeparatorThickness;

    [version(NTDDI_WIN10_RS1)]
#ifdef ADAPTIVE_CARDS_WINDOWS
    [contract(InternalContract, 1)]
    [internal]
#endif
    typedef [v1_enum] enum Spacing {
        Default = 0,
        None,
        Small,
        Medium,
        Large,
        ExtraLarge,
        Padding
    } Spacing;

    [version(NTDDI_WIN10_RS1)]
#ifdef ADAPTIVE_CARDS_WINDOWS
    [contract(InternalContract, 1)]
    [internal]
#endif
    typedef [v1_enum] enum ActionsOrientation {
        Vertical = 0,
        Horizontal
    } ActionsOrientation;

    [version(NTDDI_WIN10_RS1)]
#ifdef ADAPTIVE_CARDS_WINDOWS
    [contract(InternalContract, 1)]
    [internal]
#endif
    typedef [v1_enum] enum ActionAlignment {
        Left = 0,
        Center,
        Right,
        Stretch,
    } ActionAlignment;

    [version(NTDDI_WIN10_RS1)]
#ifdef ADAPTIVE_CARDS_WINDOWS
    [contract(InternalContract, 1)]
    [internal]
#endif
    typedef [v1_enum] enum ActionMode {
        Inline = 0,
        Popup
    } ActionMode;

    [version(NTDDI_WIN10_RS1)]
#ifdef ADAPTIVE_CARDS_WINDOWS
    [contract(InternalContract, 1)]
    [internal]
#endif
    typedef [v1_enum] enum ChoiceSetStyle {
        Compact = 0,
        Expanded
    } ChoiceSetStyle;

    [version(NTDDI_WIN10_RS1)]
#ifdef ADAPTIVE_CARDS_WINDOWS
    [contract(InternalContract, 1)]
    [internal]
#endif
    typedef [v1_enum] enum TextInputStyle {
        Text = 0,
        Tel,
        Url,
        Email,
    } TextInputStyle;

    [version(NTDDI_WIN10_RS1)]
#ifdef ADAPTIVE_CARDS_WINDOWS
    [contract(InternalContract, 1)]
    [internal]
#endif
    typedef [v1_enum] enum ContainerStyle {
        None = 0,
        Default,
        Emphasis,
        Good,
        Attention,
        Warning,
        Accent
    } ContainerStyle;

    [version(NTDDI_WIN10_RS1)]
#ifdef ADAPTIVE_CARDS_WINDOWS
    [contract(InternalContract, 1)]
    [internal]
#endif
    typedef [v1_enum] enum FontStyle {
        Default = 0,
        Monospace
    } FontStyle;

    [version(NTDDI_WIN10_RS1)]
#ifdef ADAPTIVE_CARDS_WINDOWS
    [contract(InternalContract, 1)]
    [internal]
#endif
    typedef [v1_enum] enum ErrorStatusCode {
        InvalidJson = 0,
        RenderFailed,
        RequiredPropertyMissing,
        InvalidPropertyValue,
        UnsupportedParserOverride
    } ErrorStatusCode;

    [version(NTDDI_WIN10_RS1)]
#ifdef ADAPTIVE_CARDS_WINDOWS
    [contract(InternalContract, 1)]
    [internal]
#endif
    typedef [v1_enum] enum WarningStatusCode {
        UnknownElementType = 0,
        UnknownPropertyOnElement,
        UnknownEnumValue,
        NoRendererForType,
        InteractivityNotSupported,
        MaxActionsExceeded,
        AssetLoadFailed,
        UnsupportedSchemaVersion,
        UnsupportedMediaType,
        InvalidMediaMix,
        UnsupportedValue
    } WarningStatusCode;

    [version(NTDDI_WIN10_RS1)]
#ifdef ADAPTIVE_CARDS_WINDOWS
    [contract(InternalContract, 1)]
    [internal]
#endif
    typedef [v1_enum] enum IconPlacement
    {
        AboveTitle = 0,
        LeftOfTitle
    } IconPlacement;

    [version(NTDDI_WIN10_RS1)]
#ifdef ADAPTIVE_CARDS_WINDOWS
    [contract(InternalContract, 1)]
    [internal]
#endif
    typedef [v1_enum] enum VerticalContentAlignment
    {
        Top = 0,
        Center,
        Bottom
    } VerticalContentAlignment;

    [version(NTDDI_WIN10_RS1)]
#ifdef ADAPTIVE_CARDS_WINDOWS
    [contract(InternalContract, 1)]
    [internal]
#endif
    typedef [v1_enum] enum HeightType
    {
        Auto = 0,
        Stretch
    } HeightType;

    [version(NTDDI_WIN10_RS1)]
#ifdef ADAPTIVE_CARDS_WINDOWS
    [contract(InternalContract, 1)][internal]
#endif
    typedef[v1_enum] enum IsVisible {
        IsVisibleToggle = 0,
        IsVisibleTrue,
        IsVisibleFalse
    } IsVisible;

    [version(NTDDI_WIN10_RS1)]
#ifdef ADAPTIVE_CARDS_WINDOWS
    [contract(InternalContract, 1)][internal]
#endif
    typedef[v1_enum] enum FallbackType {
        None = 0,
        Drop,
        Content
    } FallbackType;

    [version(NTDDI_WIN10_RS1)]
#ifdef ADAPTIVE_CARDS_WINDOWS
    [contract(InternalContract, 1)][internal]
#endif
    typedef[v1_enum] enum BleedDirection {
        None = 0,
        Left,
        Right,
        Both
    } BleedDirection;

    declare
    {
        interface Windows.Foundation.Collections.IVector<IAdaptiveCardElement*>;
        interface Windows.Foundation.Collections.IVector<IAdaptiveActionElement*>;
        interface Windows.Foundation.Collections.IVector<AdaptiveColumn*>;
        interface Windows.Foundation.Collections.IVector<AdaptiveFact*>;
        interface Windows.Foundation.Collections.IVector<AdaptiveChoiceInput*>;
        interface Windows.Foundation.Collections.IVector<AdaptiveError*>;
        interface Windows.Foundation.Collections.IVector<AdaptiveWarning*>;
        interface Windows.Foundation.Collections.IObservableVector<IAdaptiveCardElement*>;
        interface Windows.Foundation.Collections.IObservableVector<AdaptiveColumn*>;
        interface Windows.Foundation.IAsyncOperation<RenderedAdaptiveCard*>;
        interface Windows.Foundation.Collections.IVector<AdaptiveMediaSource*>;
        interface Windows.Foundation.Collections.IVector<AdaptiveRemoteResourceInformation*>;
        interface Windows.Foundation.Collections.IVector<AdaptiveToggleVisibilityTarget*>;
        interface Windows.Foundation.Collections.IVector<AdaptiveImage*>;
    }

    [
        version(NTDDI_WIN10_RS1),
#ifdef ADAPTIVE_CARDS_WINDOWS
        uuid(21f8aa32-e8ca-41cb-b571-d7d234173a88),
        contract(InternalContract, 1),
        internal
#else
        uuid(74D69C2F-7F1C-47FD-A319-F4B4E7F72EE9)
#endif        
    ]
    interface IAdaptiveCardElement : IInspectable
    {
        [propget] HRESULT ElementType([out, retval] ElementType* value);
        [propget] HRESULT ElementTypeString([out, retval] HSTRING* value);

        [propget] HRESULT Height([out, retval] HeightType* value);
        [propput] HRESULT Height([in] HeightType value);

        [propget] HRESULT Spacing([out, retval] Spacing* value);
        [propput] HRESULT Spacing([in] Spacing value);

        [propget] HRESULT Separator([out, retval] boolean* value);
        [propput] HRESULT Separator([in] boolean value);

        [propget] HRESULT Id([out, retval] HSTRING* value);
        [propput] HRESULT Id([in] HSTRING value);

        [propget] HRESULT IsVisible([out, retval] boolean* value);
        [propput] HRESULT IsVisible([in] boolean value);

        [propget] HRESULT FallbackType([out, retval] FallbackType * value);
        [propput] HRESULT FallbackType([in] FallbackType value);
        [propget] HRESULT FallbackContent([out, retval] IAdaptiveCardElement ** content);
        [propput] HRESULT FallbackContent([in] IAdaptiveCardElement * content);

        [propget] HRESULT AdditionalProperties([out, retval] Windows.Data.Json.JsonObject** json);
        [propput] HRESULT AdditionalProperties([in] Windows.Data.Json.JsonObject* json);

        HRESULT MeetsRequirements([in] AdaptiveFeatureRegistration * featureRegistration, [out, retval] boolean * value);

        HRESULT ToJson([out, retval] Windows.Data.Json.JsonObject** value);
    };

    [
        version(NTDDI_WIN10_RS1),
        exclusiveto(AdaptiveRemoteResourceInformation),
#ifdef ADAPTIVE_CARDS_WINDOWS
        uuid(6E1610FE-E49E-47B9-BCF6-BAB6C893D57F),
        contract(InternalContract, 1),
        internal
#else
        uuid(384C6E7C-B5AC-4A6C-A6F4-F060C1AD583E),
#endif
    ]
    interface IAdaptiveRemoteResourceInformation : IInspectable
    {
        [propget] HRESULT Url([out, retval] HSTRING* value);
        [propput] HRESULT Url([in] HSTRING value);

        [propget] HRESULT MimeType([out, retval] HSTRING* value);
        [propput] HRESULT MimeType([in] HSTRING value);
    };

    [
        version(NTDDI_WIN10_RS1),
        activatable(NTDDI_WIN10_RS1),
#ifdef ADAPTIVE_CARDS_WINDOWS
        contract(InternalContract, 1),
        internal,
        activatable(InternalContract, 1)
#endif        
    ]
    runtimeclass AdaptiveRemoteResourceInformation
    {
        [default] interface IAdaptiveRemoteResourceInformation;
    };

    [
        version(NTDDI_WIN10_RS1),
#ifdef ADAPTIVE_CARDS_WINDOWS
        uuid(1D37C30F-9180-4CEF-A73C-C77ED00176DB),
        contract(InternalContract, 1),
        internal
#else
        uuid(7BEB71E7-2401-4B40-95AC-DCA3A06FAB37),
#endif
    ]
    interface IAdaptiveElementWithRemoteResources : IInspectable
    {
        HRESULT GetResourceInformation([out, retval] Windows.Foundation.Collections.IVectorView<AdaptiveRemoteResourceInformation*>** result);
    };

    [
        version(NTDDI_WIN10_RS1),
        exclusiveto(AdaptiveSeparator),
#ifdef ADAPTIVE_CARDS_WINDOWS
        uuid(2bbbf18f-394d-48ce-b542-3820a6708a52),
        contract(InternalContract, 1),
        internal
#else
        uuid(a2a0727a-e4aa-423d-b5b0-4b85f7a534c4)
#endif        
    ]
    interface IAdaptiveSeparator : IInspectable
    {
        [propget] HRESULT Color([out, retval] ForegroundColor* value);
        [propput] HRESULT Color([in] ForegroundColor value);

        [propget] HRESULT Thickness([out, retval] SeparatorThickness* value);
        [propput] HRESULT Thickness([in] SeparatorThickness value);
    };

    [
        version(NTDDI_WIN10_RS1),
        activatable(NTDDI_WIN10_RS1),
#ifdef ADAPTIVE_CARDS_WINDOWS
        contract(InternalContract, 1),
        internal,
        activatable(InternalContract, 1)
#endif        
    ]
    runtimeclass AdaptiveSeparator
    {
        [default] interface IAdaptiveSeparator;
    };

    [
        version(NTDDI_WIN10_RS1),
#ifdef ADAPTIVE_CARDS_WINDOWS
        uuid(6285A2F7-D193-46B3-8F5E-0AE2FDE4225B),
        contract(InternalContract, 1),
        internal
#else
        uuid(3B1A599D-7CE2-4E14-A885-682363F96925)
#endif
    ] interface IAdaptiveTextElement : IInspectable
    {
        [propget] HRESULT Size([out, retval] TextSize * value);
        [propput] HRESULT Size([in] TextSize value);

        [propget] HRESULT Weight([out, retval] TextWeight * value);
        [propput] HRESULT Weight([in] TextWeight value);

        [propget] HRESULT Color([out, retval] ForegroundColor * value);
        [propput] HRESULT Color([in] ForegroundColor value);

        [propget] HRESULT Text([out, retval] HSTRING * value);
        [propput] HRESULT Text([in] HSTRING value);

        [propget] HRESULT IsSubtle([out, retval] boolean * value);
        [propput] HRESULT IsSubtle([in] boolean value);

        [propget] HRESULT Italic([out, retval] boolean * value);
        [propput] HRESULT Italic([in] boolean value);

        [propget] HRESULT Strikethrough([out, retval] boolean * value);
        [propput] HRESULT Strikethrough([in] boolean value);

        [propget] HRESULT Language([out, retval] HSTRING * value);
        [propput] HRESULT Language([in] HSTRING value);

        [propget] HRESULT FontStyle([out, retval] FontStyle * value);
        [propput] HRESULT FontStyle([in] FontStyle value);
    };

    [
        version(NTDDI_WIN10_RS1),
        exclusiveto(AdaptiveTextBlock),
#ifdef ADAPTIVE_CARDS_WINDOWS
        uuid(bfafd94d-4c49-4022-b90d-16e03e7be798),
        contract(InternalContract, 1),
        internal
#else
        uuid(c4b68276-7cd0-4c3e-8498-3edb9ec6abfb)
#endif
    ] interface IAdaptiveTextBlock : IInspectable requires IAdaptiveTextElement
    {
        [propget] HRESULT Wrap([out, retval] boolean* value);
        [propput] HRESULT Wrap([in] boolean value);

        [propget] HRESULT HorizontalAlignment([out, retval] HAlignment* value);
        [propput] HRESULT HorizontalAlignment([in] HAlignment value);

        [propget] HRESULT MaxLines([out, retval] UINT32* value);
        [propput] HRESULT MaxLines([in] UINT32 value);
    };

    [version(NTDDI_WIN10_RS1),
     activatable(NTDDI_WIN10_RS1),
#ifdef ADAPTIVE_CARDS_WINDOWS
     contract(InternalContract, 1),
     internal,
     activatable(InternalContract, 1)
#endif
    ] runtimeclass AdaptiveTextBlock 
    {
        [default] interface IAdaptiveTextBlock;
        interface IAdaptiveTextElement;
        interface IAdaptiveCardElement;
    };

    [
        version(NTDDI_WIN10_RS1),
#ifdef ADAPTIVE_CARDS_WINDOWS
        uuid(25CD5F02-A9F6-4042-BCC0-C6D063AE5EAE),
        contract(InternalContract, 1),
        internal
#else
        uuid(0AC70C29-FA90-4C28-A6D1-A6EF58126085)
#endif
    ] 
    interface IAdaptiveInline : IInspectable
    {
    };

    [
        version(NTDDI_WIN10_RS1),
        exclusiveto(AdaptiveTextRun),
#ifdef ADAPTIVE_CARDS_WINDOWS
        uuid(D81768ED-D724-4494-B141-A9B3F2613EFD),
        contract(InternalContract, 1),
        internal
#else
        uuid(09BBE759-0754-441D-B808-3CE2C188D521)
#endif
    ] 
    interface IAdaptiveTextRun : IInspectable requires IAdaptiveTextElement
    {
        [propget] HRESULT Highlight([out, retval] boolean * value);
        [propput] HRESULT Highlight([in] boolean value);

        [propget] HRESULT SelectAction([out, retval] IAdaptiveActionElement** value);
        [propput] HRESULT SelectAction([in] IAdaptiveActionElement* value);
    };

    [
        version(NTDDI_WIN10_RS1),
        activatable(NTDDI_WIN10_RS1),
#ifdef ADAPTIVE_CARDS_WINDOWS
        contract(InternalContract, 1),
        internal,
        activatable(InternalContract, 1)
#endif
    ] 
    runtimeclass AdaptiveTextRun
    { 
        [default] interface IAdaptiveTextRun;
        interface IAdaptiveInline; 
        interface IAdaptiveTextElement;
    };

    [
        version(NTDDI_WIN10_RS1),
        exclusiveto(AdaptiveRichTextBlock),
#ifdef ADAPTIVE_CARDS_WINDOWS
        uuid(E3858144-63F3-4625-A986-AADD40DAE0BE),
        contract(InternalContract, 1),
        internal
#else
        uuid(6095E4E2-BFA7-41C6-B12E-887F980196A9)
#endif
    ] 
    interface IAdaptiveRichTextBlock : IInspectable
    {
        [propget] HRESULT HorizontalAlignment([out, retval] HAlignment* value);
        [propput] HRESULT HorizontalAlignment([in] HAlignment value);

        [propget] HRESULT Inlines([out, retval] Windows.Foundation.Collections.IVector<IAdaptiveInline*>** value);
    };

    [
        version(NTDDI_WIN10_RS1),
        activatable(NTDDI_WIN10_RS1),
#ifdef ADAPTIVE_CARDS_WINDOWS
        contract(InternalContract, 1),
        internal,
        activatable(InternalContract, 1)
#endif        
    ]
    runtimeclass AdaptiveRichTextBlock
    {
        [default] interface IAdaptiveRichTextBlock;
        interface IAdaptiveCardElement;
    };

    [
        version(NTDDI_WIN10_RS1),
        exclusiveto(AdaptiveMediaSource),
#ifdef ADAPTIVE_CARDS_WINDOWS
        uuid(05F2F77A-D458-4F73-AAF7-06B91D4C37E6),
        contract(InternalContract, 1),
        internal
#else
        uuid(5F8A6054-5EC8-4321-988E-3130A977C14C)
#endif        
    ]
    interface IAdaptiveMediaSource : IInspectable
    {
        [propget] HRESULT MimeType([out, retval] HSTRING* value);
        [propput] HRESULT MimeType([in] HSTRING value);

        [propget] HRESULT Url([out, retval] HSTRING* value);
        [propput] HRESULT Url([in] HSTRING value);
    };

    [
        version(NTDDI_WIN10_RS1),
        activatable(NTDDI_WIN10_RS1),
#ifdef ADAPTIVE_CARDS_WINDOWS
        contract(InternalContract, 1),
        internal,
        activatable(InternalContract, 1)
#endif        
    ]
    runtimeclass AdaptiveMediaSource
    {
        [default] interface IAdaptiveMediaSource;
    };

    [
        version(NTDDI_WIN10_RS1),
        exclusiveto(AdaptiveMedia),
#ifdef ADAPTIVE_CARDS_WINDOWS
        uuid(4E3499F8-2A99-4CE3-BA71-5F3799C1E06A),
        contract(InternalContract, 1),
        internal
#else
        uuid(161BE390-2927-463C-9A46-21A756F2487B)
#endif        
    ]
    interface IAdaptiveMedia : IInspectable
    {
        [propget] HRESULT Poster([out, retval] HSTRING* value);
        [propput] HRESULT Poster([in] HSTRING value);

        [propget] HRESULT AltText([out, retval] HSTRING* value);
        [propput] HRESULT AltText([in] HSTRING value);

        [propget] HRESULT Sources([out, retval] Windows.Foundation.Collections.IVector<AdaptiveMediaSource*>** value);
    };

    [
        version(NTDDI_WIN10_RS1),
        activatable(NTDDI_WIN10_RS1),
#ifdef ADAPTIVE_CARDS_WINDOWS
        contract(InternalContract, 1),
        internal,
        activatable(InternalContract, 1)
#endif        
    ]
    runtimeclass AdaptiveMedia
    {
        [default] interface IAdaptiveMedia;
        interface IAdaptiveCardElement;
    };

    [
        version(NTDDI_WIN10_RS1),
        exclusiveto(AdaptiveBackgroundImage),
#ifdef ADAPTIVE_CARDS_WINDOWS
        uuid(1545EC36-6154-4F39-A81A-E1CF7B384B31),
        contract(InternalContract, 1),
        internal
#else
        uuid(DBEEF3B8-1446-43C9-8B3B-4EB7CCC72289)
#endif
    ] interface IAdaptiveBackgroundImage : IInspectable
    {
        [propget] HRESULT Url([out, retval] HSTRING * value);
        [propput] HRESULT Url([in] HSTRING value);

        [propget] HRESULT Mode([out, retval] BackgroundImageMode * value);
        [propput] HRESULT Mode([in] BackgroundImageMode value);

        [propget] HRESULT HorizontalAlignment([out, retval] HAlignment * value);
        [propput] HRESULT HorizontalAlignment([in] HAlignment value);

        [propget] HRESULT VerticalAlignment([out, retval] VAlignment * value);
        [propput] HRESULT VerticalAlignment([in] VAlignment value);

    };

    [version(NTDDI_WIN10_RS1),
     activatable(NTDDI_WIN10_RS1),
#ifdef ADAPTIVE_CARDS_WINDOWS
     contract(InternalContract, 1),
     internal,
     activatable(InternalContract, 1)
#endif
    ] runtimeclass AdaptiveBackgroundImage {
        [default] interface IAdaptiveBackgroundImage;
    };

    [
        version(NTDDI_WIN10_RS1),
        exclusiveto(AdaptiveCard),
#ifdef ADAPTIVE_CARDS_WINDOWS
        uuid(932119A6-266B-4AC9-8A19-DBED6261BA9F),
        contract(InternalContract, 1),
        internal
#else
        uuid(9D76D8E1-03E4-49F4-8BC2-E7711F1ED3DA)
#endif
    ]
    interface IAdaptiveCard : IInspectable
    {
        [propget] HRESULT Body([out, retval] Windows.Foundation.Collections.IVector<IAdaptiveCardElement*>** value);

        [propget] HRESULT Actions([out, retval] Windows.Foundation.Collections.IVector<IAdaptiveActionElement*>** value);

        [propget] HRESULT ElementType([out, retval] ElementType* value);

        [propget] HRESULT Version([out, retval] HSTRING* value);
        [propput] HRESULT Version([in] HSTRING value);

        [propget] HRESULT FallbackText([out, retval] HSTRING* value);
        [propput] HRESULT FallbackText([in] HSTRING value);

        [propget] HRESULT BackgroundImage([out, retval] AdaptiveBackgroundImage** value);
        [propput] HRESULT BackgroundImage([in] AdaptiveBackgroundImage* value);

        [propget] HRESULT Language([out, retval] HSTRING* value);
        [propput] HRESULT Language([in] HSTRING value);

        [propget] HRESULT Speak([out, retval] HSTRING* value);
        [propput] HRESULT Speak([in] HSTRING value);

        [propget] HRESULT Style([out, retval] ContainerStyle* value);
        [propput] HRESULT Style([in] ContainerStyle value);

        [propget] HRESULT SelectAction([out, retval] IAdaptiveActionElement** value);
        [propput] HRESULT SelectAction([in] IAdaptiveActionElement* value);

        [propget] HRESULT VerticalContentAlignment([out, retval] VerticalContentAlignment* value);
        [propput] HRESULT VerticalContentAlignment([in] VerticalContentAlignment value);

        [propget] HRESULT Height([out, retval] HeightType* value);
        [propput] HRESULT Height([in] HeightType value);

        [propget] HRESULT MinHeight([out, retval] UINT32* value);
        [propput] HRESULT MinHeight([in] UINT32 value);

        HRESULT ToJson([out, retval] Windows.Data.Json.JsonObject** value);

        HRESULT GetResourceInformation([out, retval] Windows.Foundation.Collections.IVectorView<AdaptiveRemoteResourceInformation*>** result);
    };

    [
        version(NTDDI_WIN10_RS1),
        exclusiveto(AdaptiveCardParseResult),
#ifdef ADAPTIVE_CARDS_WINDOWS
        uuid(b42d51d5-5916-4cdb-a020-6e24c3e5f7fd),
        contract(InternalContract, 1),
        internal
#else
        uuid(b4db0937-025a-4c08-980b-750703e77e37)
#endif        
    ]
    interface IAdaptiveCardParseResult : IInspectable
    {
        [propget] HRESULT AdaptiveCard([out, retval] AdaptiveCard** value);
        [propget] HRESULT Errors([out, retval] Windows.Foundation.Collections.IVector<AdaptiveError*>** value);
        [propget] HRESULT Warnings([out, retval] Windows.Foundation.Collections.IVector<AdaptiveWarning*>** value);
    };

    [
        version(NTDDI_WIN10_RS1),
        activatable(NTDDI_WIN10_RS1),
#ifdef ADAPTIVE_CARDS_WINDOWS
        contract(InternalContract, 1),
        internal,
        activatable(InternalContract, 1)
#endif        
    ]
    runtimeclass AdaptiveCardParseResult
    {
        [default] interface IAdaptiveCardParseResult;
    }

    [
        version(NTDDI_WIN10_RS1),
        exclusiveto(AdaptiveCard),
#ifdef ADAPTIVE_CARDS_WINDOWS
        uuid(5a426551-3cfc-4688-87fb-7df80fcc9246),
        contract(InternalContract, 1),
        internal
#else
        uuid(bace01f2-5642-4366-879a-dec601d8b7e3)
#endif        
    ]
    interface IAdaptiveCardStatics : IInspectable
    {
        [overload("FromJson")]
        HRESULT FromJson(
            [in] Windows.Data.Json.JsonObject* adaptiveJson,
            [out, retval] AdaptiveCardParseResult** card);

        [overload("FromJson")]
        HRESULT FromJsonWithParserRegistration(
            [in] Windows.Data.Json.JsonObject* adaptiveJson,
            [in] AdaptiveElementParserRegistration* elementRegistration,
            [in] AdaptiveActionParserRegistration* actionRegistration,
            [out, retval] AdaptiveCardParseResult** card);

        [overload("FromJsonString")]
        HRESULT FromJsonString(
            [in] HSTRING adaptiveJson,
            [out, retval] AdaptiveCardParseResult** card);

        [overload("FromJsonString")]
        HRESULT FromJsonStringWithParserRegistration(
            [in] HSTRING adaptiveJson,
            [in] AdaptiveElementParserRegistration* elementRegistration,
            [in] AdaptiveActionParserRegistration* actionRegistration,
            [out, retval] AdaptiveCardParseResult** card);
    };

    [
        version(NTDDI_WIN10_RS1),
        activatable(NTDDI_WIN10_RS1),
        static(IAdaptiveCardStatics, NTDDI_WIN10_RS1),
#ifdef ADAPTIVE_CARDS_WINDOWS
        static(IAdaptiveCardStatics, InternalContract, 1),
        contract(InternalContract, 1),
        internal,
        activatable(InternalContract, 1)
#endif        
    ]
    runtimeclass AdaptiveCard
    {
        [default] interface IAdaptiveCard;
    }

    [
        version(NTDDI_WIN10_RS1),
        exclusiveto(AdaptiveImage),
#ifdef ADAPTIVE_CARDS_WINDOWS
        uuid(3b0830aa-a03a-46c4-9204-32c051e34982),
        contract(InternalContract, 1),
        internal
#else
        uuid(16452a2e-1152-47f3-90bd-6e4148b09669)
#endif        
    ]
    interface IAdaptiveImage : IInspectable
    {
        [propget] HRESULT Url([out, retval] HSTRING* value);
        [propput] HRESULT Url([in] HSTRING value);

        [propget] HRESULT BackgroundColor([out, retval] HSTRING* value);
        [propput] HRESULT BackgroundColor([in] HSTRING value);

        [propget] HRESULT Style([out, retval] ImageStyle* value);
        [propput] HRESULT Style([in] ImageStyle value);

        [propget] HRESULT Size([out, retval] ImageSize* value);
        [propput] HRESULT Size([in] ImageSize value);

        [propget] HRESULT PixelWidth([out, retval] UINT32* value);
        [propput] HRESULT PixelWidth([in] UINT32 value);

        [propget] HRESULT PixelHeight([out, retval] UINT32* value);
        [propput] HRESULT PixelHeight([in] UINT32 value);

        [propget] HRESULT HorizontalAlignment([out, retval] HAlignment * value);
        [propput] HRESULT HorizontalAlignment([in] HAlignment value);

        [propget] HRESULT AltText([out, retval] HSTRING* value);
        [propput] HRESULT AltText([in] HSTRING value);

        [propget] HRESULT SelectAction([out, retval] IAdaptiveActionElement** value);
        [propput] HRESULT SelectAction([in] IAdaptiveActionElement* value);
    };

    [
        version(NTDDI_WIN10_RS1),
        activatable(NTDDI_WIN10_RS1),
#ifdef ADAPTIVE_CARDS_WINDOWS
        contract(InternalContract, 1),
        internal,
        activatable(InternalContract, 1)
#endif        
    ]
    runtimeclass AdaptiveImage
    {
        [default] interface IAdaptiveImage;
        interface IAdaptiveCardElement;
    };

    [
        version(NTDDI_WIN10_RS1),
        exclusiveto(AdaptiveImageSet),
#ifdef ADAPTIVE_CARDS_WINDOWS
        uuid(cb3e7434-e7dd-48d9-85a7-3981fb16b2e9),
        contract(InternalContract, 1),
        internal
#else
        uuid(f618bd35-8fe3-46bd-8988-cdf5607314d1)
#endif        
    ]
    interface IAdaptiveImageSet : IInspectable
    {
        [propget] HRESULT Images([out, retval] Windows.Foundation.Collections.IVector<AdaptiveImage*>** value);

        [propget] HRESULT ImageSize([out, retval] ImageSize* value);
        [propput] HRESULT ImageSize([in] ImageSize value);
    };

    [
        version(NTDDI_WIN10_RS1),
        activatable(NTDDI_WIN10_RS1),
#ifdef ADAPTIVE_CARDS_WINDOWS
        contract(InternalContract, 1),
        internal,
        activatable(InternalContract, 1)
#endif        
    ]
    runtimeclass AdaptiveImageSet
    {
        [default] interface IAdaptiveImageSet;
        interface IAdaptiveCardElement;
    };

    [
        version(NTDDI_WIN10_RS1),
#ifdef ADAPTIVE_CARDS_WINDOWS
        uuid(5238a2b8-9a13-4dc3-aa9e-5e1e3c1fcd70),
        contract(InternalContract, 1),
        internal
#else
        uuid(9b10f5ef-26e8-4d65-ba76-b986b5e90586)
#endif        
    ]
    interface IAdaptiveInputElement : IInspectable
    {
        [propget] HRESULT IsRequired([out, retval] boolean* value);
        [propput] HRESULT IsRequired([in] boolean value);
    };

    [
        version(NTDDI_WIN10_RS1),
        exclusiveto(AdaptiveChoiceInput),
#ifdef ADAPTIVE_CARDS_WINDOWS
        uuid(ace5f894-2109-4c57-bde6-7e69069242a9),
        contract(InternalContract, 1),
        internal
#else
        uuid(99797dfe-d39c-43a4-9f2b-d457cc358e1e)
#endif        
    ]
    interface IAdaptiveChoiceInput : IInspectable
    {
        [propget] HRESULT ElementType([out, retval] ElementType* value);

        [propget] HRESULT Title([out, retval] HSTRING* value);
        [propput] HRESULT Title([in] HSTRING value);

        [propget] HRESULT Value([out, retval] HSTRING* value);
        [propput] HRESULT Value([in] HSTRING value);
    };

    [
        version(NTDDI_WIN10_RS1),
        activatable(NTDDI_WIN10_RS1),
#ifdef ADAPTIVE_CARDS_WINDOWS
        contract(InternalContract, 1),
        internal,
        activatable(InternalContract, 1)
#endif        
    ]
    runtimeclass AdaptiveChoiceInput
    {
        [default] interface IAdaptiveChoiceInput;
    };

    [
        version(NTDDI_WIN10_RS1),
        exclusiveto(AdaptiveChoiceSetInput),
#ifdef ADAPTIVE_CARDS_WINDOWS
        uuid(9fa2984c-a65e-4886-92b0-379ca242e955),
        contract(InternalContract, 1),
        internal
#else
        uuid(ce0735ef-f983-4a5e-bdad-f5eb7f962faa)
#endif        
    ]
    interface IAdaptiveChoiceSetInput : IInspectable
    {
        [propget] HRESULT Value([out, retval] HSTRING * value);
        [propput] HRESULT Value([in] HSTRING value);
        [propget] HRESULT IsMultiSelect([out, retval] boolean* value);
        [propput] HRESULT IsMultiSelect([in] boolean value);
        [propget] HRESULT Wrap([out, retval] boolean* value);
        [propput] HRESULT Wrap([in] boolean value);

        [propget] HRESULT ChoiceSetStyle([out, retval] ChoiceSetStyle* value);
        [propput] HRESULT ChoiceSetStyle([in] ChoiceSetStyle value);

        [propget] HRESULT Choices([out, retval] Windows.Foundation.Collections.IVector<AdaptiveChoiceInput*>** value);
    };

    [
        version(NTDDI_WIN10_RS1),
        activatable(NTDDI_WIN10_RS1),
#ifdef ADAPTIVE_CARDS_WINDOWS
        contract(InternalContract, 1),
        internal,
        activatable(InternalContract, 1)
#endif        
    ]
    runtimeclass AdaptiveChoiceSetInput
    {
        [default] interface IAdaptiveChoiceSetInput;
        interface IAdaptiveInputElement;
        interface IAdaptiveCardElement;
    };

    [
        version(NTDDI_WIN10_RS1),
        exclusiveto(AdaptiveDateInput),
#ifdef ADAPTIVE_CARDS_WINDOWS
        uuid(547622b8-5670-4265-9459-5adce2630ce9),
        contract(InternalContract, 1),
        internal
#else
        uuid(359e2cc5-9b8d-40bf-bbb2-2d3494d30991)
#endif        
    ]
    interface IAdaptiveDateInput : IInspectable
    {
        [propget] HRESULT Max([out, retval] HSTRING* value);
        [propput] HRESULT Max([in] HSTRING value);

        [propget] HRESULT Min([out, retval] HSTRING* value);
        [propput] HRESULT Min([in] HSTRING value);

        [propget] HRESULT Placeholder([out, retval] HSTRING* value);
        [propput] HRESULT Placeholder([in] HSTRING value);

        [propget] HRESULT Value([out, retval] HSTRING* value);
        [propput] HRESULT Value([in] HSTRING value);
    };

    [
        version(NTDDI_WIN10_RS1),
        activatable(NTDDI_WIN10_RS1),
#ifdef ADAPTIVE_CARDS_WINDOWS
        contract(InternalContract, 1),
        internal,
        activatable(InternalContract, 1)
#endif        
    ]
    runtimeclass AdaptiveDateInput
    {
        [default] interface IAdaptiveDateInput;
        interface IAdaptiveInputElement;
        interface IAdaptiveCardElement;
    };

    [
        version(NTDDI_WIN10_RS1),
        exclusiveto(AdaptiveNumberInput),
#ifdef ADAPTIVE_CARDS_WINDOWS
        uuid(7c093cbd-cb81-4e3f-b3ae-82664ce87859),
        contract(InternalContract, 1),
        internal
#else
        uuid(3bd0868c-5fbd-4341-91ff-4b07eb2bd54c)
#endif        
    ]
    interface IAdaptiveNumberInput : IInspectable
    {
        [propget] HRESULT Max([out, retval] INT32 *value);
        [propput] HRESULT Max([in] INT32 value);

        [propget] HRESULT Min([out, retval] INT32 *value);
        [propput] HRESULT Min([in] INT32 value);

        [propget] HRESULT Placeholder([out, retval] HSTRING* value);
        [propput] HRESULT Placeholder([in] HSTRING value);

        [propget] HRESULT Value([out, retval] INT32* value);
        [propput] HRESULT Value([in] INT32 value);
    };

    [
        version(NTDDI_WIN10_RS1),
        activatable(NTDDI_WIN10_RS1),
#ifdef ADAPTIVE_CARDS_WINDOWS
        contract(InternalContract, 1),
        internal,
        activatable(InternalContract, 1)
#endif        
    ]
    runtimeclass AdaptiveNumberInput
    {
        [default] interface IAdaptiveNumberInput;
        interface IAdaptiveInputElement;
        interface IAdaptiveCardElement;
    };

    [
        version(NTDDI_WIN10_RS1),
        exclusiveto(AdaptiveTextInput),
#ifdef ADAPTIVE_CARDS_WINDOWS
        uuid(c8affec2-c379-4efd-b126-3a8f7277ee88),
        contract(InternalContract, 1),
        internal
#else
        uuid(ab30772b-172d-4595-bcd2-01001df19d1e)
#endif        
    ]
    interface IAdaptiveTextInput : IInspectable
    {
        [propget] HRESULT IsMultiline([out, retval] boolean* value);
        [propput] HRESULT IsMultiline([in] boolean value);

        [propget] HRESULT MaxLength([out, retval] UINT32* value);
        [propput] HRESULT MaxLength([in] UINT32 value);

        [propget] HRESULT Placeholder([out, retval] HSTRING* value);
        [propput] HRESULT Placeholder([in] HSTRING value);

        [propget] HRESULT Value([out, retval] HSTRING* value);
        [propput] HRESULT Value([in] HSTRING value);

        [propget] HRESULT TextInputStyle([out, retval] TextInputStyle* value);
        [propput] HRESULT TextInputStyle([in] TextInputStyle value);

        [propget] HRESULT InlineAction([out, retval] IAdaptiveActionElement** value);
        [propput] HRESULT InlineAction([in] IAdaptiveActionElement* value);
    };

    [
        version(NTDDI_WIN10_RS1),
        activatable(NTDDI_WIN10_RS1),
#ifdef ADAPTIVE_CARDS_WINDOWS
        contract(InternalContract, 1),
        internal,
        activatable(InternalContract, 1)
#endif        
    ]
    runtimeclass AdaptiveTextInput
    {
        [default] interface IAdaptiveTextInput;
        interface IAdaptiveInputElement;
        interface IAdaptiveCardElement;
    };

    [
        version(NTDDI_WIN10_RS1),
        exclusiveto(AdaptiveTimeInput),
#ifdef ADAPTIVE_CARDS_WINDOWS
        uuid(a20ae4a6-7fff-4634-b1d9-2719a02d4967),
        contract(InternalContract, 1),
        internal
#else
        uuid(1ee90aff-93e8-4292-ac49-39d4c3289cd9)
#endif        
    ]
    interface IAdaptiveTimeInput : IInspectable
    {
        [propget] HRESULT Max([out, retval] HSTRING* value);
        [propput] HRESULT Max([in] HSTRING value);

        [propget] HRESULT Min([out, retval] HSTRING* value);
        [propput] HRESULT Min([in] HSTRING value);

        [propget] HRESULT Placeholder([out, retval] HSTRING* value);
        [propput] HRESULT Placeholder([in] HSTRING value);

        [propget] HRESULT Value([out, retval] HSTRING* value);
        [propput] HRESULT Value([in] HSTRING value);
    };

    [
        version(NTDDI_WIN10_RS1),
        activatable(NTDDI_WIN10_RS1),
#ifdef ADAPTIVE_CARDS_WINDOWS
        contract(InternalContract, 1),
        internal,
        activatable(InternalContract, 1)
#endif        
    ]
    runtimeclass AdaptiveTimeInput
    {
        [default] interface IAdaptiveTimeInput;
        interface IAdaptiveInputElement;
        interface IAdaptiveCardElement;
    };

    [
        version(NTDDI_WIN10_RS1),
        exclusiveto(AdaptiveToggleInput),
#ifdef ADAPTIVE_CARDS_WINDOWS
        uuid(05cd9719-b591-4118-9d75-6b21b553123f),
        contract(InternalContract, 1),
        internal
#else
        uuid(e8af72a5-597c-4a19-b9c2-1a597db1c79a)
#endif        
    ]
    interface IAdaptiveToggleInput : IInspectable
    {
        [propget] HRESULT Title([out, retval] HSTRING* value);
        [propput] HRESULT Title([in] HSTRING value);

        [propget] HRESULT Wrap([out, retval] boolean* value);
        [propput] HRESULT Wrap([in] boolean value);

        [propget] HRESULT Value([out, retval] HSTRING* value);
        [propput] HRESULT Value([in] HSTRING value);

        [propget] HRESULT ValueOff([out, retval] HSTRING* value);
        [propput] HRESULT ValueOff([in] HSTRING value);

        [propget] HRESULT ValueOn([out, retval] HSTRING* value);
        [propput] HRESULT ValueOn([in] HSTRING value);
    };

    [
        version(NTDDI_WIN10_RS1),
        activatable(NTDDI_WIN10_RS1),
#ifdef ADAPTIVE_CARDS_WINDOWS
        contract(InternalContract, 1),
        internal,
        activatable(InternalContract, 1)
#endif        
    ]
    runtimeclass AdaptiveToggleInput
    {
        [default] interface IAdaptiveToggleInput;
        interface IAdaptiveInputElement;
        interface IAdaptiveCardElement;
    };

    [
        version(NTDDI_WIN10_RS1),
#ifdef ADAPTIVE_CARDS_WINDOWS
        uuid(F0B8422A-FE6B-40C4-87D8-7D3480774D75),
        contract(InternalContract, 1),
        internal
#else
        uuid(7989B476-BEC2-4D4E-B84E-EC9816B4E0DE)
#endif
    ]
    interface IAdaptiveContainerBase : IInspectable
    {
        [propget] HRESULT Style([out, retval] ContainerStyle* value);
        [propput] HRESULT Style([in] ContainerStyle value);

        [propget] HRESULT SelectAction([out, retval] IAdaptiveActionElement** value);
        [propput] HRESULT SelectAction([in] IAdaptiveActionElement* value);

        [propget] HRESULT Bleed([out, retval] boolean* value);
        [propput] HRESULT Bleed([in] boolean value);

        [propget] HRESULT BleedDirection([out, retval] BleedDirection* bleedDirection);

        [propget] HRESULT MinHeight([out, retval] UINT32 * value);
        [propput] HRESULT MinHeight([in] UINT32 value);
    };

    [
        version(NTDDI_WIN10_RS1),
        exclusiveto(AdaptiveContainer),
#ifdef ADAPTIVE_CARDS_WINDOWS
        uuid(60554c5a-32db-4130-8613-d39737ced7c4),
        contract(InternalContract, 1),
        internal
#else
        uuid(ba90da3f-556c-4e3a-9d01-11f2ce78dcd7)
#endif
    ] 
    interface IAdaptiveContainer : IInspectable requires IAdaptiveContainerBase
    {
        [propget] HRESULT VerticalContentAlignment([out, retval] VerticalContentAlignment* value);
        [propput] HRESULT VerticalContentAlignment([in] VerticalContentAlignment value);

        [propget] HRESULT Items([out, retval] Windows.Foundation.Collections.IVector<IAdaptiveCardElement*>** value);

        [propget] HRESULT BackgroundImage([out, retval] AdaptiveBackgroundImage * *value);
        [propput] HRESULT BackgroundImage([in] AdaptiveBackgroundImage * value);
    };

    [
        version(NTDDI_WIN10_RS1),
        activatable(NTDDI_WIN10_RS1),
#ifdef ADAPTIVE_CARDS_WINDOWS
        contract(InternalContract, 1),
        internal,
        activatable(InternalContract, 1)
#endif        
    ]
    runtimeclass AdaptiveContainer
    {
        [default] interface IAdaptiveContainer;
        interface IAdaptiveContainerBase;
        interface IAdaptiveCardElement;
    };

    [
        version(NTDDI_WIN10_RS1),
        exclusiveto(AdaptiveColumn),
#ifdef ADAPTIVE_CARDS_WINDOWS
        uuid(fe3a3792-d916-4b9d-b54c-eb1e1b5c23b4),
        contract(InternalContract, 1),
        internal
#else
        uuid(91e03800-d239-43bc-b5fb-2ccfe0cc7fcb)
#endif
    ] 
    interface IAdaptiveColumn : IInspectable requires IAdaptiveContainerBase
    {
        [propget] HRESULT Width([out, retval] HSTRING* value);
        [propput] HRESULT Width([in] HSTRING value);

        [propget] HRESULT PixelWidth([out, retval] UINT32* value);
        [propput] HRESULT PixelWidth([in] UINT32 value);

        [propget] HRESULT VerticalContentAlignment([out, retval] VerticalContentAlignment* value);
        [propput] HRESULT VerticalContentAlignment([in] VerticalContentAlignment value);

        [propget] HRESULT Items([out, retval] Windows.Foundation.Collections.IVector<IAdaptiveCardElement*>** value);

        [propget] HRESULT BackgroundImage([out, retval] AdaptiveBackgroundImage * *value);
        [propput] HRESULT BackgroundImage([in] AdaptiveBackgroundImage * value);
    };

    [
        version(NTDDI_WIN10_RS1),
        activatable(NTDDI_WIN10_RS1),
#ifdef ADAPTIVE_CARDS_WINDOWS
        contract(InternalContract, 1),
        internal,
        activatable(InternalContract, 1)
#endif        
    ]
    runtimeclass AdaptiveColumn
    {
        [default] interface IAdaptiveColumn;
        interface IAdaptiveContainerBase;
        interface IAdaptiveCardElement;
    };

    [
        version(NTDDI_WIN10_RS1),
        exclusiveto(AdaptiveColumnSet),
#ifdef ADAPTIVE_CARDS_WINDOWS
        uuid(703d7c9a-ab48-4a9a-b3cf-60636f7ee953),
        contract(InternalContract, 1),
        internal
#else
        uuid(4e3e1cd1-906b-4718-96ea-0a6e16bf0199)
#endif        
    ]
    interface IAdaptiveColumnSet : IInspectable requires IAdaptiveContainerBase
    {
        [propget] HRESULT Columns([out, retval] Windows.Foundation.Collections.IVector<AdaptiveColumn*>** value);
    };

    [
        version(NTDDI_WIN10_RS1),
        activatable(NTDDI_WIN10_RS1),
#ifdef ADAPTIVE_CARDS_WINDOWS
        contract(InternalContract, 1),
        internal,
        activatable(InternalContract, 1)
#endif        
    ]
    runtimeclass AdaptiveColumnSet
    {
        [default] interface IAdaptiveColumnSet;
        interface IAdaptiveContainerBase;
        interface IAdaptiveCardElement;
    };


    [
        version(NTDDI_WIN10_RS1),
        exclusiveto(AdaptiveFact),
#ifdef ADAPTIVE_CARDS_WINDOWS
        uuid(d06f4235-e32a-4bba-9802-49a8e2d2c3b7),
        contract(InternalContract, 1),
        internal
#else
        uuid(5c19aa31-03aa-4148-a529-75b855ba045b)
#endif        
    ]
    interface IAdaptiveFact : IInspectable
    {
        [propget] HRESULT ElementType([out, retval] ElementType* value);

        [propget] HRESULT Title([out, retval] HSTRING* value);
        [propput] HRESULT Title([in] HSTRING value);

        [propget] HRESULT Value([out, retval] HSTRING* value);
        [propput] HRESULT Value([in] HSTRING value);

        [propget] HRESULT Language([out, retval] HSTRING* value);
        [propput] HRESULT Language([in] HSTRING value);
    };

    [
        version(NTDDI_WIN10_RS1),
        activatable(NTDDI_WIN10_RS1),
#ifdef ADAPTIVE_CARDS_WINDOWS
        contract(InternalContract, 1),
        internal,
        activatable(InternalContract, 1)
#endif        
    ]
    runtimeclass AdaptiveFact
    {
        [default] interface IAdaptiveFact;
    };

    [
        version(NTDDI_WIN10_RS1),
        exclusiveto(AdaptiveFactSet),
#ifdef ADAPTIVE_CARDS_WINDOWS
        uuid(3d64cefc-f8e5-4304-99f5-2c37f2452ff4),
        contract(InternalContract, 1),
        internal
#else
        uuid(05457b99-8090-4937-a637-b469f8edc74f)
#endif        
    ]
    interface IAdaptiveFactSet : IInspectable
    {
        [propget] HRESULT Facts([out, retval] Windows.Foundation.Collections.IVector<AdaptiveFact*>** value);
    };

    [
        version(NTDDI_WIN10_RS1),
        activatable(NTDDI_WIN10_RS1),
#ifdef ADAPTIVE_CARDS_WINDOWS
        contract(InternalContract, 1),
        internal,
        activatable(InternalContract, 1)
#endif        
    ]
    runtimeclass AdaptiveFactSet
    {
        [default] interface IAdaptiveFactSet;
        interface IAdaptiveCardElement;
    };

    [
        version(NTDDI_WIN10_RS1),
        exclusiveto(AdaptiveActionSet),
#ifdef ADAPTIVE_CARDS_WINDOWS
        uuid(EC0102C3-A40D-449D-939B-3AD770CE6DAD),
        contract(InternalContract, 1),
        internal
#else
        uuid(F9778A62-1317-486D-9D82-C71101FA01F8)
#endif
    ]
    interface IAdaptiveActionSet : IInspectable
    {
        [propget] HRESULT Actions([out, retval] Windows.Foundation.Collections.IVector<IAdaptiveActionElement*>** value);
    };

    [
        version(NTDDI_WIN10_RS1),
        activatable(NTDDI_WIN10_RS1)
#ifdef ADAPTIVE_CARDS_WINDOWS
        contract(InternalContract, 1),
        internal,
        activatable(InternalContract, 1)
#endif
    ]
    runtimeclass AdaptiveActionSet
    {
        [default] interface IAdaptiveActionSet;
        interface IAdaptiveCardElement;
    };

    [
        version(NTDDI_WIN10_RS1),
        exclusiveto(AdaptiveUnsupportedAction),
#ifdef ADAPTIVE_CARDS_WINDOWS
        uuid(2F3B9EAD-294D-4EC9-AC96-47A34E5C59B8),
        contract(InternalContract, 1),
        internal
#else
        uuid(884C1DB2-E935-4678-8BAD-78E8DAEB73D2)
#endif
    ]
    interface IAdaptiveUnsupportedAction : IInspectable
    {
    };

    [
        version(NTDDI_WIN10_RS1),
        activatable(NTDDI_WIN10_RS1)
#ifdef ADAPTIVE_CARDS_WINDOWS
        contract(InternalContract, 1),
        internal,
        activatable(InternalContract, 1)
#endif
    ]
    runtimeclass AdaptiveUnsupportedAction
    {
        [default] interface IAdaptiveUnsupportedAction;
        interface IAdaptiveActionElement;
    };

    [
        version(NTDDI_WIN10_RS1),
        exclusiveto(AdaptiveUnsupportedElement),
#ifdef ADAPTIVE_CARDS_WINDOWS
        uuid(37CB2851-378C-48BE-A38D-59B9A88F62B9),
        contract(InternalContract, 1),
        internal
#else
        uuid(BAD9E18F-ACA2-46A7-A16E-31D0B8866ABA)
#endif
    ]
    interface IAdaptiveUnsupportedElement : IInspectable
    {
    };

    [
        version(NTDDI_WIN10_RS1),
        activatable(NTDDI_WIN10_RS1)
#ifdef ADAPTIVE_CARDS_WINDOWS
        contract(InternalContract, 1),
        internal,
        activatable(InternalContract, 1)
#endif
    ]
    runtimeclass AdaptiveUnsupportedElement
    {
        [default] interface IAdaptiveUnsupportedElement;
        interface IAdaptiveCardElement;
    };

    [
        version(NTDDI_WIN10_RS1),
        exclusiveto(AdaptiveCardRenderer),
#ifdef ADAPTIVE_CARDS_WINDOWS
        uuid(847e632d-328c-4b5e-86b3-685152dca0ce),
        contract(InternalContract, 1),
        internal
#else
        uuid(b0586bc4-b62a-4520-84b8-6c2afb88d022)
#endif        
    ]
    interface IAdaptiveCardRenderer : IInspectable
    {
        [propget] HRESULT ResourceResolvers([out, retval] AdaptiveCardResourceResolvers** value);

        [propget] HRESULT HostConfig([out, retval] AdaptiveHostConfig** hostConfig);
        [propput] HRESULT HostConfig([in] AdaptiveHostConfig* hostConfig);

        [propget] HRESULT OverrideStyles([out, retval] Windows.UI.Xaml.ResourceDictionary** overrideDictionary);
        [propput] HRESULT OverrideStyles([in] Windows.UI.Xaml.ResourceDictionary* overrideDictionary);

        [propget] HRESULT FeatureRegistration([out, retval] AdaptiveFeatureRegistration * *featureRegistration);
        [propput] HRESULT FeatureRegistration([in] AdaptiveFeatureRegistration * featureRegistration);

        HRESULT SetFixedDimensions([in] UINT32 desiredWidth, [in] UINT32 desiredHeight);
        HRESULT ResetFixedDimensions();

#ifdef ADAPTIVE_CARDS_WINDOWS
        HRESULT RenderCardAsXamlAsync([in] AdaptiveCard* adaptiveCard, [out, retval] Windows.Foundation.IAsyncOperation<RenderedAdaptiveCard*>** result);
#endif

        HRESULT RenderAdaptiveCard([in] AdaptiveCard* adaptiveCard, [out, retval] RenderedAdaptiveCard** result);

        HRESULT RenderAdaptiveCardFromJsonString([in] HSTRING adaptiveJson, [out, retval] RenderedAdaptiveCard** result);
        HRESULT RenderAdaptiveCardFromJson([in] Windows.Data.Json.JsonObject* adaptiveJson, [out, retval] RenderedAdaptiveCard** result);

        [propget] HRESULT ElementRenderers([out, retval] AdaptiveElementRendererRegistration** result);
        [propget] HRESULT ActionRenderers([out, retval] AdaptiveActionRendererRegistration** result);
    };

    [
        version(NTDDI_WIN10_RS1),
        activatable(NTDDI_WIN10_RS1),
#ifdef ADAPTIVE_CARDS_WINDOWS
        contract(InternalContract, 1),
        internal,
        activatable(InternalContract, 1)
#endif        
    ]
    runtimeclass AdaptiveCardRenderer
    {
        [default] interface IAdaptiveCardRenderer;
    };

    [
        version(NTDDI_WIN10_RS1),
        exclusiveto(AdaptiveActionEventArgs),
#ifdef ADAPTIVE_CARDS_WINDOWS
        uuid(57244994-491c-48da-8a20-af73e6bdf4d2),
        contract(InternalContract, 1),
        internal
#else
        uuid(6bc7a30c-6971-474d-8dd3-bb9e1bcde381)
#endif        
    ]
    interface IAdaptiveActionEventArgs : IInspectable
    {
        [propget] HRESULT Action([out, retval] IAdaptiveActionElement** action);
        [propget] HRESULT Inputs([out, retval] AdaptiveInputs** value);
    }

    [
        version(NTDDI_WIN10_RS1),
#ifdef ADAPTIVE_CARDS_WINDOWS
        contract(InternalContract, 1),
        internal
#endif        
    ]
    runtimeclass AdaptiveActionEventArgs
    {
        [default] interface IAdaptiveActionEventArgs;
    };

    [
        version(NTDDI_WIN10_RS1),
        exclusiveto(AdaptiveMediaEventArgs),
#ifdef ADAPTIVE_CARDS_WINDOWS
        uuid(DE57EF9E-1575-401A-9BD8-A84B9ADCB031),
        contract(InternalContract, 1),
        internal
#else
        uuid(D7B0DE38-2ADC-48DC-9168-76E52986A4EE)
#endif        
    ]
    interface IAdaptiveMediaEventArgs : IInspectable
    {
        [propget] HRESULT Media([out, retval] AdaptiveMedia** media);
    }

    [
        version(NTDDI_WIN10_RS1),
#ifdef ADAPTIVE_CARDS_WINDOWS
        contract(InternalContract, 1),
        internal
#endif        
    ]
    runtimeclass AdaptiveMediaEventArgs
    {
        [default] interface IAdaptiveMediaEventArgs;
    };


    [
        version(NTDDI_WIN10_RS1),
        exclusiveto(AdaptiveContainerStyleDefinition),
#ifdef ADAPTIVE_CARDS_WINDOWS
        uuid(a2d8b87c-7afa-4425-9c9b-38831dc0aef2),
        contract(InternalContract, 1),
        internal
#else
        uuid(ae687d0f-ce50-483c-8478-a17d017d4c25)
#endif        
    ]
    interface IAdaptiveContainerStyleDefinition : IInspectable
    {
        [propget] HRESULT BackgroundColor([out][retval] Windows.UI.Color* value);
        [propput] HRESULT BackgroundColor([in] Windows.UI.Color value);

        [propget] HRESULT ForegroundColors([out, retval] AdaptiveColorsConfig** value);
        [propput] HRESULT ForegroundColors([in] AdaptiveColorsConfig* value);

        [propget] HRESULT HighlightColors([out, retval] AdaptiveColorsConfig * *value);
        [propput] HRESULT HighlightColors([in] AdaptiveColorsConfig * value);
    };

    [
        version(NTDDI_WIN10_RS1),
        activatable(NTDDI_WIN10_RS1),
#ifdef ADAPTIVE_CARDS_WINDOWS
        contract(InternalContract, 1),
        internal,
        activatable(InternalContract, 1)
#endif        
    ]
    runtimeclass AdaptiveContainerStyleDefinition
    {
        [default] interface IAdaptiveContainerStyleDefinition;
    };

    [
        version(NTDDI_WIN10_RS1),
        exclusiveto(AdaptiveContainerStylesDefinition),
#ifdef ADAPTIVE_CARDS_WINDOWS
        uuid(7A0E0585-AE45-402F-B2C4-8B14721D1733),
        contract(InternalContract, 1),
        internal
#else
        uuid(AB0F1B0A-3B6E-4F43-8E0A-47EAB9903C0B)
#endif
    ]
    interface IAdaptiveContainerStylesDefinition : IInspectable
    {
        [propget] HRESULT Default([out, retval] AdaptiveContainerStyleDefinition** value);
        [propput] HRESULT Default([in] AdaptiveContainerStyleDefinition* value);

        [propget] HRESULT Emphasis([out, retval] AdaptiveContainerStyleDefinition** value);
        [propput] HRESULT Emphasis([in] AdaptiveContainerStyleDefinition* value);

        [propget] HRESULT Good([out, retval] AdaptiveContainerStyleDefinition * *value);
        [propput] HRESULT Good([in] AdaptiveContainerStyleDefinition * value);

        [propget] HRESULT Attention([out, retval] AdaptiveContainerStyleDefinition * *value);
        [propput] HRESULT Attention([in] AdaptiveContainerStyleDefinition * value);

        [propget] HRESULT Warning([out, retval] AdaptiveContainerStyleDefinition * *value);
        [propput] HRESULT Warning([in] AdaptiveContainerStyleDefinition * value);

        [propget] HRESULT Accent([out, retval] AdaptiveContainerStyleDefinition * *value);
        [propput] HRESULT Accent([in] AdaptiveContainerStyleDefinition * value);
    };

    [
        version(NTDDI_WIN10_RS1),
        activatable(NTDDI_WIN10_RS1),
#ifdef ADAPTIVE_CARDS_WINDOWS
        contract(InternalContract, 1),
        internal,
        activatable(InternalContract, 1)
#endif        
    ]
    runtimeclass AdaptiveContainerStylesDefinition
    {
        [default] interface IAdaptiveContainerStylesDefinition;
    };

    [
        version(NTDDI_WIN10_RS1),
        exclusiveto(AdaptiveFontSizesConfig),
#ifdef ADAPTIVE_CARDS_WINDOWS
        uuid(1843e1e9-edcb-4d49-a64e-99a82a0e8d09),
        contract(InternalContract, 1),
        internal
#else
        uuid(ebca0eab-b08b-4087-9c42-4667ec6ab0e0)
#endif        
    ]
    interface IAdaptiveFontSizesConfig : IInspectable
    {
        [propget] HRESULT Small([out, retval] UINT32* value);
        [propput] HRESULT Small([in] UINT32 value);

        [propget] HRESULT Default([out, retval] UINT32* value);
        [propput] HRESULT Default([in] UINT32 value);

        [propget] HRESULT Medium([out, retval] UINT32* value);
        [propput] HRESULT Medium([in] UINT32 value);

        [propget] HRESULT Large([out, retval] UINT32* value);
        [propput] HRESULT Large([in] UINT32 value);

        [propget] HRESULT ExtraLarge([out, retval] UINT32* value);
        [propput] HRESULT ExtraLarge([in] UINT32 value);
    };

    [
        version(NTDDI_WIN10_RS1),
        activatable(NTDDI_WIN10_RS1),
#ifdef ADAPTIVE_CARDS_WINDOWS
        contract(InternalContract, 1),
        internal,
        activatable(InternalContract, 1)
#endif        
    ]
    runtimeclass AdaptiveFontSizesConfig
    {
        [default] interface IAdaptiveFontSizesConfig;
    };

    [
        version(NTDDI_WIN10_RS1),
        exclusiveto(AdaptiveFontWeightsConfig),
#ifdef ADAPTIVE_CARDS_WINDOWS
        uuid(59ab4d2a-e219-47fb-a202-74494469b410),
        contract(InternalContract, 1),
        internal
#else
        uuid(23c9d287-afdc-4ca4-87b4-92c551e4c8bc)
#endif        
    ]
    interface IAdaptiveFontWeightsConfig : IInspectable
    {
        [propget] HRESULT Lighter([out, retval] UINT16 *value);
        [propput] HRESULT Lighter([in] UINT16 value);

        [propget] HRESULT Default([out, retval] UINT16 *value);
        [propput] HRESULT Default([in] UINT16 value);

        [propget] HRESULT Bolder([out, retval] UINT16 *value);
        [propput] HRESULT Bolder([in] UINT16 value);
    };

    [
        version(NTDDI_WIN10_RS1),
        activatable(NTDDI_WIN10_RS1),
#ifdef ADAPTIVE_CARDS_WINDOWS
        contract(InternalContract, 1),
        internal,
        activatable(InternalContract, 1)
#endif        
    ]
    runtimeclass AdaptiveFontWeightsConfig
    {
        [default] interface IAdaptiveFontWeightsConfig;
    };

    [
        version(NTDDI_WIN10_RS1),
        exclusiveto(AdaptiveFontStyleDefinition),
#ifdef ADAPTIVE_CARDS_WINDOWS
        uuid(485E4650-EDF1-4DAD-BB1A-FA6C85626453),
        contract(InternalContract, 1),
        internal
#else
        uuid(9D744C66-DC57-4D4B-9997-D16761FB11D1)
#endif        
    ]
    interface IAdaptiveFontStyleDefinition : IInspectable
    {
        [propget] HRESULT FontFamily([out, retval] HSTRING* value);
        [propput] HRESULT FontFamily([in] HSTRING value);

        [propget] HRESULT FontWeights([out, retval] AdaptiveFontWeightsConfig** value);
        [propput] HRESULT FontWeights([in] AdaptiveFontWeightsConfig* value);

        [propget] HRESULT FontSizes([out, retval] AdaptiveFontSizesConfig** value);
        [propput] HRESULT FontSizes([in] AdaptiveFontSizesConfig* value);
    };

    [
        version(NTDDI_WIN10_RS1),
        activatable(NTDDI_WIN10_RS1),
#ifdef ADAPTIVE_CARDS_WINDOWS
        contract(InternalContract, 1),
        internal,
        activatable(InternalContract, 1)
#endif        
    ]
    runtimeclass AdaptiveFontStyleDefinition
    {
        [default] interface IAdaptiveFontStyleDefinition;
    };

    [
        version(NTDDI_WIN10_RS1),
        exclusiveto(AdaptiveFontStylesDefinition),
#ifdef ADAPTIVE_CARDS_WINDOWS
        uuid(7EA49458-870F-40C9-908A-35E6A20579C6),
        contract(InternalContract, 1),
        internal
#else
        uuid(2445D5BF-F0DF-495D-873E-F5B36E53E5D1)
#endif        
    ]
    interface IAdaptiveFontStylesDefinition : IInspectable
    {
        [propget] HRESULT Default([out, retval] AdaptiveFontStyleDefinition** value);
        [propput] HRESULT Default([in] AdaptiveFontStyleDefinition* value);

        [propget] HRESULT Monospace([out, retval] AdaptiveFontStyleDefinition** value);
        [propput] HRESULT Monospace([in] AdaptiveFontStyleDefinition* value);
    };

    [
        version(NTDDI_WIN10_RS1),
        activatable(NTDDI_WIN10_RS1),
#ifdef ADAPTIVE_CARDS_WINDOWS
        contract(InternalContract, 1),
        internal,
        activatable(InternalContract, 1)
#endif        
    ]
    runtimeclass AdaptiveFontStylesDefinition
    {
        [default] interface IAdaptiveFontStylesDefinition;
    };

    [
        version(NTDDI_WIN10_RS1),
        exclusiveto(AdaptiveColorConfig),
#ifdef ADAPTIVE_CARDS_WINDOWS
        uuid(743e6ad3-c0ab-497d-a9c9-3dcf69e6a5a1),
        contract(InternalContract, 1),
        internal
#else
        uuid(421149d7-65e9-4ec9-b70b-802ba7d6cf98)
#endif        
    ]
    interface IAdaptiveColorConfig : IInspectable
    {
        [propget] HRESULT Default([out][retval] Windows.UI.Color* value);
        [propput] HRESULT Default([in] Windows.UI.Color value);

        [propget] HRESULT Subtle([out][retval] Windows.UI.Color* value);
        [propput] HRESULT Subtle([in] Windows.UI.Color value);
    };

    [
        version(NTDDI_WIN10_RS1),
        activatable(NTDDI_WIN10_RS1),
#ifdef ADAPTIVE_CARDS_WINDOWS
        contract(InternalContract, 1),
        internal,
        activatable(InternalContract, 1)
#endif        
    ]
    runtimeclass AdaptiveColorConfig
    {
        [default] interface IAdaptiveColorConfig;
    };

    [
        version(NTDDI_WIN10_RS1),
        exclusiveto(AdaptiveColorsConfig),
#ifdef ADAPTIVE_CARDS_WINDOWS
        uuid(e13e74e0-f944-4481-8fe9-4ac62a66bed0),
        contract(InternalContract, 1),
        internal
#else
        uuid(1ade7d94-f0ae-4301-a9e2-b1f9c065916f)
#endif        
    ]
    interface IAdaptiveColorsConfig : IInspectable
    {
        [propget] HRESULT Default([out][retval] AdaptiveColorConfig** value);
        [propput] HRESULT Default([in] AdaptiveColorConfig* value);

        [propget] HRESULT Accent([out][retval] AdaptiveColorConfig** value);
        [propput] HRESULT Accent([in] AdaptiveColorConfig* value);

        [propget] HRESULT Dark([out][retval] AdaptiveColorConfig** value);
        [propput] HRESULT Dark([in] AdaptiveColorConfig* value);

        [propget] HRESULT Light([out][retval] AdaptiveColorConfig** value);
        [propput] HRESULT Light([in] AdaptiveColorConfig* value);

        [propget] HRESULT Good([out][retval] AdaptiveColorConfig** value);
        [propput] HRESULT Good([in] AdaptiveColorConfig* value);

        [propget] HRESULT Warning([out][retval] AdaptiveColorConfig** value);
        [propput] HRESULT Warning([in] AdaptiveColorConfig* value);

        [propget] HRESULT Attention([out][retval] AdaptiveColorConfig** value);
        [propput] HRESULT Attention([in] AdaptiveColorConfig* value);
    };

    [
        version(NTDDI_WIN10_RS1),
        activatable(NTDDI_WIN10_RS1),
#ifdef ADAPTIVE_CARDS_WINDOWS
        contract(InternalContract, 1),
        internal,
        activatable(InternalContract, 1)
#endif        
    ]
    runtimeclass AdaptiveColorsConfig
    {
        [default] interface IAdaptiveColorsConfig;
    };

    [
        version(NTDDI_WIN10_RS1),
        exclusiveto(AdaptiveTextConfig),
#ifdef ADAPTIVE_CARDS_WINDOWS
        uuid(2fa24f2c-843c-4f3f-be65-023528901970),
        contract(InternalContract, 1),
        internal
#else
        uuid(d730ba59-1f48-4dc6-8375-17f364f6086a)
#endif        
    ]
    interface IAdaptiveTextConfig : IInspectable
    {
        [propget] HRESULT Weight([out, retval] TextWeight* value);
        [propput] HRESULT Weight([in] TextWeight value);

        [propget] HRESULT Size([out, retval] TextSize* value);
        [propput] HRESULT Size([in] TextSize value);

        [propget] HRESULT Color([out, retval] ForegroundColor* value);
        [propput] HRESULT Color([in] ForegroundColor value);
 
        [propget] HRESULT IsSubtle([out, retval] boolean* value);
        [propput] HRESULT IsSubtle([in] boolean value);

        [propget] HRESULT Wrap([out, retval] boolean* value);
        [propput] HRESULT Wrap([in] boolean value);

        [propget] HRESULT MaxWidth([out, retval] UINT32* value);
        [propput] HRESULT MaxWidth([in] UINT32 value);
    };

    [
        version(NTDDI_WIN10_RS1),
        activatable(NTDDI_WIN10_RS1),
#ifdef ADAPTIVE_CARDS_WINDOWS
        contract(InternalContract, 1),
        internal,
        activatable(InternalContract, 1)
#endif        
    ]
    runtimeclass AdaptiveTextConfig
    {
        [default] interface IAdaptiveTextConfig;
    };

    [
        version(NTDDI_WIN10_RS1),
        exclusiveto(AdaptiveSpacingConfig),
#ifdef ADAPTIVE_CARDS_WINDOWS
        uuid(f22005cd-d9b7-4ee1-9457-d1520951b021),
        contract(InternalContract, 1),
        internal
#else
        uuid(0e21ac82-4838-43cb-b7ef-7b023011061b)
#endif        
    ]
    interface IAdaptiveSpacingConfig : IInspectable
    {
        [propget] HRESULT Small([out, retval] UINT32* value);
        [propput] HRESULT Small([in] UINT32 value);

        [propget] HRESULT Default([out, retval] UINT32* value);
        [propput] HRESULT Default([in] UINT32 value);

        [propget] HRESULT Medium([out, retval] UINT32* value);
        [propput] HRESULT Medium([in] UINT32 value);

        [propget] HRESULT Large([out, retval] UINT32* value);
        [propput] HRESULT Large([in] UINT32 value);

        [propget] HRESULT ExtraLarge([out, retval] UINT32* value);
        [propput] HRESULT ExtraLarge([in] UINT32 value);

        [propget] HRESULT Padding([out, retval] UINT32* value);
        [propput] HRESULT Padding([in] UINT32 value);
    };

    [
        version(NTDDI_WIN10_RS1),
        activatable(NTDDI_WIN10_RS1),
#ifdef ADAPTIVE_CARDS_WINDOWS
        contract(InternalContract, 1),
        internal,
        activatable(InternalContract, 1)
#endif        
    ]
    runtimeclass AdaptiveSpacingConfig
    {
        [default] interface IAdaptiveSpacingConfig;
    };

    [
        version(NTDDI_WIN10_RS1),
        exclusiveto(AdaptiveSeparatorConfig),
#ifdef ADAPTIVE_CARDS_WINDOWS
        uuid(05058274-c987-4361-a4f6-0c3d5f955ba4),
        contract(InternalContract, 1),
        internal
#else
        uuid(c34a155d-6913-4f8b-9b94-f4ab8c578aee)
#endif        
    ]
    interface IAdaptiveSeparatorConfig : IInspectable
    {
        [propget] HRESULT LineThickness([out, retval] UINT32* value);
        [propput] HRESULT LineThickness([in] UINT32 value);

        [propget] HRESULT LineColor([out][retval] Windows.UI.Color* value);
        [propput] HRESULT LineColor([in] Windows.UI.Color value);
    };

    [
        version(NTDDI_WIN10_RS1),
        activatable(NTDDI_WIN10_RS1),
#ifdef ADAPTIVE_CARDS_WINDOWS
        contract(InternalContract, 1),
        internal,
        activatable(InternalContract, 1)
#endif        
    ]
    runtimeclass AdaptiveSeparatorConfig
    {
        [default] interface IAdaptiveSeparatorConfig;
    };

    [
        version(NTDDI_WIN10_RS1),
        exclusiveto(AdaptiveImageSizesConfig),
#ifdef ADAPTIVE_CARDS_WINDOWS
        uuid(ace2f9d0-3063-48ba-a69e-727246d1239d),
        contract(InternalContract, 1),
        internal
#else
        uuid(ce5cd318-502c-4017-a076-4f8cdbb0316d)
#endif        
    ]
    interface IAdaptiveImageSizesConfig : IInspectable
    {
        [propget] HRESULT Small([out, retval] UINT32* value);
        [propput] HRESULT Small([in] UINT32 value);

        [propget] HRESULT Medium([out, retval] UINT32* value);
        [propput] HRESULT Medium([in] UINT32 value);

        [propget] HRESULT Large([out, retval] UINT32* value);
        [propput] HRESULT Large([in] UINT32 value);
    };

    [
        version(NTDDI_WIN10_RS1),
        activatable(NTDDI_WIN10_RS1),
#ifdef ADAPTIVE_CARDS_WINDOWS
        contract(InternalContract, 1),
        internal,
        activatable(InternalContract, 1)
#endif        
    ]
    runtimeclass AdaptiveImageSizesConfig
    {
        [default] interface IAdaptiveImageSizesConfig;
    };
                
    [
        version(NTDDI_WIN10_RS1),
        exclusiveto(AdaptiveImageSetConfig),
#ifdef ADAPTIVE_CARDS_WINDOWS
        uuid(b5f7030a-7a42-4eaa-8cb1-88fb3ed81f66),
        contract(InternalContract, 1),
        internal
#else
        uuid(29685cc3-027f-4da8-9659-6d3a53c34d88)
#endif        
    ]
    interface IAdaptiveImageSetConfig : IInspectable
    {
        [propget] HRESULT ImageSize([out, retval] ImageSize* value);
        [propput] HRESULT ImageSize([in] ImageSize value);
        
        [propget] HRESULT MaxImageHeight([out, retval] UINT32* value);
        [propput] HRESULT MaxImageHeight([in] UINT32 value);
    };

    [
        version(NTDDI_WIN10_RS1),
        activatable(NTDDI_WIN10_RS1),
#ifdef ADAPTIVE_CARDS_WINDOWS
        contract(InternalContract, 1),
        internal,
        activatable(InternalContract, 1)
#endif        
    ]
    runtimeclass AdaptiveImageSetConfig
    {
        [default] interface IAdaptiveImageSetConfig;
    }

    [
        version(NTDDI_WIN10_RS1),
        exclusiveto(AdaptiveImageConfig),
#ifdef ADAPTIVE_CARDS_WINDOWS
        uuid(18a0c8f6-bcfc-41f9-964c-edd63fbfe0c3),
        contract(InternalContract, 1),
        internal
#else
        uuid(ba0d7d84-d708-4919-a2f2-5c322a6f5460)
#endif        
    ]
    interface IAdaptiveImageConfig : IInspectable
    {
        [propget] HRESULT ImageSize([out, retval] ImageSize* value);
        [propput] HRESULT ImageSize([in] ImageSize value);
    };

    [
        version(NTDDI_WIN10_RS1),
        activatable(NTDDI_WIN10_RS1),
#ifdef ADAPTIVE_CARDS_WINDOWS
        contract(InternalContract, 1),
        internal,
        activatable(InternalContract, 1)
#endif        
    ]
    runtimeclass AdaptiveImageConfig
    {
        [default] interface IAdaptiveImageConfig;
    };

    [
        version(NTDDI_WIN10_RS1),
        exclusiveto(AdaptiveCardConfig),
#ifdef ADAPTIVE_CARDS_WINDOWS
        uuid(27902b36-88db-421b-abd8-79a6cf3f1410),
        contract(InternalContract, 1),
        internal
#else
        uuid(9363ea9c-9f73-4e7d-8d6e-0559ac52b314)
#endif        
    ]
    interface IAdaptiveCardConfig : IInspectable
    {
        [propget] HRESULT AllowCustomStyle([out, retval] boolean* value);
        [propput] HRESULT AllowCustomStyle([in] boolean value);
    };

    [
        version(NTDDI_WIN10_RS1),
        activatable(NTDDI_WIN10_RS1),
#ifdef ADAPTIVE_CARDS_WINDOWS
        contract(InternalContract, 1),
        internal,
        activatable(InternalContract, 1)
#endif        
    ]
    runtimeclass AdaptiveCardConfig
    {
        [default] interface IAdaptiveCardConfig;
    };

    [
        version(NTDDI_WIN10_RS1),
        exclusiveto(AdaptiveFactSetConfig),
#ifdef ADAPTIVE_CARDS_WINDOWS
        uuid(d776f288-bdfa-434e-99d7-d1c6d2f21209),
        contract(InternalContract, 1),
        internal
#else
        uuid(9949ed60-fbc0-49fd-80d4-29fb1184854d)
#endif        
    ]
    interface IAdaptiveFactSetConfig : IInspectable
    {
        [propget] HRESULT Title([out, retval] AdaptiveTextConfig** value);
        [propput] HRESULT Title([in] AdaptiveTextConfig* value);

        [propget] HRESULT Value([out, retval] AdaptiveTextConfig** value);
        [propput] HRESULT Value([in] AdaptiveTextConfig* value);

        [propget] HRESULT Spacing([out][retval] UINT32* value);
        [propput] HRESULT Spacing([in] UINT32 value);
    };

    [
        version(NTDDI_WIN10_RS1),
        activatable(NTDDI_WIN10_RS1),
#ifdef ADAPTIVE_CARDS_WINDOWS
        contract(InternalContract, 1),
        internal,
        activatable(InternalContract, 1)
#endif        
    ]
    runtimeclass AdaptiveFactSetConfig
    {
        [default] interface IAdaptiveFactSetConfig;
    };

    [
        version(NTDDI_WIN10_RS1),
        exclusiveto(AdaptiveShowCardActionConfig),
#ifdef ADAPTIVE_CARDS_WINDOWS
        uuid(4c394fd8-a63a-4710-89dd-014a55b8fb6c),
        contract(InternalContract, 1),
        internal
#else
        uuid(eacabf24-288c-4307-bd5a-5888a00da918)
#endif        
    ]
    interface IAdaptiveShowCardActionConfig : IInspectable
    {
        [propget] HRESULT ActionMode([out, retval] ActionMode *value);
        [propput] HRESULT ActionMode([in] ActionMode value);

        [propget] HRESULT Style([out, retval] ContainerStyle* value);
        [propput] HRESULT Style([in] ContainerStyle value);

        [propget] HRESULT InlineTopMargin([out, retval] UINT32* value);
        [propput] HRESULT InlineTopMargin([in] UINT32 value);
    };

    [
        version(NTDDI_WIN10_RS1),
        activatable(NTDDI_WIN10_RS1),
#ifdef ADAPTIVE_CARDS_WINDOWS
        contract(InternalContract, 1),
        internal,
        activatable(InternalContract, 1)
#endif        
    ]
    runtimeclass AdaptiveShowCardActionConfig
    {
        [default] interface IAdaptiveShowCardActionConfig;
    };

    [
        version(NTDDI_WIN10_RS1),
        exclusiveto(AdaptiveActionsConfig),
#ifdef ADAPTIVE_CARDS_WINDOWS
        uuid(e4157ef5-e8e9-412e-bef6-48771e3aa532),
        contract(InternalContract, 1),
        internal
#else
        uuid(ce6981d7-8989-42a3-b335-30cbf7108183)
#endif        
    ]
    interface IAdaptiveActionsConfig : IInspectable
    {
        [propget] HRESULT ShowCard([out, retval] AdaptiveShowCardActionConfig** value);
        [propput] HRESULT ShowCard([in] AdaptiveShowCardActionConfig* value);

        [propget] HRESULT ActionsOrientation([out][retval] ActionsOrientation* value);
        [propput] HRESULT ActionsOrientation([in] ActionsOrientation value);

        [propget] HRESULT ActionAlignment([out, retval] ActionAlignment* value);
        [propput] HRESULT ActionAlignment([in] ActionAlignment value);

        [propget] HRESULT ButtonSpacing([out][retval] UINT32* value);
        [propput] HRESULT ButtonSpacing([in] UINT32 value);

        [propget] HRESULT MaxActions([out][retval] UINT32* value);
        [propput] HRESULT MaxActions([in] UINT32 value);

        [propget] HRESULT Spacing([out][retval] Spacing* value);
        [propput] HRESULT Spacing([in] Spacing value);

        [propget] HRESULT IconPlacement([out][retval] IconPlacement* value);
        [propput] HRESULT IconPlacement([in] IconPlacement value);

        [propget] HRESULT IconSize([out][retval] UINT32* value);
        [propput] HRESULT IconSize([in] UINT32 value);
    };

    [
        version(NTDDI_WIN10_RS1),
        activatable(NTDDI_WIN10_RS1),
#ifdef ADAPTIVE_CARDS_WINDOWS
        contract(InternalContract, 1),
        internal,
        activatable(InternalContract, 1)
#endif        
    ]
    runtimeclass AdaptiveActionsConfig
    {
        [default] interface IAdaptiveActionsConfig;
    };

    [
        version(NTDDI_WIN10_RS1),
        exclusiveto(AdaptiveMediaConfig),
#ifdef ADAPTIVE_CARDS_WINDOWS
        uuid(FE60D4DC-02E9-4465-8235-7CA98620C17C),
        contract(InternalContract, 1),
        internal
#else
        uuid(B8C95DEA-0668-4FD3-B1E2-98310610A6C3)
#endif        
    ]
    interface IAdaptiveMediaConfig : IInspectable
    {
        [propget] HRESULT DefaultPoster([out, retval] HSTRING* value);
        [propput] HRESULT DefaultPoster([in] HSTRING value);

        [propget] HRESULT PlayButton([out][retval] HSTRING* value);
        [propput] HRESULT PlayButton([in] HSTRING value);

        [propget] HRESULT AllowInlinePlayback([out, retval] boolean* value);
        [propput] HRESULT AllowInlinePlayback([in] boolean value);
    };

    [
        version(NTDDI_WIN10_RS1),
        activatable(NTDDI_WIN10_RS1),
#ifdef ADAPTIVE_CARDS_WINDOWS
        contract(InternalContract, 1),
        internal,
        activatable(InternalContract, 1)
#endif        
    ]
    runtimeclass AdaptiveMediaConfig
    {
        [default] interface IAdaptiveMediaConfig;
    };

    [
        version(NTDDI_WIN10_RS1),
        exclusiveto(AdaptiveHostConfig),
#ifdef ADAPTIVE_CARDS_WINDOWS
        uuid(15ae7240-f9b0-47e4-b444-62da42b8b863),
        contract(InternalContract, 1),
        internal
#else
        uuid(85ef9ddc-4599-4ab6-adf1-1e04238601a5)
#endif        
    ]
    interface IAdaptiveHostConfig : IInspectable
    {
        [propget] HRESULT FontFamily([out, retval] HSTRING* value);
        [propput] HRESULT FontFamily([in] HSTRING value);

        [propget] HRESULT FontSizes([out, retval] AdaptiveFontSizesConfig** value);
        [propput] HRESULT FontSizes([in] AdaptiveFontSizesConfig* value);

        [propget] HRESULT FontWeights([out, retval] AdaptiveFontWeightsConfig** value);
        [propput] HRESULT FontWeights([in] AdaptiveFontWeightsConfig* value);

        [propget] HRESULT FontStyles([out, retval] AdaptiveFontStylesDefinition** value);
        [propput] HRESULT FontStyles([in] AdaptiveFontStylesDefinition* value);

        [propget] HRESULT SupportsInteractivity([out, retval] boolean* value);
        [propput] HRESULT SupportsInteractivity([in] boolean value);

        [propget] HRESULT ImageBaseUrl([out, retval] HSTRING* value);
        [propput] HRESULT ImageBaseUrl([in] HSTRING value);

        [propget] HRESULT ContainerStyles([out, retval] AdaptiveContainerStylesDefinition** value);
        [propput] HRESULT ContainerStyles([in] AdaptiveContainerStylesDefinition* value);

        [propget] HRESULT ImageSizes([out, retval] AdaptiveImageSizesConfig** value);
        [propput] HRESULT ImageSizes([in] AdaptiveImageSizesConfig* value);

        [propget] HRESULT Separator([out, retval] AdaptiveSeparatorConfig** value);
        [propput] HRESULT Separator([in] AdaptiveSeparatorConfig* value);

        [propget] HRESULT Spacing([out, retval] AdaptiveSpacingConfig** value);
        [propput] HRESULT Spacing([in] AdaptiveSpacingConfig* value);

        [propget] HRESULT AdaptiveCard([out, retval] AdaptiveCardConfig** value);
        [propput] HRESULT AdaptiveCard([in] AdaptiveCardConfig* value);

        [propget] HRESULT ImageSet([out, retval] AdaptiveImageSetConfig** value);
        [propput] HRESULT ImageSet([in] AdaptiveImageSetConfig* value);

        [propget] HRESULT Image([out, retval] AdaptiveImageConfig** value);
        [propput] HRESULT Image([in] AdaptiveImageConfig* value);

        [propget] HRESULT FactSet([out, retval] AdaptiveFactSetConfig** value);
        [propput] HRESULT FactSet([in] AdaptiveFactSetConfig* value);

        [propget] HRESULT Actions([out, retval] AdaptiveActionsConfig** value);
        [propput] HRESULT Actions([in] AdaptiveActionsConfig* value);

        [propget] HRESULT Media([out, retval] AdaptiveMediaConfig** value);
        [propput] HRESULT Media([in] AdaptiveMediaConfig* value);
    };

    [
        version(NTDDI_WIN10_RS1),
        exclusiveto(AdaptiveHostConfigParseResult),
#ifdef ADAPTIVE_CARDS_WINDOWS
        uuid(0e333f58-43b8-48d3-aa68-e30f7e7f1007),
        contract(InternalContract, 1),
        internal
#else
        uuid(0b1f8963-9d45-4ac0-9af4-cd7923f5206e)
#endif        
    ]
    interface IAdaptiveHostConfigParseResult : IInspectable
    {
        [propget] HRESULT HostConfig([out, retval] AdaptiveHostConfig** value);
        [propget] HRESULT Errors([out, retval] Windows.Foundation.Collections.IVector<AdaptiveError*>** value);
    };

    [
        version(NTDDI_WIN10_RS1),
        activatable(NTDDI_WIN10_RS1),
#ifdef ADAPTIVE_CARDS_WINDOWS
        contract(InternalContract, 1),
        internal,
        activatable(InternalContract, 1)
#endif        
    ]
    runtimeclass AdaptiveHostConfigParseResult
    {
        [default] interface IAdaptiveHostConfigParseResult;
    }

    [
        version(NTDDI_WIN10_RS1),
        exclusiveto(AdaptiveHostConfig),
#ifdef ADAPTIVE_CARDS_WINDOWS
        uuid(11a659ac-a28d-42fc-ab0e-f103b3f5c4fd),
        contract(InternalContract, 1),
        internal
#else
        uuid(1a09b9b7-d678-495f-949e-3ad677424fdb)
#endif        
    ]
    interface IAdaptiveHostConfigStatics : IInspectable
    {
        HRESULT FromJsonString([in] HSTRING hostConfigJson, [out, retval] AdaptiveHostConfigParseResult** config);
        HRESULT FromJson([in] Windows.Data.Json.JsonObject* hostConfigJson, [out, retval] AdaptiveHostConfigParseResult** config);
    };

    [
        version(NTDDI_WIN10_RS1),
        activatable(NTDDI_WIN10_RS1),
        static(IAdaptiveHostConfigStatics, NTDDI_WIN10_RS1),
#ifdef ADAPTIVE_CARDS_WINDOWS
        static(IAdaptiveHostConfigStatics, InternalContract, 1),
        contract(InternalContract, 1),
        internal,
        activatable(InternalContract, 1)
#endif        
    ]
    runtimeclass AdaptiveHostConfig
    {
        [default] interface IAdaptiveHostConfig;
    };

    [
        version(NTDDI_WIN10_RS1),
#ifdef ADAPTIVE_CARDS_WINDOWS
        uuid(95ec200c-fad9-4d8d-b25d-cad3a7f3df61),
        contract(InternalContract, 1),
        internal
#else
        uuid(b9bbff79-17a0-45ae-9a5f-86b9ff31bf88)
#endif        
    ]
    interface IAdaptiveActionElement : IInspectable
    {
        [propget] HRESULT ActionType([out, retval] ActionType* value);
        [propget] HRESULT ActionTypeString([out, retval] HSTRING* value);

        [propget] HRESULT Title([out, retval] HSTRING* value);
        [propput] HRESULT Title([in] HSTRING value);

        [propget] HRESULT Id([out, retval] HSTRING* value);
        [propput] HRESULT Id([in] HSTRING value);

        [propget] HRESULT FallbackType([out, retval] FallbackType * value);
        [propput] HRESULT FallbackType([in] FallbackType value);
        [propget] HRESULT FallbackContent([out, retval] IAdaptiveActionElement ** content);
        [propput] HRESULT FallbackContent([in] IAdaptiveActionElement * content);

        [propget] HRESULT IconUrl([out, retval] HSTRING* value);
        [propput] HRESULT IconUrl([in] HSTRING value);

        [propget] HRESULT Sentiment([out, retval] HSTRING* value);
        [propput] HRESULT Sentiment([in] HSTRING value);

        [propget] HRESULT AdditionalProperties([out, retval] Windows.Data.Json.JsonObject** json);
        [propput] HRESULT AdditionalProperties([in] Windows.Data.Json.JsonObject* json);

        HRESULT ToJson([out, retval] Windows.Data.Json.JsonObject** value);
    };

    [
        version(NTDDI_WIN10_RS1),
        exclusiveto(AdaptiveOpenUrlAction),
#ifdef ADAPTIVE_CARDS_WINDOWS
        uuid(8a7f7888-f53b-4fdb-8f3c-968da4352031),
        contract(InternalContract, 1),
        internal
#else
        uuid(d70a58cb-4d51-4f96-bb6b-2698eced32ff)
#endif        
    ]
    interface IAdaptiveOpenUrlAction : IInspectable
    {
        [propput] HRESULT Url([in] Windows.Foundation.Uri* value);
        [propget] HRESULT Url([out, retval] Windows.Foundation.Uri** value);
    };

    [
        version(NTDDI_WIN10_RS1),
        activatable(NTDDI_WIN10_RS1),
#ifdef ADAPTIVE_CARDS_WINDOWS
        contract(InternalContract, 1),
        internal,
        activatable(InternalContract, 1)
#endif        
    ]
    runtimeclass AdaptiveOpenUrlAction
    {
        [default] interface IAdaptiveOpenUrlAction;
        interface IAdaptiveActionElement;
    };

    [
        version(NTDDI_WIN10_RS1),
        exclusiveto(AdaptiveShowCardAction),
#ifdef ADAPTIVE_CARDS_WINDOWS
        uuid(201859e9-1179-4c2b-91fa-3f561210a7f6),
        contract(InternalContract, 1),
        internal
#else
        uuid(435ea974-33c7-43b0-a6ac-8137c1b7bb44)
#endif        
    ]
    interface IAdaptiveShowCardAction : IInspectable
    {
        [propget] HRESULT Card([out, retval] AdaptiveCard** value);
        [propput] HRESULT Card([in] AdaptiveCard* value);
    };

    [
        version(NTDDI_WIN10_RS1),
        activatable(NTDDI_WIN10_RS1),
#ifdef ADAPTIVE_CARDS_WINDOWS
        contract(InternalContract, 1),
        internal,
        activatable(InternalContract, 1)
#endif        
    ]
    runtimeclass AdaptiveShowCardAction
    {
        [default] interface IAdaptiveShowCardAction;
        interface IAdaptiveActionElement;
    };

    [
        version(NTDDI_WIN10_RS1),
        exclusiveto(AdaptiveSubmitAction),
#ifdef ADAPTIVE_CARDS_WINDOWS
        uuid(c89015c8-1a8e-4819-8e93-d5fed276efc5),
        contract(InternalContract, 1),
        internal
#else
        uuid(97b9b3a3-657b-4d38-a136-154cc8da19a9)
#endif        
    ]
    interface IAdaptiveSubmitAction : IInspectable
    {
        [propget] HRESULT DataJson([out, retval] Windows.Data.Json.JsonValue** value);
        [propput] HRESULT DataJson([in] Windows.Data.Json.JsonValue* value);
    };

    [
        version(NTDDI_WIN10_RS1),
        activatable(NTDDI_WIN10_RS1),
#ifdef ADAPTIVE_CARDS_WINDOWS
        contract(InternalContract, 1),
        internal,
        activatable(InternalContract, 1)
#endif        
    ]
    runtimeclass AdaptiveSubmitAction
    {
        [default] interface IAdaptiveSubmitAction;
        interface IAdaptiveActionElement;
    };


    [
        version(NTDDI_WIN10_RS1),
        exclusiveto(AdaptiveToggleVisibilityTarget),
#ifdef ADAPTIVE_CARDS_WINDOWS
        uuid(045FA1AE-A5CA-4359-AC35-16FC162F3BF0),
        contract(InternalContract, 1),
        internal
#else
        uuid(1F626040-8C2F-4C64-AB3E-A80ECE538E5F)
#endif
    ] 
    interface IAdaptiveToggleVisibilityTarget : IInspectable
    {
        [propget] HRESULT ElementId([out, retval] HSTRING * value);
        [propput] HRESULT ElementId([in] HSTRING value);

        [propget] HRESULT IsVisible([out, retval] IsVisible * value);
        [propput] HRESULT IsVisible([in] IsVisible value);
    };

    [
        version(NTDDI_WIN10_RS1),
        activatable(NTDDI_WIN10_RS1),
#ifdef ADAPTIVE_CARDS_WINDOWS
         contract(InternalContract, 1),
         internal,
        activatable(InternalContract, 1)
#endif
    ] 
    runtimeclass AdaptiveToggleVisibilityTarget {
        [default] interface IAdaptiveToggleVisibilityTarget;
    };

    [
        version(NTDDI_WIN10_RS1),
        exclusiveto(AdaptiveToggleVisibilityAction),
#ifdef ADAPTIVE_CARDS_WINDOWS
        uuid(7DD38D1D-338A-40D3-9AF8-912FBC61427C),
        contract(InternalContract, 1),
        internal
#else
        uuid(DF122310-5768-4111-A155-92F6F34BB37A)
#endif
    ] 
    interface IAdaptiveToggleVisibility : IInspectable
    {
        [propget] HRESULT TargetElements([out, retval] Windows.Foundation.Collections.IVector<AdaptiveToggleVisibilityTarget*> * *value);
    };

    [
        version(NTDDI_WIN10_RS1),
        activatable(NTDDI_WIN10_RS1),
#ifdef ADAPTIVE_CARDS_WINDOWS
        contract(InternalContract, 1),
        internal,
        activatable(InternalContract, 1)
#endif
    ] 
    runtimeclass AdaptiveToggleVisibilityAction {
        [default] interface IAdaptiveToggleVisibility;
        interface IAdaptiveActionElement;
    };

    [
        version(NTDDI_WIN10_RS1),
        exclusiveto(AdaptiveCardResourceResolvers),
#ifdef ADAPTIVE_CARDS_WINDOWS
        uuid(8e467d28-ef21-4b9c-aad5-36e6073b1132),
        contract(InternalContract, 1),
        internal
#else
        uuid(3b655db6-54d2-47e7-8658-b58ced5fb237)
#endif        
    ]
    interface IAdaptiveCardResourceResolvers : IInspectable
    {
        HRESULT Set([in] HSTRING scheme, [in] IAdaptiveCardResourceResolver* resolver);
        HRESULT Get([in] HSTRING scheme, [out, retval] IAdaptiveCardResourceResolver** resolver);
    };

    [
        version(NTDDI_WIN10_RS1),
        activatable(NTDDI_WIN10_RS1),
#ifdef ADAPTIVE_CARDS_WINDOWS
        contract(InternalContract, 1),
        internal,
        activatable(InternalContract, 1)
#endif        
    ]
    runtimeclass AdaptiveCardResourceResolvers
    {
        [default] interface IAdaptiveCardResourceResolvers;
    };

    [
        version(NTDDI_WIN10_RS1),
#ifdef ADAPTIVE_CARDS_WINDOWS
        uuid(1dd4f5ee-f11a-485c-a048-c2370d88e4e0),
        contract(InternalContract, 1),
        internal
#else
        uuid(30f17ba9-133a-4484-8002-a8f4b6764e3f)
#endif        
    ]
    interface IAdaptiveCardResourceResolver : IInspectable
    {
        HRESULT GetResourceStreamAsync([in] AdaptiveCardGetResourceStreamArgs* args, [out, retval] Windows.Foundation.IAsyncOperation<Windows.Storage.Streams.IRandomAccessStream*>** result);
    };

    [
        version(NTDDI_WIN10_RS1),
        exclusiveto(AdaptiveCardGetResourceStreamArgs),
#ifdef ADAPTIVE_CARDS_WINDOWS
        uuid(602eee1f-5756-46bd-b703-b7a4130b25f4),
        contract(InternalContract, 1),
        internal
#else
        uuid(e1d63f44-6550-454f-99f4-d02df5ae9b8c)
#endif        
    ]
    interface IAdaptiveCardGetResourceStreamArgsFactory : IInspectable
    {
        HRESULT CreateAdaptiveCardGetResourceStreamArgs(
            [in] Windows.Foundation.Uri* value,
            [out, retval] AdaptiveCardGetResourceStreamArgs** args
            );
    };

    [
        version(NTDDI_WIN10_RS1),
        exclusiveto(AdaptiveCardGetResourceStreamArgs),
#ifdef ADAPTIVE_CARDS_WINDOWS
        uuid(413365b8-3e56-4cb9-a06a-1f5d1d8c2dac),
        contract(InternalContract, 1),
        internal
#else
        uuid(0eea761b-5a3e-4f1f-86f6-d511c178e671)
#endif        
    ]
    interface IAdaptiveCardGetResourceStreamArgs : IInspectable
    {
        [propget] HRESULT Url([out, retval] Windows.Foundation.Uri** value);
    };

    [
        version(NTDDI_WIN10_RS1),
        activatable(IAdaptiveCardGetResourceStreamArgsFactory, NTDDI_WIN10_RS1),
#ifdef ADAPTIVE_CARDS_WINDOWS
        contract(InternalContract, 1),
        internal,
        activatable(InternalContract, 1)
#endif        
    ]
    runtimeclass AdaptiveCardGetResourceStreamArgs
    {
        [default] interface IAdaptiveCardGetResourceStreamArgs;
    };

    [
        version(NTDDI_WIN10_RS1),
        exclusiveto(RenderedAdaptiveCard),
#ifdef ADAPTIVE_CARDS_WINDOWS
        uuid(81793291-582c-42f5-8582-8275b0a64913),
        contract(InternalContract, 1),
        internal
#else
        uuid(7bf9ceac-105c-421a-8b4e-8e5be9ead986)
#endif        
    ]
    interface IRenderedAdaptiveCard : IInspectable
    {
        [propget] HRESULT OriginatingCard([out, retval] AdaptiveCard** value);

        [propget] HRESULT OriginatingHostConfig([out, retval] AdaptiveHostConfig** value);

        [propget] HRESULT FrameworkElement([out, retval] Windows.UI.Xaml.FrameworkElement** value);

        [propget] HRESULT UserInputs([out, retval] AdaptiveInputs** value);

        [propget] HRESULT Errors([out, retval] Windows.Foundation.Collections.IVector<AdaptiveError*>** value);

        [propget] HRESULT Warnings([out, retval] Windows.Foundation.Collections.IVector<AdaptiveWarning*>** value);

        [eventadd] HRESULT Action([in] Windows.Foundation.TypedEventHandler<RenderedAdaptiveCard*, AdaptiveActionEventArgs*>* pHandler, [out][retval] EventRegistrationToken* pToken);
        [eventremove] HRESULT Action([in] EventRegistrationToken token);

        [eventadd] HRESULT MediaClicked([in] Windows.Foundation.TypedEventHandler<RenderedAdaptiveCard*, AdaptiveMediaEventArgs*>* pHandler, [out][retval] EventRegistrationToken* pToken);
        [eventremove] HRESULT MediaClicked([in] EventRegistrationToken token);
    };

    [
        version(NTDDI_WIN10_RS1),
        activatable(NTDDI_WIN10_RS1),
#ifdef ADAPTIVE_CARDS_WINDOWS
        contract(InternalContract, 1),
        internal,
        activatable(InternalContract, 1)
#endif        
    ]
    runtimeclass RenderedAdaptiveCard
    {
        [default] interface IRenderedAdaptiveCard;
    };

    [
        version(NTDDI_WIN10_RS1),
        exclusiveto(AdaptiveInputs),
#ifdef ADAPTIVE_CARDS_WINDOWS
        uuid(eb02a75b-0b51-4c3c-affb-1eeca347a6b9),
        contract(InternalContract, 1),
        internal
#else
        uuid(a172be96-7ab5-4faa-a0fd-99e8160e359e)
#endif        
    ]
    interface IAdaptiveInputs : IInspectable
    {
        HRESULT AsJson([out, retval] Windows.Data.Json.JsonObject** value);
        HRESULT AsValueSet([out, retval] Windows.Foundation.Collections.ValueSet** value);
    };

    [
        version(NTDDI_WIN10_RS1),
        activatable(NTDDI_WIN10_RS1),
#ifdef ADAPTIVE_CARDS_WINDOWS
        contract(InternalContract, 1),
        internal,
        activatable(InternalContract, 1)
#endif        
    ]
    runtimeclass AdaptiveInputs
    {
        [default] interface IAdaptiveInputs;
    };

    [
        version(NTDDI_WIN10_RS1),
        exclusiveto(AdaptiveFeatureRegistration),
#ifdef ADAPTIVE_CARDS_WINDOWS
        uuid(b2a455fd-385c-45eb-89ce-007b7ed0a815),
        contract(InternalContract, 1),
        internal
#else
        uuid(5b639a4d-898a-4c63-8cfe-592437201830)
#endif
    ] interface IAdaptiveFeatureRegistration : IInspectable
    {
        HRESULT Set([in] HSTRING name, [in] HSTRING version);
        HRESULT Get([in] HSTRING name, [out, retval] HSTRING * version);
        HRESULT Remove([in] HSTRING name);
    };

    [
        version(NTDDI_WIN10_RS1),
        activatable(NTDDI_WIN10_RS1),
#ifdef ADAPTIVE_CARDS_WINDOWS
        contract(InternalContract, 1),
        internal,
        activatable(InternalContract, 1)
#endif
    ] 
    runtimeclass AdaptiveFeatureRegistration 
    {
        [default] interface IAdaptiveFeatureRegistration; 
    };


    [
        version(NTDDI_WIN10_RS1),
#ifdef ADAPTIVE_CARDS_WINDOWS
        uuid(3324e9f6-86f0-4d59-a06f-6bb464ffd558),
        contract(InternalContract, 1),
        internal
#else
        uuid(c42c7757-8cf0-49dc-8c8e-a341963eaba2)
#endif        
    ]
    interface IAdaptiveElementParser : IInspectable
    {
        HRESULT FromJson(
            [in] Windows.Data.Json.JsonObject* inputJson,
            [in] AdaptiveElementParserRegistration* elementParsers,
            [in] AdaptiveActionParserRegistration* actionParsers,
            [in] Windows.Foundation.Collections.IVector<AdaptiveWarning*>* warnings,
            [out, retval] IAdaptiveCardElement** result);
    };

    [
        version(NTDDI_WIN10_RS1),
        exclusiveto(AdaptiveElementParserRegistration),
#ifdef ADAPTIVE_CARDS_WINDOWS
        uuid(494f5d4a-c005-4203-a170-1446cbaa857f),
        contract(InternalContract, 1),
        internal
#else
        uuid(ae307fdc-6a4e-4e10-a9d4-518ccee99c3b)
#endif        
    ]
    interface IAdaptiveElementParserRegistration : IInspectable
    {
        HRESULT Set([in] HSTRING type, [in] IAdaptiveElementParser* parser);
        HRESULT Get([in] HSTRING type, [out, retval] IAdaptiveElementParser** result);
        HRESULT Remove([in] HSTRING type);
    };

    [
        version(NTDDI_WIN10_RS1),
        activatable(NTDDI_WIN10_RS1),
#ifdef ADAPTIVE_CARDS_WINDOWS
        contract(InternalContract, 1),
        internal,
        activatable(InternalContract, 1)
#endif        
    ]
    runtimeclass AdaptiveElementParserRegistration
    {
        [default] interface IAdaptiveElementParserRegistration;
    };

    [
        version(NTDDI_WIN10_RS1),
        exclusiveto(AdaptiveActionParserRegistration),
#ifdef ADAPTIVE_CARDS_WINDOWS
        uuid(b8484c16-a9bd-48bf-a28c-ef130c13300d),
        contract(InternalContract, 1),
        internal
#else
        uuid(a730c2e9-6ee8-4b03-b706-60138c66a4a8)
#endif        
    ]
    interface IAdaptiveActionParserRegistration : IInspectable
    {
        HRESULT Set([in] HSTRING type, [in] IAdaptiveActionParser* Parser);
        HRESULT Get([in] HSTRING type, [out, retval] IAdaptiveActionParser** result);
        HRESULT Remove([in] HSTRING type);
    };

    [
        version(NTDDI_WIN10_RS1),
        activatable(NTDDI_WIN10_RS1),
#ifdef ADAPTIVE_CARDS_WINDOWS
        contract(InternalContract, 1),
        internal,
        activatable(InternalContract, 1)
#endif        
    ]
    runtimeclass AdaptiveActionParserRegistration
    {
        [default] interface IAdaptiveActionParserRegistration;
    };

    [
        version(NTDDI_WIN10_RS1),
#ifdef ADAPTIVE_CARDS_WINDOWS
        uuid(88a79c26-ded3-4b32-b57c-527fcbeff6a4),
        contract(InternalContract, 1),
        internal
#else
        uuid(355d37ed-d622-49c0-9b43-75975f1b6dbe)
#endif        
    ]
    interface IAdaptiveActionParser : IInspectable
    {
        HRESULT FromJson(
            [in] Windows.Data.Json.JsonObject* inputJson,
            [in] AdaptiveElementParserRegistration* elementParsers,
            [in] AdaptiveActionParserRegistration* actionParsers,
            [in] Windows.Foundation.Collections.IVector<AdaptiveWarning*>* warnings,
            [out, retval] IAdaptiveActionElement** result);
    };

    [
        version(NTDDI_WIN10_RS1),
        exclusiveto(AdaptiveElementRendererRegistration),
#ifdef ADAPTIVE_CARDS_WINDOWS
        uuid(2ebd4f56-2c5a-45c1-acaf-d956578e8048),
        contract(InternalContract, 1),
        internal
#else
        uuid(f5a25e03-4d0e-4f0b-9ef6-3e6c37477e86)
#endif        
    ]
    interface IAdaptiveElementRendererRegistration : IInspectable
    {
        HRESULT Set([in] HSTRING type, [in] IAdaptiveElementRenderer* renderer);
        HRESULT Get([in] HSTRING type, [out, retval] IAdaptiveElementRenderer** result);
        HRESULT Remove([in] HSTRING type);
    };

    [
        version(NTDDI_WIN10_RS1),
        activatable(NTDDI_WIN10_RS1),
#ifdef ADAPTIVE_CARDS_WINDOWS
        contract(InternalContract, 1),
        internal,
        activatable(InternalContract, 1)
#endif        
    ]
    runtimeclass AdaptiveElementRendererRegistration
    {
        [default] interface IAdaptiveElementRendererRegistration;
    };

    [
        version(NTDDI_WIN10_RS1),
        exclusiveto(AdaptiveActionRendererRegistration),
#ifdef ADAPTIVE_CARDS_WINDOWS
        uuid(41EF351F-45AF-428A-A3AC-88455EB03698),
        contract(InternalContract, 1),
        internal
#else
        uuid(C638667B-984C-4C33-9AD0-DDCD456C45F2)
#endif
    ]
    interface IAdaptiveActionRendererRegistration : IInspectable
    {
        HRESULT Set([in] HSTRING type, [in] IAdaptiveActionRenderer* renderer);
        HRESULT Get([in] HSTRING type, [out, retval] IAdaptiveActionRenderer** result);
        HRESULT Remove([in] HSTRING type);
    };

    [
        version(NTDDI_WIN10_RS1),
        activatable(NTDDI_WIN10_RS1),
#ifdef ADAPTIVE_CARDS_WINDOWS
        contract(InternalContract, 1),
        internal,
        activatable(InternalContract, 1)
#endif
    ]
    runtimeclass AdaptiveActionRendererRegistration
    {
        [default] interface IAdaptiveActionRendererRegistration;
    };


    [
        version(NTDDI_WIN10_RS1),
        exclusiveto(AdaptiveActionInvoker),
#ifdef ADAPTIVE_CARDS_WINDOWS
        uuid(81d601c7-ebad-4445-a84d-2517d610c993),
        contract(InternalContract, 1),
        internal
#else
        uuid(c7435e94-1028-4543-b52e-54126fcb411f)
#endif        
    ]
    interface IAdaptiveActionInvoker : IInspectable
    {
        HRESULT SendActionEvent([in] IAdaptiveActionElement* actionElement);
    };

    [
        version(NTDDI_WIN10_RS1),
        activatable(NTDDI_WIN10_RS1),
#ifdef ADAPTIVE_CARDS_WINDOWS
        contract(InternalContract, 1),
        internal,
        activatable(InternalContract, 1)
#endif        
    ]
    runtimeclass AdaptiveActionInvoker
    {
        [default] interface IAdaptiveActionInvoker;
    };
        
    [
        version(NTDDI_WIN10_RS1),
        exclusiveto(AdaptiveMediaEventInvoker),
#ifdef ADAPTIVE_CARDS_WINDOWS
        uuid(C4B6BBF1-599F-4CCF-904E-4CEFAAA44454),
        contract(InternalContract, 1),
        internal
#else
        uuid(DBB394A0-2EDD-4D04-911D-8E1A5CEB88E2)
#endif        
    ]
    interface IAdaptiveMediaEventInvoker : IInspectable
    {
        HRESULT SendMediaClickedEvent([in] AdaptiveMedia* mediaElement);
    };

    [
        version(NTDDI_WIN10_RS1),
        activatable(NTDDI_WIN10_RS1),
#ifdef ADAPTIVE_CARDS_WINDOWS
        contract(InternalContract, 1),
        internal,
        activatable(InternalContract, 1)
#endif        
    ]
    runtimeclass AdaptiveMediaEventInvoker
    {
        [default] interface IAdaptiveMediaEventInvoker;
    };


    [
        version(NTDDI_WIN10_RS1),
#ifdef ADAPTIVE_CARDS_WINDOWS
        uuid(e138cceb-7a0a-41d4-9477-14e68e8cd67e),
        contract(InternalContract, 1),
        internal
#else
        uuid(7855E78D-E217-4D12-9203-0136E79FF869)
#endif        
    ]
    interface IAdaptiveInputValue : IInspectable
    {
        [propget] HRESULT InputElement([out, retval] IAdaptiveInputElement** inputCardElement);
        [propget] HRESULT CurrentValue([out, retval] HSTRING * currentInputValue);
    };

    [
        version(NTDDI_WIN10_RS1),
        exclusiveto(AdaptiveRenderContext),
#ifdef ADAPTIVE_CARDS_WINDOWS
        uuid(98e4b78a-683c-48f2-a7d2-42b0556e5e63),
        contract(InternalContract, 1),
        internal
#else
        uuid(d2ad59a2-01aa-4b39-b2a7-5ce1d4028fbb)
#endif        
    ]
    interface IAdaptiveRenderContext : IInspectable
    {
        [propget] HRESULT HostConfig([out, retval] AdaptiveHostConfig** value);

        [propget] HRESULT FeatureRegistration([out, retval] AdaptiveFeatureRegistration** value);

        [propget] HRESULT ElementRenderers([out, retval] AdaptiveElementRendererRegistration** value);

        [propget] HRESULT ActionRenderers([out, retval] AdaptiveActionRendererRegistration** value);

        [propget] HRESULT ResourceResolvers([out, retval] AdaptiveCardResourceResolvers** value);

        [propget] HRESULT ActionInvoker([out, retval] AdaptiveActionInvoker** value);

        [propget] HRESULT MediaEventInvoker([out, retval] AdaptiveMediaEventInvoker** value);

        [propget] HRESULT OverrideStyles([out, retval] Windows.UI.Xaml.ResourceDictionary** overrideDictionary);

        [propget] HRESULT UserInputs([out, retval] AdaptiveInputs** value);

        HRESULT AddInputValue([in] IAdaptiveInputValue* inputValue);

        HRESULT AddInlineShowCard([in] AdaptiveActionSet * inputValue,
                                  [in] AdaptiveShowCardAction * showCardAction,
                                  [in] Windows.UI.Xaml.UIElement * showCardUIElement);

        HRESULT AddError([in] ErrorStatusCode statusCode, [in] HSTRING message);
        HRESULT AddWarning([in] WarningStatusCode statusCode, [in] HSTRING message);
    };

    [
        version(NTDDI_WIN10_RS1),
        activatable(NTDDI_WIN10_RS1),
#ifdef ADAPTIVE_CARDS_WINDOWS
        contract(InternalContract, 1),
        internal,
        activatable(InternalContract, 1)
#endif        
    ]
    runtimeclass AdaptiveRenderContext
    {
        [default] interface IAdaptiveRenderContext;
    };

    [
        version(NTDDI_WIN10_RS1),
#ifdef ADAPTIVE_CARDS_WINDOWS
        uuid(880f5743-9132-4ddc-a5e6-b2c6e9351063),
        contract(InternalContract, 1),
        internal
#else
        uuid(8682c91f-28e3-48fa-8de3-15ba4ec495ca)
#endif        
    ]
    interface IAdaptiveElementRenderer : IInspectable
    {
        HRESULT Render([in] IAdaptiveCardElement* element, [in] AdaptiveRenderContext* context, [in] AdaptiveRenderArgs* renderArgs, [out, retval] Windows.UI.Xaml.UIElement** result);
    };

    [
        version(NTDDI_WIN10_RS1),
#ifdef ADAPTIVE_CARDS_WINDOWS
        uuid(0AFBC719-6F2A-4CC7-AAC8-C84E98F78A68),
        contract(InternalContract, 1),
        internal
#else
        uuid(B028B6B4-3773-4414-B5E3-58397F8CA37C)
#endif
    ]
    interface IAdaptiveActionRenderer : IInspectable
    {
        HRESULT Render([in] IAdaptiveActionElement * action,
                       [in] AdaptiveRenderContext * context,
                       [in] AdaptiveRenderArgs * renderArgs,
                       [out, retval] Windows.UI.Xaml.UIElement * *result);
    };

    [
        version(NTDDI_WIN10_RS1),
        activatable(NTDDI_WIN10_RS1),
#ifdef ADAPTIVE_CARDS_WINDOWS
        contract(InternalContract, 1),
        internal,
        activatable(InternalContract, 1)
#endif        
    ]
    runtimeclass AdaptiveTextBlockRenderer
    {
        [default] interface IAdaptiveElementRenderer;
        interface IAdaptiveElementParser;
    };

    [version(NTDDI_WIN10_RS1),
     activatable(NTDDI_WIN10_RS1),
#ifdef ADAPTIVE_CARDS_WINDOWS
     contract(InternalContract, 1),
     internal,
     activatable(InternalContract, 1)
#endif
    ] runtimeclass AdaptiveRichTextBlockRenderer 
    {
        [default] interface IAdaptiveElementRenderer;
        interface IAdaptiveElementParser;
    };

    [
        version(NTDDI_WIN10_RS1),
        activatable(NTDDI_WIN10_RS1),
#ifdef ADAPTIVE_CARDS_WINDOWS
        contract(InternalContract, 1),
        internal,
        activatable(InternalContract, 1)
#endif        
    ]
    runtimeclass AdaptiveImageRenderer
    {
        [default] interface IAdaptiveElementRenderer;
        interface IAdaptiveElementParser;
    };

    [
        version(NTDDI_WIN10_RS1),
        activatable(NTDDI_WIN10_RS1),
#ifdef ADAPTIVE_CARDS_WINDOWS
        contract(InternalContract, 1),
        internal,
        activatable(InternalContract, 1)
#endif        
    ]
    runtimeclass AdaptiveImageSetRenderer
    {
        [default] interface IAdaptiveElementRenderer;
        interface IAdaptiveElementParser;
    };

    [
        version(NTDDI_WIN10_RS1),
        activatable(NTDDI_WIN10_RS1),
#ifdef ADAPTIVE_CARDS_WINDOWS
        contract(InternalContract, 1),
        internal,
        activatable(InternalContract, 1)
#endif        
    ]
    runtimeclass AdaptiveContainerRenderer
    {
        [default] interface IAdaptiveElementRenderer;
        interface IAdaptiveElementParser;
    };

    [
        version(NTDDI_WIN10_RS1),
        activatable(NTDDI_WIN10_RS1),
#ifdef ADAPTIVE_CARDS_WINDOWS
        contract(InternalContract, 1),
        internal,
        activatable(InternalContract, 1)
#endif        
    ]
    runtimeclass AdaptiveColumnRenderer
    {
        [default] interface IAdaptiveElementRenderer;
        interface IAdaptiveElementParser;
    };

    [
        version(NTDDI_WIN10_RS1),
        activatable(NTDDI_WIN10_RS1),
#ifdef ADAPTIVE_CARDS_WINDOWS
        contract(InternalContract, 1),
        internal,
        activatable(InternalContract, 1)
#endif        
    ]
    runtimeclass AdaptiveColumnSetRenderer
    {
        [default] interface IAdaptiveElementRenderer;
        interface IAdaptiveElementParser;
    };

    [
        version(NTDDI_WIN10_RS1),
        activatable(NTDDI_WIN10_RS1),
#ifdef ADAPTIVE_CARDS_WINDOWS
        contract(InternalContract, 1),
        internal,
        activatable(InternalContract, 1)
#endif        
    ]
    runtimeclass AdaptiveFactRenderer
    {
        [default] interface IAdaptiveElementRenderer;
        interface IAdaptiveElementParser;
    };

    [
        version(NTDDI_WIN10_RS1),
        activatable(NTDDI_WIN10_RS1),
#ifdef ADAPTIVE_CARDS_WINDOWS
        contract(InternalContract, 1),
        internal,
        activatable(InternalContract, 1)
#endif        
    ]
    runtimeclass AdaptiveChoiceSetInputRenderer
    {
        [default] interface IAdaptiveElementRenderer;
        interface IAdaptiveElementParser;
    };

    [
        version(NTDDI_WIN10_RS1),
        activatable(NTDDI_WIN10_RS1),
#ifdef ADAPTIVE_CARDS_WINDOWS
        contract(InternalContract, 1),
        internal,
        activatable(InternalContract, 1)
#endif        
    ]
    runtimeclass AdaptiveDateInputRenderer
    {
        [default] interface IAdaptiveElementRenderer;
        interface IAdaptiveElementParser;
    };

    [
        version(NTDDI_WIN10_RS1),
        activatable(NTDDI_WIN10_RS1),
#ifdef ADAPTIVE_CARDS_WINDOWS
        contract(InternalContract, 1),
        internal,
        activatable(InternalContract, 1)
#endif        
    ]
    runtimeclass AdaptiveNumberInputRenderer
    {
        [default] interface IAdaptiveElementRenderer;
        interface IAdaptiveElementParser;
    };

    [
        version(NTDDI_WIN10_RS1),
        activatable(NTDDI_WIN10_RS1),
#ifdef ADAPTIVE_CARDS_WINDOWS
        contract(InternalContract, 1),
        internal,
        activatable(InternalContract, 1)
#endif        
    ]
    runtimeclass AdaptiveTextInputRenderer
    {
        [default] interface IAdaptiveElementRenderer;
        interface IAdaptiveElementParser;
    };

    [
        version(NTDDI_WIN10_RS1),
        activatable(NTDDI_WIN10_RS1),
#ifdef ADAPTIVE_CARDS_WINDOWS
        contract(InternalContract, 1),
        internal,
        activatable(InternalContract, 1)
#endif        
    ]
    runtimeclass AdaptiveTimeInputRenderer
    {
        [default] interface IAdaptiveElementRenderer;
        interface IAdaptiveElementParser;
    };

    [
        version(NTDDI_WIN10_RS1),
        activatable(NTDDI_WIN10_RS1),
#ifdef ADAPTIVE_CARDS_WINDOWS
        contract(InternalContract, 1),
        internal,
        activatable(InternalContract, 1)
#endif        
    ]
    runtimeclass AdaptiveToggleInputRenderer
    {
        [default] interface IAdaptiveElementRenderer;
        interface IAdaptiveElementParser;
    };

    [
        version(NTDDI_WIN10_RS1),
        activatable(NTDDI_WIN10_RS1),
#ifdef ADAPTIVE_CARDS_WINDOWS
        contract(InternalContract, 1),
        internal,
        activatable(InternalContract, 1)
#endif        
    ]
    runtimeclass AdaptiveFactSetRenderer
    {
        [default] interface IAdaptiveElementRenderer;
        interface IAdaptiveElementParser;
    };

    [
        version(NTDDI_WIN10_RS1),
        activatable(NTDDI_WIN10_RS1),
#ifdef ADAPTIVE_CARDS_WINDOWS
        contract(InternalContract, 1),
        internal,
        activatable(InternalContract, 1)
#endif        
    ]
    runtimeclass AdaptiveMediaRenderer
    {
        [default] interface IAdaptiveElementRenderer;
        interface IAdaptiveElementParser;
    };

    [
        version(NTDDI_WIN10_RS1),
        activatable(NTDDI_WIN10_RS1)
#ifdef ADAPTIVE_CARDS_WINDOWS
        contract(InternalContract, 1),
        internal,
        activatable(InternalContract, 1)
#endif
    ]
    runtimeclass AdaptiveActionSetRenderer
    {
        [default] interface IAdaptiveElementRenderer;
        interface IAdaptiveElementParser;
    };

    [
        version(NTDDI_WIN10_RS1),
        activatable(NTDDI_WIN10_RS1),
#ifdef ADAPTIVE_CARDS_WINDOWS
        contract(InternalContract, 1),
        internal,
        activatable(InternalContract, 1)
#endif
    ]
    runtimeclass AdaptiveOpenUrlActionRenderer
    {
        [default] interface IAdaptiveActionRenderer;
        interface IAdaptiveActionParser;
    };

    [
        version(NTDDI_WIN10_RS1),
        activatable(NTDDI_WIN10_RS1),
#ifdef ADAPTIVE_CARDS_WINDOWS
         contract(InternalContract, 1),
        internal,
        activatable(InternalContract, 1)
#endif
    ]
    runtimeclass AdaptiveShowCardActionRenderer
    {
        [default] interface IAdaptiveActionRenderer;
        interface IAdaptiveActionParser;
    };

    [
        version(NTDDI_WIN10_RS1),
        activatable(NTDDI_WIN10_RS1),
#ifdef ADAPTIVE_CARDS_WINDOWS
        contract(InternalContract, 1),
        internal,
        activatable(InternalContract, 1)
#endif
    ]
    runtimeclass AdaptiveSubmitActionRenderer
    {
        [default] interface IAdaptiveActionRenderer;
        interface IAdaptiveActionParser;
    };

    [version(NTDDI_WIN10_RS1),
     activatable(NTDDI_WIN10_RS1),
#ifdef ADAPTIVE_CARDS_WINDOWS
     contract(InternalContract, 1),
     internal,
     activatable(InternalContract, 1)
#endif
    ] runtimeclass AdaptiveToggleVisibilityActionRenderer
    {
        [default] interface IAdaptiveActionRenderer;
        interface IAdaptiveActionParser;
    };

    [
        version(NTDDI_WIN10_RS1),
        exclusiveto(AdaptiveRenderArgs),
#ifdef ADAPTIVE_CARDS_WINDOWS
        uuid(e75cbfea-77a6-4562-be66-c86b36ac193a),
        contract(InternalContract, 1),
        internal
#else
        uuid(8615baba-2695-46d2-a764-9ab473c65bb9)
#endif        
    ]
    interface IAdaptiveRenderArgs : IInspectable
    {
        [propget] HRESULT ContainerStyle([out, retval] ContainerStyle* value);
        [propput] HRESULT ContainerStyle([in] ContainerStyle value);
        [propget] HRESULT ParentElement([out, retval] IInspectable** value);
        [propput] HRESULT ParentElement([in] IInspectable* value);
        [propget] HRESULT IsInShowCard([out, retval] boolean * value);
        [propput] HRESULT IsInShowCard([in] boolean value);
        [propget] HRESULT AllowAboveTitleIconPlacement([out, retval] boolean * value);
        [propput] HRESULT AllowAboveTitleIconPlacement([in] boolean value);
        [propget] HRESULT AncestorHasFallback([out, retval] boolean* value);
        [propput] HRESULT AncestorHasFallback([in] boolean value);
    };

    [
        version(NTDDI_WIN10_RS1),
        activatable(NTDDI_WIN10_RS1),
#ifdef ADAPTIVE_CARDS_WINDOWS
        contract(InternalContract, 1),
        internal,
        activatable(InternalContract, 1)
#endif        
    ]
    runtimeclass AdaptiveRenderArgs
    {
        [default] interface IAdaptiveRenderArgs;
    };

    [
        version(NTDDI_WIN10_RS1),
        exclusiveto(AdaptiveError),
#ifdef ADAPTIVE_CARDS_WINDOWS
        uuid(f3c95797-25ad-4ee1-a4ad-0fafb986213f),
        contract(InternalContract, 1),
        internal
#else
        uuid(c0222295-bbec-4ff6-bdf3-f207ce78df69)
#endif        
    ]
    interface IAdaptiveError : IInspectable
    {
        [propget] HRESULT StatusCode([out, retval] ErrorStatusCode* value);

        [propget] HRESULT Message([out, retval] HSTRING* value);
    };

    [
        version(NTDDI_WIN10_RS1),
        activatable(NTDDI_WIN10_RS1),
#ifdef ADAPTIVE_CARDS_WINDOWS
        contract(InternalContract, 1),
        internal,
        activatable(InternalContract, 1)
#endif        
    ]
    runtimeclass AdaptiveError
    {
        [default] interface IAdaptiveError;
    };

    [
        version(NTDDI_WIN10_RS1),
        exclusiveto(AdaptiveWarning),
#ifdef ADAPTIVE_CARDS_WINDOWS
        uuid(d978d794-6585-4e97-b602-9e6a2ffa3948),
        contract(InternalContract, 1),
        internal
#else
        uuid(4b5b28fe-9645-4e11-89c9-b9d25dd1b777)
#endif        
    ]
    interface IAdaptiveWarning : IInspectable
    {
        [propget] HRESULT StatusCode([out, retval] WarningStatusCode* value);

        [propget] HRESULT Message([out, retval] HSTRING* value);
    };

    [
        version(NTDDI_WIN10_RS1),
        activatable(NTDDI_WIN10_RS1),
#ifdef ADAPTIVE_CARDS_WINDOWS
        contract(InternalContract, 1),
        internal,
        activatable(InternalContract, 1)
#endif        
    ]
    runtimeclass AdaptiveWarning
    {
        [default] interface IAdaptiveWarning;
    };

    [
        version(NTDDI_WIN10_RS1),
        exclusiveto(TileControl),
#ifdef ADAPTIVE_CARDS_WINDOWS
        uuid(cd0a4aaf-d7f7-4398-a874-e5735f72f78d),
        contract(InternalContract, 1),
        internal
#else
        uuid(779a1ef5-69a2-4b62-8ed4-ab239aab96d0)
#endif
    ] interface ITileControl : IInspectable
    {
        [propget] HRESULT BackgroundImage([out, retval] AdaptiveBackgroundImage** value);
        [propput] HRESULT BackgroundImage([in] AdaptiveBackgroundImage* value);

        [propget] HRESULT RootElement([out, retval] Windows.UI.Xaml.FrameworkElement * *value);
        [propput] HRESULT RootElement([in] Windows.UI.Xaml.FrameworkElement * value);

        [propget] HRESULT ResolvedImage([out, retval] Windows.UI.Xaml.UIElement * *value);
        [propput] HRESULT ResolvedImage([in] Windows.UI.Xaml.UIElement * value);

        [propget] HRESULT ImageSize([out, retval] Windows.Foundation.Size * value);
        [propput] HRESULT ImageSize([in] Windows.Foundation.Size value);

        HRESULT LoadImageBrush([in] Windows.UI.Xaml.UIElement * uielement);
    }

    [
        version(NTDDI_WIN10_RS1),
        activatable(NTDDI_WIN10_RS1),
        threading(both),
        marshaling_behavior(agile),
#ifdef ADAPTIVE_CARDS_WINDOWS
        contract(InternalContract, 1),
        internal,
        activatable(InternalContract, 1)
#endif
    ] runtimeclass TileControl : Windows.UI.Xaml.Controls.ContentControl
    {
        [default] interface ITileControl;
    }

    [
        version(NTDDI_WIN10_RS1),
        exclusiveto(WholeItemsPanel),
#ifdef ADAPTIVE_CARDS_WINDOWS
        uuid(bfe6f968-3c42-44df-b1e9-8830424a8616),
        contract(InternalContract, 1),
        internal
#else
        uuid(cced6652-8ca5-4841-b650-851770ec6ecf)
#endif        
    ]
    interface IWholeItemsPanel : IInspectable
    {
        HRESULT GetAltText([out, retval] HSTRING *pResult);
        HRESULT IsAllContentClippedOut([out, retval] boolean* pResult);
        HRESULT IsTruncated([out, retval] boolean* pResult);
    }

    [
        version(NTDDI_WIN10_RS1),
        activatable(NTDDI_WIN10_RS1),
        threading(both),
        marshaling_behavior(agile),
#ifdef ADAPTIVE_CARDS_WINDOWS
        contract(InternalContract, 1),
        internal,
        activatable(InternalContract, 1)
#endif
    ]
    runtimeclass WholeItemsPanel : Windows.UI.Xaml.Controls.Panel
    {
        [default] interface IWholeItemsPanel;
    }

AdaptiveNamespaceEnd<|MERGE_RESOLUTION|>--- conflicted
+++ resolved
@@ -174,11 +174,7 @@
     interface IAdaptiveElementParserRegistration;
     interface IAdaptiveElementParserRegistrationStatics;
     interface IAdaptiveActionParserRegistration;
-<<<<<<< HEAD
-    interface IAdaptiveActionParserRegistrationStatics;
-=======
     interface IAdaptiveFeatureRegistration;
->>>>>>> c7528ac5
     interface IAdaptiveElementParser;
     interface IAdaptiveActionParser;
 
