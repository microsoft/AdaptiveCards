--- conflicted
+++ resolved
@@ -575,19 +575,14 @@
         [propget] HRESULT FallbackText([out, retval] HSTRING* value);
         [propput] HRESULT FallbackText([in] HSTRING value);
 
-<<<<<<< HEAD
         [propget] HRESULT BackgroundImageUri([out, retval] HSTRING* value);
         [propput] HRESULT BackgroundImageUri([in] HSTRING value);
 
         [propget] HRESULT IsBackgroundImageUriRelative([out, retval] boolean* value);
         [propput] HRESULT IsBackgroundImageUriRelative([in] boolean value);
-=======
+
         [propget] HRESULT Language([out, retval] HSTRING* value);
         [propput] HRESULT Language([in] HSTRING value);
-
-        [propget] HRESULT BackgroundImage([out, retval] Windows.Foundation.Uri** value);
-        [propput] HRESULT BackgroundImage([in] Windows.Foundation.Uri* value);
->>>>>>> 0d6955fb
 
         [propget] HRESULT Speak([out, retval] HSTRING* value);
         [propput] HRESULT Speak([in] HSTRING value);
