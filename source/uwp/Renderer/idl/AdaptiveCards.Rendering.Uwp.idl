#include <sdkddkver.h>

import "inspectable.idl";
import "Windows.Foundation.idl";
import "Windows.UI.Xaml.idl";
import "Windows.Data.Json.idl";

#ifdef ADAPTIVE_CARDS_WINDOWS
#include "winPch.h"
#endif

#ifndef AdaptiveNamespaceStart
#define AdaptiveNamespaceStart namespace AdaptiveCards { namespace Rendering { namespace Uwp {
#define AdaptiveNamespace AdaptiveCards::Rendering::Uwp
#define AdaptiveNamespaceEnd }}}
#endif

AdaptiveNamespaceStart

#ifdef ADAPTIVE_CARDS_WINDOWS
    [contractversion(1)]
    [internal]
    apicontract InternalContract
    {
    }
#endif
    
    runtimeclass AdaptiveCardRenderer;
    runtimeclass AdaptiveCardResourceResolvers;
    runtimeclass AdaptiveCardGetResourceStreamArgs;

    runtimeclass AdaptiveTextBlock;
    runtimeclass AdaptiveCard;
    runtimeclass AdaptiveImage;
    runtimeclass AdaptiveImageSet;
    runtimeclass AdaptiveContainer;
    runtimeclass AdaptiveColumn;
    runtimeclass AdaptiveColumnSet;
    runtimeclass AdaptiveFact;
    runtimeclass AdaptiveFactSet;
    runtimeclass AdaptiveChoiceInput;
    runtimeclass AdaptiveChoiceSetInput;
    runtimeclass AdaptiveDateInput;
    runtimeclass AdaptiveNumberInput;
    runtimeclass AdaptiveTextInput;
    runtimeclass AdaptiveTimeInput;
    runtimeclass AdaptiveToggleInput;
    runtimeclass AdaptiveSeparator;

    runtimeclass AdaptiveFontSizesConfig;
    runtimeclass AdaptiveFontWeightsConfig;
    runtimeclass AdaptiveColorsConfig;
    runtimeclass AdaptiveColorConfig;
    runtimeclass AdaptiveTextConfig;
    runtimeclass AdaptiveImageSizesConfig;
    runtimeclass AdaptiveImageSetConfig;
    runtimeclass AdaptiveContainerStyleConfig;
    runtimeclass AdaptiveImageConfig;
    runtimeclass AdaptiveCardConfig;
    runtimeclass AdaptiveFactSetConfig;
    runtimeclass AdaptiveShowCardActionConfig;
    runtimeclass AdaptiveActionsConfig;
    runtimeclass AdaptiveHostConfig;
    runtimeclass AdaptiveSpacingConfig;
    runtimeclass AdaptiveSeparatorConfig;
    runtimeclass AdaptiveContainerStyleDefinition;
    runtimeclass AdaptiveContainerStylesDefinition;
    runtimeclass RenderedAdaptiveCard;
    runtimeclass AdaptiveActionEventArgs;
    runtimeclass AdaptiveInputs;
    runtimeclass AdaptiveCardParseResult;
    runtimeclass AdaptiveHostConfigParseResult;
    runtimeclass AdaptiveError;
    runtimeclass AdaptiveWarning;

    runtimeclass AdaptiveElementParserRegistration;
    runtimeclass AdaptiveActionParserRegistration;
    runtimeclass AdaptiveCardRenderer;
    runtimeclass AdaptiveChoiceSetInputRenderer;
    runtimeclass AdaptiveColumnRenderer;
    runtimeclass AdaptiveColumnSetRenderer;
    runtimeclass AdaptiveContainerRenderer;
    runtimeclass AdaptiveDateInputRenderer;
    runtimeclass AdaptiveElementRendererRegistration;
    runtimeclass AdaptiveFactSetRenderer;
    runtimeclass AdaptiveImageRenderer;
    runtimeclass AdaptiveImageSetRenderer;
    runtimeclass AdaptiveNumberInputRenderer;
    runtimeclass AdaptiveRenderContext;
    runtimeclass AdaptiveRenderArgs;
    runtimeclass AdaptiveActionInvoker;
    runtimeclass AdaptiveTextBlockRenderer;
    runtimeclass AdaptiveTextInputRenderer;
    runtimeclass AdaptiveTimeInputRenderer;
    runtimeclass AdaptiveToggleInputRenderer;

    runtimeclass WholeItemsPanel;

    interface IAdaptiveCardResourceResolvers;
    interface IAdaptiveCardResourceResolver;
    interface IAdaptiveCardGetResourceStreamArgs;

    interface IAdaptiveCardElement;
    interface IAdaptiveActionElement;
    interface IAdaptiveTextBlock;
    interface IAdaptiveCard;
    interface IAdaptiveImage;
    interface IAdaptiveImageSet;
    interface IAdaptiveContainer;
    interface IAdaptiveColumn;
    interface IAdaptiveColumnSet;
    interface IAdaptiveFact;
    interface IAdaptiveFactSet;
    interface IAdaptiveChoiceInput;
    interface IAdaptiveChoiceSetInput;
    interface IAdaptiveDateInput;
    interface IAdaptiveTextInput;
    interface IAdaptiveNumberInput;
    interface IAdaptiveTimeInput;
    interface IAdaptiveToggleInput;
    interface IAdaptiveSeparator;
    interface IAdaptiveError;
    interface IAdaptiveWarning;

    interface IAdaptiveFontSizesConfig;
    interface IAdaptiveFontWeightsConfig;
    interface IAdaptiveColorConfig;
    interface IAdaptiveColorsConfig;
    interface IAdaptiveTextConfig;
    interface IAdaptiveImageSizesConfig;
    interface IAdaptiveImageSetConfig;
    interface IAdaptiveImageConfig;
    interface IAdaptiveCardConfig;
    interface IAdaptiveFactSetConfig;
    interface IAdaptiveShowCardActionConfig;
    interface IAdaptiveActionsConfig;
    interface IAdaptiveHostConfig;
    interface IAdaptiveSpacingConfig;
    interface IAdaptiveSeparatorConfig;
    interface IAdaptiveContainerStyleDefinition;
    interface IAdaptiveContainerStylesDefinition;
    interface IRenderedAdaptiveCard;
    interface IAdaptiveInputs;
    interface IAdaptiveActionEventArgs;

    interface IAdaptiveElementParserRegistration;
    interface IAdaptiveElementParserRegistrationStatics;
    interface IAdaptiveActionParserRegistration;
    interface IAdaptiveActionParserRegistrationStatics;
    interface IAdaptiveElementParser;
    interface IAdaptiveActionParser;

    interface IAdaptiveElementRenderer;
    interface IAdaptiveElementRendererRegistration;
    interface IAdaptiveRenderContext;
    interface IAdaptiveRenderArgs;
    interface IAdaptiveActionInvoker;

    interface IWholeItemsPanel;

    [version(NTDDI_WIN10_RS1)]
#ifdef ADAPTIVE_CARDS_WINDOWS
    [contract(InternalContract, 1)]
    [internal]
#endif
    typedef [v1_enum] enum TextSize
    {
        Small = 0,
        Default,
        Medium,
        Large,
        ExtraLarge
    } TextSize;

    [version(NTDDI_WIN10_RS1)]
#ifdef ADAPTIVE_CARDS_WINDOWS
    [contract(InternalContract, 1)]
    [internal]
#endif
    typedef [v1_enum] enum TextWeight
    {
        Lighter = 0,
        Default,
        Bolder
    } TextWeight;

    [version(NTDDI_WIN10_RS1)]
#ifdef ADAPTIVE_CARDS_WINDOWS
    [contract(InternalContract, 1)]
    [internal]
#endif
    typedef [v1_enum] enum ForegroundColor
    {
        Default = 0,
        Dark,
        Light,
        Accent,
        Good,
        Warning,
        Attention
    } ForegroundColor;

    [version(NTDDI_WIN10_RS1)]
#ifdef ADAPTIVE_CARDS_WINDOWS
    [contract(InternalContract, 1)]
    [internal]
#endif
    typedef [v1_enum] enum HAlignment
    {
        Left = 0,
        Center,
        Right
    } HAlignment;

    [version(NTDDI_WIN10_RS1)]
#ifdef ADAPTIVE_CARDS_WINDOWS
    [contract(InternalContract, 1)]
    [internal]
#endif
    typedef [v1_enum] enum ElementType
    {
        Unsupported = 0,
        AdaptiveCard,
        TextBlock,
        Image,
        Container,
        Column,
        ColumnSet,
        FactSet,
        Fact,
        ImageSet,
        ChoiceInput,
        ChoiceSetInput,
        DateInput,
        NumberInput,
        TextInput,
        TimeInput,
        ToggleInput,
        Custom
    } ElementType;

    [version(NTDDI_WIN10_RS1)]
#ifdef ADAPTIVE_CARDS_WINDOWS
    [contract(InternalContract, 1)]
    [internal]
#endif
    typedef [v1_enum] enum ActionType
    {
        Unsupported = 0,
        ShowCard,
        Submit,
        OpenUrl,
        Custom
    } ActionType;

    [version(NTDDI_WIN10_RS1)]
#ifdef ADAPTIVE_CARDS_WINDOWS
    [contract(InternalContract, 1)]
    [internal]
#endif
    typedef [v1_enum] enum ImageStyle {
        Default = 0,
        Person
    } ImageStyle;

    [version(NTDDI_WIN10_RS1)]
#ifdef ADAPTIVE_CARDS_WINDOWS
    [contract(InternalContract, 1)]
    [internal]
#endif
    typedef [v1_enum] enum ImageSize {
        None = 0,
        Auto,
        Stretch,
        Small,
        Medium,
        Large
    } ImageSize;

    [version(NTDDI_WIN10_RS1)]
#ifdef ADAPTIVE_CARDS_WINDOWS
    [contract(InternalContract, 1)]
    [internal]
#endif
    typedef [v1_enum] enum SeparatorThickness {
        Default = 0,
        Thick,
    } SeparatorThickness;

    [version(NTDDI_WIN10_RS1)]
#ifdef ADAPTIVE_CARDS_WINDOWS
    [contract(InternalContract, 1)]
    [internal]
#endif
    typedef [v1_enum] enum Spacing {
        Default = 0,
        None,
        Small,
        Medium,
        Large,
        ExtraLarge,
        Padding
    } Spacing;

    [version(NTDDI_WIN10_RS1)]
#ifdef ADAPTIVE_CARDS_WINDOWS
    [contract(InternalContract, 1)]
    [internal]
#endif
    typedef [v1_enum] enum ActionsOrientation {
        Vertical = 0,
        Horizontal
    } ActionsOrientation;

    [version(NTDDI_WIN10_RS1)]
#ifdef ADAPTIVE_CARDS_WINDOWS
    [contract(InternalContract, 1)]
    [internal]
#endif
    typedef [v1_enum] enum ActionAlignment {
        Left = 0,
        Center,
        Right,
        Stretch,
    } ActionAlignment;

    [version(NTDDI_WIN10_RS1)]
#ifdef ADAPTIVE_CARDS_WINDOWS
    [contract(InternalContract, 1)]
    [internal]
#endif
    typedef [v1_enum] enum ActionMode {
        Inline = 0,
        Popup
    } ActionMode;

    [version(NTDDI_WIN10_RS1)]
#ifdef ADAPTIVE_CARDS_WINDOWS
    [contract(InternalContract, 1)]
    [internal]
#endif
    typedef [v1_enum] enum ChoiceSetStyle {
        Compact = 0,
        Expanded
    } ChoiceSetStyle;

    [version(NTDDI_WIN10_RS1)]
#ifdef ADAPTIVE_CARDS_WINDOWS
    [contract(InternalContract, 1)]
    [internal]
#endif
    typedef [v1_enum] enum TextInputStyle {
        Text = 0,
        Tel,
        Url,
        Email,
    } TextInputStyle;

    [version(NTDDI_WIN10_RS1)]
#ifdef ADAPTIVE_CARDS_WINDOWS
    [contract(InternalContract, 1)]
    [internal]
#endif
    typedef [v1_enum] enum ContainerStyle {
        None = 0,
        Default,
        Emphasis
    } ContainerStyle;

    [version(NTDDI_WIN10_RS1)]
#ifdef ADAPTIVE_CARDS_WINDOWS
    [contract(InternalContract, 1)]
    [internal]
#endif
    typedef [v1_enum] enum ErrorStatusCode {
        InvalidJson = 0,
        RenderFailed,
        RequiredPropertyMissing,
        InvalidPropertyValue,
        UnsupportedParserOverride
    } ErrorStatusCode;

    [version(NTDDI_WIN10_RS1)]
#ifdef ADAPTIVE_CARDS_WINDOWS
    [contract(InternalContract, 1)]
    [internal]
#endif
    typedef [v1_enum] enum WarningStatusCode {
        UnknownElementType = 0,
        UnknownPropertyOnElement,
        UnknownEnumValue,
        NoRendererForType,
        InteractivityNotSupported,
        MaxActionsExceeded,
        AssetLoadFailed,
        UnsupportedSchemaVersion,
    } WarningStatusCode;

    [version(NTDDI_WIN10_RS1)]
#ifdef ADAPTIVE_CARDS_WINDOWS
    [contract(InternalContract, 1)]
    [internal]
#endif
    typedef [v1_enum] enum IconPlacement
    {
        AboveTitle = 0,
        LeftOfTitle
    } IconPlacement;

    [version(NTDDI_WIN10_RS1)]
#ifdef ADAPTIVE_CARDS_WINDOWS
    [contract(InternalContract, 1)]
    [internal]
#endif
<<<<<<< HEAD
    typedef [v1_enum] enum VerticalContentAlignment
    {
        Stretch = 0,
        Top,
        Center,
        Bottom
    } VerticalContentAlignment;

    [version(NTDDI_WIN10_RS1)]
#ifdef ADAPTIVE_CARDS_WINDOWS
    [contract(InternalContract, 1)]
    [internal]
#endif
=======
>>>>>>> 5783c3b2
    typedef [v1_enum] enum HeightType
    {
        Auto = 0,
        Stretch
    } HeightType;

    declare
    {
        interface Windows.Foundation.Collections.IVector<IAdaptiveCardElement*>;
        interface Windows.Foundation.Collections.IVector<IAdaptiveActionElement*>;
        interface Windows.Foundation.Collections.IVector<IAdaptiveColumn*>;
        interface Windows.Foundation.Collections.IVector<IAdaptiveFact*>;
        interface Windows.Foundation.Collections.IVector<IAdaptiveChoiceInput*>;
        interface Windows.Foundation.Collections.IVector<IAdaptiveError*>;
        interface Windows.Foundation.Collections.IVector<IAdaptiveWarning*>;
        interface Windows.Foundation.Collections.IObservableVector<IAdaptiveCardElement*>;
        interface Windows.Foundation.Collections.IObservableVector<IAdaptiveColumn*>;
        interface Windows.Foundation.IAsyncOperation<RenderedAdaptiveCard*>;
    }

    [
        version(NTDDI_WIN10_RS1),
#ifdef ADAPTIVE_CARDS_WINDOWS
        uuid(21f8aa32-e8ca-41cb-b571-d7d234173a88),
        contract(InternalContract, 1),
        internal
#else
        uuid(74D69C2F-7F1C-47FD-A319-F4B4E7F72EE9)
#endif        
    ]
    interface IAdaptiveCardElement : IInspectable
    {
        [propget] HRESULT ElementType([out, retval] ElementType* value);
        [propget] HRESULT ElementTypeString([out, retval] HSTRING* value);

        [propget] HRESULT Height([out, retval] HeightType* value);
        [propput] HRESULT Height([in] HeightType value);

        [propget] HRESULT Spacing([out, retval] Spacing* value);
        [propput] HRESULT Spacing([in] Spacing value);

        [propget] HRESULT Separator([out, retval] boolean* value);
        [propput] HRESULT Separator([in] boolean value);

        [propget] HRESULT Id([out, retval] HSTRING* value);
        [propput] HRESULT Id([in] HSTRING value);

        [propget] HRESULT AdditionalProperties([out, retval] Windows.Data.Json.JsonObject** json);
        [propput] HRESULT AdditionalProperties([in] Windows.Data.Json.JsonObject* json);

        HRESULT ToJson([out, retval] Windows.Data.Json.JsonObject** value);
    };

    [
        uuid(7BEB71E7-2401-4B40-95AC-DCA3A06FAB37),
        version(NTDDI_WIN10_RS1),
    ]
    interface IAdaptiveElementWithRemoteResources : IInspectable
    {
        HRESULT GetResourceUris([out, retval] Windows.Foundation.Collections.IVectorView<Windows.Foundation.Uri*>** result);
    };

    [
        version(NTDDI_WIN10_RS1),
        exclusiveto(AdaptiveSeparator),
#ifdef ADAPTIVE_CARDS_WINDOWS
        uuid(2bbbf18f-394d-48ce-b542-3820a6708a52),
        contract(InternalContract, 1),
        internal
#else
        uuid(a2a0727a-e4aa-423d-b5b0-4b85f7a534c4)
#endif        
    ]
    interface IAdaptiveSeparator : IInspectable
    {
        [propget] HRESULT Color([out, retval] ForegroundColor* value);
        [propput] HRESULT Color([in] ForegroundColor value);

        [propget] HRESULT Thickness([out, retval] SeparatorThickness* value);
        [propput] HRESULT Thickness([in] SeparatorThickness value);
    };

    [
        version(NTDDI_WIN10_RS1),
        activatable(NTDDI_WIN10_RS1),
#ifdef ADAPTIVE_CARDS_WINDOWS
        contract(InternalContract, 1),
        internal,
        activatable(InternalContract, 1)
#endif        
    ]
    runtimeclass AdaptiveSeparator
    {
        [default] interface IAdaptiveSeparator;
    };

    [
        version(NTDDI_WIN10_RS1),
        exclusiveto(AdaptiveTextBlock),
#ifdef ADAPTIVE_CARDS_WINDOWS
        uuid(bfafd94d-4c49-4022-b90d-16e03e7be798),
        contract(InternalContract, 1),
        internal
#else
        uuid(c4b68276-7cd0-4c3e-8498-3edb9ec6abfb)
#endif        
    ]
    interface IAdaptiveTextBlock : IInspectable
    {
        [propget] HRESULT Size([out, retval] TextSize* value);
        [propput] HRESULT Size([in] TextSize value);

        [propget] HRESULT Weight([out, retval] TextWeight* value);
        [propput] HRESULT Weight([in] TextWeight value);

        [propget] HRESULT Color([out, retval] ForegroundColor* value);
        [propput] HRESULT Color([in] ForegroundColor value);

        [propget] HRESULT Text([out, retval] HSTRING* value);
        [propput] HRESULT Text([in] HSTRING value);

        [propget] HRESULT IsSubtle([out, retval] boolean* value);
        [propput] HRESULT IsSubtle([in] boolean value);

        [propget] HRESULT Wrap([out, retval] boolean* value);
        [propput] HRESULT Wrap([in] boolean value);

        [propget] HRESULT HorizontalAlignment([out, retval] HAlignment* value);
        [propput] HRESULT HorizontalAlignment([in] HAlignment value);

        [propget] HRESULT MaxLines([out, retval] UINT32* value);
        [propput] HRESULT MaxLines([in] UINT32 value);

        [propget] HRESULT Language([out, retval] HSTRING* value);
        [propput] HRESULT Language([in] HSTRING value);
    };

    [
        version(NTDDI_WIN10_RS1),
        activatable(NTDDI_WIN10_RS1),
#ifdef ADAPTIVE_CARDS_WINDOWS
        contract(InternalContract, 1),
        internal,
        activatable(InternalContract, 1)
#endif        
    ]
    runtimeclass AdaptiveTextBlock
    {
        [default] interface IAdaptiveTextBlock;
        interface IAdaptiveCardElement;
    };

    [
        version(NTDDI_WIN10_RS1),
        exclusiveto(AdaptiveCard),
#ifdef ADAPTIVE_CARDS_WINDOWS
        uuid(a373da1b-6d07-4269-bead-2f5bb5cf4975),
        contract(InternalContract, 1),
        internal
#else
        uuid(1fbf16f2-7c70-4b19-9d76-fb107fc33821)
#endif        
    ]
    interface IAdaptiveCard : IInspectable
    {
        [propget] HRESULT Body([out, retval] Windows.Foundation.Collections.IVector<IAdaptiveCardElement*>** value);

        [propget] HRESULT Actions([out, retval] Windows.Foundation.Collections.IVector<IAdaptiveActionElement*>** value);

        [propget] HRESULT ElementType([out, retval] ElementType* value);

        [propget] HRESULT Version([out, retval] HSTRING* value);
        [propput] HRESULT Version([in] HSTRING value);

        [propget] HRESULT FallbackText([out, retval] HSTRING* value);
        [propput] HRESULT FallbackText([in] HSTRING value);

        [propget] HRESULT BackgroundImage([out, retval] HSTRING* value);
        [propput] HRESULT BackgroundImage([in] HSTRING value);

        [propget] HRESULT Language([out, retval] HSTRING* value);
        [propput] HRESULT Language([in] HSTRING value);

        [propget] HRESULT Speak([out, retval] HSTRING* value);
        [propput] HRESULT Speak([in] HSTRING value);

        [propget] HRESULT Style([out, retval] ContainerStyle* value);
        [propput] HRESULT Style([in] ContainerStyle value);

        [propget] HRESULT SelectAction([out, retval] IAdaptiveActionElement** value);
        [propput] HRESULT SelectAction([in] IAdaptiveActionElement* value);

<<<<<<< HEAD
        [propget] HRESULT VerticalContentAlignment([out, retval] VerticalContentAlignment* value);
        [propput] HRESULT VerticalContentAlignment([in] VerticalContentAlignment value);

=======
>>>>>>> 5783c3b2
        [propget] HRESULT Height([out, retval] HeightType* value);
        [propput] HRESULT Height([in] HeightType value);

        HRESULT ToJson([out, retval] Windows.Data.Json.JsonObject** value);

        HRESULT GetResourceUris([out, retval] Windows.Foundation.Collections.IVectorView<Windows.Foundation.Uri*>** result);
    };

    [
        version(NTDDI_WIN10_RS1),
        exclusiveto(AdaptiveCardParseResult),
#ifdef ADAPTIVE_CARDS_WINDOWS
        uuid(b42d51d5-5916-4cdb-a020-6e24c3e5f7fd),
        contract(InternalContract, 1),
        internal
#else
        uuid(b4db0937-025a-4c08-980b-750703e77e37)
#endif        
    ]
    interface IAdaptiveCardParseResult : IInspectable
    {
        [propget] HRESULT AdaptiveCard([out, retval] AdaptiveCard** value);
        [propget] HRESULT Errors([out, retval] Windows.Foundation.Collections.IVector<IAdaptiveError*>** value);
        [propget] HRESULT Warnings([out, retval] Windows.Foundation.Collections.IVector<IAdaptiveWarning*>** value);
    };

    [
        version(NTDDI_WIN10_RS1),
        activatable(NTDDI_WIN10_RS1),
#ifdef ADAPTIVE_CARDS_WINDOWS
        contract(InternalContract, 1),
        internal,
        activatable(InternalContract, 1)
#endif        
    ]
    runtimeclass AdaptiveCardParseResult
    {
        [default] interface IAdaptiveCardParseResult;
    }

    [
        version(NTDDI_WIN10_RS1),
        exclusiveto(AdaptiveCard),
#ifdef ADAPTIVE_CARDS_WINDOWS
        uuid(5a426551-3cfc-4688-87fb-7df80fcc9246),
        contract(InternalContract, 1),
        internal
#else
        uuid(bace01f2-5642-4366-879a-dec601d8b7e3)
#endif        
    ]
    interface IAdaptiveCardStatics : IInspectable
    {
        [overload("FromJson")]
        HRESULT FromJson(
            [in] Windows.Data.Json.JsonObject* adaptiveJson,
            [out, retval] AdaptiveCardParseResult** card);

        [overload("FromJson")]
        HRESULT FromJsonWithParserRegistration(
            [in] Windows.Data.Json.JsonObject* adaptiveJson,
            [in] AdaptiveElementParserRegistration* elementRegistration,
            [in] AdaptiveActionParserRegistration* actionRegistration,
            [out, retval] AdaptiveCardParseResult** card);

        [overload("FromJsonString")]
        HRESULT FromJsonString(
            [in] HSTRING adaptiveJson,
            [out, retval] AdaptiveCardParseResult** card);

        [overload("FromJsonString")]
        HRESULT FromJsonStringWithParserRegistration(
            [in] HSTRING adaptiveJson,
            [in] AdaptiveElementParserRegistration* elementRegistration,
            [in] AdaptiveActionParserRegistration* actionRegistration,
            [out, retval] AdaptiveCardParseResult** card);
    };

    [
        version(NTDDI_WIN10_RS1),
        activatable(NTDDI_WIN10_RS1),
        static(IAdaptiveCardStatics, NTDDI_WIN10_RS1),
#ifdef ADAPTIVE_CARDS_WINDOWS
        static(IAdaptiveCardStatics, InternalContract, 1),
        contract(InternalContract, 1),
        internal,
        activatable(InternalContract, 1)
#endif        
    ]
    runtimeclass AdaptiveCard
    {
        [default] interface IAdaptiveCard;
    }

    [
        version(NTDDI_WIN10_RS1),
#ifdef ADAPTIVE_CARDS_WINDOWS
        uuid(3b0830aa-a03a-46c4-9204-32c051e34982),
        contract(InternalContract, 1),
        internal
#else
        uuid(16452a2e-1152-47f3-90bd-6e4148b09669)
#endif        
    ]
    interface IAdaptiveImage : IInspectable
    {
        [propget] HRESULT Url([out, retval] HSTRING* value);
        [propput] HRESULT Url([in] HSTRING value);

        [propget] HRESULT Style([out, retval] ImageStyle* value);
        [propput] HRESULT Style([in] ImageStyle value);

        [propget] HRESULT Size([out, retval] ImageSize* value);
        [propput] HRESULT Size([in] ImageSize value);

        [propget] HRESULT PixelWidth([out, retval] UINT32* value);
        [propput] HRESULT PixelWidth([in] UINT32 value);

        [propget] HRESULT PixelHeight([out, retval] UINT32* value);
        [propput] HRESULT PixelHeight([in] UINT32 value);

        [propget] HRESULT HorizontalAlignment([out, retval] HAlignment* value);
        [propput] HRESULT HorizontalAlignment([in] HAlignment value);

        [propget] HRESULT AltText([out, retval] HSTRING* value);
        [propput] HRESULT AltText([in] HSTRING value);

        [propget] HRESULT SelectAction([out, retval] IAdaptiveActionElement** value);
        [propput] HRESULT SelectAction([in] IAdaptiveActionElement* value);
    };

    [
        version(NTDDI_WIN10_RS1),
        activatable(NTDDI_WIN10_RS1),
#ifdef ADAPTIVE_CARDS_WINDOWS
        contract(InternalContract, 1),
        internal,
        activatable(InternalContract, 1)
#endif        
    ]
    runtimeclass AdaptiveImage
    {
        [default] interface IAdaptiveImage;
        interface IAdaptiveCardElement;
    };

    [
        version(NTDDI_WIN10_RS1),
        exclusiveto(AdaptiveImageSet),
#ifdef ADAPTIVE_CARDS_WINDOWS
        uuid(cb3e7434-e7dd-48d9-85a7-3981fb16b2e9),
        contract(InternalContract, 1),
        internal
#else
        uuid(f618bd35-8fe3-46bd-8988-cdf5607314d1)
#endif        
    ]
    interface IAdaptiveImageSet : IInspectable
    {
        [propget] HRESULT Images([out, retval] Windows.Foundation.Collections.IVector<IAdaptiveImage*>** value);

        [propget] HRESULT ImageSize([out, retval] ImageSize* value);
        [propput] HRESULT ImageSize([in] ImageSize value);
    };

    [
        version(NTDDI_WIN10_RS1),
        activatable(NTDDI_WIN10_RS1),
#ifdef ADAPTIVE_CARDS_WINDOWS
        contract(InternalContract, 1),
        internal,
        activatable(InternalContract, 1)
#endif        
    ]
    runtimeclass AdaptiveImageSet
    {
        [default] interface IAdaptiveImageSet;
        interface IAdaptiveCardElement;
    };

    [
        version(NTDDI_WIN10_RS1),
#ifdef ADAPTIVE_CARDS_WINDOWS
        uuid(5238a2b8-9a13-4dc3-aa9e-5e1e3c1fcd70),
        contract(InternalContract, 1),
        internal
#else
        uuid(9b10f5ef-26e8-4d65-ba76-b986b5e90586)
#endif        
    ]
    interface IAdaptiveInputElement : IInspectable
    {
        [propget] HRESULT IsRequired([out, retval] boolean* value);
        [propput] HRESULT IsRequired([in] boolean value);
    };

    [
        version(NTDDI_WIN10_RS1),
#ifdef ADAPTIVE_CARDS_WINDOWS
        uuid(ace5f894-2109-4c57-bde6-7e69069242a9),
        contract(InternalContract, 1),
        internal
#else
        uuid(99797dfe-d39c-43a4-9f2b-d457cc358e1e)
#endif        
    ]
    interface IAdaptiveChoiceInput : IInspectable
    {
        [propget] HRESULT ElementType([out, retval] ElementType* value);

        [propget] HRESULT Title([out, retval] HSTRING* value);
        [propput] HRESULT Title([in] HSTRING value);

        [propget] HRESULT Value([out, retval] HSTRING* value);
        [propput] HRESULT Value([in] HSTRING value);
    };

    [
        version(NTDDI_WIN10_RS1),
        activatable(NTDDI_WIN10_RS1),
#ifdef ADAPTIVE_CARDS_WINDOWS
        contract(InternalContract, 1),
        internal,
        activatable(InternalContract, 1)
#endif        
    ]
    runtimeclass AdaptiveChoiceInput
    {
        [default] interface IAdaptiveChoiceInput;
    };

    [
        version(NTDDI_WIN10_RS1),
#ifdef ADAPTIVE_CARDS_WINDOWS
        uuid(9fa2984c-a65e-4886-92b0-379ca242e955),
        contract(InternalContract, 1),
        internal
#else
        uuid(ce0735ef-f983-4a5e-bdad-f5eb7f962faa)
#endif        
    ]
    interface IAdaptiveChoiceSetInput : IInspectable
    {
        [propget] HRESULT Value([out, retval] HSTRING * value);
        [propput] HRESULT Value([in] HSTRING value);
        [propget] HRESULT IsMultiSelect([out, retval] boolean* value);
        [propput] HRESULT IsMultiSelect([in] boolean value);

        [propget] HRESULT ChoiceSetStyle([out, retval] ChoiceSetStyle* value);
        [propput] HRESULT ChoiceSetStyle([in] ChoiceSetStyle value);

        [propget] HRESULT Choices([out, retval] Windows.Foundation.Collections.IVector<IAdaptiveChoiceInput*>** value);
    };

    [
        version(NTDDI_WIN10_RS1),
        activatable(NTDDI_WIN10_RS1),
#ifdef ADAPTIVE_CARDS_WINDOWS
        contract(InternalContract, 1),
        internal,
        activatable(InternalContract, 1)
#endif        
    ]
    runtimeclass AdaptiveChoiceSetInput
    {
        [default] interface IAdaptiveChoiceSetInput;
        interface IAdaptiveInputElement;
        interface IAdaptiveCardElement;
    };

    [
        version(NTDDI_WIN10_RS1),
        exclusiveto(AdaptiveDateInput),
#ifdef ADAPTIVE_CARDS_WINDOWS
        uuid(547622b8-5670-4265-9459-5adce2630ce9),
        contract(InternalContract, 1),
        internal
#else
        uuid(359e2cc5-9b8d-40bf-bbb2-2d3494d30991)
#endif        
    ]
    interface IAdaptiveDateInput : IInspectable
    {
        [propget] HRESULT Max([out, retval] HSTRING* value);
        [propput] HRESULT Max([in] HSTRING value);

        [propget] HRESULT Min([out, retval] HSTRING* value);
        [propput] HRESULT Min([in] HSTRING value);

        [propget] HRESULT Placeholder([out, retval] HSTRING* value);
        [propput] HRESULT Placeholder([in] HSTRING value);

        [propget] HRESULT Value([out, retval] HSTRING* value);
        [propput] HRESULT Value([in] HSTRING value);
    };

    [
        version(NTDDI_WIN10_RS1),
        activatable(NTDDI_WIN10_RS1),
#ifdef ADAPTIVE_CARDS_WINDOWS
        contract(InternalContract, 1),
        internal,
        activatable(InternalContract, 1)
#endif        
    ]
    runtimeclass AdaptiveDateInput
    {
        [default] interface IAdaptiveDateInput;
        interface IAdaptiveInputElement;
        interface IAdaptiveCardElement;
    };

    [
        version(NTDDI_WIN10_RS1),
        exclusiveto(AdaptiveNumberInput),
#ifdef ADAPTIVE_CARDS_WINDOWS
        uuid(7c093cbd-cb81-4e3f-b3ae-82664ce87859),
        contract(InternalContract, 1),
        internal
#else
        uuid(3bd0868c-5fbd-4341-91ff-4b07eb2bd54c)
#endif        
    ]
    interface IAdaptiveNumberInput : IInspectable
    {
        [propget] HRESULT Max([out, retval] INT32 *value);
        [propput] HRESULT Max([in] INT32 value);

        [propget] HRESULT Min([out, retval] INT32 *value);
        [propput] HRESULT Min([in] INT32 value);

        [propget] HRESULT Placeholder([out, retval] HSTRING* value);
        [propput] HRESULT Placeholder([in] HSTRING value);

        [propget] HRESULT Value([out, retval] INT32* value);
        [propput] HRESULT Value([in] INT32 value);
    };

    [
        version(NTDDI_WIN10_RS1),
        activatable(NTDDI_WIN10_RS1),
#ifdef ADAPTIVE_CARDS_WINDOWS
        contract(InternalContract, 1),
        internal,
        activatable(InternalContract, 1)
#endif        
    ]
    runtimeclass AdaptiveNumberInput
    {
        [default] interface IAdaptiveNumberInput;
        interface IAdaptiveInputElement;
        interface IAdaptiveCardElement;
    };

    [
        version(NTDDI_WIN10_RS1),
        exclusiveto(AdaptiveTextInput),
#ifdef ADAPTIVE_CARDS_WINDOWS
        uuid(c8affec2-c379-4efd-b126-3a8f7277ee88),
        contract(InternalContract, 1),
        internal
#else
        uuid(ab30772b-172d-4595-bcd2-01001df19d1e)
#endif        
    ]
    interface IAdaptiveTextInput : IInspectable
    {
        [propget] HRESULT IsMultiline([out, retval] boolean* value);
        [propput] HRESULT IsMultiline([in] boolean value);

        [propget] HRESULT MaxLength([out, retval] UINT32* value);
        [propput] HRESULT MaxLength([in] UINT32 value);

        [propget] HRESULT Placeholder([out, retval] HSTRING* value);
        [propput] HRESULT Placeholder([in] HSTRING value);

        [propget] HRESULT Value([out, retval] HSTRING* value);
        [propput] HRESULT Value([in] HSTRING value);

        [propget] HRESULT TextInputStyle([out, retval] TextInputStyle* value);
        [propput] HRESULT TextInputStyle([in] TextInputStyle value);
    };

    [
        version(NTDDI_WIN10_RS1),
        activatable(NTDDI_WIN10_RS1),
#ifdef ADAPTIVE_CARDS_WINDOWS
        contract(InternalContract, 1),
        internal,
        activatable(InternalContract, 1)
#endif        
    ]
    runtimeclass AdaptiveTextInput
    {
        [default] interface IAdaptiveTextInput;
        interface IAdaptiveInputElement;
        interface IAdaptiveCardElement;
    };

    [
        version(NTDDI_WIN10_RS1),
        exclusiveto(AdaptiveTimeInput),
#ifdef ADAPTIVE_CARDS_WINDOWS
        uuid(a20ae4a6-7fff-4634-b1d9-2719a02d4967),
        contract(InternalContract, 1),
        internal
#else
        uuid(1ee90aff-93e8-4292-ac49-39d4c3289cd9)
#endif        
    ]
    interface IAdaptiveTimeInput : IInspectable
    {
        [propget] HRESULT Max([out, retval] HSTRING* value);
        [propput] HRESULT Max([in] HSTRING value);

        [propget] HRESULT Min([out, retval] HSTRING* value);
        [propput] HRESULT Min([in] HSTRING value);

        [propget] HRESULT Placeholder([out, retval] HSTRING* value);
        [propput] HRESULT Placeholder([in] HSTRING value);

        [propget] HRESULT Value([out, retval] HSTRING* value);
        [propput] HRESULT Value([in] HSTRING value);
    };

    [
        version(NTDDI_WIN10_RS1),
        activatable(NTDDI_WIN10_RS1),
#ifdef ADAPTIVE_CARDS_WINDOWS
        contract(InternalContract, 1),
        internal,
        activatable(InternalContract, 1)
#endif        
    ]
    runtimeclass AdaptiveTimeInput
    {
        [default] interface IAdaptiveTimeInput;
        interface IAdaptiveInputElement;
        interface IAdaptiveCardElement;
    };

    [
        version(NTDDI_WIN10_RS1),
        exclusiveto(AdaptiveToggleInput),
#ifdef ADAPTIVE_CARDS_WINDOWS
        uuid(05cd9719-b591-4118-9d75-6b21b553123f),
        contract(InternalContract, 1),
        internal
#else
        uuid(e8af72a5-597c-4a19-b9c2-1a597db1c79a)
#endif        
    ]
    interface IAdaptiveToggleInput : IInspectable
    {
        [propget] HRESULT Title([out, retval] HSTRING* value);
        [propput] HRESULT Title([in] HSTRING value);

        [propget] HRESULT Value([out, retval] HSTRING* value);
        [propput] HRESULT Value([in] HSTRING value);

        [propget] HRESULT ValueOff([out, retval] HSTRING* value);
        [propput] HRESULT ValueOff([in] HSTRING value);

        [propget] HRESULT ValueOn([out, retval] HSTRING* value);
        [propput] HRESULT ValueOn([in] HSTRING value);
    };

    [
        version(NTDDI_WIN10_RS1),
        activatable(NTDDI_WIN10_RS1),
#ifdef ADAPTIVE_CARDS_WINDOWS
        contract(InternalContract, 1),
        internal,
        activatable(InternalContract, 1)
#endif        
    ]
    runtimeclass AdaptiveToggleInput
    {
        [default] interface IAdaptiveToggleInput;
        interface IAdaptiveInputElement;
        interface IAdaptiveCardElement;
    };

    [
        version(NTDDI_WIN10_RS1),
#ifdef ADAPTIVE_CARDS_WINDOWS
        uuid(60554c5a-32db-4130-8613-d39737ced7c4),
        contract(InternalContract, 1),
        internal
#else
        uuid(ba90da3f-556c-4e3a-9d01-11f2ce78dcd7)
#endif        
    ]
    interface IAdaptiveContainer : IInspectable
    {
        [propget] HRESULT Style([out, retval] ContainerStyle* value);
        [propput] HRESULT Style([in] ContainerStyle value);

        [propget] HRESULT VerticalContentAlignment([out, retval] VerticalContentAlignment* value);
        [propput] HRESULT VerticalContentAlignment([in] VerticalContentAlignment value);

        [propget] HRESULT Items([out, retval] Windows.Foundation.Collections.IVector<IAdaptiveCardElement*>** value);

        [propget] HRESULT SelectAction([out, retval] IAdaptiveActionElement** value);
        [propput] HRESULT SelectAction([in] IAdaptiveActionElement* value);
    };

    [
        version(NTDDI_WIN10_RS1),
        activatable(NTDDI_WIN10_RS1),
#ifdef ADAPTIVE_CARDS_WINDOWS
        contract(InternalContract, 1),
        internal,
        activatable(InternalContract, 1)
#endif        
    ]
    runtimeclass AdaptiveContainer
    {
        [default] interface IAdaptiveContainer;
        interface IAdaptiveCardElement;
    };

    [
        version(NTDDI_WIN10_RS1),
#ifdef ADAPTIVE_CARDS_WINDOWS
        uuid(fe3a3792-d916-4b9d-b54c-eb1e1b5c23b4),
        contract(InternalContract, 1),
        internal
#else
        uuid(91e03800-d239-43bc-b5fb-2ccfe0cc7fcb)
#endif        
    ]
    interface IAdaptiveColumn : IInspectable
    {
        [propget] HRESULT Width([out, retval] HSTRING* value);
        [propput] HRESULT Width([in] HSTRING value);

        [propget] HRESULT PixelWidth([out, retval] UINT32* value);
        [propput] HRESULT PixelWidth([in] UINT32 value);

        [propget] HRESULT Style([out, retval] ContainerStyle* value);
        [propput] HRESULT Style([in] ContainerStyle value);

        [propget] HRESULT VerticalContentAlignment([out, retval] VerticalContentAlignment* value);
        [propput] HRESULT VerticalContentAlignment([in] VerticalContentAlignment value);

        [propget] HRESULT Items([out, retval] Windows.Foundation.Collections.IVector<IAdaptiveCardElement*>** value);
        [propget] HRESULT SelectAction([out, retval] IAdaptiveActionElement** value);
        [propput] HRESULT SelectAction([in] IAdaptiveActionElement* value);
    };

    [
        version(NTDDI_WIN10_RS1),
        activatable(NTDDI_WIN10_RS1),
#ifdef ADAPTIVE_CARDS_WINDOWS
        contract(InternalContract, 1),
        internal,
        activatable(InternalContract, 1)
#endif        
    ]
    runtimeclass AdaptiveColumn
    {
        [default] interface IAdaptiveColumn;
        interface IAdaptiveCardElement;
    };

    [
        version(NTDDI_WIN10_RS1),
        exclusiveto(AdaptiveColumnSet),
#ifdef ADAPTIVE_CARDS_WINDOWS
        uuid(703d7c9a-ab48-4a9a-b3cf-60636f7ee953),
        contract(InternalContract, 1),
        internal
#else
        uuid(4e3e1cd1-906b-4718-96ea-0a6e16bf0199)
#endif        
    ]
    interface IAdaptiveColumnSet : IInspectable
    {
        [propget] HRESULT Columns([out, retval] Windows.Foundation.Collections.IVector<IAdaptiveColumn*>** value);

        [propget] HRESULT SelectAction([out, retval] IAdaptiveActionElement** value);
        [propput] HRESULT SelectAction([in] IAdaptiveActionElement* value);
    };

    [
        version(NTDDI_WIN10_RS1),
        activatable(NTDDI_WIN10_RS1),
#ifdef ADAPTIVE_CARDS_WINDOWS
        contract(InternalContract, 1),
        internal,
        activatable(InternalContract, 1)
#endif        
    ]
    runtimeclass AdaptiveColumnSet
    {
        [default] interface IAdaptiveColumnSet;
        interface IAdaptiveCardElement;
    };


    [
        version(NTDDI_WIN10_RS1),
#ifdef ADAPTIVE_CARDS_WINDOWS
        uuid(d06f4235-e32a-4bba-9802-49a8e2d2c3b7),
        contract(InternalContract, 1),
        internal
#else
        uuid(5c19aa31-03aa-4148-a529-75b855ba045b)
#endif        
    ]
    interface IAdaptiveFact : IInspectable
    {
        [propget] HRESULT ElementType([out, retval] ElementType* value);

        [propget] HRESULT Title([out, retval] HSTRING* value);
        [propput] HRESULT Title([in] HSTRING value);

        [propget] HRESULT Value([out, retval] HSTRING* value);
        [propput] HRESULT Value([in] HSTRING value);
    };

    [
        version(NTDDI_WIN10_RS1),
        activatable(NTDDI_WIN10_RS1),
#ifdef ADAPTIVE_CARDS_WINDOWS
        contract(InternalContract, 1),
        internal,
        activatable(InternalContract, 1)
#endif        
    ]
    runtimeclass AdaptiveFact
    {
        [default] interface IAdaptiveFact;
    };

    [
        version(NTDDI_WIN10_RS1),
        exclusiveto(AdaptiveFactSet),
#ifdef ADAPTIVE_CARDS_WINDOWS
        uuid(3d64cefc-f8e5-4304-99f5-2c37f2452ff4),
        contract(InternalContract, 1),
        internal
#else
        uuid(05457b99-8090-4937-a637-b469f8edc74f)
#endif        
    ]
    interface IAdaptiveFactSet : IInspectable
    {
        [propget] HRESULT Facts([out, retval] Windows.Foundation.Collections.IVector<IAdaptiveFact*>** value);
    };

    [
        version(NTDDI_WIN10_RS1),
        activatable(NTDDI_WIN10_RS1),
#ifdef ADAPTIVE_CARDS_WINDOWS
        contract(InternalContract, 1),
        internal,
        activatable(InternalContract, 1)
#endif        
    ]
    runtimeclass AdaptiveFactSet
    {
        [default] interface IAdaptiveFactSet;
        interface IAdaptiveCardElement;
    };

    [
        version(NTDDI_WIN10_RS1),
        exclusiveto(AdaptiveCardRenderer),
#ifdef ADAPTIVE_CARDS_WINDOWS
        uuid(847e632d-328c-4b5e-86b3-685152dca0ce),
        contract(InternalContract, 1),
        internal
#else
        uuid(b0586bc4-b62a-4520-84b8-6c2afb88d022)
#endif        
    ]
    interface IAdaptiveCardRenderer : IInspectable
    {
        [propget] HRESULT ResourceResolvers([out, retval] AdaptiveCardResourceResolvers** value);

        [propget] HRESULT HostConfig([out, retval] AdaptiveHostConfig** hostConfig);
        [propput] HRESULT HostConfig([in] AdaptiveHostConfig* hostConfig);

        [propget] HRESULT OverrideStyles([out, retval] Windows.UI.Xaml.ResourceDictionary** overrideDictionary);
        [propput] HRESULT OverrideStyles([in] Windows.UI.Xaml.ResourceDictionary* overrideDictionary);

        HRESULT SetFixedDimensions([in] UINT32 desiredWidth, [in] UINT32 desiredHeight);
        HRESULT ResetFixedDimensions();

        HRESULT RenderAdaptiveCard([in] AdaptiveCard* adaptiveCard, [out, retval] RenderedAdaptiveCard** result);

        HRESULT RenderAdaptiveCardFromJsonString([in] HSTRING adaptiveJson, [out, retval] RenderedAdaptiveCard** result);
        HRESULT RenderAdaptiveCardFromJson([in] Windows.Data.Json.JsonObject* adaptiveJson, [out, retval] RenderedAdaptiveCard** result);

        [propget] HRESULT ElementRenderers([out, retval] AdaptiveElementRendererRegistration** result);
    };

    [
        version(NTDDI_WIN10_RS1),
        activatable(NTDDI_WIN10_RS1),
#ifdef ADAPTIVE_CARDS_WINDOWS
        contract(InternalContract, 1),
        internal,
        activatable(InternalContract, 1)
#endif        
    ]
    runtimeclass AdaptiveCardRenderer
    {
        [default] interface IAdaptiveCardRenderer;
    };

    [
        version(NTDDI_WIN10_RS1),
        exclusiveto(AdaptiveActionEventArgs),
#ifdef ADAPTIVE_CARDS_WINDOWS
        uuid(57244994-491c-48da-8a20-af73e6bdf4d2),
        contract(InternalContract, 1),
        internal
#else
        uuid(6bc7a30c-6971-474d-8dd3-bb9e1bcde381)
#endif        
    ]
    interface IAdaptiveActionEventArgs : IInspectable
    {
        [propget] HRESULT Action([out, retval] IAdaptiveActionElement** action);
        [propget] HRESULT Inputs([out, retval] AdaptiveInputs** value);
    }

    [
        version(NTDDI_WIN10_RS1),
#ifdef ADAPTIVE_CARDS_WINDOWS
        contract(InternalContract, 1),
        internal
#endif        
    ]
    runtimeclass AdaptiveActionEventArgs
    {
        [default] interface IAdaptiveActionEventArgs;
    };

    [
        version(NTDDI_WIN10_RS1),
        exclusiveto(AdaptiveContainerStyleDefinition),
#ifdef ADAPTIVE_CARDS_WINDOWS
        uuid(a2d8b87c-7afa-4425-9c9b-38831dc0aef2),
        contract(InternalContract, 1),
        internal
#else
        uuid(ae687d0f-ce50-483c-8478-a17d017d4c25)
#endif        
    ]
    interface IAdaptiveContainerStyleDefinition : IInspectable
    {
        [propget] HRESULT BackgroundColor([out][retval] Windows.UI.Color* value);
        [propput] HRESULT BackgroundColor([in] Windows.UI.Color value);

        [propget] HRESULT ForegroundColors([out, retval] AdaptiveColorsConfig** value);
        [propput] HRESULT ForegroundColors([in] AdaptiveColorsConfig* value);
    };

    [
        version(NTDDI_WIN10_RS1),
        activatable(NTDDI_WIN10_RS1),
#ifdef ADAPTIVE_CARDS_WINDOWS
        contract(InternalContract, 1),
        internal,
        activatable(InternalContract, 1)
#endif        
    ]
    runtimeclass AdaptiveContainerStyleDefinition
    {
        [default] interface IAdaptiveContainerStyleDefinition;
    };

    [
        version(NTDDI_WIN10_RS1),
        exclusiveto(AdaptiveContainerStylesDefinition),
#ifdef ADAPTIVE_CARDS_WINDOWS
        uuid(40c9338b-b831-402e-b646-fd5038e09516),
        contract(InternalContract, 1),
        internal
#else
        uuid(7e57fadd-78a6-4501-a769-a8a44bb9f9d2)
#endif        
    ]
    interface IAdaptiveContainerStylesDefinition : IInspectable
    {
        [propget] HRESULT Default([out, retval] AdaptiveContainerStyleDefinition** value);
        [propput] HRESULT Default([in] AdaptiveContainerStyleDefinition* value);

        [propget] HRESULT Emphasis([out, retval] AdaptiveContainerStyleDefinition** value);
        [propput] HRESULT Emphasis([in] AdaptiveContainerStyleDefinition* value);
    };

    [
        version(NTDDI_WIN10_RS1),
        activatable(NTDDI_WIN10_RS1),
#ifdef ADAPTIVE_CARDS_WINDOWS
        contract(InternalContract, 1),
        internal,
        activatable(InternalContract, 1)
#endif        
    ]
    runtimeclass AdaptiveContainerStylesDefinition
    {
        [default] interface IAdaptiveContainerStylesDefinition;
    };

    [
        version(NTDDI_WIN10_RS1),
        exclusiveto(AdaptiveFontSizesConfig),
#ifdef ADAPTIVE_CARDS_WINDOWS
        uuid(1843e1e9-edcb-4d49-a64e-99a82a0e8d09),
        contract(InternalContract, 1),
        internal
#else
        uuid(ebca0eab-b08b-4087-9c42-4667ec6ab0e0)
#endif        
    ]
    interface IAdaptiveFontSizesConfig : IInspectable
    {
        [propget] HRESULT Small([out, retval] UINT32* value);
        [propput] HRESULT Small([in] UINT32 value);

        [propget] HRESULT Default([out, retval] UINT32* value);
        [propput] HRESULT Default([in] UINT32 value);

        [propget] HRESULT Medium([out, retval] UINT32* value);
        [propput] HRESULT Medium([in] UINT32 value);

        [propget] HRESULT Large([out, retval] UINT32* value);
        [propput] HRESULT Large([in] UINT32 value);

        [propget] HRESULT ExtraLarge([out, retval] UINT32* value);
        [propput] HRESULT ExtraLarge([in] UINT32 value);
    };

    [
        version(NTDDI_WIN10_RS1),
        activatable(NTDDI_WIN10_RS1),
#ifdef ADAPTIVE_CARDS_WINDOWS
        contract(InternalContract, 1),
        internal,
        activatable(InternalContract, 1)
#endif        
    ]
    runtimeclass AdaptiveFontSizesConfig
    {
        [default] interface IAdaptiveFontSizesConfig;
    };

    [
        version(NTDDI_WIN10_RS1),
        exclusiveto(AdaptiveFontWeightsConfig),
#ifdef ADAPTIVE_CARDS_WINDOWS
        uuid(59ab4d2a-e219-47fb-a202-74494469b410),
        contract(InternalContract, 1),
        internal
#else
        uuid(23c9d287-afdc-4ca4-87b4-92c551e4c8bc)
#endif        
    ]
    interface IAdaptiveFontWeightsConfig : IInspectable
    {
        [propget] HRESULT Lighter([out, retval] UINT16 *value);
        [propput] HRESULT Lighter([in] UINT16 value);

        [propget] HRESULT Default([out, retval] UINT16 *value);
        [propput] HRESULT Default([in] UINT16 value);

        [propget] HRESULT Bolder([out, retval] UINT16 *value);
        [propput] HRESULT Bolder([in] UINT16 value);
    };

    [
        version(NTDDI_WIN10_RS1),
        activatable(NTDDI_WIN10_RS1),
#ifdef ADAPTIVE_CARDS_WINDOWS
        contract(InternalContract, 1),
        internal,
        activatable(InternalContract, 1)
#endif        
    ]
    runtimeclass AdaptiveFontWeightsConfig
    {
        [default] interface IAdaptiveFontWeightsConfig;
    };

    [
        version(NTDDI_WIN10_RS1),
        exclusiveto(AdaptiveColorConfig),
#ifdef ADAPTIVE_CARDS_WINDOWS
        uuid(743e6ad3-c0ab-497d-a9c9-3dcf69e6a5a1),
        contract(InternalContract, 1),
        internal
#else
        uuid(421149d7-65e9-4ec9-b70b-802ba7d6cf98)
#endif        
    ]
    interface IAdaptiveColorConfig : IInspectable
    {
        [propget] HRESULT Default([out][retval] Windows.UI.Color* value);
        [propput] HRESULT Default([in] Windows.UI.Color value);

        [propget] HRESULT Subtle([out][retval] Windows.UI.Color* value);
        [propput] HRESULT Subtle([in] Windows.UI.Color value);
    };

    [
        version(NTDDI_WIN10_RS1),
        activatable(NTDDI_WIN10_RS1),
#ifdef ADAPTIVE_CARDS_WINDOWS
        contract(InternalContract, 1),
        internal,
        activatable(InternalContract, 1)
#endif        
    ]
    runtimeclass AdaptiveColorConfig
    {
        [default] interface IAdaptiveColorConfig;
    };

    [
        version(NTDDI_WIN10_RS1),
        exclusiveto(AdaptiveColorsConfig),
#ifdef ADAPTIVE_CARDS_WINDOWS
        uuid(e13e74e0-f944-4481-8fe9-4ac62a66bed0),
        contract(InternalContract, 1),
        internal
#else
        uuid(1ade7d94-f0ae-4301-a9e2-b1f9c065916f)
#endif        
    ]
    interface IAdaptiveColorsConfig : IInspectable
    {
        [propget] HRESULT Default([out][retval] AdaptiveColorConfig** value);
        [propput] HRESULT Default([in] AdaptiveColorConfig* value);

        [propget] HRESULT Accent([out][retval] AdaptiveColorConfig** value);
        [propput] HRESULT Accent([in] AdaptiveColorConfig* value);

        [propget] HRESULT Dark([out][retval] AdaptiveColorConfig** value);
        [propput] HRESULT Dark([in] AdaptiveColorConfig* value);

        [propget] HRESULT Light([out][retval] AdaptiveColorConfig** value);
        [propput] HRESULT Light([in] AdaptiveColorConfig* value);

        [propget] HRESULT Good([out][retval] AdaptiveColorConfig** value);
        [propput] HRESULT Good([in] AdaptiveColorConfig* value);

        [propget] HRESULT Warning([out][retval] AdaptiveColorConfig** value);
        [propput] HRESULT Warning([in] AdaptiveColorConfig* value);

        [propget] HRESULT Attention([out][retval] AdaptiveColorConfig** value);
        [propput] HRESULT Attention([in] AdaptiveColorConfig* value);
    };

    [
        version(NTDDI_WIN10_RS1),
        activatable(NTDDI_WIN10_RS1),
#ifdef ADAPTIVE_CARDS_WINDOWS
        contract(InternalContract, 1),
        internal,
        activatable(InternalContract, 1)
#endif        
    ]
    runtimeclass AdaptiveColorsConfig
    {
        [default] interface IAdaptiveColorsConfig;
    };

    [
        version(NTDDI_WIN10_RS1),
        exclusiveto(AdaptiveTextConfig),
#ifdef ADAPTIVE_CARDS_WINDOWS
        uuid(2fa24f2c-843c-4f3f-be65-023528901970),
        contract(InternalContract, 1),
        internal
#else
        uuid(d730ba59-1f48-4dc6-8375-17f364f6086a)
#endif        
    ]
    interface IAdaptiveTextConfig : IInspectable
    {
        [propget] HRESULT Weight([out, retval] TextWeight* value);
        [propput] HRESULT Weight([in] TextWeight value);

        [propget] HRESULT Size([out, retval] TextSize* value);
        [propput] HRESULT Size([in] TextSize value);

        [propget] HRESULT Color([out, retval] ForegroundColor* value);
        [propput] HRESULT Color([in] ForegroundColor value);
 
        [propget] HRESULT IsSubtle([out, retval] boolean* value);
        [propput] HRESULT IsSubtle([in] boolean value);

        [propget] HRESULT Wrap([out, retval] boolean* value);
        [propput] HRESULT Wrap([in] boolean value);

        [propget] HRESULT MaxWidth([out, retval] UINT32* value);
        [propput] HRESULT MaxWidth([in] UINT32 value);
    };

    [
        version(NTDDI_WIN10_RS1),
        activatable(NTDDI_WIN10_RS1),
#ifdef ADAPTIVE_CARDS_WINDOWS
        contract(InternalContract, 1),
        internal,
        activatable(InternalContract, 1)
#endif        
    ]
    runtimeclass AdaptiveTextConfig
    {
        [default] interface IAdaptiveTextConfig;
    };

    [
        version(NTDDI_WIN10_RS1),
        exclusiveto(AdaptiveSpacingConfig),
#ifdef ADAPTIVE_CARDS_WINDOWS
        uuid(f22005cd-d9b7-4ee1-9457-d1520951b021),
        contract(InternalContract, 1),
        internal
#else
        uuid(0e21ac82-4838-43cb-b7ef-7b023011061b)
#endif        
    ]
    interface IAdaptiveSpacingConfig : IInspectable
    {
        [propget] HRESULT Small([out, retval] UINT32* value);
        [propput] HRESULT Small([in] UINT32 value);

        [propget] HRESULT Default([out, retval] UINT32* value);
        [propput] HRESULT Default([in] UINT32 value);

        [propget] HRESULT Medium([out, retval] UINT32* value);
        [propput] HRESULT Medium([in] UINT32 value);

        [propget] HRESULT Large([out, retval] UINT32* value);
        [propput] HRESULT Large([in] UINT32 value);

        [propget] HRESULT ExtraLarge([out, retval] UINT32* value);
        [propput] HRESULT ExtraLarge([in] UINT32 value);

        [propget] HRESULT Padding([out, retval] UINT32* value);
        [propput] HRESULT Padding([in] UINT32 value);
    };

    [
        version(NTDDI_WIN10_RS1),
        activatable(NTDDI_WIN10_RS1),
#ifdef ADAPTIVE_CARDS_WINDOWS
        contract(InternalContract, 1),
        internal,
        activatable(InternalContract, 1)
#endif        
    ]
    runtimeclass AdaptiveSpacingConfig
    {
        [default] interface IAdaptiveSpacingConfig;
    };

    [
        version(NTDDI_WIN10_RS1),
        exclusiveto(AdaptiveSeparatorConfig),
#ifdef ADAPTIVE_CARDS_WINDOWS
        uuid(05058274-c987-4361-a4f6-0c3d5f955ba4),
        contract(InternalContract, 1),
        internal
#else
        uuid(c34a155d-6913-4f8b-9b94-f4ab8c578aee)
#endif        
    ]
    interface IAdaptiveSeparatorConfig : IInspectable
    {
        [propget] HRESULT LineThickness([out, retval] UINT32* value);
        [propput] HRESULT LineThickness([in] UINT32 value);

        [propget] HRESULT LineColor([out][retval] Windows.UI.Color* value);
        [propput] HRESULT LineColor([in] Windows.UI.Color value);
    };

    [
        version(NTDDI_WIN10_RS1),
        activatable(NTDDI_WIN10_RS1),
#ifdef ADAPTIVE_CARDS_WINDOWS
        contract(InternalContract, 1),
        internal,
        activatable(InternalContract, 1)
#endif        
    ]
    runtimeclass AdaptiveSeparatorConfig
    {
        [default] interface IAdaptiveSeparatorConfig;
    };

    [
        version(NTDDI_WIN10_RS1),
        exclusiveto(AdaptiveImageSizesConfig),
#ifdef ADAPTIVE_CARDS_WINDOWS
        uuid(ace2f9d0-3063-48ba-a69e-727246d1239d),
        contract(InternalContract, 1),
        internal
#else
        uuid(ce5cd318-502c-4017-a076-4f8cdbb0316d)
#endif        
    ]
    interface IAdaptiveImageSizesConfig : IInspectable
    {
        [propget] HRESULT Small([out, retval] UINT32* value);
        [propput] HRESULT Small([in] UINT32 value);

        [propget] HRESULT Medium([out, retval] UINT32* value);
        [propput] HRESULT Medium([in] UINT32 value);

        [propget] HRESULT Large([out, retval] UINT32* value);
        [propput] HRESULT Large([in] UINT32 value);
    };

    [
        version(NTDDI_WIN10_RS1),
        activatable(NTDDI_WIN10_RS1),
#ifdef ADAPTIVE_CARDS_WINDOWS
        contract(InternalContract, 1),
        internal,
        activatable(InternalContract, 1)
#endif        
    ]
    runtimeclass AdaptiveImageSizesConfig
    {
        [default] interface IAdaptiveImageSizesConfig;
    };
                
    [
        version(NTDDI_WIN10_RS1),
        exclusiveto(AdaptiveImageSetConfig),
#ifdef ADAPTIVE_CARDS_WINDOWS
        uuid(b5f7030a-7a42-4eaa-8cb1-88fb3ed81f66),
        contract(InternalContract, 1),
        internal
#else
        uuid(29685cc3-027f-4da8-9659-6d3a53c34d88)
#endif        
    ]
    interface IAdaptiveImageSetConfig : IInspectable
    {
        [propget] HRESULT ImageSize([out, retval] ImageSize* value);
        [propput] HRESULT ImageSize([in] ImageSize value);
        
        [propget] HRESULT MaxImageHeight([out, retval] UINT32* value);
        [propput] HRESULT MaxImageHeight([in] UINT32 value);
    };

    [
        version(NTDDI_WIN10_RS1),
        activatable(NTDDI_WIN10_RS1),
#ifdef ADAPTIVE_CARDS_WINDOWS
        contract(InternalContract, 1),
        internal,
        activatable(InternalContract, 1)
#endif        
    ]
    runtimeclass AdaptiveImageSetConfig
    {
        [default] interface IAdaptiveImageSetConfig;
    }

    [
        version(NTDDI_WIN10_RS1),
        exclusiveto(AdaptiveImageConfig),
#ifdef ADAPTIVE_CARDS_WINDOWS
        uuid(18a0c8f6-bcfc-41f9-964c-edd63fbfe0c3),
        contract(InternalContract, 1),
        internal
#else
        uuid(ba0d7d84-d708-4919-a2f2-5c322a6f5460)
#endif        
    ]
    interface IAdaptiveImageConfig : IInspectable
    {
        [propget] HRESULT ImageSize([out, retval] ImageSize* value);
        [propput] HRESULT ImageSize([in] ImageSize value);
    };

    [
        version(NTDDI_WIN10_RS1),
        activatable(NTDDI_WIN10_RS1),
#ifdef ADAPTIVE_CARDS_WINDOWS
        contract(InternalContract, 1),
        internal,
        activatable(InternalContract, 1)
#endif        
    ]
    runtimeclass AdaptiveImageConfig
    {
        [default] interface IAdaptiveImageConfig;
    };

    [
        version(NTDDI_WIN10_RS1),
        exclusiveto(AdaptiveCardConfig),
#ifdef ADAPTIVE_CARDS_WINDOWS
        uuid(27902b36-88db-421b-abd8-79a6cf3f1410),
        contract(InternalContract, 1),
        internal
#else
        uuid(9363ea9c-9f73-4e7d-8d6e-0559ac52b314)
#endif        
    ]
    interface IAdaptiveCardConfig : IInspectable
    {
        [propget] HRESULT AllowCustomStyle([out, retval] boolean* value);
        [propput] HRESULT AllowCustomStyle([in] boolean value);
    };

    [
        version(NTDDI_WIN10_RS1),
        activatable(NTDDI_WIN10_RS1),
#ifdef ADAPTIVE_CARDS_WINDOWS
        contract(InternalContract, 1),
        internal,
        activatable(InternalContract, 1)
#endif        
    ]
    runtimeclass AdaptiveCardConfig
    {
        [default] interface IAdaptiveCardConfig;
    };

    [
        version(NTDDI_WIN10_RS1),
        exclusiveto(AdaptiveFactSetConfig),
#ifdef ADAPTIVE_CARDS_WINDOWS
        uuid(d776f288-bdfa-434e-99d7-d1c6d2f21209),
        contract(InternalContract, 1),
        internal
#else
        uuid(9949ed60-fbc0-49fd-80d4-29fb1184854d)
#endif        
    ]
    interface IAdaptiveFactSetConfig : IInspectable
    {
        [propget] HRESULT Title([out, retval] AdaptiveTextConfig** value);
        [propput] HRESULT Title([in] AdaptiveTextConfig* value);

        [propget] HRESULT Value([out, retval] AdaptiveTextConfig** value);
        [propput] HRESULT Value([in] AdaptiveTextConfig* value);

        [propget] HRESULT Spacing([out][retval] UINT32* value);
        [propput] HRESULT Spacing([in] UINT32 value);
    };

    [
        version(NTDDI_WIN10_RS1),
        activatable(NTDDI_WIN10_RS1),
#ifdef ADAPTIVE_CARDS_WINDOWS
        contract(InternalContract, 1),
        internal,
        activatable(InternalContract, 1)
#endif        
    ]
    runtimeclass AdaptiveFactSetConfig
    {
        [default] interface IAdaptiveFactSetConfig;
    };

    [
        version(NTDDI_WIN10_RS1),
        exclusiveto(AdaptiveShowCardActionConfig),
#ifdef ADAPTIVE_CARDS_WINDOWS
        uuid(4c394fd8-a63a-4710-89dd-014a55b8fb6c),
        contract(InternalContract, 1),
        internal
#else
        uuid(eacabf24-288c-4307-bd5a-5888a00da918)
#endif        
    ]
    interface IAdaptiveShowCardActionConfig : IInspectable
    {
        [propget] HRESULT ActionMode([out, retval] ActionMode *value);
        [propput] HRESULT ActionMode([in] ActionMode value);

        [propget] HRESULT Style([out, retval] ContainerStyle* value);
        [propput] HRESULT Style([in] ContainerStyle value);

        [propget] HRESULT InlineTopMargin([out, retval] UINT32* value);
        [propput] HRESULT InlineTopMargin([in] UINT32 value);
    };

    [
        version(NTDDI_WIN10_RS1),
        activatable(NTDDI_WIN10_RS1),
#ifdef ADAPTIVE_CARDS_WINDOWS
        contract(InternalContract, 1),
        internal,
        activatable(InternalContract, 1)
#endif        
    ]
    runtimeclass AdaptiveShowCardActionConfig
    {
        [default] interface IAdaptiveShowCardActionConfig;
    };

    [
        version(NTDDI_WIN10_RS1),
        exclusiveto(AdaptiveActionsConfig),
#ifdef ADAPTIVE_CARDS_WINDOWS
        uuid(e4157ef5-e8e9-412e-bef6-48771e3aa532),
        contract(InternalContract, 1),
        internal
#else
        uuid(ce6981d7-8989-42a3-b335-30cbf7108183)
#endif        
    ]
    interface IAdaptiveActionsConfig : IInspectable
    {
        [propget] HRESULT ShowCard([out, retval] AdaptiveShowCardActionConfig** value);
        [propput] HRESULT ShowCard([in] AdaptiveShowCardActionConfig* value);

        [propget] HRESULT ActionsOrientation([out][retval] ActionsOrientation* value);
        [propput] HRESULT ActionsOrientation([in] ActionsOrientation value);

        [propget] HRESULT ActionAlignment([out, retval] ActionAlignment* value);
        [propput] HRESULT ActionAlignment([in] ActionAlignment value);

        [propget] HRESULT ButtonSpacing([out][retval] UINT32* value);
        [propput] HRESULT ButtonSpacing([in] UINT32 value);

        [propget] HRESULT MaxActions([out][retval] UINT32* value);
        [propput] HRESULT MaxActions([in] UINT32 value);

        [propget] HRESULT Spacing([out][retval] Spacing* value);
        [propput] HRESULT Spacing([in] Spacing value);

        [propget] HRESULT IconPlacement([out][retval] IconPlacement* value);
        [propput] HRESULT IconPlacement([in] IconPlacement value);
    };

    [
        version(NTDDI_WIN10_RS1),
        activatable(NTDDI_WIN10_RS1),
#ifdef ADAPTIVE_CARDS_WINDOWS
        contract(InternalContract, 1),
        internal,
        activatable(InternalContract, 1)
#endif        
    ]
    runtimeclass AdaptiveActionsConfig
    {
        [default] interface IAdaptiveActionsConfig;
    };

    [
        version(NTDDI_WIN10_RS1),
        exclusiveto(AdaptiveHostConfig),
#ifdef ADAPTIVE_CARDS_WINDOWS
        uuid(15ae7240-f9b0-47e4-b444-62da42b8b863),
        contract(InternalContract, 1),
        internal
#else
        uuid(85ef9ddc-4599-4ab6-adf1-1e04238601a5)
#endif        
    ]
    interface IAdaptiveHostConfig : IInspectable
    {
        [propget] HRESULT FontFamily([out, retval] HSTRING* value);
        [propput] HRESULT FontFamily([in] HSTRING value);

        [propget] HRESULT FontSizes([out, retval] AdaptiveFontSizesConfig** value);
        [propput] HRESULT FontSizes([in] AdaptiveFontSizesConfig* value);

        [propget] HRESULT FontWeights([out, retval] AdaptiveFontWeightsConfig** value);
        [propput] HRESULT FontWeights([in] AdaptiveFontWeightsConfig* value);

        [propget] HRESULT SupportsInteractivity([out, retval] boolean* value);
        [propput] HRESULT SupportsInteractivity([in] boolean value);

        [propget] HRESULT ImageBaseUrl([out, retval] HSTRING* value);
        [propput] HRESULT ImageBaseUrl([in] HSTRING value);

        [propget] HRESULT ContainerStyles([out, retval] AdaptiveContainerStylesDefinition** value);
        [propput] HRESULT ContainerStyles([in] AdaptiveContainerStylesDefinition* value);

        [propget] HRESULT ImageSizes([out, retval] AdaptiveImageSizesConfig** value);
        [propput] HRESULT ImageSizes([in] AdaptiveImageSizesConfig* value);

        [propget] HRESULT Separator([out, retval] AdaptiveSeparatorConfig** value);
        [propput] HRESULT Separator([in] AdaptiveSeparatorConfig* value);

        [propget] HRESULT Spacing([out, retval] AdaptiveSpacingConfig** value);
        [propput] HRESULT Spacing([in] AdaptiveSpacingConfig* value);

        [propget] HRESULT AdaptiveCard([out, retval] AdaptiveCardConfig** value);
        [propput] HRESULT AdaptiveCard([in] AdaptiveCardConfig* value);

        [propget] HRESULT ImageSet([out, retval] AdaptiveImageSetConfig** value);
        [propput] HRESULT ImageSet([in] AdaptiveImageSetConfig* value);

        [propget] HRESULT Image([out, retval] AdaptiveImageConfig** value);
        [propput] HRESULT Image([in] AdaptiveImageConfig* value);

        [propget] HRESULT FactSet([out, retval] AdaptiveFactSetConfig** value);
        [propput] HRESULT FactSet([in] AdaptiveFactSetConfig* value);

        [propget] HRESULT Actions([out, retval] AdaptiveActionsConfig** value);
        [propput] HRESULT Actions([in] AdaptiveActionsConfig* value);
    };

    [
        version(NTDDI_WIN10_RS1),
        exclusiveto(AdaptiveHostConfigParseResult),
#ifdef ADAPTIVE_CARDS_WINDOWS
        uuid(0e333f58-43b8-48d3-aa68-e30f7e7f1007),
        contract(InternalContract, 1),
        internal
#else
        uuid(0b1f8963-9d45-4ac0-9af4-cd7923f5206e)
#endif        
    ]
    interface IAdaptiveHostConfigParseResult : IInspectable
    {
        [propget] HRESULT HostConfig([out, retval] AdaptiveHostConfig** value);
        [propget] HRESULT Errors([out, retval] Windows.Foundation.Collections.IVector<IAdaptiveError*>** value);
    };

    [
        version(NTDDI_WIN10_RS1),
        activatable(NTDDI_WIN10_RS1),
#ifdef ADAPTIVE_CARDS_WINDOWS
        contract(InternalContract, 1),
        internal,
        activatable(InternalContract, 1)
#endif        
    ]
    runtimeclass AdaptiveHostConfigParseResult
    {
        [default] interface IAdaptiveHostConfigParseResult;
    }

    [
        version(NTDDI_WIN10_RS1),
        exclusiveto(AdaptiveHostConfig),
#ifdef ADAPTIVE_CARDS_WINDOWS
        uuid(11a659ac-a28d-42fc-ab0e-f103b3f5c4fd),
        contract(InternalContract, 1),
        internal
#else
        uuid(1a09b9b7-d678-495f-949e-3ad677424fdb)
#endif        
    ]
    interface IAdaptiveHostConfigStatics : IInspectable
    {
        HRESULT FromJsonString([in] HSTRING hostConfigJson, [out, retval] AdaptiveHostConfigParseResult** config);
        HRESULT FromJson([in] Windows.Data.Json.JsonObject* hostConfigJson, [out, retval] AdaptiveHostConfigParseResult** config);
    };

    [
        version(NTDDI_WIN10_RS1),
        activatable(NTDDI_WIN10_RS1),
        static(IAdaptiveHostConfigStatics, NTDDI_WIN10_RS1),
#ifdef ADAPTIVE_CARDS_WINDOWS
        static(IAdaptiveHostConfigStatics, InternalContract, 1),
        contract(InternalContract, 1),
        internal,
        activatable(InternalContract, 1)
#endif        
    ]
    runtimeclass AdaptiveHostConfig
    {
        [default] interface IAdaptiveHostConfig;
    };

    [
        version(NTDDI_WIN10_RS1),
#ifdef ADAPTIVE_CARDS_WINDOWS
        uuid(8b83b4a0-582b-4aa6-801c-e692eae51f37),
        contract(InternalContract, 1),
        internal
#else
        uuid(9ab61f28-0c62-4ad2-bda1-2c3d52bc461a)
#endif        
    ]
    interface IAdaptiveActionElement : IInspectable
    {
        [propget] HRESULT ActionType([out, retval] ActionType* value);
        [propget] HRESULT ActionTypeString([out, retval] HSTRING* value);

        [propget] HRESULT Title([out, retval] HSTRING* value);
        [propput] HRESULT Title([in] HSTRING value);

        [propget] HRESULT Id([out, retval] HSTRING* value);
        [propput] HRESULT Id([in] HSTRING value);

        [propget] HRESULT IconUrl([out, retval] HSTRING* value);
        [propput] HRESULT IconUrl([in] HSTRING value);

        [propget] HRESULT AdditionalProperties([out, retval] Windows.Data.Json.JsonObject** json);
        [propput] HRESULT AdditionalProperties([in] Windows.Data.Json.JsonObject* json);

        HRESULT ToJson([out, retval] Windows.Data.Json.JsonObject** value);
    };

    [
        version(NTDDI_WIN10_RS1),
#ifdef ADAPTIVE_CARDS_WINDOWS
        uuid(8a7f7888-f53b-4fdb-8f3c-968da4352031),
        contract(InternalContract, 1),
        internal
#else
        uuid(d70a58cb-4d51-4f96-bb6b-2698eced32ff)
#endif        
    ]
    interface IAdaptiveOpenUrlAction : IInspectable
    {
        [propput] HRESULT Url([in] Windows.Foundation.Uri* value);
        [propget] HRESULT Url([out, retval] Windows.Foundation.Uri** value);
    };

    [
        version(NTDDI_WIN10_RS1),
        activatable(NTDDI_WIN10_RS1),
#ifdef ADAPTIVE_CARDS_WINDOWS
        contract(InternalContract, 1),
        internal,
        activatable(InternalContract, 1)
#endif        
    ]
    runtimeclass AdaptiveOpenUrlAction
    {
        [default] interface IAdaptiveOpenUrlAction;
        interface IAdaptiveActionElement;
    };

    [
        version(NTDDI_WIN10_RS1),
#ifdef ADAPTIVE_CARDS_WINDOWS
        uuid(201859e9-1179-4c2b-91fa-3f561210a7f6),
        contract(InternalContract, 1),
        internal
#else
        uuid(435ea974-33c7-43b0-a6ac-8137c1b7bb44)
#endif        
    ]
    interface IAdaptiveShowCardAction : IInspectable
    {
        [propget] HRESULT Card([out, retval] AdaptiveCard** value);
        [propput] HRESULT Card([in] AdaptiveCard* value);
    };

    [
        version(NTDDI_WIN10_RS1),
        activatable(NTDDI_WIN10_RS1),
#ifdef ADAPTIVE_CARDS_WINDOWS
        contract(InternalContract, 1),
        internal,
        activatable(InternalContract, 1)
#endif        
    ]
    runtimeclass AdaptiveShowCardAction
    {
        [default] interface IAdaptiveShowCardAction;
        interface IAdaptiveActionElement;
    };

    [
        version(NTDDI_WIN10_RS1),
#ifdef ADAPTIVE_CARDS_WINDOWS
        uuid(c89015c8-1a8e-4819-8e93-d5fed276efc5),
        contract(InternalContract, 1),
        internal
#else
        uuid(97b9b3a3-657b-4d38-a136-154cc8da19a9)
#endif        
    ]
    interface IAdaptiveSubmitAction : IInspectable
    {
        [propget] HRESULT DataJson([out, retval] Windows.Data.Json.JsonValue** value);
        [propput] HRESULT DataJson([in] Windows.Data.Json.JsonValue* value);
    };

    [
        version(NTDDI_WIN10_RS1),
        activatable(NTDDI_WIN10_RS1),
#ifdef ADAPTIVE_CARDS_WINDOWS
        contract(InternalContract, 1),
        internal,
        activatable(InternalContract, 1)
#endif        
    ]
    runtimeclass AdaptiveSubmitAction
    {
        [default] interface IAdaptiveSubmitAction;
        interface IAdaptiveActionElement;
    };

    [
        version(NTDDI_WIN10_RS1),
        exclusiveto(AdaptiveCardResourceResolvers),
#ifdef ADAPTIVE_CARDS_WINDOWS
        uuid(8e467d28-ef21-4b9c-aad5-36e6073b1132),
        contract(InternalContract, 1),
        internal
#else
        uuid(3b655db6-54d2-47e7-8658-b58ced5fb237)
#endif        
    ]
    interface IAdaptiveCardResourceResolvers : IInspectable
    {
        HRESULT Set([in] HSTRING scheme, [in] IAdaptiveCardResourceResolver* resolver);
        HRESULT Get([in] HSTRING scheme, [out, retval] IAdaptiveCardResourceResolver** resolver);
    };

    [
        version(NTDDI_WIN10_RS1),
        activatable(NTDDI_WIN10_RS1),
#ifdef ADAPTIVE_CARDS_WINDOWS
        contract(InternalContract, 1),
        internal,
        activatable(InternalContract, 1)
#endif        
    ]
    runtimeclass AdaptiveCardResourceResolvers
    {
        [default] interface IAdaptiveCardResourceResolvers;
    };

    [
        version(NTDDI_WIN10_RS1),
#ifdef ADAPTIVE_CARDS_WINDOWS
        uuid(1dd4f5ee-f11a-485c-a048-c2370d88e4e0),
        contract(InternalContract, 1),
        internal
#else
        uuid(30f17ba9-133a-4484-8002-a8f4b6764e3f)
#endif        
    ]
    interface IAdaptiveCardResourceResolver : IInspectable
    {
        HRESULT GetResourceStreamAsync([in] AdaptiveCardGetResourceStreamArgs* args, [out, retval] Windows.Foundation.IAsyncOperation<Windows.Storage.Streams.IRandomAccessStream*>** result);
    };

    [
        version(NTDDI_WIN10_RS1),
        exclusiveto(AdaptiveCardGetResourceStreamArgs),
#ifdef ADAPTIVE_CARDS_WINDOWS
        uuid(602eee1f-5756-46bd-b703-b7a4130b25f4),
        contract(InternalContract, 1),
        internal
#else
        uuid(e1d63f44-6550-454f-99f4-d02df5ae9b8c)
#endif        
    ]
    interface IAdaptiveCardGetResourceStreamArgsFactory : IInspectable
    {
        HRESULT CreateAdaptiveCardGetResourceStreamArgs(
            [in] Windows.Foundation.Uri* value,
            [out, retval] AdaptiveCardGetResourceStreamArgs** args
            );
    };

    [
        version(NTDDI_WIN10_RS1),
        exclusiveto(AdaptiveCardGetResourceStreamArgs),
#ifdef ADAPTIVE_CARDS_WINDOWS
        uuid(413365b8-3e56-4cb9-a06a-1f5d1d8c2dac),
        contract(InternalContract, 1),
        internal
#else
        uuid(0eea761b-5a3e-4f1f-86f6-d511c178e671)
#endif        
    ]
    interface IAdaptiveCardGetResourceStreamArgs : IInspectable
    {
        [propget] HRESULT Url([out, retval] Windows.Foundation.Uri** value);
    };

    [
        version(NTDDI_WIN10_RS1),
        activatable(IAdaptiveCardGetResourceStreamArgsFactory, NTDDI_WIN10_RS1),
#ifdef ADAPTIVE_CARDS_WINDOWS
        contract(InternalContract, 1),
        internal,
        activatable(InternalContract, 1)
#endif        
    ]
    runtimeclass AdaptiveCardGetResourceStreamArgs
    {
        [default] interface IAdaptiveCardGetResourceStreamArgs;
    };

    [
        version(NTDDI_WIN10_RS1),
        exclusiveto(RenderedAdaptiveCard),
#ifdef ADAPTIVE_CARDS_WINDOWS
        uuid(81793291-582c-42f5-8582-8275b0a64913),
        contract(InternalContract, 1),
        internal
#else
        uuid(7bf9ceac-105c-421a-8b4e-8e5be9ead986)
#endif        
    ]
    interface IRenderedAdaptiveCard : IInspectable
    {
        [propget] HRESULT OriginatingCard([out, retval] AdaptiveCard** value);

        [propget] HRESULT FrameworkElement([out, retval] Windows.UI.Xaml.FrameworkElement** value);

        [propget] HRESULT UserInputs([out, retval] AdaptiveInputs** value);

        [propget] HRESULT Errors([out, retval] Windows.Foundation.Collections.IVector<IAdaptiveError*>** value);

        [propget] HRESULT Warnings([out, retval] Windows.Foundation.Collections.IVector<IAdaptiveWarning*>** value);

        [eventadd] HRESULT Action([in] Windows.Foundation.TypedEventHandler<RenderedAdaptiveCard*, AdaptiveActionEventArgs*>* pHandler, [out][retval] EventRegistrationToken* pToken);
        [eventremove] HRESULT Action([in] EventRegistrationToken token);
    };

    [
        version(NTDDI_WIN10_RS1),
        activatable(NTDDI_WIN10_RS1),
#ifdef ADAPTIVE_CARDS_WINDOWS
        contract(InternalContract, 1),
        internal,
        activatable(InternalContract, 1)
#endif        
    ]
    runtimeclass RenderedAdaptiveCard
    {
        [default] interface IRenderedAdaptiveCard;
    };

    [
        version(NTDDI_WIN10_RS1),
        exclusiveto(AdaptiveInputs),
#ifdef ADAPTIVE_CARDS_WINDOWS
        uuid(eb02a75b-0b51-4c3c-affb-1eeca347a6b9),
        contract(InternalContract, 1),
        internal
#else
        uuid(a172be96-7ab5-4faa-a0fd-99e8160e359e)
#endif        
    ]
    interface IAdaptiveInputs : IInspectable
    {
        HRESULT AsJson([out, retval] Windows.Data.Json.JsonObject** value);
        HRESULT AsValueSet([out, retval] Windows.Foundation.Collections.ValueSet** value);
    };

    [
        version(NTDDI_WIN10_RS1),
        activatable(NTDDI_WIN10_RS1),
#ifdef ADAPTIVE_CARDS_WINDOWS
        contract(InternalContract, 1),
        internal,
        activatable(InternalContract, 1)
#endif        
    ]
    runtimeclass AdaptiveInputs
    {
        [default] interface IAdaptiveInputs;
    };

    [
        version(NTDDI_WIN10_RS1),
#ifdef ADAPTIVE_CARDS_WINDOWS
        uuid(3324e9f6-86f0-4d59-a06f-6bb464ffd558),
        contract(InternalContract, 1),
        internal
#else
        uuid(c42c7757-8cf0-49dc-8c8e-a341963eaba2)
#endif        
    ]
    interface IAdaptiveElementParser : IInspectable
    {
        HRESULT FromJson(
            [in] Windows.Data.Json.JsonObject* inputJson,
            [in] AdaptiveElementParserRegistration* elementParsers,
            [in] AdaptiveActionParserRegistration* actionParsers,
            [out, retval] IAdaptiveCardElement** result);
    };

    [
        version(NTDDI_WIN10_RS1),
        exclusiveto(AdaptiveElementParserRegistration),
#ifdef ADAPTIVE_CARDS_WINDOWS
        uuid(494f5d4a-c005-4203-a170-1446cbaa857f),
        contract(InternalContract, 1),
        internal
#else
        uuid(ae307fdc-6a4e-4e10-a9d4-518ccee99c3b)
#endif        
    ]
    interface IAdaptiveElementParserRegistration : IInspectable
    {
        HRESULT Set([in] HSTRING type, [in] IAdaptiveElementParser* parser);
        HRESULT Get([in] HSTRING type, [out, retval] IAdaptiveElementParser** result);
        HRESULT Remove([in] HSTRING type);
    };

    [
        version(NTDDI_WIN10_RS1),
        activatable(NTDDI_WIN10_RS1),
#ifdef ADAPTIVE_CARDS_WINDOWS
        contract(InternalContract, 1),
        internal,
        activatable(InternalContract, 1)
#endif        
    ]
    runtimeclass AdaptiveElementParserRegistration
    {
        [default] interface IAdaptiveElementParserRegistration;
    };

    [
        version(NTDDI_WIN10_RS1),
        exclusiveto(AdaptiveActionParserRegistration),
#ifdef ADAPTIVE_CARDS_WINDOWS
        uuid(b8484c16-a9bd-48bf-a28c-ef130c13300d),
        contract(InternalContract, 1),
        internal
#else
        uuid(a730c2e9-6ee8-4b03-b706-60138c66a4a8)
#endif        
    ]
    interface IAdaptiveActionParserRegistration : IInspectable
    {
        HRESULT Set([in] HSTRING type, [in] IAdaptiveActionParser* Parser);
        HRESULT Get([in] HSTRING type, [out, retval] IAdaptiveActionParser** result);
        HRESULT Remove([in] HSTRING type);
    };

    [
        version(NTDDI_WIN10_RS1),
        activatable(NTDDI_WIN10_RS1),
#ifdef ADAPTIVE_CARDS_WINDOWS
        contract(InternalContract, 1),
        internal,
        activatable(InternalContract, 1)
#endif        
    ]
    runtimeclass AdaptiveActionParserRegistration
    {
        [default] interface IAdaptiveActionParserRegistration;
    };

    [
        version(NTDDI_WIN10_RS1),
#ifdef ADAPTIVE_CARDS_WINDOWS
        uuid(88a79c26-ded3-4b32-b57c-527fcbeff6a4),
        contract(InternalContract, 1),
        internal
#else
        uuid(355d37ed-d622-49c0-9b43-75975f1b6dbe)
#endif        
    ]
    interface IAdaptiveActionParser : IInspectable
    {
        HRESULT FromJson(
            [in] Windows.Data.Json.JsonObject* inputJson,
            [in] AdaptiveElementParserRegistration* elementParsers,
            [in] AdaptiveActionParserRegistration* actionParsers,
            [out, retval] IAdaptiveActionElement** result);
    };

    [
        version(NTDDI_WIN10_RS1),
        exclusiveto(AdaptiveElementRendererRegistration),
#ifdef ADAPTIVE_CARDS_WINDOWS
        uuid(2ebd4f56-2c5a-45c1-acaf-d956578e8048),
        contract(InternalContract, 1),
        internal
#else
        uuid(f5a25e03-4d0e-4f0b-9ef6-3e6c37477e86)
#endif        
    ]
    interface IAdaptiveElementRendererRegistration : IInspectable
    {
        HRESULT Set([in] HSTRING type, [in] IAdaptiveElementRenderer* renderer);
        HRESULT Get([in] HSTRING type, [out, retval] IAdaptiveElementRenderer** result);
        HRESULT Remove([in] HSTRING type);
    };

    [
        version(NTDDI_WIN10_RS1),
        activatable(NTDDI_WIN10_RS1),
#ifdef ADAPTIVE_CARDS_WINDOWS
        contract(InternalContract, 1),
        internal,
        activatable(InternalContract, 1)
#endif        
    ]
    runtimeclass AdaptiveElementRendererRegistration
    {
        [default] interface IAdaptiveElementRendererRegistration;
    };

    [
        version(NTDDI_WIN10_RS1),
        exclusiveto(AdaptiveActionInvoker),
#ifdef ADAPTIVE_CARDS_WINDOWS
        uuid(81d601c7-ebad-4445-a84d-2517d610c993),
        contract(InternalContract, 1),
        internal
#else
        uuid(c7435e94-1028-4543-b52e-54126fcb411f)
#endif        
    ]
    interface IAdaptiveActionInvoker : IInspectable
    {
        HRESULT SendActionEvent([in] IAdaptiveActionElement* actionElement);
    };

    [
        version(NTDDI_WIN10_RS1),
        activatable(NTDDI_WIN10_RS1),
#ifdef ADAPTIVE_CARDS_WINDOWS
        contract(InternalContract, 1),
        internal,
        activatable(InternalContract, 1)
#endif        
    ]
    runtimeclass AdaptiveActionInvoker
    {
        [default] interface IAdaptiveActionInvoker;
    };
        

    [
        version(NTDDI_WIN10_RS1),
#ifdef ADAPTIVE_CARDS_WINDOWS
        uuid(e138cceb-7a0a-41d4-9477-14e68e8cd67e),
        contract(InternalContract, 1),
        internal
#else
        uuid(7855E78D-E217-4D12-9203-0136E79FF869)
#endif        
    ]
    interface IAdaptiveInputValue : IInspectable
    {
        [propget] HRESULT InputElement([out, retval] IAdaptiveInputElement** inputCardElement);
        [propget] HRESULT CurrentValue([out, retval] HSTRING * currentInputValue);
    };

    [
        version(NTDDI_WIN10_RS1),
        exclusiveto(AdaptiveRenderContext),
#ifdef ADAPTIVE_CARDS_WINDOWS
        uuid(98e4b78a-683c-48f2-a7d2-42b0556e5e63),
        contract(InternalContract, 1),
        internal
#else
        uuid(d2ad59a2-01aa-4b39-b2a7-5ce1d4028fbb)
#endif        
    ]
    interface IAdaptiveRenderContext : IInspectable
    {
        [propget] HRESULT HostConfig([out, retval] AdaptiveHostConfig** value);

        [propget] HRESULT ElementRenderers([out, retval] AdaptiveElementRendererRegistration** value);

        [propget] HRESULT ResourceResolvers([out, retval] AdaptiveCardResourceResolvers** value);

        [propget] HRESULT ActionInvoker([out, retval] AdaptiveActionInvoker** value);

        [propget] HRESULT OverrideStyles([out, retval] Windows.UI.Xaml.ResourceDictionary** overrideDictionary);

        HRESULT AddInputValue([in] IAdaptiveInputValue* inputValue);
        HRESULT AddError([in] ErrorStatusCode statusCode, [in] HSTRING message);
        HRESULT AddWarning([in] WarningStatusCode statusCode, [in] HSTRING message);
    };

    [
        version(NTDDI_WIN10_RS1),
        activatable(NTDDI_WIN10_RS1),
#ifdef ADAPTIVE_CARDS_WINDOWS
        contract(InternalContract, 1),
        internal,
        activatable(InternalContract, 1)
#endif        
    ]
    runtimeclass AdaptiveRenderContext
    {
        [default] interface IAdaptiveRenderContext;
    };

    [
        version(NTDDI_WIN10_RS1),
#ifdef ADAPTIVE_CARDS_WINDOWS
        uuid(880f5743-9132-4ddc-a5e6-b2c6e9351063),
        contract(InternalContract, 1),
        internal
#else
        uuid(8682c91f-28e3-48fa-8de3-15ba4ec495ca)
#endif        
    ]
    interface IAdaptiveElementRenderer : IInspectable
    {
        HRESULT Render([in] IAdaptiveCardElement* element, [in] AdaptiveRenderContext* context, [in] AdaptiveRenderArgs* renderArgs, [out, retval] Windows.UI.Xaml.UIElement** result);
    };

    [
        version(NTDDI_WIN10_RS1),
        activatable(NTDDI_WIN10_RS1),
#ifdef ADAPTIVE_CARDS_WINDOWS
        contract(InternalContract, 1),
        internal,
        activatable(InternalContract, 1)
#endif        
    ]
    runtimeclass AdaptiveTextBlockRenderer
    {
        [default] interface IAdaptiveElementRenderer;
        interface IAdaptiveElementParser;
    };

    [
        version(NTDDI_WIN10_RS1),
        activatable(NTDDI_WIN10_RS1),
#ifdef ADAPTIVE_CARDS_WINDOWS
        contract(InternalContract, 1),
        internal,
        activatable(InternalContract, 1)
#endif        
    ]
    runtimeclass AdaptiveImageRenderer
    {
        [default] interface IAdaptiveElementRenderer;
        interface IAdaptiveElementParser;
    };

    [
        version(NTDDI_WIN10_RS1),
        activatable(NTDDI_WIN10_RS1),
#ifdef ADAPTIVE_CARDS_WINDOWS
        contract(InternalContract, 1),
        internal,
        activatable(InternalContract, 1)
#endif        
    ]
    runtimeclass AdaptiveImageSetRenderer
    {
        [default] interface IAdaptiveElementRenderer;
        interface IAdaptiveElementParser;
    };

    [
        version(NTDDI_WIN10_RS1),
        activatable(NTDDI_WIN10_RS1),
#ifdef ADAPTIVE_CARDS_WINDOWS
        contract(InternalContract, 1),
        internal,
        activatable(InternalContract, 1)
#endif        
    ]
    runtimeclass AdaptiveContainerRenderer
    {
        [default] interface IAdaptiveElementRenderer;
        interface IAdaptiveElementParser;
    };

    [
        version(NTDDI_WIN10_RS1),
        activatable(NTDDI_WIN10_RS1),
#ifdef ADAPTIVE_CARDS_WINDOWS
        contract(InternalContract, 1),
        internal,
        activatable(InternalContract, 1)
#endif        
    ]
    runtimeclass AdaptiveColumnRenderer
    {
        [default] interface IAdaptiveElementRenderer;
        interface IAdaptiveElementParser;
    };

    [
        version(NTDDI_WIN10_RS1),
        activatable(NTDDI_WIN10_RS1),
#ifdef ADAPTIVE_CARDS_WINDOWS
        contract(InternalContract, 1),
        internal,
        activatable(InternalContract, 1)
#endif        
    ]
    runtimeclass AdaptiveColumnSetRenderer
    {
        [default] interface IAdaptiveElementRenderer;
        interface IAdaptiveElementParser;
    };

    [
        version(NTDDI_WIN10_RS1),
        activatable(NTDDI_WIN10_RS1),
#ifdef ADAPTIVE_CARDS_WINDOWS
        contract(InternalContract, 1),
        internal,
        activatable(InternalContract, 1)
#endif        
    ]
    runtimeclass AdaptiveFactRenderer
    {
        [default] interface IAdaptiveElementRenderer;
        interface IAdaptiveElementParser;
    };

    [
        version(NTDDI_WIN10_RS1),
        activatable(NTDDI_WIN10_RS1),
#ifdef ADAPTIVE_CARDS_WINDOWS
        contract(InternalContract, 1),
        internal,
        activatable(InternalContract, 1)
#endif        
    ]
    runtimeclass AdaptiveChoiceSetInputRenderer
    {
        [default] interface IAdaptiveElementRenderer;
        interface IAdaptiveElementParser;
    };

    [
        version(NTDDI_WIN10_RS1),
        activatable(NTDDI_WIN10_RS1),
#ifdef ADAPTIVE_CARDS_WINDOWS
        contract(InternalContract, 1),
        internal,
        activatable(InternalContract, 1)
#endif        
    ]
    runtimeclass AdaptiveDateInputRenderer
    {
        [default] interface IAdaptiveElementRenderer;
        interface IAdaptiveElementParser;
    };

    [
        version(NTDDI_WIN10_RS1),
        activatable(NTDDI_WIN10_RS1),
#ifdef ADAPTIVE_CARDS_WINDOWS
        contract(InternalContract, 1),
        internal,
        activatable(InternalContract, 1)
#endif        
    ]
    runtimeclass AdaptiveNumberInputRenderer
    {
        [default] interface IAdaptiveElementRenderer;
        interface IAdaptiveElementParser;
    };

    [
        version(NTDDI_WIN10_RS1),
        activatable(NTDDI_WIN10_RS1),
#ifdef ADAPTIVE_CARDS_WINDOWS
        contract(InternalContract, 1),
        internal,
        activatable(InternalContract, 1)
#endif        
    ]
    runtimeclass AdaptiveTextInputRenderer
    {
        [default] interface IAdaptiveElementRenderer;
        interface IAdaptiveElementParser;
    };

    [
        version(NTDDI_WIN10_RS1),
        activatable(NTDDI_WIN10_RS1),
#ifdef ADAPTIVE_CARDS_WINDOWS
        contract(InternalContract, 1),
        internal,
        activatable(InternalContract, 1)
#endif        
    ]
    runtimeclass AdaptiveTimeInputRenderer
    {
        [default] interface IAdaptiveElementRenderer;
        interface IAdaptiveElementParser;
    };

    [
        version(NTDDI_WIN10_RS1),
        activatable(NTDDI_WIN10_RS1),
#ifdef ADAPTIVE_CARDS_WINDOWS
        contract(InternalContract, 1),
        internal,
        activatable(InternalContract, 1)
#endif        
    ]
    runtimeclass AdaptiveToggleInputRenderer
    {
        [default] interface IAdaptiveElementRenderer;
        interface IAdaptiveElementParser;
    };

    [
        version(NTDDI_WIN10_RS1),
        activatable(NTDDI_WIN10_RS1),
#ifdef ADAPTIVE_CARDS_WINDOWS
        contract(InternalContract, 1),
        internal,
        activatable(InternalContract, 1)
#endif        
    ]
    runtimeclass AdaptiveFactSetRenderer
    {
        [default] interface IAdaptiveElementRenderer;
        interface IAdaptiveElementParser;
    };

    [
        version(NTDDI_WIN10_RS1),
        exclusiveto(AdaptiveRenderArgs),
#ifdef ADAPTIVE_CARDS_WINDOWS
        uuid(e75cbfea-77a6-4562-be66-c86b36ac193a),
        contract(InternalContract, 1),
        internal
#else
        uuid(8615baba-2695-46d2-a764-9ab473c65bb9)
#endif        
    ]
    interface IAdaptiveRenderArgs : IInspectable
    {
        [propget] HRESULT ContainerStyle([out, retval] ContainerStyle* value);
        [propput] HRESULT ContainerStyle([in] ContainerStyle value);
        [propget] HRESULT ParentElement([out, retval] IInspectable** value);
        [propput] HRESULT ParentElement([in] IInspectable* value);
    };

    [
        version(NTDDI_WIN10_RS1),
        activatable(NTDDI_WIN10_RS1),
#ifdef ADAPTIVE_CARDS_WINDOWS
        contract(InternalContract, 1),
        internal,
        activatable(InternalContract, 1)
#endif        
    ]
    runtimeclass AdaptiveRenderArgs
    {
        [default] interface IAdaptiveRenderArgs;
    };

    [
        version(NTDDI_WIN10_RS1),
#ifdef ADAPTIVE_CARDS_WINDOWS
        uuid(f3c95797-25ad-4ee1-a4ad-0fafb986213f),
        contract(InternalContract, 1),
        internal
#else
        uuid(c0222295-bbec-4ff6-bdf3-f207ce78df69)
#endif        
    ]
    interface IAdaptiveError : IInspectable
    {
        [propget] HRESULT StatusCode([out, retval] ErrorStatusCode* value);

        [propget] HRESULT Message([out, retval] HSTRING* value);
    };

    [
        version(NTDDI_WIN10_RS1),
        activatable(NTDDI_WIN10_RS1),
#ifdef ADAPTIVE_CARDS_WINDOWS
        contract(InternalContract, 1),
        internal,
        activatable(InternalContract, 1)
#endif        
    ]
    runtimeclass AdaptiveError
    {
        [default] interface IAdaptiveError;
    };

    [
        version(NTDDI_WIN10_RS1),
#ifdef ADAPTIVE_CARDS_WINDOWS
        uuid(d978d794-6585-4e97-b602-9e6a2ffa3948),
        contract(InternalContract, 1),
        internal
#else
        uuid(4b5b28fe-9645-4e11-89c9-b9d25dd1b777)
#endif        
    ]
    interface IAdaptiveWarning : IInspectable
    {
        [propget] HRESULT StatusCode([out, retval] WarningStatusCode* value);

        [propget] HRESULT Message([out, retval] HSTRING* value);
    };

    [
        version(NTDDI_WIN10_RS1),
        activatable(NTDDI_WIN10_RS1),
#ifdef ADAPTIVE_CARDS_WINDOWS
        contract(InternalContract, 1),
        internal,
        activatable(InternalContract, 1)
#endif        
    ]
    runtimeclass AdaptiveWarning
    {
        [default] interface IAdaptiveWarning;
    };

    [
        version(NTDDI_WIN10_RS1),
        exclusiveto(WholeItemsPanel),
#ifdef ADAPTIVE_CARDS_WINDOWS
        uuid(bfe6f968-3c42-44df-b1e9-8830424a8616),
        contract(InternalContract, 1),
        internal
#else
        uuid(cced6652-8ca5-4841-b650-851770ec6ecf)
#endif        
    ]
    interface IWholeItemsPanel : IInspectable
    {
        HRESULT GetAltText([out, retval] HSTRING *pResult);
        HRESULT IsAllContentClippedOut([out, retval] boolean* pResult);
        HRESULT IsTruncated([out, retval] boolean* pResult);
    }

    [
        version(NTDDI_WIN10_RS1),
        activatable(NTDDI_WIN10_RS1),
        threading(both),
        marshaling_behavior(agile),
#ifdef ADAPTIVE_CARDS_WINDOWS
        contract(InternalContract, 1),
        internal,
        activatable(InternalContract, 1)
#endif
    ]
    runtimeclass WholeItemsPanel : Windows.UI.Xaml.Controls.Panel
    {
        [default] interface IWholeItemsPanel;
    }

AdaptiveNamespaceEnd<|MERGE_RESOLUTION|>--- conflicted
+++ resolved
@@ -412,7 +412,6 @@
     [contract(InternalContract, 1)]
     [internal]
 #endif
-<<<<<<< HEAD
     typedef [v1_enum] enum VerticalContentAlignment
     {
         Stretch = 0,
@@ -426,8 +425,6 @@
     [contract(InternalContract, 1)]
     [internal]
 #endif
-=======
->>>>>>> 5783c3b2
     typedef [v1_enum] enum HeightType
     {
         Auto = 0,
@@ -620,12 +617,9 @@
         [propget] HRESULT SelectAction([out, retval] IAdaptiveActionElement** value);
         [propput] HRESULT SelectAction([in] IAdaptiveActionElement* value);
 
-<<<<<<< HEAD
         [propget] HRESULT VerticalContentAlignment([out, retval] VerticalContentAlignment* value);
         [propput] HRESULT VerticalContentAlignment([in] VerticalContentAlignment value);
 
-=======
->>>>>>> 5783c3b2
         [propget] HRESULT Height([out, retval] HeightType* value);
         [propput] HRESULT Height([in] HeightType value);
 
