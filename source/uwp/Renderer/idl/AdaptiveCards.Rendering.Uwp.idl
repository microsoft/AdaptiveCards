#include <sdkddkver.h>

import "inspectable.idl";
import "Windows.Foundation.idl";
import "Windows.UI.Xaml.idl";
import "Windows.Data.Json.idl";

#ifdef ADAPTIVE_CARDS_WINDOWS
#include "winPch.h"
#endif

#ifndef AdaptiveNamespaceStart
#define AdaptiveNamespaceStart namespace AdaptiveCards { namespace Rendering { namespace Uwp {
#define AdaptiveNamespace AdaptiveCards::Rendering::Uwp
#define AdaptiveNamespaceEnd }}}
#endif

AdaptiveNamespaceStart

#ifdef ADAPTIVE_CARDS_WINDOWS
    [contractversion(1)]
    [internal]
    apicontract InternalContract
    {
    }
#endif
    
    runtimeclass AdaptiveCardRenderer;
    runtimeclass AdaptiveCardResourceResolvers;
    runtimeclass AdaptiveCardGetResourceStreamArgs;

    runtimeclass AdaptiveTextBlock;
    runtimeclass AdaptiveCard;
    runtimeclass AdaptiveImage;
    runtimeclass AdaptiveImageSet;
    runtimeclass AdaptiveContainer;
    runtimeclass AdaptiveColumn;
    runtimeclass AdaptiveColumnSet;
    runtimeclass AdaptiveFact;
    runtimeclass AdaptiveFactSet;
    runtimeclass AdaptiveChoiceInput;
    runtimeclass AdaptiveChoiceSetInput;
    runtimeclass AdaptiveDateInput;
    runtimeclass AdaptiveMedia;
    runtimeclass AdaptiveMediaSource;
    runtimeclass AdaptiveNumberInput;
    runtimeclass AdaptiveTextInput;
    runtimeclass AdaptiveTimeInput;
    runtimeclass AdaptiveToggleInput;
    runtimeclass AdaptiveSeparator;
    runtimeclass AdaptiveOpenUrlAction;
    runtimeclass AdaptiveShowCardAction;
    runtimeclass AdaptiveSubmitAction;
    runtimeclass AdaptiveToggleVisibilityAction;
    runtimeclass AdaptiveActionSet;

    runtimeclass AdaptiveFontSizesConfig;
    runtimeclass AdaptiveFontWeightsConfig;
    runtimeclass AdaptiveFontStyleDefinition;
    runtimeclass AdaptiveFontStylesDefinition;
    runtimeclass AdaptiveColorsConfig;
    runtimeclass AdaptiveColorConfig;
    runtimeclass AdaptiveTextConfig;
    runtimeclass AdaptiveImageSizesConfig;
    runtimeclass AdaptiveImageSetConfig;
    runtimeclass AdaptiveContainerStyleConfig;
    runtimeclass AdaptiveImageConfig;
    runtimeclass AdaptiveCardConfig;
    runtimeclass AdaptiveFactSetConfig;
    runtimeclass AdaptiveShowCardActionConfig;
    runtimeclass AdaptiveActionsConfig;
    runtimeclass AdaptiveHostConfig;
    runtimeclass AdaptiveSpacingConfig;
    runtimeclass AdaptiveSeparatorConfig;
    runtimeclass AdaptiveMediaConfig;
    runtimeclass AdaptiveContainerStyleDefinition;
    runtimeclass AdaptiveContainerStylesDefinition;
    runtimeclass RenderedAdaptiveCard;
    runtimeclass AdaptiveActionEventArgs;
    runtimeclass AdaptiveMediaEventArgs;
    runtimeclass AdaptiveInputs;
    runtimeclass AdaptiveCardParseResult;
    runtimeclass AdaptiveHostConfigParseResult;
    runtimeclass AdaptiveError;
    runtimeclass AdaptiveWarning;

    runtimeclass AdaptiveElementParserRegistration;
    runtimeclass AdaptiveActionParserRegistration;
    runtimeclass AdaptiveCardRenderer;
    runtimeclass AdaptiveChoiceSetInputRenderer;
    runtimeclass AdaptiveColumnRenderer;
    runtimeclass AdaptiveColumnSetRenderer;
    runtimeclass AdaptiveContainerRenderer;
    runtimeclass AdaptiveDateInputRenderer;
    runtimeclass AdaptiveElementRendererRegistration;
    runtimeclass AdaptiveFactSetRenderer;
    runtimeclass AdaptiveImageRenderer;
    runtimeclass AdaptiveImageSetRenderer;
    runtimeclass AdaptiveNumberInputRenderer;
    runtimeclass AdaptiveRenderContext;
    runtimeclass AdaptiveRenderArgs;
    runtimeclass AdaptiveActionInvoker;
    runtimeclass AdaptiveMediaEventInvoker;
    runtimeclass AdaptiveTextBlockRenderer;
    runtimeclass AdaptiveTextInputRenderer;
    runtimeclass AdaptiveTimeInputRenderer;
    runtimeclass AdaptiveToggleInputRenderer;
    runtimeclass AdaptiveRemoteResourceInformation;
    runtimeclass AdaptiveToggleVisibilityTarget;

    runtimeclass WholeItemsPanel;

    interface IAdaptiveCardResourceResolvers;
    interface IAdaptiveCardResourceResolver;
    interface IAdaptiveCardGetResourceStreamArgs;

    interface IAdaptiveCardElement;
    interface IAdaptiveActionElement;
    interface IAdaptiveTextBlock;
    interface IAdaptiveCard;
    interface IAdaptiveImage;
    interface IAdaptiveImageSet;
    interface IAdaptiveContainer;
    interface IAdaptiveColumn;
    interface IAdaptiveColumnSet;
    interface IAdaptiveFact;
    interface IAdaptiveFactSet;
    interface IAdaptiveChoiceInput;
    interface IAdaptiveChoiceSetInput;
    interface IAdaptiveDateInput;
    interface IAdaptiveTextInput;
    interface IAdaptiveNumberInput;
    interface IAdaptiveTimeInput;
    interface IAdaptiveToggleInput;
    interface IAdaptiveSeparator;
    interface IAdaptiveError;
    interface IAdaptiveWarning;
    interface IAdaptiveActionSet;

    interface IAdaptiveFontSizesConfig;
    interface IAdaptiveFontWeightsConfig;
    interface IAdaptiveFontStyleDefinition;
    interface IAdaptiveFontStylesDefinition;
    interface IAdaptiveColorConfig;
    interface IAdaptiveColorsConfig;
    interface IAdaptiveTextConfig;
    interface IAdaptiveImageSizesConfig;
    interface IAdaptiveImageSetConfig;
    interface IAdaptiveImageConfig;
    interface IAdaptiveCardConfig;
    interface IAdaptiveFactSetConfig;
    interface IAdaptiveShowCardActionConfig;
    interface IAdaptiveActionsConfig;
    interface IAdaptiveHostConfig;
    interface IAdaptiveSpacingConfig;
    interface IAdaptiveSeparatorConfig;
    interface IAdaptiveContainerStyleDefinition;
    interface IAdaptiveContainerStylesDefinition;
    interface IRenderedAdaptiveCard;
    interface IAdaptiveInputs;
    interface IAdaptiveActionEventArgs;

    interface IAdaptiveElementParserRegistration;
    interface IAdaptiveActionParserRegistration;
    interface IAdaptiveElementParser;
    interface IAdaptiveActionParser;

    interface IAdaptiveElementRenderer;
    interface IAdaptiveElementRendererRegistration;
    interface IAdaptiveRenderContext;
    interface IAdaptiveRenderArgs;
    interface IAdaptiveActionInvoker;

    interface IWholeItemsPanel;

    [version(NTDDI_WIN10_RS1)]
#ifdef ADAPTIVE_CARDS_WINDOWS
    [contract(InternalContract, 1)]
    [internal]
#endif
    typedef [v1_enum] enum TextSize
    {
        Small = 0,
        Default,
        Medium,
        Large,
        ExtraLarge
    } TextSize;

    [version(NTDDI_WIN10_RS1)]
#ifdef ADAPTIVE_CARDS_WINDOWS
    [contract(InternalContract, 1)]
    [internal]
#endif
    typedef [v1_enum] enum TextWeight
    {
        Lighter = 0,
        Default,
        Bolder
    } TextWeight;

    [version(NTDDI_WIN10_RS1)]
#ifdef ADAPTIVE_CARDS_WINDOWS
    [contract(InternalContract, 1)]
    [internal]
#endif
    typedef [v1_enum] enum ForegroundColor
    {
        Default = 0,
        Dark,
        Light,
        Accent,
        Good,
        Warning,
        Attention
    } ForegroundColor;

    [version(NTDDI_WIN10_RS1)]
#ifdef ADAPTIVE_CARDS_WINDOWS
    [contract(InternalContract, 1)]
    [internal]
#endif
    typedef [v1_enum] enum HAlignment
    {
        Left = 0,
        Center,
        Right
    } HAlignment;

    [version(NTDDI_WIN10_RS1)]
#ifdef ADAPTIVE_CARDS_WINDOWS
    [contract(InternalContract, 1)]
    [internal]
#endif
    typedef [v1_enum] enum ElementType
    {
        Unsupported = 0,
        AdaptiveCard,
        TextBlock,
        Image,
        Container,
        Column,
        ColumnSet,
        FactSet,
        Fact,
        ImageSet,
        ChoiceInput,
        ChoiceSetInput,
        DateInput,
        NumberInput,
        TextInput,
        TimeInput,
        ToggleInput,
        Custom,
        Media,
        ActionSet,
    } ElementType;

    [version(NTDDI_WIN10_RS1)]
#ifdef ADAPTIVE_CARDS_WINDOWS
    [contract(InternalContract, 1)]
    [internal]
#endif
    typedef [v1_enum] enum ActionType
    {
        Unsupported = 0,
        ShowCard,
        Submit,
        OpenUrl,
        ToggleVisibility,
        Custom
    } ActionType;

    [version(NTDDI_WIN10_RS1)]
#ifdef ADAPTIVE_CARDS_WINDOWS
    [contract(InternalContract, 1)]
    [internal]
#endif
    typedef [v1_enum] enum ImageStyle {
        Default = 0,
        Person
    } ImageStyle;

    [version(NTDDI_WIN10_RS1)]
#ifdef ADAPTIVE_CARDS_WINDOWS
    [contract(InternalContract, 1)]
    [internal]
#endif
    typedef [v1_enum] enum ImageSize {
        None = 0,
        Auto,
        Stretch,
        Small,
        Medium,
        Large
    } ImageSize;

    [version(NTDDI_WIN10_RS1)]
#ifdef ADAPTIVE_CARDS_WINDOWS
    [contract(InternalContract, 1)]
    [internal]
#endif
    typedef [v1_enum] enum SeparatorThickness {
        Default = 0,
        Thick,
    } SeparatorThickness;

    [version(NTDDI_WIN10_RS1)]
#ifdef ADAPTIVE_CARDS_WINDOWS
    [contract(InternalContract, 1)]
    [internal]
#endif
    typedef [v1_enum] enum Spacing {
        Default = 0,
        None,
        Small,
        Medium,
        Large,
        ExtraLarge,
        Padding
    } Spacing;

    [version(NTDDI_WIN10_RS1)]
#ifdef ADAPTIVE_CARDS_WINDOWS
    [contract(InternalContract, 1)]
    [internal]
#endif
    typedef [v1_enum] enum ActionsOrientation {
        Vertical = 0,
        Horizontal
    } ActionsOrientation;

    [version(NTDDI_WIN10_RS1)]
#ifdef ADAPTIVE_CARDS_WINDOWS
    [contract(InternalContract, 1)]
    [internal]
#endif
    typedef [v1_enum] enum ActionAlignment {
        Left = 0,
        Center,
        Right,
        Stretch,
    } ActionAlignment;

    [version(NTDDI_WIN10_RS1)]
#ifdef ADAPTIVE_CARDS_WINDOWS
    [contract(InternalContract, 1)]
    [internal]
#endif
    typedef [v1_enum] enum ActionMode {
        Inline = 0,
        Popup
    } ActionMode;

    [version(NTDDI_WIN10_RS1)]
#ifdef ADAPTIVE_CARDS_WINDOWS
    [contract(InternalContract, 1)]
    [internal]
#endif
    typedef [v1_enum] enum ChoiceSetStyle {
        Compact = 0,
        Expanded
    } ChoiceSetStyle;

    [version(NTDDI_WIN10_RS1)]
#ifdef ADAPTIVE_CARDS_WINDOWS
    [contract(InternalContract, 1)]
    [internal]
#endif
    typedef [v1_enum] enum TextInputStyle {
        Text = 0,
        Tel,
        Url,
        Email,
    } TextInputStyle;

    [version(NTDDI_WIN10_RS1)]
#ifdef ADAPTIVE_CARDS_WINDOWS
    [contract(InternalContract, 1)]
    [internal]
#endif
    typedef [v1_enum] enum ContainerStyle {
        None = 0,
        Default,
        Emphasis
    } ContainerStyle;

    [version(NTDDI_WIN10_RS1)]
#ifdef ADAPTIVE_CARDS_WINDOWS
    [contract(InternalContract, 1)]
    [internal]
#endif
    typedef [v1_enum] enum FontStyle {
        Default = 0,
        Display,
        Monospace
    } FontStyle;

    [version(NTDDI_WIN10_RS1)]
#ifdef ADAPTIVE_CARDS_WINDOWS
    [contract(InternalContract, 1)]
    [internal]
#endif
    typedef [v1_enum] enum ErrorStatusCode {
        InvalidJson = 0,
        RenderFailed,
        RequiredPropertyMissing,
        InvalidPropertyValue,
        UnsupportedParserOverride
    } ErrorStatusCode;

    [version(NTDDI_WIN10_RS1)]
#ifdef ADAPTIVE_CARDS_WINDOWS
    [contract(InternalContract, 1)]
    [internal]
#endif
    typedef [v1_enum] enum WarningStatusCode {
        UnknownElementType = 0,
        UnknownPropertyOnElement,
        UnknownEnumValue,
        NoRendererForType,
        InteractivityNotSupported,
        MaxActionsExceeded,
        AssetLoadFailed,
        UnsupportedSchemaVersion,
        UnsupportedMediaType,
        InvalidMediaMix,
        UnsupportedValue
    } WarningStatusCode;

    [version(NTDDI_WIN10_RS1)]
#ifdef ADAPTIVE_CARDS_WINDOWS
    [contract(InternalContract, 1)]
    [internal]
#endif
    typedef [v1_enum] enum IconPlacement
    {
        AboveTitle = 0,
        LeftOfTitle
    } IconPlacement;

    [version(NTDDI_WIN10_RS1)]
#ifdef ADAPTIVE_CARDS_WINDOWS
    [contract(InternalContract, 1)]
    [internal]
#endif
    typedef [v1_enum] enum VerticalContentAlignment
    {
        Top = 0,
        Center,
        Bottom
    } VerticalContentAlignment;

    [version(NTDDI_WIN10_RS1)]
#ifdef ADAPTIVE_CARDS_WINDOWS
    [contract(InternalContract, 1)]
    [internal]
#endif
    typedef [v1_enum] enum HeightType
    {
        Auto = 0,
        Stretch
    } HeightType;

    [version(NTDDI_WIN10_RS1)]
#ifdef ADAPTIVE_CARDS_WINDOWS
    [contract(InternalContract, 1)]
    [internal]
#endif
    typedef [v1_enum] enum Sentiment
    {
        Default = 0,
        Positive,
        Destructive
    } Sentiment;

    [version(NTDDI_WIN10_RS1)]
#ifdef ADAPTIVE_CARDS_WINDOWS
    [contract(InternalContract, 1)][internal]
#endif
    typedef[v1_enum] enum IsVisible {
        IsVisibleToggle = 0,
        IsVisibleTrue,
        IsVisibleFalse
    } IsVisible;

    declare
    {
        interface Windows.Foundation.Collections.IVector<IAdaptiveCardElement*>;
        interface Windows.Foundation.Collections.IVector<IAdaptiveActionElement*>;
        interface Windows.Foundation.Collections.IVector<AdaptiveColumn*>;
        interface Windows.Foundation.Collections.IVector<AdaptiveFact*>;
        interface Windows.Foundation.Collections.IVector<AdaptiveChoiceInput*>;
        interface Windows.Foundation.Collections.IVector<AdaptiveError*>;
        interface Windows.Foundation.Collections.IVector<AdaptiveWarning*>;
        interface Windows.Foundation.Collections.IObservableVector<IAdaptiveCardElement*>;
        interface Windows.Foundation.Collections.IObservableVector<AdaptiveColumn*>;
        interface Windows.Foundation.IAsyncOperation<RenderedAdaptiveCard*>;
        interface Windows.Foundation.Collections.IVector<AdaptiveMediaSource*>;
        interface Windows.Foundation.Collections.IVector<AdaptiveRemoteResourceInformation*>;
        interface Windows.Foundation.Collections.IVector<AdaptiveToggleVisibilityTarget*>;
        interface Windows.Foundation.Collections.IVector<AdaptiveImage*>;
    }

    [
        version(NTDDI_WIN10_RS1),
#ifdef ADAPTIVE_CARDS_WINDOWS
        uuid(21f8aa32-e8ca-41cb-b571-d7d234173a88),
        contract(InternalContract, 1),
        internal
#else
        uuid(74D69C2F-7F1C-47FD-A319-F4B4E7F72EE9)
#endif        
    ]
    interface IAdaptiveCardElement : IInspectable
    {
        [propget] HRESULT ElementType([out, retval] ElementType* value);
        [propget] HRESULT ElementTypeString([out, retval] HSTRING* value);

        [propget] HRESULT Height([out, retval] HeightType* value);
        [propput] HRESULT Height([in] HeightType value);

        [propget] HRESULT Spacing([out, retval] Spacing* value);
        [propput] HRESULT Spacing([in] Spacing value);

        [propget] HRESULT Separator([out, retval] boolean* value);
        [propput] HRESULT Separator([in] boolean value);

        [propget] HRESULT Id([out, retval] HSTRING* value);
        [propput] HRESULT Id([in] HSTRING value);

        [propget] HRESULT IsVisible([out, retval] boolean * value);
        [propput] HRESULT IsVisible([in] boolean value);

        [propget] HRESULT AdditionalProperties([out, retval] Windows.Data.Json.JsonObject** json);
        [propput] HRESULT AdditionalProperties([in] Windows.Data.Json.JsonObject* json);

        HRESULT ToJson([out, retval] Windows.Data.Json.JsonObject** value);
    };

    [
        version(NTDDI_WIN10_RS1),
        exclusiveto(AdaptiveRemoteResourceInformation),
#ifdef ADAPTIVE_CARDS_WINDOWS
        uuid(6E1610FE-E49E-47B9-BCF6-BAB6C893D57F),
        contract(InternalContract, 1),
        internal
#else
        uuid(384C6E7C-B5AC-4A6C-A6F4-F060C1AD583E),
#endif
    ]
    interface IAdaptiveRemoteResourceInformation : IInspectable
    {
        [propget] HRESULT Url([out, retval] HSTRING* value);
        [propput] HRESULT Url([in] HSTRING value);

        [propget] HRESULT MimeType([out, retval] HSTRING* value);
        [propput] HRESULT MimeType([in] HSTRING value);
    };

    [
        version(NTDDI_WIN10_RS1),
        activatable(NTDDI_WIN10_RS1),
#ifdef ADAPTIVE_CARDS_WINDOWS
        contract(InternalContract, 1),
        internal,
        activatable(InternalContract, 1)
#endif        
    ]
    runtimeclass AdaptiveRemoteResourceInformation
    {
        [default] interface IAdaptiveRemoteResourceInformation;
    };

    [
        version(NTDDI_WIN10_RS1),
#ifdef ADAPTIVE_CARDS_WINDOWS
        uuid(1D37C30F-9180-4CEF-A73C-C77ED00176DB),
        contract(InternalContract, 1),
        internal
#else
        uuid(7BEB71E7-2401-4B40-95AC-DCA3A06FAB37),
#endif
    ]
    interface IAdaptiveElementWithRemoteResources : IInspectable
    {
        HRESULT GetResourceInformation([out, retval] Windows.Foundation.Collections.IVectorView<AdaptiveRemoteResourceInformation*>** result);
    };

    [
        version(NTDDI_WIN10_RS1),
        exclusiveto(AdaptiveSeparator),
#ifdef ADAPTIVE_CARDS_WINDOWS
        uuid(2bbbf18f-394d-48ce-b542-3820a6708a52),
        contract(InternalContract, 1),
        internal
#else
        uuid(a2a0727a-e4aa-423d-b5b0-4b85f7a534c4)
#endif        
    ]
    interface IAdaptiveSeparator : IInspectable
    {
        [propget] HRESULT Color([out, retval] ForegroundColor* value);
        [propput] HRESULT Color([in] ForegroundColor value);

        [propget] HRESULT Thickness([out, retval] SeparatorThickness* value);
        [propput] HRESULT Thickness([in] SeparatorThickness value);
    };

    [
        version(NTDDI_WIN10_RS1),
        activatable(NTDDI_WIN10_RS1),
#ifdef ADAPTIVE_CARDS_WINDOWS
        contract(InternalContract, 1),
        internal,
        activatable(InternalContract, 1)
#endif        
    ]
    runtimeclass AdaptiveSeparator
    {
        [default] interface IAdaptiveSeparator;
    };

    [
        version(NTDDI_WIN10_RS1),
        exclusiveto(AdaptiveTextBlock),
#ifdef ADAPTIVE_CARDS_WINDOWS
        uuid(bfafd94d-4c49-4022-b90d-16e03e7be798),
        contract(InternalContract, 1),
        internal
#else
        uuid(c4b68276-7cd0-4c3e-8498-3edb9ec6abfb)
#endif        
    ]
    interface IAdaptiveTextBlock : IInspectable
    {
        [propget] HRESULT Size([out, retval] TextSize* value);
        [propput] HRESULT Size([in] TextSize value);

        [propget] HRESULT Weight([out, retval] TextWeight* value);
        [propput] HRESULT Weight([in] TextWeight value);

        [propget] HRESULT Color([out, retval] ForegroundColor* value);
        [propput] HRESULT Color([in] ForegroundColor value);

        [propget] HRESULT Text([out, retval] HSTRING* value);
        [propput] HRESULT Text([in] HSTRING value);

        [propget] HRESULT IsSubtle([out, retval] boolean* value);
        [propput] HRESULT IsSubtle([in] boolean value);

        [propget] HRESULT Wrap([out, retval] boolean* value);
        [propput] HRESULT Wrap([in] boolean value);

        [propget] HRESULT HorizontalAlignment([out, retval] HAlignment* value);
        [propput] HRESULT HorizontalAlignment([in] HAlignment value);

        [propget] HRESULT MaxLines([out, retval] UINT32* value);
        [propput] HRESULT MaxLines([in] UINT32 value);

        [propget] HRESULT Language([out, retval] HSTRING* value);
        [propput] HRESULT Language([in] HSTRING value);

        [propget] HRESULT FontStyle([out, retval] FontStyle* value);
        [propput] HRESULT FontStyle([in] FontStyle value);
    };

    [
        version(NTDDI_WIN10_RS1),
        activatable(NTDDI_WIN10_RS1),
#ifdef ADAPTIVE_CARDS_WINDOWS
        contract(InternalContract, 1),
        internal,
        activatable(InternalContract, 1)
#endif        
    ]
    runtimeclass AdaptiveTextBlock
    {
        [default] interface IAdaptiveTextBlock;
        interface IAdaptiveCardElement;
    };

    [
        version(NTDDI_WIN10_RS1),
        exclusiveto(AdaptiveMediaSource),
#ifdef ADAPTIVE_CARDS_WINDOWS
        uuid(05F2F77A-D458-4F73-AAF7-06B91D4C37E6),
        contract(InternalContract, 1),
        internal
#else
        uuid(5F8A6054-5EC8-4321-988E-3130A977C14C)
#endif        
    ]
    interface IAdaptiveMediaSource : IInspectable
    {
        [propget] HRESULT MimeType([out, retval] HSTRING* value);
        [propput] HRESULT MimeType([in] HSTRING value);

        [propget] HRESULT Url([out, retval] HSTRING* value);
        [propput] HRESULT Url([in] HSTRING value);
    };

    [
        version(NTDDI_WIN10_RS1),
        activatable(NTDDI_WIN10_RS1),
#ifdef ADAPTIVE_CARDS_WINDOWS
        contract(InternalContract, 1),
        internal,
        activatable(InternalContract, 1)
#endif        
    ]
    runtimeclass AdaptiveMediaSource
    {
        [default] interface IAdaptiveMediaSource;
    };

    [
        version(NTDDI_WIN10_RS1),
        exclusiveto(AdaptiveMedia),
#ifdef ADAPTIVE_CARDS_WINDOWS
        uuid(4E3499F8-2A99-4CE3-BA71-5F3799C1E06A),
        contract(InternalContract, 1),
        internal
#else
        uuid(161BE390-2927-463C-9A46-21A756F2487B)
#endif        
    ]
    interface IAdaptiveMedia : IInspectable
    {
        [propget] HRESULT Poster([out, retval] HSTRING* value);
        [propput] HRESULT Poster([in] HSTRING value);

        [propget] HRESULT AltText([out, retval] HSTRING* value);
        [propput] HRESULT AltText([in] HSTRING value);

        [propget] HRESULT Sources([out, retval] Windows.Foundation.Collections.IVector<AdaptiveMediaSource*>** value);
    };

    [
        version(NTDDI_WIN10_RS1),
        activatable(NTDDI_WIN10_RS1),
#ifdef ADAPTIVE_CARDS_WINDOWS
        contract(InternalContract, 1),
        internal,
        activatable(InternalContract, 1)
#endif        
    ]
    runtimeclass AdaptiveMedia
    {
        [default] interface IAdaptiveMedia;
        interface IAdaptiveCardElement;
    };

    [
        version(NTDDI_WIN10_RS1),
        exclusiveto(AdaptiveCard),
#ifdef ADAPTIVE_CARDS_WINDOWS
        uuid(a373da1b-6d07-4269-bead-2f5bb5cf4975),
        contract(InternalContract, 1),
        internal
#else
        uuid(1fbf16f2-7c70-4b19-9d76-fb107fc33821)
#endif        
    ]
    interface IAdaptiveCard : IInspectable
    {
        [propget] HRESULT Body([out, retval] Windows.Foundation.Collections.IVector<IAdaptiveCardElement*>** value);

        [propget] HRESULT Actions([out, retval] Windows.Foundation.Collections.IVector<IAdaptiveActionElement*>** value);

        [propget] HRESULT ElementType([out, retval] ElementType* value);

        [propget] HRESULT Version([out, retval] HSTRING* value);
        [propput] HRESULT Version([in] HSTRING value);

        [propget] HRESULT FallbackText([out, retval] HSTRING* value);
        [propput] HRESULT FallbackText([in] HSTRING value);

        [propget] HRESULT BackgroundImage([out, retval] HSTRING* value);
        [propput] HRESULT BackgroundImage([in] HSTRING value);

        [propget] HRESULT Language([out, retval] HSTRING* value);
        [propput] HRESULT Language([in] HSTRING value);

        [propget] HRESULT Speak([out, retval] HSTRING* value);
        [propput] HRESULT Speak([in] HSTRING value);

        [propget] HRESULT Style([out, retval] ContainerStyle* value);
        [propput] HRESULT Style([in] ContainerStyle value);

        [propget] HRESULT SelectAction([out, retval] IAdaptiveActionElement** value);
        [propput] HRESULT SelectAction([in] IAdaptiveActionElement* value);

        [propget] HRESULT VerticalContentAlignment([out, retval] VerticalContentAlignment* value);
        [propput] HRESULT VerticalContentAlignment([in] VerticalContentAlignment value);

        [propget] HRESULT Height([out, retval] HeightType* value);
        [propput] HRESULT Height([in] HeightType value);

        HRESULT ToJson([out, retval] Windows.Data.Json.JsonObject** value);

        HRESULT GetResourceInformation([out, retval] Windows.Foundation.Collections.IVectorView<AdaptiveRemoteResourceInformation*>** result);
    };

    [
        version(NTDDI_WIN10_RS1),
        exclusiveto(AdaptiveCardParseResult),
#ifdef ADAPTIVE_CARDS_WINDOWS
        uuid(b42d51d5-5916-4cdb-a020-6e24c3e5f7fd),
        contract(InternalContract, 1),
        internal
#else
        uuid(b4db0937-025a-4c08-980b-750703e77e37)
#endif        
    ]
    interface IAdaptiveCardParseResult : IInspectable
    {
        [propget] HRESULT AdaptiveCard([out, retval] AdaptiveCard** value);
        [propget] HRESULT Errors([out, retval] Windows.Foundation.Collections.IVector<AdaptiveError*>** value);
        [propget] HRESULT Warnings([out, retval] Windows.Foundation.Collections.IVector<AdaptiveWarning*>** value);
    };

    [
        version(NTDDI_WIN10_RS1),
        activatable(NTDDI_WIN10_RS1),
#ifdef ADAPTIVE_CARDS_WINDOWS
        contract(InternalContract, 1),
        internal,
        activatable(InternalContract, 1)
#endif        
    ]
    runtimeclass AdaptiveCardParseResult
    {
        [default] interface IAdaptiveCardParseResult;
    }

    [
        version(NTDDI_WIN10_RS1),
        exclusiveto(AdaptiveCard),
#ifdef ADAPTIVE_CARDS_WINDOWS
        uuid(5a426551-3cfc-4688-87fb-7df80fcc9246),
        contract(InternalContract, 1),
        internal
#else
        uuid(bace01f2-5642-4366-879a-dec601d8b7e3)
#endif        
    ]
    interface IAdaptiveCardStatics : IInspectable
    {
        [overload("FromJson")]
        HRESULT FromJson(
            [in] Windows.Data.Json.JsonObject* adaptiveJson,
            [out, retval] AdaptiveCardParseResult** card);

        [overload("FromJson")]
        HRESULT FromJsonWithParserRegistration(
            [in] Windows.Data.Json.JsonObject* adaptiveJson,
            [in] AdaptiveElementParserRegistration* elementRegistration,
            [in] AdaptiveActionParserRegistration* actionRegistration,
            [out, retval] AdaptiveCardParseResult** card);

        [overload("FromJsonString")]
        HRESULT FromJsonString(
            [in] HSTRING adaptiveJson,
            [out, retval] AdaptiveCardParseResult** card);

        [overload("FromJsonString")]
        HRESULT FromJsonStringWithParserRegistration(
            [in] HSTRING adaptiveJson,
            [in] AdaptiveElementParserRegistration* elementRegistration,
            [in] AdaptiveActionParserRegistration* actionRegistration,
            [out, retval] AdaptiveCardParseResult** card);
    };

    [
        version(NTDDI_WIN10_RS1),
        activatable(NTDDI_WIN10_RS1),
        static(IAdaptiveCardStatics, NTDDI_WIN10_RS1),
#ifdef ADAPTIVE_CARDS_WINDOWS
        static(IAdaptiveCardStatics, InternalContract, 1),
        contract(InternalContract, 1),
        internal,
        activatable(InternalContract, 1)
#endif        
    ]
    runtimeclass AdaptiveCard
    {
        [default] interface IAdaptiveCard;
    }

    [
        version(NTDDI_WIN10_RS1),
        exclusiveto(AdaptiveImage),
#ifdef ADAPTIVE_CARDS_WINDOWS
        uuid(3b0830aa-a03a-46c4-9204-32c051e34982),
        contract(InternalContract, 1),
        internal
#else
        uuid(16452a2e-1152-47f3-90bd-6e4148b09669)
#endif        
    ]
    interface IAdaptiveImage : IInspectable
    {
        [propget] HRESULT Url([out, retval] HSTRING* value);
        [propput] HRESULT Url([in] HSTRING value);

        [propget] HRESULT BackgroundColor([out, retval] HSTRING* value);
        [propput] HRESULT BackgroundColor([in] HSTRING value);

        [propget] HRESULT Style([out, retval] ImageStyle* value);
        [propput] HRESULT Style([in] ImageStyle value);

        [propget] HRESULT Size([out, retval] ImageSize* value);
        [propput] HRESULT Size([in] ImageSize value);

        [propget] HRESULT PixelWidth([out, retval] UINT32* value);
        [propput] HRESULT PixelWidth([in] UINT32 value);

        [propget] HRESULT PixelHeight([out, retval] UINT32* value);
        [propput] HRESULT PixelHeight([in] UINT32 value);

        [propget] HRESULT HorizontalAlignment([out, retval] HAlignment* value);
        [propput] HRESULT HorizontalAlignment([in] HAlignment value);

        [propget] HRESULT AltText([out, retval] HSTRING* value);
        [propput] HRESULT AltText([in] HSTRING value);

        [propget] HRESULT SelectAction([out, retval] IAdaptiveActionElement** value);
        [propput] HRESULT SelectAction([in] IAdaptiveActionElement* value);
    };

    [
        version(NTDDI_WIN10_RS1),
        activatable(NTDDI_WIN10_RS1),
#ifdef ADAPTIVE_CARDS_WINDOWS
        contract(InternalContract, 1),
        internal,
        activatable(InternalContract, 1)
#endif        
    ]
    runtimeclass AdaptiveImage
    {
        [default] interface IAdaptiveImage;
        interface IAdaptiveCardElement;
    };

    [
        version(NTDDI_WIN10_RS1),
        exclusiveto(AdaptiveImageSet),
#ifdef ADAPTIVE_CARDS_WINDOWS
        uuid(cb3e7434-e7dd-48d9-85a7-3981fb16b2e9),
        contract(InternalContract, 1),
        internal
#else
        uuid(f618bd35-8fe3-46bd-8988-cdf5607314d1)
#endif        
    ]
    interface IAdaptiveImageSet : IInspectable
    {
        [propget] HRESULT Images([out, retval] Windows.Foundation.Collections.IVector<AdaptiveImage*>** value);

        [propget] HRESULT ImageSize([out, retval] ImageSize* value);
        [propput] HRESULT ImageSize([in] ImageSize value);
    };

    [
        version(NTDDI_WIN10_RS1),
        activatable(NTDDI_WIN10_RS1),
#ifdef ADAPTIVE_CARDS_WINDOWS
        contract(InternalContract, 1),
        internal,
        activatable(InternalContract, 1)
#endif        
    ]
    runtimeclass AdaptiveImageSet
    {
        [default] interface IAdaptiveImageSet;
        interface IAdaptiveCardElement;
    };

    [
        version(NTDDI_WIN10_RS1),
#ifdef ADAPTIVE_CARDS_WINDOWS
        uuid(5238a2b8-9a13-4dc3-aa9e-5e1e3c1fcd70),
        contract(InternalContract, 1),
        internal
#else
        uuid(9b10f5ef-26e8-4d65-ba76-b986b5e90586)
#endif        
    ]
    interface IAdaptiveInputElement : IInspectable
    {
        [propget] HRESULT IsRequired([out, retval] boolean* value);
        [propput] HRESULT IsRequired([in] boolean value);
    };

    [
        version(NTDDI_WIN10_RS1),
        exclusiveto(AdaptiveChoiceInput),
#ifdef ADAPTIVE_CARDS_WINDOWS
        uuid(ace5f894-2109-4c57-bde6-7e69069242a9),
        contract(InternalContract, 1),
        internal
#else
        uuid(99797dfe-d39c-43a4-9f2b-d457cc358e1e)
#endif        
    ]
    interface IAdaptiveChoiceInput : IInspectable
    {
        [propget] HRESULT ElementType([out, retval] ElementType* value);

        [propget] HRESULT Title([out, retval] HSTRING* value);
        [propput] HRESULT Title([in] HSTRING value);

        [propget] HRESULT Value([out, retval] HSTRING* value);
        [propput] HRESULT Value([in] HSTRING value);
    };

    [
        version(NTDDI_WIN10_RS1),
        activatable(NTDDI_WIN10_RS1),
#ifdef ADAPTIVE_CARDS_WINDOWS
        contract(InternalContract, 1),
        internal,
        activatable(InternalContract, 1)
#endif        
    ]
    runtimeclass AdaptiveChoiceInput
    {
        [default] interface IAdaptiveChoiceInput;
    };

    [
        version(NTDDI_WIN10_RS1),
        exclusiveto(AdaptiveChoiceSetInput),
#ifdef ADAPTIVE_CARDS_WINDOWS
        uuid(9fa2984c-a65e-4886-92b0-379ca242e955),
        contract(InternalContract, 1),
        internal
#else
        uuid(ce0735ef-f983-4a5e-bdad-f5eb7f962faa)
#endif        
    ]
    interface IAdaptiveChoiceSetInput : IInspectable
    {
        [propget] HRESULT Value([out, retval] HSTRING * value);
        [propput] HRESULT Value([in] HSTRING value);
        [propget] HRESULT IsMultiSelect([out, retval] boolean* value);
        [propput] HRESULT IsMultiSelect([in] boolean value);
        [propget] HRESULT Wrap([out, retval] boolean* value);
        [propput] HRESULT Wrap([in] boolean value);

        [propget] HRESULT ChoiceSetStyle([out, retval] ChoiceSetStyle* value);
        [propput] HRESULT ChoiceSetStyle([in] ChoiceSetStyle value);

        [propget] HRESULT Choices([out, retval] Windows.Foundation.Collections.IVector<AdaptiveChoiceInput*>** value);
    };

    [
        version(NTDDI_WIN10_RS1),
        activatable(NTDDI_WIN10_RS1),
#ifdef ADAPTIVE_CARDS_WINDOWS
        contract(InternalContract, 1),
        internal,
        activatable(InternalContract, 1)
#endif        
    ]
    runtimeclass AdaptiveChoiceSetInput
    {
        [default] interface IAdaptiveChoiceSetInput;
        interface IAdaptiveInputElement;
        interface IAdaptiveCardElement;
    };

    [
        version(NTDDI_WIN10_RS1),
        exclusiveto(AdaptiveDateInput),
#ifdef ADAPTIVE_CARDS_WINDOWS
        uuid(547622b8-5670-4265-9459-5adce2630ce9),
        contract(InternalContract, 1),
        internal
#else
        uuid(359e2cc5-9b8d-40bf-bbb2-2d3494d30991)
#endif        
    ]
    interface IAdaptiveDateInput : IInspectable
    {
        [propget] HRESULT Max([out, retval] HSTRING* value);
        [propput] HRESULT Max([in] HSTRING value);

        [propget] HRESULT Min([out, retval] HSTRING* value);
        [propput] HRESULT Min([in] HSTRING value);

        [propget] HRESULT Placeholder([out, retval] HSTRING* value);
        [propput] HRESULT Placeholder([in] HSTRING value);

        [propget] HRESULT Value([out, retval] HSTRING* value);
        [propput] HRESULT Value([in] HSTRING value);
    };

    [
        version(NTDDI_WIN10_RS1),
        activatable(NTDDI_WIN10_RS1),
#ifdef ADAPTIVE_CARDS_WINDOWS
        contract(InternalContract, 1),
        internal,
        activatable(InternalContract, 1)
#endif        
    ]
    runtimeclass AdaptiveDateInput
    {
        [default] interface IAdaptiveDateInput;
        interface IAdaptiveInputElement;
        interface IAdaptiveCardElement;
    };

    [
        version(NTDDI_WIN10_RS1),
        exclusiveto(AdaptiveNumberInput),
#ifdef ADAPTIVE_CARDS_WINDOWS
        uuid(7c093cbd-cb81-4e3f-b3ae-82664ce87859),
        contract(InternalContract, 1),
        internal
#else
        uuid(3bd0868c-5fbd-4341-91ff-4b07eb2bd54c)
#endif        
    ]
    interface IAdaptiveNumberInput : IInspectable
    {
        [propget] HRESULT Max([out, retval] INT32 *value);
        [propput] HRESULT Max([in] INT32 value);

        [propget] HRESULT Min([out, retval] INT32 *value);
        [propput] HRESULT Min([in] INT32 value);

        [propget] HRESULT Placeholder([out, retval] HSTRING* value);
        [propput] HRESULT Placeholder([in] HSTRING value);

        [propget] HRESULT Value([out, retval] INT32* value);
        [propput] HRESULT Value([in] INT32 value);
    };

    [
        version(NTDDI_WIN10_RS1),
        activatable(NTDDI_WIN10_RS1),
#ifdef ADAPTIVE_CARDS_WINDOWS
        contract(InternalContract, 1),
        internal,
        activatable(InternalContract, 1)
#endif        
    ]
    runtimeclass AdaptiveNumberInput
    {
        [default] interface IAdaptiveNumberInput;
        interface IAdaptiveInputElement;
        interface IAdaptiveCardElement;
    };

    [
        version(NTDDI_WIN10_RS1),
        exclusiveto(AdaptiveTextInput),
#ifdef ADAPTIVE_CARDS_WINDOWS
        uuid(c8affec2-c379-4efd-b126-3a8f7277ee88),
        contract(InternalContract, 1),
        internal
#else
        uuid(ab30772b-172d-4595-bcd2-01001df19d1e)
#endif        
    ]
    interface IAdaptiveTextInput : IInspectable
    {
        [propget] HRESULT IsMultiline([out, retval] boolean* value);
        [propput] HRESULT IsMultiline([in] boolean value);

        [propget] HRESULT MaxLength([out, retval] UINT32* value);
        [propput] HRESULT MaxLength([in] UINT32 value);

        [propget] HRESULT Placeholder([out, retval] HSTRING* value);
        [propput] HRESULT Placeholder([in] HSTRING value);

        [propget] HRESULT Value([out, retval] HSTRING* value);
        [propput] HRESULT Value([in] HSTRING value);

        [propget] HRESULT TextInputStyle([out, retval] TextInputStyle* value);
        [propput] HRESULT TextInputStyle([in] TextInputStyle value);

        [propget] HRESULT InlineAction([out, retval] IAdaptiveActionElement** value);
        [propput] HRESULT InlineAction([in] IAdaptiveActionElement* value);
    };

    [
        version(NTDDI_WIN10_RS1),
        activatable(NTDDI_WIN10_RS1),
#ifdef ADAPTIVE_CARDS_WINDOWS
        contract(InternalContract, 1),
        internal,
        activatable(InternalContract, 1)
#endif        
    ]
    runtimeclass AdaptiveTextInput
    {
        [default] interface IAdaptiveTextInput;
        interface IAdaptiveInputElement;
        interface IAdaptiveCardElement;
    };

    [
        version(NTDDI_WIN10_RS1),
        exclusiveto(AdaptiveTimeInput),
#ifdef ADAPTIVE_CARDS_WINDOWS
        uuid(a20ae4a6-7fff-4634-b1d9-2719a02d4967),
        contract(InternalContract, 1),
        internal
#else
        uuid(1ee90aff-93e8-4292-ac49-39d4c3289cd9)
#endif        
    ]
    interface IAdaptiveTimeInput : IInspectable
    {
        [propget] HRESULT Max([out, retval] HSTRING* value);
        [propput] HRESULT Max([in] HSTRING value);

        [propget] HRESULT Min([out, retval] HSTRING* value);
        [propput] HRESULT Min([in] HSTRING value);

        [propget] HRESULT Placeholder([out, retval] HSTRING* value);
        [propput] HRESULT Placeholder([in] HSTRING value);

        [propget] HRESULT Value([out, retval] HSTRING* value);
        [propput] HRESULT Value([in] HSTRING value);
    };

    [
        version(NTDDI_WIN10_RS1),
        activatable(NTDDI_WIN10_RS1),
#ifdef ADAPTIVE_CARDS_WINDOWS
        contract(InternalContract, 1),
        internal,
        activatable(InternalContract, 1)
#endif        
    ]
    runtimeclass AdaptiveTimeInput
    {
        [default] interface IAdaptiveTimeInput;
        interface IAdaptiveInputElement;
        interface IAdaptiveCardElement;
    };

    [
        version(NTDDI_WIN10_RS1),
        exclusiveto(AdaptiveToggleInput),
#ifdef ADAPTIVE_CARDS_WINDOWS
        uuid(05cd9719-b591-4118-9d75-6b21b553123f),
        contract(InternalContract, 1),
        internal
#else
        uuid(e8af72a5-597c-4a19-b9c2-1a597db1c79a)
#endif        
    ]
    interface IAdaptiveToggleInput : IInspectable
    {
        [propget] HRESULT Title([out, retval] HSTRING* value);
        [propput] HRESULT Title([in] HSTRING value);

        [propget] HRESULT Wrap([out, retval] boolean* value);
        [propput] HRESULT Wrap([in] boolean value);

        [propget] HRESULT Value([out, retval] HSTRING* value);
        [propput] HRESULT Value([in] HSTRING value);

        [propget] HRESULT ValueOff([out, retval] HSTRING* value);
        [propput] HRESULT ValueOff([in] HSTRING value);

        [propget] HRESULT ValueOn([out, retval] HSTRING* value);
        [propput] HRESULT ValueOn([in] HSTRING value);
    };

    [
        version(NTDDI_WIN10_RS1),
        activatable(NTDDI_WIN10_RS1),
#ifdef ADAPTIVE_CARDS_WINDOWS
        contract(InternalContract, 1),
        internal,
        activatable(InternalContract, 1)
#endif        
    ]
    runtimeclass AdaptiveToggleInput
    {
        [default] interface IAdaptiveToggleInput;
        interface IAdaptiveInputElement;
        interface IAdaptiveCardElement;
    };

    [
        version(NTDDI_WIN10_RS1),
        exclusiveto(AdaptiveContainer),
#ifdef ADAPTIVE_CARDS_WINDOWS
        uuid(60554c5a-32db-4130-8613-d39737ced7c4),
        contract(InternalContract, 1),
        internal
#else
        uuid(ba90da3f-556c-4e3a-9d01-11f2ce78dcd7)
#endif        
    ]
    interface IAdaptiveContainer : IInspectable
    {
        [propget] HRESULT Style([out, retval] ContainerStyle* value);
        [propput] HRESULT Style([in] ContainerStyle value);

        [propget] HRESULT VerticalContentAlignment([out, retval] VerticalContentAlignment* value);
        [propput] HRESULT VerticalContentAlignment([in] VerticalContentAlignment value);

        [propget] HRESULT Items([out, retval] Windows.Foundation.Collections.IVector<IAdaptiveCardElement*>** value);

        [propget] HRESULT SelectAction([out, retval] IAdaptiveActionElement** value);
        [propput] HRESULT SelectAction([in] IAdaptiveActionElement* value);
    };

    [
        version(NTDDI_WIN10_RS1),
        activatable(NTDDI_WIN10_RS1),
#ifdef ADAPTIVE_CARDS_WINDOWS
        contract(InternalContract, 1),
        internal,
        activatable(InternalContract, 1)
#endif        
    ]
    runtimeclass AdaptiveContainer
    {
        [default] interface IAdaptiveContainer;
        interface IAdaptiveCardElement;
    };

    [
        version(NTDDI_WIN10_RS1),
        exclusiveto(AdaptiveColumn),
#ifdef ADAPTIVE_CARDS_WINDOWS
        uuid(fe3a3792-d916-4b9d-b54c-eb1e1b5c23b4),
        contract(InternalContract, 1),
        internal
#else
        uuid(91e03800-d239-43bc-b5fb-2ccfe0cc7fcb)
#endif        
    ]
    interface IAdaptiveColumn : IInspectable
    {
        [propget] HRESULT Width([out, retval] HSTRING* value);
        [propput] HRESULT Width([in] HSTRING value);

        [propget] HRESULT PixelWidth([out, retval] UINT32* value);
        [propput] HRESULT PixelWidth([in] UINT32 value);

        [propget] HRESULT Style([out, retval] ContainerStyle* value);
        [propput] HRESULT Style([in] ContainerStyle value);

        [propget] HRESULT VerticalContentAlignment([out, retval] VerticalContentAlignment* value);
        [propput] HRESULT VerticalContentAlignment([in] VerticalContentAlignment value);

        [propget] HRESULT Items([out, retval] Windows.Foundation.Collections.IVector<IAdaptiveCardElement*>** value);
        [propget] HRESULT SelectAction([out, retval] IAdaptiveActionElement** value);
        [propput] HRESULT SelectAction([in] IAdaptiveActionElement* value);
    };

    [
        version(NTDDI_WIN10_RS1),
        activatable(NTDDI_WIN10_RS1),
#ifdef ADAPTIVE_CARDS_WINDOWS
        contract(InternalContract, 1),
        internal,
        activatable(InternalContract, 1)
#endif        
    ]
    runtimeclass AdaptiveColumn
    {
        [default] interface IAdaptiveColumn;
        interface IAdaptiveCardElement;
    };

    [
        version(NTDDI_WIN10_RS1),
        exclusiveto(AdaptiveColumnSet),
#ifdef ADAPTIVE_CARDS_WINDOWS
        uuid(703d7c9a-ab48-4a9a-b3cf-60636f7ee953),
        contract(InternalContract, 1),
        internal
#else
        uuid(4e3e1cd1-906b-4718-96ea-0a6e16bf0199)
#endif        
    ]
    interface IAdaptiveColumnSet : IInspectable
    {
        [propget] HRESULT Columns([out, retval] Windows.Foundation.Collections.IVector<AdaptiveColumn*>** value);

        [propget] HRESULT SelectAction([out, retval] IAdaptiveActionElement** value);
        [propput] HRESULT SelectAction([in] IAdaptiveActionElement* value);
    };

    [
        version(NTDDI_WIN10_RS1),
        activatable(NTDDI_WIN10_RS1),
#ifdef ADAPTIVE_CARDS_WINDOWS
        contract(InternalContract, 1),
        internal,
        activatable(InternalContract, 1)
#endif        
    ]
    runtimeclass AdaptiveColumnSet
    {
        [default] interface IAdaptiveColumnSet;
        interface IAdaptiveCardElement;
    };


    [
        version(NTDDI_WIN10_RS1),
        exclusiveto(AdaptiveFact),
#ifdef ADAPTIVE_CARDS_WINDOWS
        uuid(d06f4235-e32a-4bba-9802-49a8e2d2c3b7),
        contract(InternalContract, 1),
        internal
#else
        uuid(5c19aa31-03aa-4148-a529-75b855ba045b)
#endif        
    ]
    interface IAdaptiveFact : IInspectable
    {
        [propget] HRESULT ElementType([out, retval] ElementType* value);

        [propget] HRESULT Title([out, retval] HSTRING* value);
        [propput] HRESULT Title([in] HSTRING value);

        [propget] HRESULT Value([out, retval] HSTRING* value);
        [propput] HRESULT Value([in] HSTRING value);

        [propget] HRESULT Language([out, retval] HSTRING* value);
        [propput] HRESULT Language([in] HSTRING value);
    };

    [
        version(NTDDI_WIN10_RS1),
        activatable(NTDDI_WIN10_RS1),
#ifdef ADAPTIVE_CARDS_WINDOWS
        contract(InternalContract, 1),
        internal,
        activatable(InternalContract, 1)
#endif        
    ]
    runtimeclass AdaptiveFact
    {
        [default] interface IAdaptiveFact;
    };

    [
        version(NTDDI_WIN10_RS1),
        exclusiveto(AdaptiveFactSet),
#ifdef ADAPTIVE_CARDS_WINDOWS
        uuid(3d64cefc-f8e5-4304-99f5-2c37f2452ff4),
        contract(InternalContract, 1),
        internal
#else
        uuid(05457b99-8090-4937-a637-b469f8edc74f)
#endif        
    ]
    interface IAdaptiveFactSet : IInspectable
    {
        [propget] HRESULT Facts([out, retval] Windows.Foundation.Collections.IVector<AdaptiveFact*>** value);
    };

    [
        version(NTDDI_WIN10_RS1),
        activatable(NTDDI_WIN10_RS1),
#ifdef ADAPTIVE_CARDS_WINDOWS
        contract(InternalContract, 1),
        internal,
        activatable(InternalContract, 1)
#endif        
    ]
    runtimeclass AdaptiveFactSet
    {
        [default] interface IAdaptiveFactSet;
        interface IAdaptiveCardElement;
    };

    [
        version(NTDDI_WIN10_RS1),
        exclusiveto(AdaptiveActionSet),
#ifdef ADAPTIVE_CARDS_WINDOWS
        uuid(EC0102C3-A40D-449D-939B-3AD770CE6DAD),
        contract(InternalContract, 1),
        internal
#else
        uuid(F9778A62-1317-486D-9D82-C71101FA01F8)
#endif
    ]
    interface IAdaptiveActionSet : IInspectable
    {
        [propget] HRESULT Actions([out, retval] Windows.Foundation.Collections.IVector<IAdaptiveActionElement*>** value);
    };

    [
        version(NTDDI_WIN10_RS1),
        activatable(NTDDI_WIN10_RS1)
#ifdef ADAPTIVE_CARDS_WINDOWS
        contract(InternalContract, 1),
        internal,
        activatable(InternalContract, 1)
#endif
    ]
    runtimeclass AdaptiveActionSet
    {
        [default] interface IAdaptiveActionSet;
        interface IAdaptiveCardElement;
    };

    [
        version(NTDDI_WIN10_RS1),
        exclusiveto(AdaptiveCardRenderer),
#ifdef ADAPTIVE_CARDS_WINDOWS
        uuid(847e632d-328c-4b5e-86b3-685152dca0ce),
        contract(InternalContract, 1),
        internal
#else
        uuid(b0586bc4-b62a-4520-84b8-6c2afb88d022)
#endif        
    ]
    interface IAdaptiveCardRenderer : IInspectable
    {
        [propget] HRESULT ResourceResolvers([out, retval] AdaptiveCardResourceResolvers** value);

        [propget] HRESULT HostConfig([out, retval] AdaptiveHostConfig** hostConfig);
        [propput] HRESULT HostConfig([in] AdaptiveHostConfig* hostConfig);

        [propget] HRESULT OverrideStyles([out, retval] Windows.UI.Xaml.ResourceDictionary** overrideDictionary);
        [propput] HRESULT OverrideStyles([in] Windows.UI.Xaml.ResourceDictionary* overrideDictionary);

        HRESULT SetFixedDimensions([in] UINT32 desiredWidth, [in] UINT32 desiredHeight);
        HRESULT ResetFixedDimensions();

#ifdef ADAPTIVE_CARDS_WINDOWS
        HRESULT RenderCardAsXamlAsync([in] AdaptiveCard* adaptiveCard, [out, retval] Windows.Foundation.IAsyncOperation<RenderedAdaptiveCard*>** result);
#endif

        HRESULT RenderAdaptiveCard([in] AdaptiveCard* adaptiveCard, [out, retval] RenderedAdaptiveCard** result);

        HRESULT RenderAdaptiveCardFromJsonString([in] HSTRING adaptiveJson, [out, retval] RenderedAdaptiveCard** result);
        HRESULT RenderAdaptiveCardFromJson([in] Windows.Data.Json.JsonObject* adaptiveJson, [out, retval] RenderedAdaptiveCard** result);

        [propget] HRESULT ElementRenderers([out, retval] AdaptiveElementRendererRegistration** result);
    };

    [
        version(NTDDI_WIN10_RS1),
        activatable(NTDDI_WIN10_RS1),
#ifdef ADAPTIVE_CARDS_WINDOWS
        contract(InternalContract, 1),
        internal,
        activatable(InternalContract, 1)
#endif        
    ]
    runtimeclass AdaptiveCardRenderer
    {
        [default] interface IAdaptiveCardRenderer;
    };

    [
        version(NTDDI_WIN10_RS1),
        exclusiveto(AdaptiveActionEventArgs),
#ifdef ADAPTIVE_CARDS_WINDOWS
        uuid(57244994-491c-48da-8a20-af73e6bdf4d2),
        contract(InternalContract, 1),
        internal
#else
        uuid(6bc7a30c-6971-474d-8dd3-bb9e1bcde381)
#endif        
    ]
    interface IAdaptiveActionEventArgs : IInspectable
    {
        [propget] HRESULT Action([out, retval] IAdaptiveActionElement** action);
        [propget] HRESULT Inputs([out, retval] AdaptiveInputs** value);
    }

    [
        version(NTDDI_WIN10_RS1),
#ifdef ADAPTIVE_CARDS_WINDOWS
        contract(InternalContract, 1),
        internal
#endif        
    ]
    runtimeclass AdaptiveActionEventArgs
    {
        [default] interface IAdaptiveActionEventArgs;
    };

    [
        version(NTDDI_WIN10_RS1),
        exclusiveto(AdaptiveMediaEventArgs),
#ifdef ADAPTIVE_CARDS_WINDOWS
        uuid(DE57EF9E-1575-401A-9BD8-A84B9ADCB031),
        contract(InternalContract, 1),
        internal
#else
        uuid(D7B0DE38-2ADC-48DC-9168-76E52986A4EE)
#endif        
    ]
    interface IAdaptiveMediaEventArgs : IInspectable
    {
        [propget] HRESULT Media([out, retval] AdaptiveMedia** media);
    }

    [
        version(NTDDI_WIN10_RS1),
#ifdef ADAPTIVE_CARDS_WINDOWS
        contract(InternalContract, 1),
        internal
#endif        
    ]
    runtimeclass AdaptiveMediaEventArgs
    {
        [default] interface IAdaptiveMediaEventArgs;
    };


    [
        version(NTDDI_WIN10_RS1),
        exclusiveto(AdaptiveContainerStyleDefinition),
#ifdef ADAPTIVE_CARDS_WINDOWS
        uuid(a2d8b87c-7afa-4425-9c9b-38831dc0aef2),
        contract(InternalContract, 1),
        internal
#else
        uuid(ae687d0f-ce50-483c-8478-a17d017d4c25)
#endif        
    ]
    interface IAdaptiveContainerStyleDefinition : IInspectable
    {
        [propget] HRESULT BackgroundColor([out][retval] Windows.UI.Color* value);
        [propput] HRESULT BackgroundColor([in] Windows.UI.Color value);

        [propget] HRESULT ForegroundColors([out, retval] AdaptiveColorsConfig** value);
        [propput] HRESULT ForegroundColors([in] AdaptiveColorsConfig* value);
    };

    [
        version(NTDDI_WIN10_RS1),
        activatable(NTDDI_WIN10_RS1),
#ifdef ADAPTIVE_CARDS_WINDOWS
        contract(InternalContract, 1),
        internal,
        activatable(InternalContract, 1)
#endif        
    ]
    runtimeclass AdaptiveContainerStyleDefinition
    {
        [default] interface IAdaptiveContainerStyleDefinition;
    };

    [
        version(NTDDI_WIN10_RS1),
        exclusiveto(AdaptiveContainerStylesDefinition),
#ifdef ADAPTIVE_CARDS_WINDOWS
        uuid(40c9338b-b831-402e-b646-fd5038e09516),
        contract(InternalContract, 1),
        internal
#else
        uuid(7e57fadd-78a6-4501-a769-a8a44bb9f9d2)
#endif        
    ]
    interface IAdaptiveContainerStylesDefinition : IInspectable
    {
        [propget] HRESULT Default([out, retval] AdaptiveContainerStyleDefinition** value);
        [propput] HRESULT Default([in] AdaptiveContainerStyleDefinition* value);

        [propget] HRESULT Emphasis([out, retval] AdaptiveContainerStyleDefinition** value);
        [propput] HRESULT Emphasis([in] AdaptiveContainerStyleDefinition* value);
    };

    [
        version(NTDDI_WIN10_RS1),
        activatable(NTDDI_WIN10_RS1),
#ifdef ADAPTIVE_CARDS_WINDOWS
        contract(InternalContract, 1),
        internal,
        activatable(InternalContract, 1)
#endif        
    ]
    runtimeclass AdaptiveContainerStylesDefinition
    {
        [default] interface IAdaptiveContainerStylesDefinition;
    };

    [
        version(NTDDI_WIN10_RS1),
        exclusiveto(AdaptiveFontSizesConfig),
#ifdef ADAPTIVE_CARDS_WINDOWS
        uuid(1843e1e9-edcb-4d49-a64e-99a82a0e8d09),
        contract(InternalContract, 1),
        internal
#else
        uuid(ebca0eab-b08b-4087-9c42-4667ec6ab0e0)
#endif        
    ]
    interface IAdaptiveFontSizesConfig : IInspectable
    {
        [propget] HRESULT Small([out, retval] UINT32* value);
        [propput] HRESULT Small([in] UINT32 value);

        [propget] HRESULT Default([out, retval] UINT32* value);
        [propput] HRESULT Default([in] UINT32 value);

        [propget] HRESULT Medium([out, retval] UINT32* value);
        [propput] HRESULT Medium([in] UINT32 value);

        [propget] HRESULT Large([out, retval] UINT32* value);
        [propput] HRESULT Large([in] UINT32 value);

        [propget] HRESULT ExtraLarge([out, retval] UINT32* value);
        [propput] HRESULT ExtraLarge([in] UINT32 value);
    };

    [
        version(NTDDI_WIN10_RS1),
        activatable(NTDDI_WIN10_RS1),
#ifdef ADAPTIVE_CARDS_WINDOWS
        contract(InternalContract, 1),
        internal,
        activatable(InternalContract, 1)
#endif        
    ]
    runtimeclass AdaptiveFontSizesConfig
    {
        [default] interface IAdaptiveFontSizesConfig;
    };

    [
        version(NTDDI_WIN10_RS1),
        exclusiveto(AdaptiveFontWeightsConfig),
#ifdef ADAPTIVE_CARDS_WINDOWS
        uuid(59ab4d2a-e219-47fb-a202-74494469b410),
        contract(InternalContract, 1),
        internal
#else
        uuid(23c9d287-afdc-4ca4-87b4-92c551e4c8bc)
#endif        
    ]
    interface IAdaptiveFontWeightsConfig : IInspectable
    {
        [propget] HRESULT Lighter([out, retval] UINT16 *value);
        [propput] HRESULT Lighter([in] UINT16 value);

        [propget] HRESULT Default([out, retval] UINT16 *value);
        [propput] HRESULT Default([in] UINT16 value);

        [propget] HRESULT Bolder([out, retval] UINT16 *value);
        [propput] HRESULT Bolder([in] UINT16 value);
    };

    [
        version(NTDDI_WIN10_RS1),
        activatable(NTDDI_WIN10_RS1),
#ifdef ADAPTIVE_CARDS_WINDOWS
        contract(InternalContract, 1),
        internal,
        activatable(InternalContract, 1)
#endif        
    ]
    runtimeclass AdaptiveFontWeightsConfig
    {
        [default] interface IAdaptiveFontWeightsConfig;
    };

    [
        version(NTDDI_WIN10_RS1),
        exclusiveto(AdaptiveFontStyleDefinition),
#ifdef ADAPTIVE_CARDS_WINDOWS
        uuid(485E4650-EDF1-4DAD-BB1A-FA6C85626453),
        contract(InternalContract, 1),
        internal
#else
        uuid(9D744C66-DC57-4D4B-9997-D16761FB11D1)
#endif        
    ]
    interface IAdaptiveFontStyleDefinition : IInspectable
    {
        [propget] HRESULT FontFamily([out, retval] HSTRING* value);
        [propput] HRESULT FontFamily([in] HSTRING value);

        [propget] HRESULT FontWeights([out, retval] AdaptiveFontWeightsConfig** value);
        [propput] HRESULT FontWeights([in] AdaptiveFontWeightsConfig* value);

        [propget] HRESULT FontSizes([out, retval] AdaptiveFontSizesConfig** value);
        [propput] HRESULT FontSizes([in] AdaptiveFontSizesConfig* value);
    };

    [
        version(NTDDI_WIN10_RS1),
        activatable(NTDDI_WIN10_RS1),
#ifdef ADAPTIVE_CARDS_WINDOWS
        contract(InternalContract, 1),
        internal,
        activatable(InternalContract, 1)
#endif        
    ]
    runtimeclass AdaptiveFontStyleDefinition
    {
        [default] interface IAdaptiveFontStyleDefinition;
    };

    [
        version(NTDDI_WIN10_RS1),
        exclusiveto(AdaptiveFontStylesDefinition),
#ifdef ADAPTIVE_CARDS_WINDOWS
        uuid(7EA49458-870F-40C9-908A-35E6A20579C6),
        contract(InternalContract, 1),
        internal
#else
        uuid(2445D5BF-F0DF-495D-873E-F5B36E53E5D1)
#endif        
    ]
    interface IAdaptiveFontStylesDefinition : IInspectable
    {
        [propget] HRESULT Default([out, retval] AdaptiveFontStyleDefinition** value);
        [propput] HRESULT Default([in] AdaptiveFontStyleDefinition* value);

        [propget] HRESULT Display([out, retval] AdaptiveFontStyleDefinition** value);
        [propput] HRESULT Display([in] AdaptiveFontStyleDefinition* value);

        [propget] HRESULT Monospace([out, retval] AdaptiveFontStyleDefinition** value);
        [propput] HRESULT Monospace([in] AdaptiveFontStyleDefinition* value);
    };

    [
        version(NTDDI_WIN10_RS1),
        activatable(NTDDI_WIN10_RS1),
#ifdef ADAPTIVE_CARDS_WINDOWS
        contract(InternalContract, 1),
        internal,
        activatable(InternalContract, 1)
#endif        
    ]
    runtimeclass AdaptiveFontStylesDefinition
    {
        [default] interface IAdaptiveFontStylesDefinition;
    };

    [
        version(NTDDI_WIN10_RS1),
        exclusiveto(AdaptiveColorConfig),
#ifdef ADAPTIVE_CARDS_WINDOWS
        uuid(743e6ad3-c0ab-497d-a9c9-3dcf69e6a5a1),
        contract(InternalContract, 1),
        internal
#else
        uuid(421149d7-65e9-4ec9-b70b-802ba7d6cf98)
#endif        
    ]
    interface IAdaptiveColorConfig : IInspectable
    {
        [propget] HRESULT Default([out][retval] Windows.UI.Color* value);
        [propput] HRESULT Default([in] Windows.UI.Color value);

        [propget] HRESULT Subtle([out][retval] Windows.UI.Color* value);
        [propput] HRESULT Subtle([in] Windows.UI.Color value);
    };

    [
        version(NTDDI_WIN10_RS1),
        activatable(NTDDI_WIN10_RS1),
#ifdef ADAPTIVE_CARDS_WINDOWS
        contract(InternalContract, 1),
        internal,
        activatable(InternalContract, 1)
#endif        
    ]
    runtimeclass AdaptiveColorConfig
    {
        [default] interface IAdaptiveColorConfig;
    };

    [
        version(NTDDI_WIN10_RS1),
        exclusiveto(AdaptiveColorsConfig),
#ifdef ADAPTIVE_CARDS_WINDOWS
        uuid(e13e74e0-f944-4481-8fe9-4ac62a66bed0),
        contract(InternalContract, 1),
        internal
#else
        uuid(1ade7d94-f0ae-4301-a9e2-b1f9c065916f)
#endif        
    ]
    interface IAdaptiveColorsConfig : IInspectable
    {
        [propget] HRESULT Default([out][retval] AdaptiveColorConfig** value);
        [propput] HRESULT Default([in] AdaptiveColorConfig* value);

        [propget] HRESULT Accent([out][retval] AdaptiveColorConfig** value);
        [propput] HRESULT Accent([in] AdaptiveColorConfig* value);

        [propget] HRESULT Dark([out][retval] AdaptiveColorConfig** value);
        [propput] HRESULT Dark([in] AdaptiveColorConfig* value);

        [propget] HRESULT Light([out][retval] AdaptiveColorConfig** value);
        [propput] HRESULT Light([in] AdaptiveColorConfig* value);

        [propget] HRESULT Good([out][retval] AdaptiveColorConfig** value);
        [propput] HRESULT Good([in] AdaptiveColorConfig* value);

        [propget] HRESULT Warning([out][retval] AdaptiveColorConfig** value);
        [propput] HRESULT Warning([in] AdaptiveColorConfig* value);

        [propget] HRESULT Attention([out][retval] AdaptiveColorConfig** value);
        [propput] HRESULT Attention([in] AdaptiveColorConfig* value);
    };

    [
        version(NTDDI_WIN10_RS1),
        activatable(NTDDI_WIN10_RS1),
#ifdef ADAPTIVE_CARDS_WINDOWS
        contract(InternalContract, 1),
        internal,
        activatable(InternalContract, 1)
#endif        
    ]
    runtimeclass AdaptiveColorsConfig
    {
        [default] interface IAdaptiveColorsConfig;
    };

    [
        version(NTDDI_WIN10_RS1),
        exclusiveto(AdaptiveTextConfig),
#ifdef ADAPTIVE_CARDS_WINDOWS
        uuid(2fa24f2c-843c-4f3f-be65-023528901970),
        contract(InternalContract, 1),
        internal
#else
        uuid(d730ba59-1f48-4dc6-8375-17f364f6086a)
#endif        
    ]
    interface IAdaptiveTextConfig : IInspectable
    {
        [propget] HRESULT Weight([out, retval] TextWeight* value);
        [propput] HRESULT Weight([in] TextWeight value);

        [propget] HRESULT Size([out, retval] TextSize* value);
        [propput] HRESULT Size([in] TextSize value);

        [propget] HRESULT Color([out, retval] ForegroundColor* value);
        [propput] HRESULT Color([in] ForegroundColor value);
 
        [propget] HRESULT IsSubtle([out, retval] boolean* value);
        [propput] HRESULT IsSubtle([in] boolean value);

        [propget] HRESULT Wrap([out, retval] boolean* value);
        [propput] HRESULT Wrap([in] boolean value);

        [propget] HRESULT MaxWidth([out, retval] UINT32* value);
        [propput] HRESULT MaxWidth([in] UINT32 value);
    };

    [
        version(NTDDI_WIN10_RS1),
        activatable(NTDDI_WIN10_RS1),
#ifdef ADAPTIVE_CARDS_WINDOWS
        contract(InternalContract, 1),
        internal,
        activatable(InternalContract, 1)
#endif        
    ]
    runtimeclass AdaptiveTextConfig
    {
        [default] interface IAdaptiveTextConfig;
    };

    [
        version(NTDDI_WIN10_RS1),
        exclusiveto(AdaptiveSpacingConfig),
#ifdef ADAPTIVE_CARDS_WINDOWS
        uuid(f22005cd-d9b7-4ee1-9457-d1520951b021),
        contract(InternalContract, 1),
        internal
#else
        uuid(0e21ac82-4838-43cb-b7ef-7b023011061b)
#endif        
    ]
    interface IAdaptiveSpacingConfig : IInspectable
    {
        [propget] HRESULT Small([out, retval] UINT32* value);
        [propput] HRESULT Small([in] UINT32 value);

        [propget] HRESULT Default([out, retval] UINT32* value);
        [propput] HRESULT Default([in] UINT32 value);

        [propget] HRESULT Medium([out, retval] UINT32* value);
        [propput] HRESULT Medium([in] UINT32 value);

        [propget] HRESULT Large([out, retval] UINT32* value);
        [propput] HRESULT Large([in] UINT32 value);

        [propget] HRESULT ExtraLarge([out, retval] UINT32* value);
        [propput] HRESULT ExtraLarge([in] UINT32 value);

        [propget] HRESULT Padding([out, retval] UINT32* value);
        [propput] HRESULT Padding([in] UINT32 value);
    };

    [
        version(NTDDI_WIN10_RS1),
        activatable(NTDDI_WIN10_RS1),
#ifdef ADAPTIVE_CARDS_WINDOWS
        contract(InternalContract, 1),
        internal,
        activatable(InternalContract, 1)
#endif        
    ]
    runtimeclass AdaptiveSpacingConfig
    {
        [default] interface IAdaptiveSpacingConfig;
    };

    [
        version(NTDDI_WIN10_RS1),
        exclusiveto(AdaptiveSeparatorConfig),
#ifdef ADAPTIVE_CARDS_WINDOWS
        uuid(05058274-c987-4361-a4f6-0c3d5f955ba4),
        contract(InternalContract, 1),
        internal
#else
        uuid(c34a155d-6913-4f8b-9b94-f4ab8c578aee)
#endif        
    ]
    interface IAdaptiveSeparatorConfig : IInspectable
    {
        [propget] HRESULT LineThickness([out, retval] UINT32* value);
        [propput] HRESULT LineThickness([in] UINT32 value);

        [propget] HRESULT LineColor([out][retval] Windows.UI.Color* value);
        [propput] HRESULT LineColor([in] Windows.UI.Color value);
    };

    [
        version(NTDDI_WIN10_RS1),
        activatable(NTDDI_WIN10_RS1),
#ifdef ADAPTIVE_CARDS_WINDOWS
        contract(InternalContract, 1),
        internal,
        activatable(InternalContract, 1)
#endif        
    ]
    runtimeclass AdaptiveSeparatorConfig
    {
        [default] interface IAdaptiveSeparatorConfig;
    };

    [
        version(NTDDI_WIN10_RS1),
        exclusiveto(AdaptiveImageSizesConfig),
#ifdef ADAPTIVE_CARDS_WINDOWS
        uuid(ace2f9d0-3063-48ba-a69e-727246d1239d),
        contract(InternalContract, 1),
        internal
#else
        uuid(ce5cd318-502c-4017-a076-4f8cdbb0316d)
#endif        
    ]
    interface IAdaptiveImageSizesConfig : IInspectable
    {
        [propget] HRESULT Small([out, retval] UINT32* value);
        [propput] HRESULT Small([in] UINT32 value);

        [propget] HRESULT Medium([out, retval] UINT32* value);
        [propput] HRESULT Medium([in] UINT32 value);

        [propget] HRESULT Large([out, retval] UINT32* value);
        [propput] HRESULT Large([in] UINT32 value);
    };

    [
        version(NTDDI_WIN10_RS1),
        activatable(NTDDI_WIN10_RS1),
#ifdef ADAPTIVE_CARDS_WINDOWS
        contract(InternalContract, 1),
        internal,
        activatable(InternalContract, 1)
#endif        
    ]
    runtimeclass AdaptiveImageSizesConfig
    {
        [default] interface IAdaptiveImageSizesConfig;
    };
                
    [
        version(NTDDI_WIN10_RS1),
        exclusiveto(AdaptiveImageSetConfig),
#ifdef ADAPTIVE_CARDS_WINDOWS
        uuid(b5f7030a-7a42-4eaa-8cb1-88fb3ed81f66),
        contract(InternalContract, 1),
        internal
#else
        uuid(29685cc3-027f-4da8-9659-6d3a53c34d88)
#endif        
    ]
    interface IAdaptiveImageSetConfig : IInspectable
    {
        [propget] HRESULT ImageSize([out, retval] ImageSize* value);
        [propput] HRESULT ImageSize([in] ImageSize value);
        
        [propget] HRESULT MaxImageHeight([out, retval] UINT32* value);
        [propput] HRESULT MaxImageHeight([in] UINT32 value);
    };

    [
        version(NTDDI_WIN10_RS1),
        activatable(NTDDI_WIN10_RS1),
#ifdef ADAPTIVE_CARDS_WINDOWS
        contract(InternalContract, 1),
        internal,
        activatable(InternalContract, 1)
#endif        
    ]
    runtimeclass AdaptiveImageSetConfig
    {
        [default] interface IAdaptiveImageSetConfig;
    }

    [
        version(NTDDI_WIN10_RS1),
        exclusiveto(AdaptiveImageConfig),
#ifdef ADAPTIVE_CARDS_WINDOWS
        uuid(18a0c8f6-bcfc-41f9-964c-edd63fbfe0c3),
        contract(InternalContract, 1),
        internal
#else
        uuid(ba0d7d84-d708-4919-a2f2-5c322a6f5460)
#endif        
    ]
    interface IAdaptiveImageConfig : IInspectable
    {
        [propget] HRESULT ImageSize([out, retval] ImageSize* value);
        [propput] HRESULT ImageSize([in] ImageSize value);
    };

    [
        version(NTDDI_WIN10_RS1),
        activatable(NTDDI_WIN10_RS1),
#ifdef ADAPTIVE_CARDS_WINDOWS
        contract(InternalContract, 1),
        internal,
        activatable(InternalContract, 1)
#endif        
    ]
    runtimeclass AdaptiveImageConfig
    {
        [default] interface IAdaptiveImageConfig;
    };

    [
        version(NTDDI_WIN10_RS1),
        exclusiveto(AdaptiveCardConfig),
#ifdef ADAPTIVE_CARDS_WINDOWS
        uuid(27902b36-88db-421b-abd8-79a6cf3f1410),
        contract(InternalContract, 1),
        internal
#else
        uuid(9363ea9c-9f73-4e7d-8d6e-0559ac52b314)
#endif        
    ]
    interface IAdaptiveCardConfig : IInspectable
    {
        [propget] HRESULT AllowCustomStyle([out, retval] boolean* value);
        [propput] HRESULT AllowCustomStyle([in] boolean value);
    };

    [
        version(NTDDI_WIN10_RS1),
        activatable(NTDDI_WIN10_RS1),
#ifdef ADAPTIVE_CARDS_WINDOWS
        contract(InternalContract, 1),
        internal,
        activatable(InternalContract, 1)
#endif        
    ]
    runtimeclass AdaptiveCardConfig
    {
        [default] interface IAdaptiveCardConfig;
    };

    [
        version(NTDDI_WIN10_RS1),
        exclusiveto(AdaptiveFactSetConfig),
#ifdef ADAPTIVE_CARDS_WINDOWS
        uuid(d776f288-bdfa-434e-99d7-d1c6d2f21209),
        contract(InternalContract, 1),
        internal
#else
        uuid(9949ed60-fbc0-49fd-80d4-29fb1184854d)
#endif        
    ]
    interface IAdaptiveFactSetConfig : IInspectable
    {
        [propget] HRESULT Title([out, retval] AdaptiveTextConfig** value);
        [propput] HRESULT Title([in] AdaptiveTextConfig* value);

        [propget] HRESULT Value([out, retval] AdaptiveTextConfig** value);
        [propput] HRESULT Value([in] AdaptiveTextConfig* value);

        [propget] HRESULT Spacing([out][retval] UINT32* value);
        [propput] HRESULT Spacing([in] UINT32 value);
    };

    [
        version(NTDDI_WIN10_RS1),
        activatable(NTDDI_WIN10_RS1),
#ifdef ADAPTIVE_CARDS_WINDOWS
        contract(InternalContract, 1),
        internal,
        activatable(InternalContract, 1)
#endif        
    ]
    runtimeclass AdaptiveFactSetConfig
    {
        [default] interface IAdaptiveFactSetConfig;
    };

    [
        version(NTDDI_WIN10_RS1),
        exclusiveto(AdaptiveShowCardActionConfig),
#ifdef ADAPTIVE_CARDS_WINDOWS
        uuid(4c394fd8-a63a-4710-89dd-014a55b8fb6c),
        contract(InternalContract, 1),
        internal
#else
        uuid(eacabf24-288c-4307-bd5a-5888a00da918)
#endif        
    ]
    interface IAdaptiveShowCardActionConfig : IInspectable
    {
        [propget] HRESULT ActionMode([out, retval] ActionMode *value);
        [propput] HRESULT ActionMode([in] ActionMode value);

        [propget] HRESULT Style([out, retval] ContainerStyle* value);
        [propput] HRESULT Style([in] ContainerStyle value);

        [propget] HRESULT InlineTopMargin([out, retval] UINT32* value);
        [propput] HRESULT InlineTopMargin([in] UINT32 value);
    };

    [
        version(NTDDI_WIN10_RS1),
        activatable(NTDDI_WIN10_RS1),
#ifdef ADAPTIVE_CARDS_WINDOWS
        contract(InternalContract, 1),
        internal,
        activatable(InternalContract, 1)
#endif        
    ]
    runtimeclass AdaptiveShowCardActionConfig
    {
        [default] interface IAdaptiveShowCardActionConfig;
    };

    [
        version(NTDDI_WIN10_RS1),
        exclusiveto(AdaptiveActionsConfig),
#ifdef ADAPTIVE_CARDS_WINDOWS
        uuid(e4157ef5-e8e9-412e-bef6-48771e3aa532),
        contract(InternalContract, 1),
        internal
#else
        uuid(ce6981d7-8989-42a3-b335-30cbf7108183)
#endif        
    ]
    interface IAdaptiveActionsConfig : IInspectable
    {
        [propget] HRESULT ShowCard([out, retval] AdaptiveShowCardActionConfig** value);
        [propput] HRESULT ShowCard([in] AdaptiveShowCardActionConfig* value);

        [propget] HRESULT ActionsOrientation([out][retval] ActionsOrientation* value);
        [propput] HRESULT ActionsOrientation([in] ActionsOrientation value);

        [propget] HRESULT ActionAlignment([out, retval] ActionAlignment* value);
        [propput] HRESULT ActionAlignment([in] ActionAlignment value);

        [propget] HRESULT ButtonSpacing([out][retval] UINT32* value);
        [propput] HRESULT ButtonSpacing([in] UINT32 value);

        [propget] HRESULT MaxActions([out][retval] UINT32* value);
        [propput] HRESULT MaxActions([in] UINT32 value);

        [propget] HRESULT Spacing([out][retval] Spacing* value);
        [propput] HRESULT Spacing([in] Spacing value);

        [propget] HRESULT IconPlacement([out][retval] IconPlacement* value);
        [propput] HRESULT IconPlacement([in] IconPlacement value);

        [propget] HRESULT IconSize([out][retval] UINT32* value);
        [propput] HRESULT IconSize([in] UINT32 value);
    };

    [
        version(NTDDI_WIN10_RS1),
        activatable(NTDDI_WIN10_RS1),
#ifdef ADAPTIVE_CARDS_WINDOWS
        contract(InternalContract, 1),
        internal,
        activatable(InternalContract, 1)
#endif        
    ]
    runtimeclass AdaptiveActionsConfig
    {
        [default] interface IAdaptiveActionsConfig;
    };

    [
        version(NTDDI_WIN10_RS1),
        exclusiveto(AdaptiveMediaConfig),
#ifdef ADAPTIVE_CARDS_WINDOWS
        uuid(FE60D4DC-02E9-4465-8235-7CA98620C17C),
        contract(InternalContract, 1),
        internal
#else
        uuid(B8C95DEA-0668-4FD3-B1E2-98310610A6C3)
#endif        
    ]
    interface IAdaptiveMediaConfig : IInspectable
    {
        [propget] HRESULT DefaultPoster([out, retval] HSTRING* value);
        [propput] HRESULT DefaultPoster([in] HSTRING value);

        [propget] HRESULT PlayButton([out][retval] HSTRING* value);
        [propput] HRESULT PlayButton([in] HSTRING value);

        [propget] HRESULT AllowInlinePlayback([out, retval] boolean* value);
        [propput] HRESULT AllowInlinePlayback([in] boolean value);
    };

    [
        version(NTDDI_WIN10_RS1),
        activatable(NTDDI_WIN10_RS1),
#ifdef ADAPTIVE_CARDS_WINDOWS
        contract(InternalContract, 1),
        internal,
        activatable(InternalContract, 1)
#endif        
    ]
    runtimeclass AdaptiveMediaConfig
    {
        [default] interface IAdaptiveMediaConfig;
    };

    [
        version(NTDDI_WIN10_RS1),
        exclusiveto(AdaptiveHostConfig),
#ifdef ADAPTIVE_CARDS_WINDOWS
        uuid(15ae7240-f9b0-47e4-b444-62da42b8b863),
        contract(InternalContract, 1),
        internal
#else
        uuid(85ef9ddc-4599-4ab6-adf1-1e04238601a5)
#endif        
    ]
    interface IAdaptiveHostConfig : IInspectable
    {
        [propget] HRESULT FontFamily([out, retval] HSTRING* value);
        [propput] HRESULT FontFamily([in] HSTRING value);

        [propget] HRESULT FontSizes([out, retval] AdaptiveFontSizesConfig** value);
        [propput] HRESULT FontSizes([in] AdaptiveFontSizesConfig* value);

        [propget] HRESULT FontWeights([out, retval] AdaptiveFontWeightsConfig** value);
        [propput] HRESULT FontWeights([in] AdaptiveFontWeightsConfig* value);

        [propget] HRESULT FontStyles([out, retval] AdaptiveFontStylesDefinition** value);
        [propput] HRESULT FontStyles([in] AdaptiveFontStylesDefinition* value);

        [propget] HRESULT SupportsInteractivity([out, retval] boolean* value);
        [propput] HRESULT SupportsInteractivity([in] boolean value);

        [propget] HRESULT ImageBaseUrl([out, retval] HSTRING* value);
        [propput] HRESULT ImageBaseUrl([in] HSTRING value);

        [propget] HRESULT ContainerStyles([out, retval] AdaptiveContainerStylesDefinition** value);
        [propput] HRESULT ContainerStyles([in] AdaptiveContainerStylesDefinition* value);

        [propget] HRESULT ImageSizes([out, retval] AdaptiveImageSizesConfig** value);
        [propput] HRESULT ImageSizes([in] AdaptiveImageSizesConfig* value);

        [propget] HRESULT Separator([out, retval] AdaptiveSeparatorConfig** value);
        [propput] HRESULT Separator([in] AdaptiveSeparatorConfig* value);

        [propget] HRESULT Spacing([out, retval] AdaptiveSpacingConfig** value);
        [propput] HRESULT Spacing([in] AdaptiveSpacingConfig* value);

        [propget] HRESULT AdaptiveCard([out, retval] AdaptiveCardConfig** value);
        [propput] HRESULT AdaptiveCard([in] AdaptiveCardConfig* value);

        [propget] HRESULT ImageSet([out, retval] AdaptiveImageSetConfig** value);
        [propput] HRESULT ImageSet([in] AdaptiveImageSetConfig* value);

        [propget] HRESULT Image([out, retval] AdaptiveImageConfig** value);
        [propput] HRESULT Image([in] AdaptiveImageConfig* value);

        [propget] HRESULT FactSet([out, retval] AdaptiveFactSetConfig** value);
        [propput] HRESULT FactSet([in] AdaptiveFactSetConfig* value);

        [propget] HRESULT Actions([out, retval] AdaptiveActionsConfig** value);
        [propput] HRESULT Actions([in] AdaptiveActionsConfig* value);

        [propget] HRESULT Media([out, retval] AdaptiveMediaConfig** value);
        [propput] HRESULT Media([in] AdaptiveMediaConfig* value);
    };

    [
        version(NTDDI_WIN10_RS1),
        exclusiveto(AdaptiveHostConfigParseResult),
#ifdef ADAPTIVE_CARDS_WINDOWS
        uuid(0e333f58-43b8-48d3-aa68-e30f7e7f1007),
        contract(InternalContract, 1),
        internal
#else
        uuid(0b1f8963-9d45-4ac0-9af4-cd7923f5206e)
#endif        
    ]
    interface IAdaptiveHostConfigParseResult : IInspectable
    {
        [propget] HRESULT HostConfig([out, retval] AdaptiveHostConfig** value);
        [propget] HRESULT Errors([out, retval] Windows.Foundation.Collections.IVector<AdaptiveError*>** value);
    };

    [
        version(NTDDI_WIN10_RS1),
        activatable(NTDDI_WIN10_RS1),
#ifdef ADAPTIVE_CARDS_WINDOWS
        contract(InternalContract, 1),
        internal,
        activatable(InternalContract, 1)
#endif        
    ]
    runtimeclass AdaptiveHostConfigParseResult
    {
        [default] interface IAdaptiveHostConfigParseResult;
    }

    [
        version(NTDDI_WIN10_RS1),
        exclusiveto(AdaptiveHostConfig),
#ifdef ADAPTIVE_CARDS_WINDOWS
        uuid(11a659ac-a28d-42fc-ab0e-f103b3f5c4fd),
        contract(InternalContract, 1),
        internal
#else
        uuid(1a09b9b7-d678-495f-949e-3ad677424fdb)
#endif        
    ]
    interface IAdaptiveHostConfigStatics : IInspectable
    {
        HRESULT FromJsonString([in] HSTRING hostConfigJson, [out, retval] AdaptiveHostConfigParseResult** config);
        HRESULT FromJson([in] Windows.Data.Json.JsonObject* hostConfigJson, [out, retval] AdaptiveHostConfigParseResult** config);
    };

    [
        version(NTDDI_WIN10_RS1),
        activatable(NTDDI_WIN10_RS1),
        static(IAdaptiveHostConfigStatics, NTDDI_WIN10_RS1),
#ifdef ADAPTIVE_CARDS_WINDOWS
        static(IAdaptiveHostConfigStatics, InternalContract, 1),
        contract(InternalContract, 1),
        internal,
        activatable(InternalContract, 1)
#endif        
    ]
    runtimeclass AdaptiveHostConfig
    {
        [default] interface IAdaptiveHostConfig;
    };

    [
        version(NTDDI_WIN10_RS1),
#ifdef ADAPTIVE_CARDS_WINDOWS
        uuid(95ec200c-fad9-4d8d-b25d-cad3a7f3df61),
        contract(InternalContract, 1),
        internal
#else
        uuid(b9bbff79-17a0-45ae-9a5f-86b9ff31bf88)
#endif        
    ]
    interface IAdaptiveActionElement : IInspectable
    {
        [propget] HRESULT ActionType([out, retval] ActionType* value);
        [propget] HRESULT ActionTypeString([out, retval] HSTRING* value);

        [propget] HRESULT Title([out, retval] HSTRING* value);
        [propput] HRESULT Title([in] HSTRING value);

        [propget] HRESULT Id([out, retval] HSTRING* value);
        [propput] HRESULT Id([in] HSTRING value);

        [propget] HRESULT IconUrl([out, retval] HSTRING* value);
        [propput] HRESULT IconUrl([in] HSTRING value);

        [propget] HRESULT Sentiment([out, retval] Sentiment* value);
        [propput] HRESULT Sentiment([in] Sentiment value);

        [propget] HRESULT AdditionalProperties([out, retval] Windows.Data.Json.JsonObject** json);
        [propput] HRESULT AdditionalProperties([in] Windows.Data.Json.JsonObject* json);

        HRESULT ToJson([out, retval] Windows.Data.Json.JsonObject** value);
    };

    [
        version(NTDDI_WIN10_RS1),
        exclusiveto(AdaptiveOpenUrlAction),
#ifdef ADAPTIVE_CARDS_WINDOWS
        uuid(8a7f7888-f53b-4fdb-8f3c-968da4352031),
        contract(InternalContract, 1),
        internal
#else
        uuid(d70a58cb-4d51-4f96-bb6b-2698eced32ff)
#endif        
    ]
    interface IAdaptiveOpenUrlAction : IInspectable
    {
        [propput] HRESULT Url([in] Windows.Foundation.Uri* value);
        [propget] HRESULT Url([out, retval] Windows.Foundation.Uri** value);
    };

    [
        version(NTDDI_WIN10_RS1),
        activatable(NTDDI_WIN10_RS1),
#ifdef ADAPTIVE_CARDS_WINDOWS
        contract(InternalContract, 1),
        internal,
        activatable(InternalContract, 1)
#endif        
    ]
    runtimeclass AdaptiveOpenUrlAction
    {
        [default] interface IAdaptiveOpenUrlAction;
        interface IAdaptiveActionElement;
    };

    [
        version(NTDDI_WIN10_RS1),
        exclusiveto(AdaptiveShowCardAction),
#ifdef ADAPTIVE_CARDS_WINDOWS
        uuid(201859e9-1179-4c2b-91fa-3f561210a7f6),
        contract(InternalContract, 1),
        internal
#else
        uuid(435ea974-33c7-43b0-a6ac-8137c1b7bb44)
#endif        
    ]
    interface IAdaptiveShowCardAction : IInspectable
    {
        [propget] HRESULT Card([out, retval] AdaptiveCard** value);
        [propput] HRESULT Card([in] AdaptiveCard* value);
    };

    [
        version(NTDDI_WIN10_RS1),
        activatable(NTDDI_WIN10_RS1),
#ifdef ADAPTIVE_CARDS_WINDOWS
        contract(InternalContract, 1),
        internal,
        activatable(InternalContract, 1)
#endif        
    ]
    runtimeclass AdaptiveShowCardAction
    {
        [default] interface IAdaptiveShowCardAction;
        interface IAdaptiveActionElement;
    };

    [
        version(NTDDI_WIN10_RS1),
        exclusiveto(AdaptiveSubmitAction),
#ifdef ADAPTIVE_CARDS_WINDOWS
        uuid(c89015c8-1a8e-4819-8e93-d5fed276efc5),
        contract(InternalContract, 1),
        internal
#else
        uuid(97b9b3a3-657b-4d38-a136-154cc8da19a9)
#endif        
    ]
    interface IAdaptiveSubmitAction : IInspectable
    {
        [propget] HRESULT DataJson([out, retval] Windows.Data.Json.JsonValue** value);
        [propput] HRESULT DataJson([in] Windows.Data.Json.JsonValue* value);
    };

    [
        version(NTDDI_WIN10_RS1),
        activatable(NTDDI_WIN10_RS1),
#ifdef ADAPTIVE_CARDS_WINDOWS
        contract(InternalContract, 1),
        internal,
        activatable(InternalContract, 1)
#endif        
    ]
    runtimeclass AdaptiveSubmitAction
    {
        [default] interface IAdaptiveSubmitAction;
        interface IAdaptiveActionElement;
    };


    [
        version(NTDDI_WIN10_RS1),
        exclusiveto(AdaptiveToggleVisibilityTarget),
#ifdef ADAPTIVE_CARDS_WINDOWS
        uuid(045FA1AE-A5CA-4359-AC35-16FC162F3BF0),
        contract(InternalContract, 1),
        internal
#else
        uuid(1F626040-8C2F-4C64-AB3E-A80ECE538E5F)
#endif
    ] 
    interface IAdaptiveToggleVisibilityTarget : IInspectable
    {
        [propget] HRESULT ElementId([out, retval] HSTRING * value);
        [propput] HRESULT ElementId([in] HSTRING value);

        [propget] HRESULT IsVisible([out, retval] IsVisible * value);
        [propput] HRESULT IsVisible([in] IsVisible value);
    };

    [
        version(NTDDI_WIN10_RS1),
        activatable(NTDDI_WIN10_RS1),
#ifdef ADAPTIVE_CARDS_WINDOWS
         contract(InternalContract, 1),
         internal,
        activatable(InternalContract, 1)
#endif
    ] 
    runtimeclass AdaptiveToggleVisibilityTarget {
        [default] interface IAdaptiveToggleVisibilityTarget;
    };

    [
        version(NTDDI_WIN10_RS1),
        exclusiveto(AdaptiveToggleVisibilityAction),
#ifdef ADAPTIVE_CARDS_WINDOWS
        uuid(7DD38D1D-338A-40D3-9AF8-912FBC61427C),
        contract(InternalContract, 1),
        internal
#else
        uuid(DF122310-5768-4111-A155-92F6F34BB37A)
#endif
    ] 
    interface IAdaptiveToggleVisibility : IInspectable
    {
        [propget] HRESULT TargetElements([out, retval] Windows.Foundation.Collections.IVector<AdaptiveToggleVisibilityTarget*> * *value);
    };

    [
        version(NTDDI_WIN10_RS1),
        activatable(NTDDI_WIN10_RS1),
#ifdef ADAPTIVE_CARDS_WINDOWS
        contract(InternalContract, 1),
        internal,
        activatable(InternalContract, 1)
#endif
    ] 
    runtimeclass AdaptiveToggleVisibilityAction {
        [default] interface IAdaptiveToggleVisibility;
        interface IAdaptiveActionElement;
    };

    [
        version(NTDDI_WIN10_RS1),
        exclusiveto(AdaptiveCardResourceResolvers),
#ifdef ADAPTIVE_CARDS_WINDOWS
        uuid(8e467d28-ef21-4b9c-aad5-36e6073b1132),
        contract(InternalContract, 1),
        internal
#else
        uuid(3b655db6-54d2-47e7-8658-b58ced5fb237)
#endif        
    ]
    interface IAdaptiveCardResourceResolvers : IInspectable
    {
        HRESULT Set([in] HSTRING scheme, [in] IAdaptiveCardResourceResolver* resolver);
        HRESULT Get([in] HSTRING scheme, [out, retval] IAdaptiveCardResourceResolver** resolver);
    };

    [
        version(NTDDI_WIN10_RS1),
        activatable(NTDDI_WIN10_RS1),
#ifdef ADAPTIVE_CARDS_WINDOWS
        contract(InternalContract, 1),
        internal,
        activatable(InternalContract, 1)
#endif        
    ]
    runtimeclass AdaptiveCardResourceResolvers
    {
        [default] interface IAdaptiveCardResourceResolvers;
    };

    [
        version(NTDDI_WIN10_RS1),
#ifdef ADAPTIVE_CARDS_WINDOWS
        uuid(1dd4f5ee-f11a-485c-a048-c2370d88e4e0),
        contract(InternalContract, 1),
        internal
#else
        uuid(30f17ba9-133a-4484-8002-a8f4b6764e3f)
#endif        
    ]
    interface IAdaptiveCardResourceResolver : IInspectable
    {
        HRESULT GetResourceStreamAsync([in] AdaptiveCardGetResourceStreamArgs* args, [out, retval] Windows.Foundation.IAsyncOperation<Windows.Storage.Streams.IRandomAccessStream*>** result);
    };

    [
        version(NTDDI_WIN10_RS1),
        exclusiveto(AdaptiveCardGetResourceStreamArgs),
#ifdef ADAPTIVE_CARDS_WINDOWS
        uuid(602eee1f-5756-46bd-b703-b7a4130b25f4),
        contract(InternalContract, 1),
        internal
#else
        uuid(e1d63f44-6550-454f-99f4-d02df5ae9b8c)
#endif        
    ]
    interface IAdaptiveCardGetResourceStreamArgsFactory : IInspectable
    {
        HRESULT CreateAdaptiveCardGetResourceStreamArgs(
            [in] Windows.Foundation.Uri* value,
            [out, retval] AdaptiveCardGetResourceStreamArgs** args
            );
    };

    [
        version(NTDDI_WIN10_RS1),
        exclusiveto(AdaptiveCardGetResourceStreamArgs),
#ifdef ADAPTIVE_CARDS_WINDOWS
        uuid(413365b8-3e56-4cb9-a06a-1f5d1d8c2dac),
        contract(InternalContract, 1),
        internal
#else
        uuid(0eea761b-5a3e-4f1f-86f6-d511c178e671)
#endif        
    ]
    interface IAdaptiveCardGetResourceStreamArgs : IInspectable
    {
        [propget] HRESULT Url([out, retval] Windows.Foundation.Uri** value);
    };

    [
        version(NTDDI_WIN10_RS1),
        activatable(IAdaptiveCardGetResourceStreamArgsFactory, NTDDI_WIN10_RS1),
#ifdef ADAPTIVE_CARDS_WINDOWS
        contract(InternalContract, 1),
        internal,
        activatable(InternalContract, 1)
#endif        
    ]
    runtimeclass AdaptiveCardGetResourceStreamArgs
    {
        [default] interface IAdaptiveCardGetResourceStreamArgs;
    };

    [
        version(NTDDI_WIN10_RS1),
        exclusiveto(RenderedAdaptiveCard),
#ifdef ADAPTIVE_CARDS_WINDOWS
        uuid(81793291-582c-42f5-8582-8275b0a64913),
        contract(InternalContract, 1),
        internal
#else
        uuid(7bf9ceac-105c-421a-8b4e-8e5be9ead986)
#endif        
    ]
    interface IRenderedAdaptiveCard : IInspectable
    {
        [propget] HRESULT OriginatingCard([out, retval] AdaptiveCard** value);

        [propget] HRESULT FrameworkElement([out, retval] Windows.UI.Xaml.FrameworkElement** value);

        [propget] HRESULT UserInputs([out, retval] AdaptiveInputs** value);

        [propget] HRESULT Errors([out, retval] Windows.Foundation.Collections.IVector<AdaptiveError*>** value);

        [propget] HRESULT Warnings([out, retval] Windows.Foundation.Collections.IVector<AdaptiveWarning*>** value);

        [eventadd] HRESULT Action([in] Windows.Foundation.TypedEventHandler<RenderedAdaptiveCard*, AdaptiveActionEventArgs*>* pHandler, [out][retval] EventRegistrationToken* pToken);
        [eventremove] HRESULT Action([in] EventRegistrationToken token);

        [eventadd] HRESULT MediaClicked([in] Windows.Foundation.TypedEventHandler<RenderedAdaptiveCard*, AdaptiveMediaEventArgs*>* pHandler, [out][retval] EventRegistrationToken* pToken);
        [eventremove] HRESULT MediaClicked([in] EventRegistrationToken token);
    };

    [
        version(NTDDI_WIN10_RS1),
        activatable(NTDDI_WIN10_RS1),
#ifdef ADAPTIVE_CARDS_WINDOWS
        contract(InternalContract, 1),
        internal,
        activatable(InternalContract, 1)
#endif        
    ]
    runtimeclass RenderedAdaptiveCard
    {
        [default] interface IRenderedAdaptiveCard;
    };

    [
        version(NTDDI_WIN10_RS1),
        exclusiveto(AdaptiveInputs),
#ifdef ADAPTIVE_CARDS_WINDOWS
        uuid(eb02a75b-0b51-4c3c-affb-1eeca347a6b9),
        contract(InternalContract, 1),
        internal
#else
        uuid(a172be96-7ab5-4faa-a0fd-99e8160e359e)
#endif        
    ]
    interface IAdaptiveInputs : IInspectable
    {
        HRESULT AsJson([out, retval] Windows.Data.Json.JsonObject** value);
        HRESULT AsValueSet([out, retval] Windows.Foundation.Collections.ValueSet** value);
    };

    [
        version(NTDDI_WIN10_RS1),
        activatable(NTDDI_WIN10_RS1),
#ifdef ADAPTIVE_CARDS_WINDOWS
        contract(InternalContract, 1),
        internal,
        activatable(InternalContract, 1)
#endif        
    ]
    runtimeclass AdaptiveInputs
    {
        [default] interface IAdaptiveInputs;
    };

    [
        version(NTDDI_WIN10_RS1),
#ifdef ADAPTIVE_CARDS_WINDOWS
        uuid(3324e9f6-86f0-4d59-a06f-6bb464ffd558),
        contract(InternalContract, 1),
        internal
#else
        uuid(c42c7757-8cf0-49dc-8c8e-a341963eaba2)
#endif        
    ]
    interface IAdaptiveElementParser : IInspectable
    {
        HRESULT FromJson(
            [in] Windows.Data.Json.JsonObject* inputJson,
            [in] AdaptiveElementParserRegistration* elementParsers,
            [in] AdaptiveActionParserRegistration* actionParsers,
            [in] Windows.Foundation.Collections.IVector<AdaptiveWarning*>* warnings,
            [out, retval] IAdaptiveCardElement** result);
    };

    [
        version(NTDDI_WIN10_RS1),
        exclusiveto(AdaptiveElementParserRegistration),
#ifdef ADAPTIVE_CARDS_WINDOWS
        uuid(494f5d4a-c005-4203-a170-1446cbaa857f),
        contract(InternalContract, 1),
        internal
#else
        uuid(ae307fdc-6a4e-4e10-a9d4-518ccee99c3b)
#endif        
    ]
    interface IAdaptiveElementParserRegistration : IInspectable
    {
        HRESULT Set([in] HSTRING type, [in] IAdaptiveElementParser* parser);
        HRESULT Get([in] HSTRING type, [out, retval] IAdaptiveElementParser** result);
        HRESULT Remove([in] HSTRING type);
    };

    [
        version(NTDDI_WIN10_RS1),
        activatable(NTDDI_WIN10_RS1),
#ifdef ADAPTIVE_CARDS_WINDOWS
        contract(InternalContract, 1),
        internal,
        activatable(InternalContract, 1)
#endif        
    ]
    runtimeclass AdaptiveElementParserRegistration
    {
        [default] interface IAdaptiveElementParserRegistration;
    };

    [
        version(NTDDI_WIN10_RS1),
        exclusiveto(AdaptiveActionParserRegistration),
#ifdef ADAPTIVE_CARDS_WINDOWS
        uuid(b8484c16-a9bd-48bf-a28c-ef130c13300d),
        contract(InternalContract, 1),
        internal
#else
        uuid(a730c2e9-6ee8-4b03-b706-60138c66a4a8)
#endif        
    ]
    interface IAdaptiveActionParserRegistration : IInspectable
    {
        HRESULT Set([in] HSTRING type, [in] IAdaptiveActionParser* Parser);
        HRESULT Get([in] HSTRING type, [out, retval] IAdaptiveActionParser** result);
        HRESULT Remove([in] HSTRING type);
    };

    [
        version(NTDDI_WIN10_RS1),
        activatable(NTDDI_WIN10_RS1),
#ifdef ADAPTIVE_CARDS_WINDOWS
        contract(InternalContract, 1),
        internal,
        activatable(InternalContract, 1)
#endif        
    ]
    runtimeclass AdaptiveActionParserRegistration
    {
        [default] interface IAdaptiveActionParserRegistration;
    };

    [
        version(NTDDI_WIN10_RS1),
#ifdef ADAPTIVE_CARDS_WINDOWS
        uuid(88a79c26-ded3-4b32-b57c-527fcbeff6a4),
        contract(InternalContract, 1),
        internal
#else
        uuid(355d37ed-d622-49c0-9b43-75975f1b6dbe)
#endif        
    ]
    interface IAdaptiveActionParser : IInspectable
    {
        HRESULT FromJson(
            [in] Windows.Data.Json.JsonObject* inputJson,
            [in] AdaptiveElementParserRegistration* elementParsers,
            [in] AdaptiveActionParserRegistration* actionParsers,
            [in] Windows.Foundation.Collections.IVector<AdaptiveWarning*>* warnings,
            [out, retval] IAdaptiveActionElement** result);
    };

    [
        version(NTDDI_WIN10_RS1),
        exclusiveto(AdaptiveElementRendererRegistration),
#ifdef ADAPTIVE_CARDS_WINDOWS
        uuid(2ebd4f56-2c5a-45c1-acaf-d956578e8048),
        contract(InternalContract, 1),
        internal
#else
        uuid(f5a25e03-4d0e-4f0b-9ef6-3e6c37477e86)
#endif        
    ]
    interface IAdaptiveElementRendererRegistration : IInspectable
    {
        HRESULT Set([in] HSTRING type, [in] IAdaptiveElementRenderer* renderer);
        HRESULT Get([in] HSTRING type, [out, retval] IAdaptiveElementRenderer** result);
        HRESULT Remove([in] HSTRING type);
    };

    [
        version(NTDDI_WIN10_RS1),
#ifdef ADAPTIVE_CARDS_WINDOWS
        contract(InternalContract, 1),
        internal,
#endif        
    ]
    runtimeclass AdaptiveElementRendererRegistration
    {
        [default] interface IAdaptiveElementRendererRegistration;
    };

    [
        version(NTDDI_WIN10_RS1),
        exclusiveto(AdaptiveActionInvoker),
#ifdef ADAPTIVE_CARDS_WINDOWS
        uuid(81d601c7-ebad-4445-a84d-2517d610c993),
        contract(InternalContract, 1),
        internal
#else
        uuid(c7435e94-1028-4543-b52e-54126fcb411f)
#endif        
    ]
    interface IAdaptiveActionInvoker : IInspectable
    {
        HRESULT SendActionEvent([in] IAdaptiveActionElement* actionElement);
    };

    [
        version(NTDDI_WIN10_RS1),
        activatable(NTDDI_WIN10_RS1),
#ifdef ADAPTIVE_CARDS_WINDOWS
        contract(InternalContract, 1),
        internal,
        activatable(InternalContract, 1)
#endif        
    ]
    runtimeclass AdaptiveActionInvoker
    {
        [default] interface IAdaptiveActionInvoker;
    };
        
    [
        version(NTDDI_WIN10_RS1),
        exclusiveto(AdaptiveMediaEventInvoker),
#ifdef ADAPTIVE_CARDS_WINDOWS
        uuid(C4B6BBF1-599F-4CCF-904E-4CEFAAA44454),
        contract(InternalContract, 1),
        internal
#else
        uuid(DBB394A0-2EDD-4D04-911D-8E1A5CEB88E2)
#endif        
    ]
    interface IAdaptiveMediaEventInvoker : IInspectable
    {
        HRESULT SendMediaClickedEvent([in] AdaptiveMedia* mediaElement);
    };

    [
        version(NTDDI_WIN10_RS1),
        activatable(NTDDI_WIN10_RS1),
#ifdef ADAPTIVE_CARDS_WINDOWS
        contract(InternalContract, 1),
        internal,
        activatable(InternalContract, 1)
#endif        
    ]
    runtimeclass AdaptiveMediaEventInvoker
    {
        [default] interface IAdaptiveMediaEventInvoker;
    };


    [
        version(NTDDI_WIN10_RS1),
#ifdef ADAPTIVE_CARDS_WINDOWS
        uuid(e138cceb-7a0a-41d4-9477-14e68e8cd67e),
        contract(InternalContract, 1),
        internal
#else
        uuid(7855E78D-E217-4D12-9203-0136E79FF869)
#endif        
    ]
    interface IAdaptiveInputValue : IInspectable
    {
        [propget] HRESULT InputElement([out, retval] IAdaptiveInputElement** inputCardElement);
        [propget] HRESULT CurrentValue([out, retval] HSTRING * currentInputValue);
    };

    [
        version(NTDDI_WIN10_RS1),
        exclusiveto(AdaptiveRenderContext),
#ifdef ADAPTIVE_CARDS_WINDOWS
        uuid(98e4b78a-683c-48f2-a7d2-42b0556e5e63),
        contract(InternalContract, 1),
        internal
#else
        uuid(d2ad59a2-01aa-4b39-b2a7-5ce1d4028fbb)
#endif        
    ]
    interface IAdaptiveRenderContext : IInspectable
    {
        [propget] HRESULT HostConfig([out, retval] AdaptiveHostConfig** value);

        [propget] HRESULT ElementRenderers([out, retval] AdaptiveElementRendererRegistration** value);

        [propget] HRESULT ResourceResolvers([out, retval] AdaptiveCardResourceResolvers** value);

        [propget] HRESULT ActionInvoker([out, retval] AdaptiveActionInvoker** value);

        [propget] HRESULT MediaEventInvoker([out, retval] AdaptiveMediaEventInvoker** value);

        [propget] HRESULT OverrideStyles([out, retval] Windows.UI.Xaml.ResourceDictionary** overrideDictionary);

        [propget] HRESULT CardFrameworkElement([out, retval] Windows.UI.Xaml.FrameworkElement * *value);

        HRESULT AddInputValue([in] IAdaptiveInputValue* inputValue);
        HRESULT AddError([in] ErrorStatusCode statusCode, [in] HSTRING message);
        HRESULT AddWarning([in] WarningStatusCode statusCode, [in] HSTRING message);
    };

    [
        version(NTDDI_WIN10_RS1),
        activatable(NTDDI_WIN10_RS1),
#ifdef ADAPTIVE_CARDS_WINDOWS
        contract(InternalContract, 1),
        internal,
        activatable(InternalContract, 1)
#endif        
    ]
    runtimeclass AdaptiveRenderContext
    {
        [default] interface IAdaptiveRenderContext;
    };

    [
        version(NTDDI_WIN10_RS1),
#ifdef ADAPTIVE_CARDS_WINDOWS
        uuid(880f5743-9132-4ddc-a5e6-b2c6e9351063),
        contract(InternalContract, 1),
        internal
#else
        uuid(8682c91f-28e3-48fa-8de3-15ba4ec495ca)
#endif        
    ]
    interface IAdaptiveElementRenderer : IInspectable
    {
        HRESULT Render([in] IAdaptiveCardElement* element, [in] AdaptiveRenderContext* context, [in] AdaptiveRenderArgs* renderArgs, [out, retval] Windows.UI.Xaml.UIElement** result);
    };

    [
        version(NTDDI_WIN10_RS1),
        activatable(NTDDI_WIN10_RS1),
#ifdef ADAPTIVE_CARDS_WINDOWS
        contract(InternalContract, 1),
        internal,
        activatable(InternalContract, 1)
#endif        
    ]
    runtimeclass AdaptiveTextBlockRenderer
    {
        [default] interface IAdaptiveElementRenderer;
        interface IAdaptiveElementParser;
    };

    [
        version(NTDDI_WIN10_RS1),
        activatable(NTDDI_WIN10_RS1),
#ifdef ADAPTIVE_CARDS_WINDOWS
        contract(InternalContract, 1),
        internal,
        activatable(InternalContract, 1)
#endif        
    ]
    runtimeclass AdaptiveImageRenderer
    {
        [default] interface IAdaptiveElementRenderer;
        interface IAdaptiveElementParser;
    };

    [
        version(NTDDI_WIN10_RS1),
        activatable(NTDDI_WIN10_RS1),
#ifdef ADAPTIVE_CARDS_WINDOWS
        contract(InternalContract, 1),
        internal,
        activatable(InternalContract, 1)
#endif        
    ]
    runtimeclass AdaptiveImageSetRenderer
    {
        [default] interface IAdaptiveElementRenderer;
        interface IAdaptiveElementParser;
    };

    [
        version(NTDDI_WIN10_RS1),
        activatable(NTDDI_WIN10_RS1),
#ifdef ADAPTIVE_CARDS_WINDOWS
        contract(InternalContract, 1),
        internal,
        activatable(InternalContract, 1)
#endif        
    ]
    runtimeclass AdaptiveContainerRenderer
    {
        [default] interface IAdaptiveElementRenderer;
        interface IAdaptiveElementParser;
    };

    [
        version(NTDDI_WIN10_RS1),
        activatable(NTDDI_WIN10_RS1),
#ifdef ADAPTIVE_CARDS_WINDOWS
        contract(InternalContract, 1),
        internal,
        activatable(InternalContract, 1)
#endif        
    ]
    runtimeclass AdaptiveColumnRenderer
    {
        [default] interface IAdaptiveElementRenderer;
        interface IAdaptiveElementParser;
    };

    [
        version(NTDDI_WIN10_RS1),
        activatable(NTDDI_WIN10_RS1),
#ifdef ADAPTIVE_CARDS_WINDOWS
        contract(InternalContract, 1),
        internal,
        activatable(InternalContract, 1)
#endif        
    ]
    runtimeclass AdaptiveColumnSetRenderer
    {
        [default] interface IAdaptiveElementRenderer;
        interface IAdaptiveElementParser;
    };

    [
        version(NTDDI_WIN10_RS1),
        activatable(NTDDI_WIN10_RS1),
#ifdef ADAPTIVE_CARDS_WINDOWS
        contract(InternalContract, 1),
        internal,
        activatable(InternalContract, 1)
#endif        
    ]
    runtimeclass AdaptiveFactRenderer
    {
        [default] interface IAdaptiveElementRenderer;
        interface IAdaptiveElementParser;
    };

    [
        version(NTDDI_WIN10_RS1),
        activatable(NTDDI_WIN10_RS1),
#ifdef ADAPTIVE_CARDS_WINDOWS
        contract(InternalContract, 1),
        internal,
        activatable(InternalContract, 1)
#endif        
    ]
    runtimeclass AdaptiveChoiceSetInputRenderer
    {
        [default] interface IAdaptiveElementRenderer;
        interface IAdaptiveElementParser;
    };

    [
        version(NTDDI_WIN10_RS1),
        activatable(NTDDI_WIN10_RS1),
#ifdef ADAPTIVE_CARDS_WINDOWS
        contract(InternalContract, 1),
        internal,
        activatable(InternalContract, 1)
#endif        
    ]
    runtimeclass AdaptiveDateInputRenderer
    {
        [default] interface IAdaptiveElementRenderer;
        interface IAdaptiveElementParser;
    };

    [
        version(NTDDI_WIN10_RS1),
        activatable(NTDDI_WIN10_RS1),
#ifdef ADAPTIVE_CARDS_WINDOWS
        contract(InternalContract, 1),
        internal,
        activatable(InternalContract, 1)
#endif        
    ]
    runtimeclass AdaptiveNumberInputRenderer
    {
        [default] interface IAdaptiveElementRenderer;
        interface IAdaptiveElementParser;
    };

    [
        version(NTDDI_WIN10_RS1),
        activatable(NTDDI_WIN10_RS1),
#ifdef ADAPTIVE_CARDS_WINDOWS
        contract(InternalContract, 1),
        internal,
        activatable(InternalContract, 1)
#endif        
    ]
    runtimeclass AdaptiveTextInputRenderer
    {
        [default] interface IAdaptiveElementRenderer;
        interface IAdaptiveElementParser;
    };

    [
        version(NTDDI_WIN10_RS1),
        activatable(NTDDI_WIN10_RS1),
#ifdef ADAPTIVE_CARDS_WINDOWS
        contract(InternalContract, 1),
        internal,
        activatable(InternalContract, 1)
#endif        
    ]
    runtimeclass AdaptiveTimeInputRenderer
    {
        [default] interface IAdaptiveElementRenderer;
        interface IAdaptiveElementParser;
    };

    [
        version(NTDDI_WIN10_RS1),
        activatable(NTDDI_WIN10_RS1),
#ifdef ADAPTIVE_CARDS_WINDOWS
        contract(InternalContract, 1),
        internal,
        activatable(InternalContract, 1)
#endif        
    ]
    runtimeclass AdaptiveToggleInputRenderer
    {
        [default] interface IAdaptiveElementRenderer;
        interface IAdaptiveElementParser;
    };

    [
        version(NTDDI_WIN10_RS1),
        activatable(NTDDI_WIN10_RS1),
#ifdef ADAPTIVE_CARDS_WINDOWS
        contract(InternalContract, 1),
        internal,
        activatable(InternalContract, 1)
#endif        
    ]
    runtimeclass AdaptiveFactSetRenderer
    {
        [default] interface IAdaptiveElementRenderer;
        interface IAdaptiveElementParser;
    };

    [
        version(NTDDI_WIN10_RS1),
        activatable(NTDDI_WIN10_RS1),
#ifdef ADAPTIVE_CARDS_WINDOWS
        contract(InternalContract, 1),
        internal,
        activatable(InternalContract, 1)
#endif        
    ]
    runtimeclass AdaptiveMediaRenderer
    {
        [default] interface IAdaptiveElementRenderer;
        interface IAdaptiveElementParser;
    };

    [
        version(NTDDI_WIN10_RS1),
<<<<<<< HEAD
        activatable(NTDDI_WIN10_RS1),
=======
        activatable(NTDDI_WIN10_RS1)
>>>>>>> 5a3059ea
#ifdef ADAPTIVE_CARDS_WINDOWS
        contract(InternalContract, 1),
        internal,
        activatable(InternalContract, 1)
#endif
<<<<<<< HEAD
    ] 
    runtimeclass AdaptiveOpenUrlActionParser 
    { 
        [default] interface IAdaptiveActionParser; 
    };

    [
        version(NTDDI_WIN10_RS1),
        activatable(NTDDI_WIN10_RS1),
#ifdef ADAPTIVE_CARDS_WINDOWS
         contract(InternalContract, 1),
        internal,
        activatable(InternalContract, 1)
#endif
    ] 
    runtimeclass AdaptiveShowCardActionParser 
    { 
        [default] interface IAdaptiveActionParser; 
    };

    [
        version(NTDDI_WIN10_RS1),
        activatable(NTDDI_WIN10_RS1),
#ifdef ADAPTIVE_CARDS_WINDOWS
        contract(InternalContract, 1),
        internal,
        activatable(InternalContract, 1)
#endif
    ] 
    runtimeclass AdaptiveSubmitActionParser 
    {
        [default] interface IAdaptiveActionParser;
=======
    ]
    runtimeclass AdaptiveActionSetRenderer
    {
        [default] interface IAdaptiveElementRenderer;
        interface IAdaptiveElementParser;
>>>>>>> 5a3059ea
    };

    [
        version(NTDDI_WIN10_RS1),
        exclusiveto(AdaptiveRenderArgs),
#ifdef ADAPTIVE_CARDS_WINDOWS
        uuid(e75cbfea-77a6-4562-be66-c86b36ac193a),
        contract(InternalContract, 1),
        internal
#else
        uuid(8615baba-2695-46d2-a764-9ab473c65bb9)
#endif        
    ]
    interface IAdaptiveRenderArgs : IInspectable
    {
        [propget] HRESULT ContainerStyle([out, retval] ContainerStyle* value);
        [propput] HRESULT ContainerStyle([in] ContainerStyle value);
        [propget] HRESULT ParentElement([out, retval] IInspectable** value);
        [propput] HRESULT ParentElement([in] IInspectable* value);
    };

    [
        version(NTDDI_WIN10_RS1),
        activatable(NTDDI_WIN10_RS1),
#ifdef ADAPTIVE_CARDS_WINDOWS
        contract(InternalContract, 1),
        internal,
        activatable(InternalContract, 1)
#endif        
    ]
    runtimeclass AdaptiveRenderArgs
    {
        [default] interface IAdaptiveRenderArgs;
    };

    [
        version(NTDDI_WIN10_RS1),
        exclusiveto(AdaptiveError),
#ifdef ADAPTIVE_CARDS_WINDOWS
        uuid(f3c95797-25ad-4ee1-a4ad-0fafb986213f),
        contract(InternalContract, 1),
        internal
#else
        uuid(c0222295-bbec-4ff6-bdf3-f207ce78df69)
#endif        
    ]
    interface IAdaptiveError : IInspectable
    {
        [propget] HRESULT StatusCode([out, retval] ErrorStatusCode* value);

        [propget] HRESULT Message([out, retval] HSTRING* value);
    };

    [
        version(NTDDI_WIN10_RS1),
        activatable(NTDDI_WIN10_RS1),
#ifdef ADAPTIVE_CARDS_WINDOWS
        contract(InternalContract, 1),
        internal,
        activatable(InternalContract, 1)
#endif        
    ]
    runtimeclass AdaptiveError
    {
        [default] interface IAdaptiveError;
    };

    [
        version(NTDDI_WIN10_RS1),
        exclusiveto(AdaptiveWarning),
#ifdef ADAPTIVE_CARDS_WINDOWS
        uuid(d978d794-6585-4e97-b602-9e6a2ffa3948),
        contract(InternalContract, 1),
        internal
#else
        uuid(4b5b28fe-9645-4e11-89c9-b9d25dd1b777)
#endif        
    ]
    interface IAdaptiveWarning : IInspectable
    {
        [propget] HRESULT StatusCode([out, retval] WarningStatusCode* value);

        [propget] HRESULT Message([out, retval] HSTRING* value);
    };

    [
        version(NTDDI_WIN10_RS1),
        activatable(NTDDI_WIN10_RS1),
#ifdef ADAPTIVE_CARDS_WINDOWS
        contract(InternalContract, 1),
        internal,
        activatable(InternalContract, 1)
#endif        
    ]
    runtimeclass AdaptiveWarning
    {
        [default] interface IAdaptiveWarning;
    };

    [
        version(NTDDI_WIN10_RS1),
        exclusiveto(WholeItemsPanel),
#ifdef ADAPTIVE_CARDS_WINDOWS
        uuid(bfe6f968-3c42-44df-b1e9-8830424a8616),
        contract(InternalContract, 1),
        internal
#else
        uuid(cced6652-8ca5-4841-b650-851770ec6ecf)
#endif        
    ]
    interface IWholeItemsPanel : IInspectable
    {
        HRESULT GetAltText([out, retval] HSTRING *pResult);
        HRESULT IsAllContentClippedOut([out, retval] boolean* pResult);
        HRESULT IsTruncated([out, retval] boolean* pResult);
    }

    [
        version(NTDDI_WIN10_RS1),
        activatable(NTDDI_WIN10_RS1),
        threading(both),
        marshaling_behavior(agile),
#ifdef ADAPTIVE_CARDS_WINDOWS
        contract(InternalContract, 1),
        internal,
        activatable(InternalContract, 1)
#endif
    ]
    runtimeclass WholeItemsPanel : Windows.UI.Xaml.Controls.Panel
    {
        [default] interface IWholeItemsPanel;
    }

AdaptiveNamespaceEnd<|MERGE_RESOLUTION|>--- conflicted
+++ resolved
@@ -3335,17 +3335,27 @@
 
     [
         version(NTDDI_WIN10_RS1),
-<<<<<<< HEAD
-        activatable(NTDDI_WIN10_RS1),
-=======
         activatable(NTDDI_WIN10_RS1)
->>>>>>> 5a3059ea
-#ifdef ADAPTIVE_CARDS_WINDOWS
-        contract(InternalContract, 1),
-        internal,
-        activatable(InternalContract, 1)
-#endif
-<<<<<<< HEAD
+#ifdef ADAPTIVE_CARDS_WINDOWS
+        contract(InternalContract, 1),
+        internal,
+        activatable(InternalContract, 1)
+#endif
+    ]
+    runtimeclass AdaptiveActionSetRenderer
+    {
+        [default] interface IAdaptiveElementRenderer;
+        interface IAdaptiveElementParser;
+    };
+
+    [
+        version(NTDDI_WIN10_RS1),
+        activatable(NTDDI_WIN10_RS1),
+#ifdef ADAPTIVE_CARDS_WINDOWS
+        contract(InternalContract, 1),
+        internal,
+        activatable(InternalContract, 1)
+#endif
     ] 
     runtimeclass AdaptiveOpenUrlActionParser 
     { 
@@ -3378,13 +3388,6 @@
     runtimeclass AdaptiveSubmitActionParser 
     {
         [default] interface IAdaptiveActionParser;
-=======
-    ]
-    runtimeclass AdaptiveActionSetRenderer
-    {
-        [default] interface IAdaptiveElementRenderer;
-        interface IAdaptiveElementParser;
->>>>>>> 5a3059ea
     };
 
     [
