#include <sdkddkver.h>

import "inspectable.idl";
import "Windows.Foundation.idl";
import "Windows.UI.Xaml.idl";

namespace AdaptiveCards
{
    namespace XamlCardRenderer
    {
        runtimeclass XamlCardRenderer;
        runtimeclass XamlCardResourceResolvers;
        runtimeclass XamlCardGetResourceStreamArgs;

        runtimeclass AdaptiveTextBlock;
        runtimeclass AdaptiveCard;
        runtimeclass AdaptiveImage;
        runtimeclass AdaptiveImageSet;
        runtimeclass AdaptiveContainer;
        runtimeclass AdaptiveColumn;
        runtimeclass AdaptiveColumnSet;
        runtimeclass AdaptiveFact;
        runtimeclass AdaptiveFactSet;
        runtimeclass AdaptiveChoiceInput;
        runtimeclass AdaptiveChoiceSetInput;
        runtimeclass AdaptiveDateInput;
        runtimeclass AdaptiveNumberInput;
        runtimeclass AdaptiveTextInput;
        runtimeclass AdaptiveTimeInput;
        runtimeclass AdaptiveToggleInput;
        runtimeclass AdaptiveSeparator;

        runtimeclass AdaptiveSpacingDefinition;
        runtimeclass AdaptiveFontSizesConfig;
        runtimeclass AdaptiveColorsConfig;
        runtimeclass AdaptiveColorConfig;
        runtimeclass AdaptiveTextConfig;
        runtimeclass AdaptiveImageSizesConfig;
        runtimeclass AdaptiveImageSetConfig;
        runtimeclass AdaptiveContainerConfig;
        runtimeclass AdaptiveContainerStyleConfig;
        runtimeclass AdaptiveImageConfig;
        runtimeclass AdaptiveCardConfig;
        runtimeclass AdaptiveFactSetConfig;
        runtimeclass AdaptiveShowCardActionConfig;
        runtimeclass AdaptiveActionsConfig;
        runtimeclass AdaptiveHostConfig;
        runtimeclass AdaptiveSpacingConfig;
        runtimeclass AdaptiveSeparatorThicknessConfig;

        runtimeclass AdaptiveActionEventArgs;

        interface IXamlCardResourceResolvers;
        interface IXamlCardResourceResolver;
        interface IXamlCardGetResourceStreamArgs;

        interface IAdaptiveCardElement;
        interface IAdaptiveActionElement;
        interface IAdaptiveTextBlock;
        interface IAdaptiveCard;
        interface IAdaptiveImage;
        interface IAdaptiveImageSet;
        interface IAdaptiveContainer;
        interface IAdaptiveColumn;
        interface IAdaptiveColumnSet;
        interface IAdaptiveFact;
        interface IAdaptiveFactSet;
        interface IAdaptiveChoiceInput;
        interface IAdaptiveChoiceSetInput;
        interface IAdaptiveDateInput;
        interface IAdaptiveTextInput;
        interface IAdaptiveNumberInput;
        interface IAdaptiveTimeInput;
        interface IAdaptiveToggleInput;
        interface IAdaptiveSeparator;

        interface IAdaptiveSpacingDefinition;
        interface IAdaptiveFontSizesConfig;
        interface IAdaptiveColorConfig;
        interface IAdaptiveColorsConfig;
        interface IAdaptiveTextConfig;
        interface IAdaptiveImageSizesConfig;
        interface IAdaptiveImageSetConfig;
        interface IAdaptiveContainerStyleConfig;
        interface IAdaptiveContainerConfig;
        interface IAdaptiveImageConfig;
        interface IAdaptiveCardConfig;
        interface IAdaptiveFactSetConfig;
        interface IAdaptiveShowCardActionConfig;
        interface IAdaptiveActionsConfig;
        interface IAdaptiveHostConfig;
        interface IAdaptiveSpacingConfig;
        interface IAdaptiveSeparatorThicknessConfig;

        interface IAdaptiveActionEventArgs;

        [version(NTDDI_WIN10_RS1)]
        typedef [v1_enum] enum TextSize
        {
            Small = 0,
            Normal,
            Medium,
            Large,
            ExtraLarge
        } TextSize;

        [version(NTDDI_WIN10_RS1)]
        typedef [v1_enum] enum TextWeight
        {
            Lighter = 0,
            Normal,
            Bolder
        } TextWeight;

        [version(NTDDI_WIN10_RS1)]
        typedef [v1_enum] enum AdaptiveColor
        {
            Default = 0,
            Dark,
            Light,
            Accent,
            Good,
            Warning,
            Attention
        } AdaptiveColor;

        [version(NTDDI_WIN10_RS1)]
        typedef [v1_enum] enum HAlignment
        {
            Left = 0,
            Center,
            Right
        } HAlignment;

        [version(NTDDI_WIN10_RS1)]
        typedef [v1_enum] enum ElementType
        {
            Unsupported = 0,
            AdaptiveCard,
            TextBlock,
            Image,
            Container,
            Column,
            ColumnSet,
            FactSet,
            Fact,
            ImageSet,
            ChoiceInput,
            ChoiceSetInput,
            DateInput,
            NumberInput,
            TextInput,
            TimeInput,
            ToggleInput,
        } ElementType;

        [version(NTDDI_WIN10_RS1)]
        typedef [v1_enum] enum ActionType
        {
            Unsupported = 0, 
            ShowCard,
            Submit,
            OpenUrl
        } ActionType;

        [version(NTDDI_WIN10_RS1)]
        typedef [v1_enum] enum ImageStyle {
            Normal = 0,
            Person
        } ImageStyle;

        [version(NTDDI_WIN10_RS1)]
        typedef [v1_enum] enum ImageSize {
            Default = 0,
            Auto,
            Stretch,
            Small,
            Medium,
            Large
        } ImageSize;

        [version(NTDDI_WIN10_RS1)]
        typedef [v1_enum] enum SeparatorThickness {
            Default = 0,
            Thick,
        } SeparatorThickness;

        [version(NTDDI_WIN10_RS1)]
        typedef [v1_enum] enum Spacing {
            Default = 0,
            None,
            Small,
            Medium,
            Large,
            ExtraLarge,
        } Spacing;

        [version(NTDDI_WIN10_RS1)]
        typedef [v1_enum] enum ActionsOrientation {
            Vertical = 0,
            Horizontal
        } ActionsOrientation;

        [version(NTDDI_WIN10_RS1)]
        typedef [v1_enum] enum ActionAlignment {
            Left = 0,
            Center,
            Right,
            Stretch,
        } ActionAlignment;

        [version(NTDDI_WIN10_RS1)]
        typedef [v1_enum] enum ActionMode {
            InlineEdgeToEdge = 0,
            Inline,
            Popup
        } ActionMode;

        [version(NTDDI_WIN10_RS1)]
        typedef [v1_enum] enum ChoiceSetStyle {
            Compact = 0,
            Expanded
        } ChoiceSetStyle;

        [version(NTDDI_WIN10_RS1)]
        typedef [v1_enum] enum TextInputStyle {
            Text = 0,
            Tel,
            Url,
            Email,
        } TextInputStyle;

        [version(NTDDI_WIN10_RS1)]
        typedef [v1_enum] enum ContainerStyle {
            Normal = 0,
            Emphasis
        } ContainerStyle;

        declare
        {
            interface Windows.Foundation.Collections.IVector<IAdaptiveCardElement*>;
            interface Windows.Foundation.Collections.IVector<IAdaptiveActionElement*>;
            interface Windows.Foundation.Collections.IVector<IAdaptiveColumn*>;
            interface Windows.Foundation.Collections.IVector<IAdaptiveFact*>;
            interface Windows.Foundation.Collections.IVector<IAdaptiveChoiceInput*>;
            interface Windows.Foundation.Collections.IObservableVector<IAdaptiveCardElement*>;
            interface Windows.Foundation.Collections.IObservableVector<IAdaptiveColumn*>;
            interface Windows.Foundation.Collections.IObservableVector<IAdaptiveColumn*>;
            interface Windows.Foundation.IAsyncOperation<Windows.UI.Xaml.UIElement*>;
            interface Windows.Foundation.IReference<Windows.UI.Text.FontWeight>;
        }

        [
            uuid(74D69C2F-7F1C-47FD-A319-F4B4E7F72EE9),
            version(NTDDI_WIN10_RS1),
        ]
        interface IAdaptiveCardElement : IInspectable
        {
            [propget] HRESULT ElementType([out, retval] ElementType* value);

            [propget] HRESULT Speak([out, retval] HSTRING* value);
            [propput] HRESULT Speak([in] HSTRING value);

            [propget] HRESULT Spacing([out, retval] Spacing* value);
            [propput] HRESULT Spacing([in] Spacing value);

<<<<<<< HEAD
            [propget] HRESULT Separator([out, retval] AdaptiveSeparator** value);
            [propput] HRESULT Separator([in] AdaptiveSeparator* value);
=======
            [propget] HRESULT Separator([out, retval] boolean* value);
            [propput] HRESULT Separator([in] boolean value);
>>>>>>> 128a7f77
        };

        [
            uuid(a2a0727a-e4aa-423d-b5b0-4b85f7a534c4),
            version(NTDDI_WIN10_RS1),
            exclusiveto(AdaptiveSeparator)
        ]
        interface IAdaptiveSeparator : IInspectable
        {
            [propget] HRESULT Color([out, retval] AdaptiveColor* value);
            [propput] HRESULT Color([in] AdaptiveColor value);

            [propget] HRESULT Thickness([out, retval] SeparatorThickness* value);
            [propput] HRESULT Thickness([in] SeparatorThickness value);
        };

        [
            version(NTDDI_WIN10_RS1),
            activatable(NTDDI_WIN10_RS1)
        ]
        runtimeclass AdaptiveSeparator
        {
            [default] interface IAdaptiveSeparator;
        };

        [
            uuid(f3b844da-2d6a-4003-8a57-4e5541fcd078),
            version(NTDDI_WIN10_RS1),
            exclusiveto(AdaptiveTextBlock)
        ]
        interface IAdaptiveTextBlock : IInspectable
        {
            [propget] HRESULT Size([out, retval] TextSize* value);
            [propput] HRESULT Size([in] TextSize value);

            [propget] HRESULT Weight([out, retval] TextWeight* value);
            [propput] HRESULT Weight([in] TextWeight value);

            [propget] HRESULT Color([out, retval] AdaptiveColor* value);
            [propput] HRESULT Color([in] AdaptiveColor value);

            [propget] HRESULT Text([out, retval] HSTRING* value);
            [propput] HRESULT Text([in] HSTRING value);

            [propget] HRESULT IsSubtle([out, retval] boolean* value);
            [propput] HRESULT IsSubtle([in] boolean value);

            [propget] HRESULT Wrap([out, retval] boolean* value);
            [propput] HRESULT Wrap([in] boolean value);

            [propget] HRESULT HorizontalAlignment([out, retval] HAlignment* value);
            [propput] HRESULT HorizontalAlignment([in] HAlignment value);

            [propget] HRESULT MaxLines([out, retval] UINT32 *value);
            [propput] HRESULT MaxLines([in] UINT32 value);
        };

        [
            version(NTDDI_WIN10_RS1),
            activatable(NTDDI_WIN10_RS1)
        ]
        runtimeclass AdaptiveTextBlock
        {
            [default] interface IAdaptiveTextBlock;
            interface IAdaptiveCardElement;
        };

        [
            uuid(1fbf16f2-7c70-4b19-9d76-fb107fc33821),
            version(NTDDI_WIN10_RS1),
            exclusiveto(AdaptiveCard),
        ]
        interface IAdaptiveCard : IInspectable
        {
            [propget] HRESULT Body([out, retval] Windows.Foundation.Collections.IVector<IAdaptiveCardElement*>** value);

            [propget] HRESULT Actions([out, retval] Windows.Foundation.Collections.IVector<IAdaptiveActionElement*>** value);

            [propget] HRESULT ElementType([out, retval] ElementType* value);

            [propget] HRESULT Version([out, retval] HSTRING* value);
            [propput] HRESULT Version([in] HSTRING value);

            [propget] HRESULT MinVersion([out, retval] HSTRING* value);
            [propput] HRESULT MinVersion([in] HSTRING value);

            [propget] HRESULT FallbackText([out, retval] HSTRING* value);
            [propput] HRESULT FallbackText([in] HSTRING value);

            [propget] HRESULT BackgroundImage([out, retval] Windows.Foundation.Uri** value);
            [propput] HRESULT BackgroundImage([in] Windows.Foundation.Uri* value);

            [propget] HRESULT Speak([out, retval] HSTRING* value);
            [propput] HRESULT Speak([in] HSTRING value);

            HRESULT ToJsonString([out, retval] HSTRING* value);
        };

        [
            uuid(C312AD20-DFE3-4418-819F-E3CB7A0CD2FE),
            version(NTDDI_WIN10_RS1),
            exclusiveto(AdaptiveCard),
        ]
        interface IAdaptiveCardStatics : IInspectable
        {
            HRESULT CreateCardFromJson([in] HSTRING adaptiveJson, [out, retval] AdaptiveCard** card);
        };

        [
            version(NTDDI_WIN10_RS1),
            activatable(NTDDI_WIN10_RS1),
            static(IAdaptiveCardStatics, NTDDI_WIN10_RS1)
        ]
        runtimeclass AdaptiveCard
        {
            [default] interface IAdaptiveCard;
        }

        [
            uuid(16452a2e-1152-47f3-90bd-6e4148b09669),
            version(NTDDI_WIN10_RS1),
        ]
        interface IAdaptiveImage : IInspectable
        {
            [propget] HRESULT Url([out, retval] Windows.Foundation.Uri** value);
            [propput] HRESULT Url([in] Windows.Foundation.Uri* value);

            [propget] HRESULT Style([out, retval] ImageStyle* value);
            [propput] HRESULT Style([in] ImageStyle value);

            [propget] HRESULT Size([out, retval] ImageSize* value);
            [propput] HRESULT Size([in] ImageSize value);

            [propget] HRESULT HorizontalAlignment([out, retval] HAlignment* value);
            [propput] HRESULT HorizontalAlignment([in] HAlignment value);

            [propget] HRESULT AltText([out, retval] HSTRING* value);
            [propput] HRESULT AltText([in] HSTRING value);
        };

        [
            version(NTDDI_WIN10_RS1),
            activatable(NTDDI_WIN10_RS1)
        ]
        runtimeclass AdaptiveImage
        {
            [default] interface IAdaptiveImage;
            interface IAdaptiveCardElement;
        };

        [
            uuid(f618bd35-8fe3-46bd-8988-cdf5607314d1),
            version(NTDDI_WIN10_RS1),
            exclusiveto(AdaptiveImageSet)
        ]
        interface IAdaptiveImageSet : IInspectable
        {
            [propget] HRESULT Images([out, retval] Windows.Foundation.Collections.IVector<IAdaptiveImage*>** value);

            [propget] HRESULT ImageSize([out, retval] ImageSize* value);
            [propput] HRESULT ImageSize([in] ImageSize value);
        };

        [
            version(NTDDI_WIN10_RS1),
            activatable(NTDDI_WIN10_RS1)
        ]
        runtimeclass AdaptiveImageSet
        {
            [default] interface IAdaptiveImageSet;
            interface IAdaptiveCardElement;
        };

        [
            uuid(9b10f5ef-26e8-4d65-ba76-b986b5e90586),
            version(NTDDI_WIN10_RS1),
        ]
        interface IAdaptiveInputElement : IInspectable
        {
            [propget] HRESULT Id([out, retval] HSTRING* value);
            [propput] HRESULT Id([in] HSTRING value);

            [propget] HRESULT IsRequired([out, retval] boolean* value);
            [propput] HRESULT IsRequired([in] boolean value);
        };

        [
            uuid(99797dfe-d39c-43a4-9f2b-d457cc358e1e),
            version(NTDDI_WIN10_RS1)
        ]
        interface IAdaptiveChoiceInput : IInspectable
        {
            [propget] HRESULT ElementType([out, retval] ElementType* value);

            [propget] HRESULT Speak([out, retval] HSTRING* value);
            [propput] HRESULT Speak([in] HSTRING value);

            [propget] HRESULT Title([out, retval] HSTRING* value);
            [propput] HRESULT Title([in] HSTRING value);

            [propget] HRESULT Value([out, retval] HSTRING* value);
            [propput] HRESULT Value([in] HSTRING value);
            
            [propget] HRESULT IsSelected([out, retval] boolean* value);
            [propput] HRESULT IsSelected([in] boolean value);
        };

        [
            version(NTDDI_WIN10_RS1),
            activatable(NTDDI_WIN10_RS1)
        ]
        runtimeclass AdaptiveChoiceInput
        {
            [default] interface IAdaptiveChoiceInput;
        };

        [
            uuid(ce0735ef-f983-4a5e-bdad-f5eb7f962faa),
            version(NTDDI_WIN10_RS1)
        ]
        interface IAdaptiveChoiceSetInput : IInspectable
        {
            [propget] HRESULT IsMultiSelect([out, retval] boolean* value);
            [propput] HRESULT IsMultiSelect([in] boolean value);

            [propget] HRESULT ChoiceSetStyle([out, retval] ChoiceSetStyle* value);
            [propput] HRESULT ChoiceSetStyle([in] ChoiceSetStyle value);

            [propget] HRESULT Choices([out, retval] Windows.Foundation.Collections.IVector<IAdaptiveChoiceInput*>** value);
        };

        [
            version(NTDDI_WIN10_RS1),
            activatable(NTDDI_WIN10_RS1)
        ]
        runtimeclass AdaptiveChoiceSetInput
        {
            [default] interface IAdaptiveChoiceSetInput;
            interface IAdaptiveInputElement;
            interface IAdaptiveCardElement;
        };

        [
            uuid(359e2cc5-9b8d-40bf-bbb2-2d3494d30991),
            version(NTDDI_WIN10_RS1),
            exclusiveto(AdaptiveDateInput)
        ]
        interface IAdaptiveDateInput : IInspectable
        {
            [propget] HRESULT Max([out, retval] HSTRING* value);
            [propput] HRESULT Max([in] HSTRING value);

            [propget] HRESULT Min([out, retval] HSTRING* value);
            [propput] HRESULT Min([in] HSTRING value);

            [propget] HRESULT Placeholder([out, retval] HSTRING* value);
            [propput] HRESULT Placeholder([in] HSTRING value);

            [propget] HRESULT Value([out, retval] HSTRING* value);
            [propput] HRESULT Value([in] HSTRING value);
        };

        [
            version(NTDDI_WIN10_RS1),
            activatable(NTDDI_WIN10_RS1)
        ]
        runtimeclass AdaptiveDateInput
        {
            [default] interface IAdaptiveDateInput;
            interface IAdaptiveInputElement;
            interface IAdaptiveCardElement;
        };

        [
            uuid(3bd0868c-5fbd-4341-91ff-4b07eb2bd54c),
            version(NTDDI_WIN10_RS1),
            exclusiveto(AdaptiveNumberInput)
        ]
        interface IAdaptiveNumberInput : IInspectable
        {
            [propget] HRESULT Max([out, retval] INT32 *value);
            [propput] HRESULT Max([in] INT32 value);

            [propget] HRESULT Min([out, retval] INT32 *value);
            [propput] HRESULT Min([in] INT32 value);

            [propget] HRESULT Placeholder([out, retval] HSTRING* value);
            [propput] HRESULT Placeholder([in] HSTRING value);

            [propget] HRESULT Value([out, retval] INT32* value);
            [propput] HRESULT Value([in] INT32 value);
        };

        [
            version(NTDDI_WIN10_RS1),
            activatable(NTDDI_WIN10_RS1)
        ]
        runtimeclass AdaptiveNumberInput
        {
            [default] interface IAdaptiveNumberInput;
            interface IAdaptiveInputElement;
            interface IAdaptiveCardElement;
        };

        [
            uuid(ab30772b-172d-4595-bcd2-01001df19d1e),
            version(NTDDI_WIN10_RS1),
            exclusiveto(AdaptiveTextInput)
        ]
        interface IAdaptiveTextInput : IInspectable
        {
            [propget] HRESULT IsMultiline([out, retval] boolean* value);
            [propput] HRESULT IsMultiline([in] boolean value);

            [propget] HRESULT MaxLength([out, retval] UINT32 *value);
            [propput] HRESULT MaxLength([in] UINT32 value);

            [propget] HRESULT Placeholder([out, retval] HSTRING* value);
            [propput] HRESULT Placeholder([in] HSTRING value);

            [propget] HRESULT Value([out, retval] HSTRING* value);
            [propput] HRESULT Value([in] HSTRING value);

            [propget] HRESULT TextInputStyle([out, retval] TextInputStyle* value);
            [propput] HRESULT TextInputStyle([in] TextInputStyle value);
        };

        [
            version(NTDDI_WIN10_RS1),
            activatable(NTDDI_WIN10_RS1)
        ]
        runtimeclass AdaptiveTextInput
        {
            [default] interface IAdaptiveTextInput;
            interface IAdaptiveInputElement;
            interface IAdaptiveCardElement;
        };

        [
            uuid(1ee90aff-93e8-4292-ac49-39d4c3289cd9),
            version(NTDDI_WIN10_RS1),
            exclusiveto(AdaptiveTimeInput)
        ]
        interface IAdaptiveTimeInput : IInspectable
        {
            [propget] HRESULT Max([out, retval] HSTRING* value);
            [propput] HRESULT Max([in] HSTRING value);

            [propget] HRESULT Min([out, retval] HSTRING* value);
            [propput] HRESULT Min([in] HSTRING value);

            [propget] HRESULT Placeholder([out, retval] HSTRING* value);
            [propput] HRESULT Placeholder([in] HSTRING value);

            [propget] HRESULT Value([out, retval] HSTRING* value);
            [propput] HRESULT Value([in] HSTRING value);
        };

        [
            version(NTDDI_WIN10_RS1),
            activatable(NTDDI_WIN10_RS1)
        ]
        runtimeclass AdaptiveTimeInput
        {
            [default] interface IAdaptiveTimeInput;
            interface IAdaptiveInputElement;
            interface IAdaptiveCardElement;
        };

        [
            uuid(e8af72a5-597c-4a19-b9c2-1a597db1c79a),
            version(NTDDI_WIN10_RS1),
            exclusiveto(AdaptiveToggleInput)
        ]
        interface IAdaptiveToggleInput : IInspectable
        {
            [propget] HRESULT Title([out, retval] HSTRING* value);
            [propput] HRESULT Title([in] HSTRING value);

            [propget] HRESULT Value([out, retval] HSTRING* value);
            [propput] HRESULT Value([in] HSTRING value);

            [propget] HRESULT ValueOff([out, retval] HSTRING* value);
            [propput] HRESULT ValueOff([in] HSTRING value);

            [propget] HRESULT ValueOn([out, retval] HSTRING* value);
            [propput] HRESULT ValueOn([in] HSTRING value);
        };

        [
            version(NTDDI_WIN10_RS1),
            activatable(NTDDI_WIN10_RS1)
        ]
        runtimeclass AdaptiveToggleInput
        {
            [default] interface IAdaptiveToggleInput;
            interface IAdaptiveInputElement;
            interface IAdaptiveCardElement;
        };

        [
            uuid(ba90da3f-556c-4e3a-9d01-11f2ce78dcd7),
            version(NTDDI_WIN10_RS1)
        ]
        interface IAdaptiveContainer : IInspectable
        {
            [propget] HRESULT Style([out, retval] ContainerStyle* value);
            [propput] HRESULT Style([in] ContainerStyle value);

            [propget] HRESULT Items([out, retval] Windows.Foundation.Collections.IVector<IAdaptiveCardElement*>** value);
        };

        [
            version(NTDDI_WIN10_RS1),
            activatable(NTDDI_WIN10_RS1)
        ]
        runtimeclass AdaptiveContainer
        {
            [default] interface IAdaptiveContainer;
            interface IAdaptiveCardElement;
        };

        [
            uuid(91e03800-d239-43bc-b5fb-2ccfe0cc7fcb),
            version(NTDDI_WIN10_RS1)
        ]
        interface IAdaptiveColumn : IInspectable
        {
            [propget] HRESULT Size([out, retval] HSTRING* value);
            [propput] HRESULT Size([in] HSTRING value);

            [propget] HRESULT Items([out, retval] Windows.Foundation.Collections.IVector<IAdaptiveCardElement*>** value);
        };

        [
            version(NTDDI_WIN10_RS1),
            activatable(NTDDI_WIN10_RS1)
        ]
        runtimeclass AdaptiveColumn
        {
            [default] interface IAdaptiveColumn;
            interface IAdaptiveCardElement;
        };

        [
            uuid(4e3e1cd1-906b-4718-96ea-0a6e16bf0199),
            version(NTDDI_WIN10_RS1),
            exclusiveto(AdaptiveColumnSet)
        ]
        interface IAdaptiveColumnSet : IInspectable
        {
            [propget] HRESULT Columns([out, retval] Windows.Foundation.Collections.IVector<IAdaptiveColumn*>** value);
        };

        [
            version(NTDDI_WIN10_RS1),
            activatable(NTDDI_WIN10_RS1)
        ]
        runtimeclass AdaptiveColumnSet
        {
            [default] interface IAdaptiveColumnSet;
            interface IAdaptiveCardElement;
        };


        [
            uuid(5c19aa31-03aa-4148-a529-75b855ba045b),
            version(NTDDI_WIN10_RS1)
        ]
        interface IAdaptiveFact : IInspectable
        {
            [propget] HRESULT ElementType([out, retval] ElementType* value);

            [propget] HRESULT Speak([out, retval] HSTRING* value);
            [propput] HRESULT Speak([in] HSTRING value);

            [propget] HRESULT Title([out, retval] HSTRING* value);
            [propput] HRESULT Title([in] HSTRING value);

            [propget] HRESULT Value([out, retval] HSTRING* value);
            [propput] HRESULT Value([in] HSTRING value);
        };

        [
            version(NTDDI_WIN10_RS1),
            activatable(NTDDI_WIN10_RS1)
        ]
        runtimeclass AdaptiveFact
        {
            [default] interface IAdaptiveFact;
        };

        [
            uuid(05457b99-8090-4937-a637-b469f8edc74f),
            version(NTDDI_WIN10_RS1),
            exclusiveto(AdaptiveFactSet)
        ]
        interface IAdaptiveFactSet : IInspectable
        {
            [propget] HRESULT Facts([out, retval] Windows.Foundation.Collections.IVector<IAdaptiveFact*>** value);
        };

        [
            version(NTDDI_WIN10_RS1),
            activatable(NTDDI_WIN10_RS1)
        ]
        runtimeclass AdaptiveFactSet
        {
            [default] interface IAdaptiveFactSet;
            interface IAdaptiveCardElement;
        };

        [flags]
        [version(NTDDI_WIN10_RS1)]
        typedef [v1_enum] enum RenderOptions
        {
            None = 0x0,
            SupportsActionBar = 0x1,
            SupportsInlineActions = 0x2,
        }RenderOptions;

        [
            uuid(DB7C7BB8-C313-440A-A421-B52620107F8B),
            version(NTDDI_WIN10_RS1),
            exclusiveto(XamlCardRenderer),
        ]
        interface IXamlCardRenderer : IInspectable
        {
            [propget] HRESULT ResourceResolvers([out, retval] XamlCardResourceResolvers** value);

            HRESULT SetRenderOptions([in] RenderOptions options);
            HRESULT SetOverrideStyles([in] Windows.UI.Xaml.ResourceDictionary* overrideDictionary);
            HRESULT SetHostConfig([in] AdaptiveHostConfig* hostConfig);
            HRESULT SetFixedDimensions([in] UINT32 desiredWidth, [in] UINT32 desiredHeight);
            HRESULT ResetFixedDimensions();

            HRESULT RenderCardAsXaml([in] AdaptiveCard* adaptiveCard, [out, retval] Windows.UI.Xaml.UIElement** result);
            HRESULT RenderCardAsXamlAsync([in] AdaptiveCard* adaptiveCard, [out, retval] Windows.Foundation.IAsyncOperation<Windows.UI.Xaml.UIElement*>** result);

            HRESULT RenderAdaptiveJsonAsXaml([in] HSTRING adaptiveJson, [out, retval] Windows.UI.Xaml.UIElement** result);
            HRESULT RenderAdaptiveJsonAsXamlAsync([in] HSTRING adaptiveJson, [out, retval] Windows.Foundation.IAsyncOperation<Windows.UI.Xaml.UIElement*>** result);

            [eventadd] HRESULT Action([in] Windows.Foundation.TypedEventHandler<XamlCardRenderer*, AdaptiveActionEventArgs*>* pHandler, [out][retval] EventRegistrationToken* pToken);
            [eventremove] HRESULT Action([in] EventRegistrationToken token);
        };

        [
            version(NTDDI_WIN10_RS1),
            activatable(NTDDI_WIN10_RS1),
        ]
        runtimeclass XamlCardRenderer
        {
            [default] interface IXamlCardRenderer;
        };

        [
            uuid(6853cff8-60ee-4270-9cd2-23b25cd8703f),
            version(NTDDI_WIN10_RS1),
            exclusiveto(AdaptiveActionEventArgs)
        ]
        interface IAdaptiveActionEventArgs : IInspectable
        {
            [propget] HRESULT Action([out, retval] IAdaptiveActionElement** action);
            [propget] HRESULT Inputs([out, retval] HSTRING* value);
        }

        [
            version(NTDDI_WIN10_RS1),
        ]
        runtimeclass AdaptiveActionEventArgs
        {
            [default] interface IAdaptiveActionEventArgs;
        };

        [
            uuid(c49685af-df56-49ea-8fce-ce302788edc5),
            version(NTDDI_WIN10_RS1),
            exclusiveto(AdaptiveSpacingDefinition)
        ]
        interface IAdaptiveSpacingDefinition : IInspectable
        {
            [propget] HRESULT Left([out, retval] UINT32 *value);
            [propput] HRESULT Left([in] UINT32 value);

            [propget] HRESULT Right([out, retval] UINT32 *value);
            [propput] HRESULT Right([in] UINT32 value);

            [propget] HRESULT Bottom([out, retval] UINT32 *value);
            [propput] HRESULT Bottom([in] UINT32 value);

            [propget] HRESULT Top([out, retval] UINT32 *value);
            [propput] HRESULT Top([in] UINT32 value);
        };

        [
            version(NTDDI_WIN10_RS1),
            activatable(NTDDI_WIN10_RS1)
        ]
        runtimeclass AdaptiveSpacingDefinition
        {
            [default] interface IAdaptiveSpacingDefinition;
        };

        [
            uuid(ebca0eab-b08b-4087-9c42-4667ec6ab0e0),
            version(NTDDI_WIN10_RS1),
            exclusiveto(AdaptiveFontSizesConfig)
        ]
        interface IAdaptiveFontSizesConfig : IInspectable
        {
            [propget] HRESULT Small([out, retval] UINT32 *value);
            [propput] HRESULT Small([in] UINT32 value);

            [propget] HRESULT Normal([out, retval] UINT32 *value);
            [propput] HRESULT Normal([in] UINT32 value);

            [propget] HRESULT Medium([out, retval] UINT32 *value);
            [propput] HRESULT Medium([in] UINT32 value);

            [propget] HRESULT Large([out, retval] UINT32 *value);
            [propput] HRESULT Large([in] UINT32 value);

            [propget] HRESULT ExtraLarge([out, retval] UINT32 *value);
            [propput] HRESULT ExtraLarge([in] UINT32 value);
        };

        [
            version(NTDDI_WIN10_RS1),
            activatable(NTDDI_WIN10_RS1)
        ]
        runtimeclass AdaptiveFontSizesConfig
        {
            [default] interface IAdaptiveFontSizesConfig;
        };

        [
            uuid(421149d7-65e9-4ec9-b70b-802ba7d6cf98),
            version(NTDDI_WIN10_RS1),
            exclusiveto(AdaptiveColorConfig)
        ]
        interface IAdaptiveColorConfig : IInspectable
        {
            [propget] HRESULT Normal([out][retval] Windows.UI.Color* value);
            [propput] HRESULT Normal([in] Windows.UI.Color value);

            [propget] HRESULT Subtle([out][retval] Windows.UI.Color* value);
            [propput] HRESULT Subtle([in] Windows.UI.Color value);
        };

        [
            version(NTDDI_WIN10_RS1),
            activatable(NTDDI_WIN10_RS1)
        ]
        runtimeclass AdaptiveColorConfig
        {
            [default] interface IAdaptiveColorConfig;
        };

        [
            uuid(1ade7d94-f0ae-4301-a9e2-b1f9c065916f),
            version(NTDDI_WIN10_RS1),
            exclusiveto(AdaptiveColorsConfig)
        ]
        interface IAdaptiveColorsConfig : IInspectable
        {
            [propget] HRESULT Default([out][retval] AdaptiveColorConfig** value);
            [propput] HRESULT Default([in] AdaptiveColorConfig* value);

            [propget] HRESULT Accent([out][retval] AdaptiveColorConfig** value);
            [propput] HRESULT Accent([in] AdaptiveColorConfig* value);

            [propget] HRESULT Dark([out][retval] AdaptiveColorConfig** value);
            [propput] HRESULT Dark([in] AdaptiveColorConfig* value);

            [propget] HRESULT Light([out][retval] AdaptiveColorConfig** value);
            [propput] HRESULT Light([in] AdaptiveColorConfig* value);

            [propget] HRESULT Good([out][retval] AdaptiveColorConfig** value);
            [propput] HRESULT Good([in] AdaptiveColorConfig* value);

            [propget] HRESULT Warning([out][retval] AdaptiveColorConfig** value);
            [propput] HRESULT Warning([in] AdaptiveColorConfig* value);

            [propget] HRESULT Attention([out][retval] AdaptiveColorConfig** value);
            [propput] HRESULT Attention([in] AdaptiveColorConfig* value);
        };

        [
            version(NTDDI_WIN10_RS1),
            activatable(NTDDI_WIN10_RS1)
        ]
        runtimeclass AdaptiveColorsConfig
        {
            [default] interface IAdaptiveColorsConfig;
        };

        [
            uuid(d730ba59-1f48-4dc6-8375-17f364f6086a),
            version(NTDDI_WIN10_RS1),
            exclusiveto(AdaptiveTextConfig)
        ]
        interface IAdaptiveTextConfig : IInspectable
        {
            [propget] HRESULT Weight([out, retval] TextWeight* value);
            [propput] HRESULT Weight([in] TextWeight value);

            [propget] HRESULT Size([out, retval] TextSize* value);
            [propput] HRESULT Size([in] TextSize value);

            [propget] HRESULT Color([out, retval] AdaptiveColor* value);
            [propput] HRESULT Color([in] AdaptiveColor value);
 
            [propget] HRESULT IsSubtle([out, retval] boolean* value);
            [propput] HRESULT IsSubtle([in] boolean value);
        };

        [
            version(NTDDI_WIN10_RS1),
            activatable(NTDDI_WIN10_RS1)
        ]
        runtimeclass AdaptiveTextConfig
        {
            [default] interface IAdaptiveTextConfig;
        };

        [
            uuid(0e21ac82-4838-43cb-b7ef-7b023011061b),
            version(NTDDI_WIN10_RS1),
            exclusiveto(AdaptiveSpacingConfig)
        ]
        interface IAdaptiveSpacingConfig : IInspectable
        {
            [propget] HRESULT Small([out, retval] UINT32 *value);
            [propput] HRESULT Small([in] UINT32 value);
<<<<<<< HEAD

            [propget] HRESULT Default([out, retval] UINT32 *value);
            [propput] HRESULT Default([in] UINT32 value);

            [propget] HRESULT Medium([out, retval] UINT32 *value);
            [propput] HRESULT Medium([in] UINT32 value);

            [propget] HRESULT Large([out, retval] UINT32 *value);
            [propput] HRESULT Large([in] UINT32 value);

=======

            [propget] HRESULT Default([out, retval] UINT32 *value);
            [propput] HRESULT Default([in] UINT32 value);

            [propget] HRESULT Medium([out, retval] UINT32 *value);
            [propput] HRESULT Medium([in] UINT32 value);

            [propget] HRESULT Large([out, retval] UINT32 *value);
            [propput] HRESULT Large([in] UINT32 value);

>>>>>>> 128a7f77
            [propget] HRESULT ExtraLarge([out, retval] UINT32 *value);
            [propput] HRESULT ExtraLarge([in] UINT32 value);
        };

        [
            version(NTDDI_WIN10_RS1),
            activatable(NTDDI_WIN10_RS1)
        ]
        runtimeclass AdaptiveSpacingConfig
        {
            [default] interface IAdaptiveSpacingConfig;
        };

        [
            uuid(c34a155d-6913-4f8b-9b94-f4ab8c578aee),
            version(NTDDI_WIN10_RS1),
            exclusiveto(AdaptiveSeparatorThicknessConfig)
        ]
        interface IAdaptiveSeparatorThicknessConfig : IInspectable
        {
            [propget] HRESULT Default([out, retval] UINT32 *value);
            [propput] HRESULT Default([in] UINT32 value);

            [propget] HRESULT Thick([out, retval] UINT32 *value);
            [propput] HRESULT Thick([in] UINT32 value);
        };

        [
            version(NTDDI_WIN10_RS1),
            activatable(NTDDI_WIN10_RS1)
        ]
        runtimeclass AdaptiveSeparatorThicknessConfig
        {
            [default] interface IAdaptiveSeparatorThicknessConfig;
        };

        [
            uuid(ce5cd318-502c-4017-a076-4f8cdbb0316d),
            version(NTDDI_WIN10_RS1),
            exclusiveto(AdaptiveImageSizesConfig)
        ]
        interface IAdaptiveImageSizesConfig : IInspectable
        {
            [propget] HRESULT Small([out, retval] UINT32 *value);
            [propput] HRESULT Small([in] UINT32 value);

            [propget] HRESULT Medium([out, retval] UINT32 *value);
            [propput] HRESULT Medium([in] UINT32 value);

            [propget] HRESULT Large([out, retval] UINT32 *value);
            [propput] HRESULT Large([in] UINT32 value);
        };

        [
            version(NTDDI_WIN10_RS1),
            activatable(NTDDI_WIN10_RS1)
        ]
        runtimeclass AdaptiveImageSizesConfig
        {
            [default] interface IAdaptiveImageSizesConfig;
        };
                
        [
            uuid(29685cc3-027f-4da8-9659-6d3a53c34d88),
            version(NTDDI_WIN10_RS1),
            exclusiveto(AdaptiveImageSetConfig)
        ]
        interface IAdaptiveImageSetConfig : IInspectable
        {
            [propget] HRESULT ImageSize([out, retval] ImageSize* value);
            [propput] HRESULT ImageSize([in] ImageSize value);
        };

        [
            version(NTDDI_WIN10_RS1),
            activatable(NTDDI_WIN10_RS1)
        ]
        runtimeclass AdaptiveImageSetConfig
        {
            [default] interface IAdaptiveImageSetConfig;
        };

        [
            uuid(51b57d16-6155-4bbe-bf1a-516382ac9e81),
            version(NTDDI_WIN10_RS1),
            exclusiveto(AdaptiveContainerStyleConfig)
        ]
        interface IAdaptiveContainerStyleConfig : IInspectable
        {
            [propget] HRESULT BackgroundColor([out][retval] Windows.UI.Color* value);
            [propput] HRESULT BackgroundColor([in] Windows.UI.Color value);

            [propget] HRESULT BorderColor([out][retval] Windows.UI.Color* value);
            [propput] HRESULT BorderColor([in] Windows.UI.Color value);

            [propget] HRESULT Padding([out, retval] AdaptiveSpacingDefinition** value);
            [propput] HRESULT Padding([in] AdaptiveSpacingDefinition* value);

            [propget] HRESULT BorderThickness([out, retval] AdaptiveSpacingDefinition** value);
            [propput] HRESULT BorderThickness([in] AdaptiveSpacingDefinition* value);
        };

        [
            version(NTDDI_WIN10_RS1),
            activatable(NTDDI_WIN10_RS1)
        ]
        runtimeclass AdaptiveContainerStyleConfig
        {
            [default] interface IAdaptiveContainerStyleConfig;
        };

        [
            uuid(740419b1-29de-435d-b8da-e34f1bd5afee),
            version(NTDDI_WIN10_RS1),
            exclusiveto(AdaptiveContainerConfig)
        ]
        interface IAdaptiveContainerConfig : IInspectable
        {
            [propget] HRESULT Normal([out, retval] AdaptiveContainerStyleConfig** value);
            [propput] HRESULT Normal([in] AdaptiveContainerStyleConfig* value);

            [propget] HRESULT Emphasis([out, retval] AdaptiveContainerStyleConfig** value);
            [propput] HRESULT Emphasis([in] AdaptiveContainerStyleConfig* value);

        };

        [
            version(NTDDI_WIN10_RS1),
            activatable(NTDDI_WIN10_RS1)
        ]
        runtimeclass AdaptiveContainerConfig
        {
            [default] interface IAdaptiveContainerConfig;
        };

        [
            uuid(9363ea9c-9f73-4e7d-8d6e-0559ac52b314),
            version(NTDDI_WIN10_RS1),
            exclusiveto(AdaptiveCardConfig)
        ]
        interface IAdaptiveCardConfig : IInspectable
        {
            [propget] HRESULT Padding([out, retval] AdaptiveSpacingDefinition** value);
            [propput] HRESULT Padding([in] AdaptiveSpacingDefinition* value);

            [propget] HRESULT BackgroundColor([out][retval] Windows.UI.Color* value);
            [propput] HRESULT BackgroundColor([in] Windows.UI.Color value);
        };

        [
            version(NTDDI_WIN10_RS1),
            activatable(NTDDI_WIN10_RS1)
        ]
        runtimeclass AdaptiveCardConfig
        {
            [default] interface IAdaptiveCardConfig;
        };

        [
            uuid(9949ed60-fbc0-49fd-80d4-29fb1184854d),
            version(NTDDI_WIN10_RS1),
            exclusiveto(AdaptiveFactSetConfig)
        ]
        interface IAdaptiveFactSetConfig : IInspectable
        {
            [propget] HRESULT Title([out, retval] AdaptiveTextConfig** value);
            [propput] HRESULT Title([in] AdaptiveTextConfig* value);

            [propget] HRESULT Value([out, retval] AdaptiveTextConfig** value);
            [propput] HRESULT Value([in] AdaptiveTextConfig* value);

            [propget] HRESULT Spacing([out][retval] UINT32* value);
            [propput] HRESULT Spacing([in] UINT32 value);
        };

        [
            version(NTDDI_WIN10_RS1),
            activatable(NTDDI_WIN10_RS1)
        ]
        runtimeclass AdaptiveFactSetConfig
        {
            [default] interface IAdaptiveFactSetConfig;
        };

        [
            uuid(eacabf24-288c-4307-bd5a-5888a00da918),
            version(NTDDI_WIN10_RS1),
            exclusiveto(AdaptiveShowCardActionConfig)
        ]
        interface IAdaptiveShowCardActionConfig : IInspectable
        {
            [propget] HRESULT ActionMode([out, retval] ActionMode *value);
            [propput] HRESULT ActionMode([in] ActionMode value);

            [propget] HRESULT BackgroundColor([out][retval] Windows.UI.Color* value);
            [propput] HRESULT BackgroundColor([in] Windows.UI.Color value);

            [propget] HRESULT Padding([out, retval] AdaptiveSpacingDefinition** value);
            [propput] HRESULT Padding([in] AdaptiveSpacingDefinition* value);

            [propget] HRESULT InlineTopMargin([out, retval] UINT32 *value);
            [propput] HRESULT InlineTopMargin([in] UINT32 value);
        };

        [
            version(NTDDI_WIN10_RS1),
            activatable(NTDDI_WIN10_RS1)
        ]
        runtimeclass AdaptiveShowCardActionConfig
        {
            [default] interface IAdaptiveShowCardActionConfig;
        };

        [
            uuid(c01e7195-0c83-4fed-9911-3845bdb8ebc6),
            version(NTDDI_WIN10_RS1),
            exclusiveto(AdaptiveActionsConfig)
        ]
        interface IAdaptiveActionsConfig : IInspectable
        {
            [propget] HRESULT ShowCard([out, retval] AdaptiveShowCardActionConfig** value);
            [propput] HRESULT ShowCard([in] AdaptiveShowCardActionConfig* value);

            [propget] HRESULT ActionsOrientation([out][retval] ActionsOrientation* value);
            [propput] HRESULT ActionsOrientation([in] ActionsOrientation value);

            [propget] HRESULT ActionAlignment([out, retval] ActionAlignment* value);
            [propput] HRESULT ActionAlignment([in] ActionAlignment value);

            [propget] HRESULT ButtonSpacing([out][retval] UINT32* value);
            [propput] HRESULT ButtonSpacing([in] UINT32 value);

            [propget] HRESULT MaxActions([out][retval] UINT32* value);
            [propput] HRESULT MaxActions([in] UINT32 value);

            [propget] HRESULT Spacing([out][retval] Spacing* value);
            [propput] HRESULT Spacing([in] Spacing value);
        };

        [
            version(NTDDI_WIN10_RS1),
            activatable(NTDDI_WIN10_RS1)
        ]
        runtimeclass AdaptiveActionsConfig
        {
            [default] interface IAdaptiveActionsConfig;
        };

        [
            uuid(85ef9ddc-4599-4ab6-adf1-1e04238601a5),
            version(NTDDI_WIN10_RS1),
            exclusiveto(AdaptiveHostConfig)
        ]
        interface IAdaptiveHostConfig : IInspectable
        {
            [propget] HRESULT FontFamily([out, retval] HSTRING* value);
            [propput] HRESULT FontFamily([in] HSTRING value);

            [propget] HRESULT FontSizes([out, retval] AdaptiveFontSizesConfig** value);
            [propput] HRESULT FontSizes([in] AdaptiveFontSizesConfig* value);

            [propget] HRESULT SupportsInteractivity([out, retval] boolean* value);
            [propput] HRESULT SupportsInteractivity([in] boolean value);

            [propget] HRESULT Colors([out, retval] AdaptiveColorsConfig** value);
            [propput] HRESULT Colors([in] AdaptiveColorsConfig* value);

            [propget] HRESULT ImageSizes([out, retval] AdaptiveImageSizesConfig** value);
            [propput] HRESULT ImageSizes([in] AdaptiveImageSizesConfig* value);

            [propget] HRESULT MaxActions([out, retval] UINT32 *value);
            [propput] HRESULT MaxActions([in] UINT32 value);

            [propget] HRESULT Spacing([out, retval] AdaptiveSpacingConfig** value);
            [propput] HRESULT Spacing([in] AdaptiveSpacingConfig* value);
<<<<<<< HEAD

            [propget] HRESULT SeparatorThickness([out, retval] AdaptiveSeparatorThicknessConfig** value);
            [propput] HRESULT SeparatorThickness([in] AdaptiveSeparatorThicknessConfig* value);
=======
>>>>>>> 128a7f77

            [propget] HRESULT AdaptiveCard([out, retval] AdaptiveCardConfig** value);
            [propput] HRESULT AdaptiveCard([in] AdaptiveCardConfig* value);

            [propget] HRESULT ImageSet([out, retval] AdaptiveImageSetConfig** value);
            [propput] HRESULT ImageSet([in] AdaptiveImageSetConfig* value);

            [propget] HRESULT FactSet([out, retval] AdaptiveFactSetConfig** value);
            [propput] HRESULT FactSet([in] AdaptiveFactSetConfig* value);

            [propget] HRESULT Container([out, retval] AdaptiveContainerConfig** value);
            [propput] HRESULT Container([in] AdaptiveContainerConfig* value);

            [propget] HRESULT Actions([out, retval] AdaptiveActionsConfig** value);
            [propput] HRESULT Actions([in] AdaptiveActionsConfig* value);
        };

        [
            uuid(b90caf09-4257-4b00-a9d0-8c3cc4f8b76e),
            version(NTDDI_WIN10_RS1),
            exclusiveto(AdaptiveHostConfig),
        ]
        interface IAdaptiveHostConfigStatics : IInspectable
        {
            HRESULT CreateHostConfigFromJson([in] HSTRING hostConfigJson, [out, retval] AdaptiveHostConfig** config);
        };

        [
            version(NTDDI_WIN10_RS1),
            activatable(NTDDI_WIN10_RS1),
            static(IAdaptiveHostConfigStatics, NTDDI_WIN10_RS1)
        ]
        runtimeclass AdaptiveHostConfig
        {
            [default] interface IAdaptiveHostConfig;
        };

        [
            uuid(f0076852-de82-4cc6-8cb3-26cf6ab3c196),
            version(NTDDI_WIN10_RS1),
        ]
        interface IAdaptiveActionElement : IInspectable
        {
            [propget] HRESULT ActionType([out, retval] ActionType* value);

            [propget] HRESULT Title([out, retval] HSTRING* value);
            [propput] HRESULT Title([in] HSTRING value);

            [propget] HRESULT Speak([out, retval] HSTRING* value);
            [propput] HRESULT Speak([in] HSTRING value);
        };

        [
            uuid(d70a58cb-4d51-4f96-bb6b-2698eced32ff),
            version(NTDDI_WIN10_RS1),
        ]
        interface IAdaptiveOpenUrlAction : IInspectable
        {
            [propput] HRESULT Url([in] Windows.Foundation.Uri* value);
            [propget] HRESULT Url([out, retval] Windows.Foundation.Uri** value);
        };

        [
            version(NTDDI_WIN10_RS1),
            activatable(NTDDI_WIN10_RS1)
        ]
        runtimeclass AdaptiveOpenUrlAction
        {
            [default] interface IAdaptiveOpenUrlAction;
            interface IAdaptiveActionElement;
        };

        [
            uuid(435ea974-33c7-43b0-a6ac-8137c1b7bb44),
            version(NTDDI_WIN10_RS1),
        ]
        interface IAdaptiveShowCardAction : IInspectable
        {
            [propget] HRESULT Card([out, retval] AdaptiveCard** value);
            [propput] HRESULT Card([in] AdaptiveCard* value);
        };

        [
            version(NTDDI_WIN10_RS1),
            activatable(NTDDI_WIN10_RS1)
        ]
        runtimeclass AdaptiveShowCardAction
        {
            [default] interface IAdaptiveShowCardAction;
            interface IAdaptiveActionElement;
        };

        [
            uuid(97b9b3a3-657b-4d38-a136-154cc8da19a9),
            version(NTDDI_WIN10_RS1),
        ]
        interface IAdaptiveSubmitAction : IInspectable
        {
            [propget] HRESULT DataJson([out, retval] HSTRING* value);
            [propput] HRESULT DataJson([in] HSTRING value);
        };

        [
            version(NTDDI_WIN10_RS1),
            activatable(NTDDI_WIN10_RS1)
        ]
        runtimeclass AdaptiveSubmitAction
        {
            [default] interface IAdaptiveSubmitAction;
            interface IAdaptiveActionElement;
        };

        [
            uuid(3b655db6-54d2-47e7-8658-b58ced5fb237),
            version(NTDDI_WIN10_RS1),
            exclusiveto(XamlCardResourceResolvers)
        ]
        interface IXamlCardResourceResolvers : IInspectable
        {
            HRESULT Set([in] HSTRING scheme, [in] IXamlCardResourceResolver* resolver);
            HRESULT Get([in] HSTRING scheme, [out, retval] IXamlCardResourceResolver** resolver);
        };

        [
            version(NTDDI_WIN10_RS1),
            activatable(NTDDI_WIN10_RS1)
        ]
        runtimeclass XamlCardResourceResolvers
        {
            [default] interface IXamlCardResourceResolvers;
        };

        [
            uuid(30f17ba9-133a-4484-8002-a8f4b6764e3f),
            version(NTDDI_WIN10_RS1)
        ]
        interface IXamlCardResourceResolver : IInspectable
        {
            HRESULT GetResourceStreamAsync([in] XamlCardGetResourceStreamArgs* args, [out, retval] Windows.Foundation.IAsyncOperation<Windows.Storage.Streams.IRandomAccessStream*>** result);
        };

        [
            uuid(e1d63f44-6550-454f-99f4-d02df5ae9b8c),
            version(NTDDI_WIN10_RS1),
            exclusiveto(XamlCardGetResourceStreamArgs)
        ]
        interface IXamlCardGetResourceStreamArgsFactory : IInspectable
        {
            HRESULT CreateXamlCardGetResourceStreamArgs(
                [in] Windows.Foundation.Uri* value,
                [out, retval] XamlCardGetResourceStreamArgs** args
                );
        };

        [
            uuid(0eea761b-5a3e-4f1f-86f6-d511c178e671),
            version(NTDDI_WIN10_RS1),
            exclusiveto(XamlCardGetResourceStreamArgs)
        ]
        interface IXamlCardGetResourceStreamArgs : IInspectable
        {
            [propget] HRESULT Url([out, retval] Windows.Foundation.Uri** value);
        };

        [
            version(NTDDI_WIN10_RS1),
            activatable(IXamlCardGetResourceStreamArgsFactory, NTDDI_WIN10_RS1)
        ]
        runtimeclass XamlCardGetResourceStreamArgs
        {
            [default] interface IXamlCardGetResourceStreamArgs;
        };
    }
}<|MERGE_RESOLUTION|>--- conflicted
+++ resolved
@@ -264,13 +264,8 @@
             [propget] HRESULT Spacing([out, retval] Spacing* value);
             [propput] HRESULT Spacing([in] Spacing value);
 
-<<<<<<< HEAD
-            [propget] HRESULT Separator([out, retval] AdaptiveSeparator** value);
-            [propput] HRESULT Separator([in] AdaptiveSeparator* value);
-=======
             [propget] HRESULT Separator([out, retval] boolean* value);
             [propput] HRESULT Separator([in] boolean value);
->>>>>>> 128a7f77
         };
 
         [
@@ -1005,7 +1000,6 @@
         {
             [propget] HRESULT Small([out, retval] UINT32 *value);
             [propput] HRESULT Small([in] UINT32 value);
-<<<<<<< HEAD
 
             [propget] HRESULT Default([out, retval] UINT32 *value);
             [propput] HRESULT Default([in] UINT32 value);
@@ -1016,69 +1010,57 @@
             [propget] HRESULT Large([out, retval] UINT32 *value);
             [propput] HRESULT Large([in] UINT32 value);
 
-=======
-
+            [propget] HRESULT ExtraLarge([out, retval] UINT32 *value);
+            [propput] HRESULT ExtraLarge([in] UINT32 value);
+        };
+
+        [
+            version(NTDDI_WIN10_RS1),
+            activatable(NTDDI_WIN10_RS1)
+        ]
+        runtimeclass AdaptiveSpacingConfig
+        {
+            [default] interface IAdaptiveSpacingConfig;
+        };
+
+        [
+            uuid(c34a155d-6913-4f8b-9b94-f4ab8c578aee),
+            version(NTDDI_WIN10_RS1),
+            exclusiveto(AdaptiveSeparatorThicknessConfig)
+        ]
+        interface IAdaptiveSeparatorThicknessConfig : IInspectable
+        {
             [propget] HRESULT Default([out, retval] UINT32 *value);
             [propput] HRESULT Default([in] UINT32 value);
 
+            [propget] HRESULT Thick([out, retval] UINT32 *value);
+            [propput] HRESULT Thick([in] UINT32 value);
+        };
+
+        [
+            version(NTDDI_WIN10_RS1),
+            activatable(NTDDI_WIN10_RS1)
+        ]
+        runtimeclass AdaptiveSeparatorThicknessConfig
+        {
+            [default] interface IAdaptiveSeparatorThicknessConfig;
+        };
+
+        [
+            uuid(ce5cd318-502c-4017-a076-4f8cdbb0316d),
+            version(NTDDI_WIN10_RS1),
+            exclusiveto(AdaptiveImageSizesConfig)
+        ]
+        interface IAdaptiveImageSizesConfig : IInspectable
+        {
+            [propget] HRESULT Small([out, retval] UINT32 *value);
+            [propput] HRESULT Small([in] UINT32 value);
+
             [propget] HRESULT Medium([out, retval] UINT32 *value);
             [propput] HRESULT Medium([in] UINT32 value);
 
             [propget] HRESULT Large([out, retval] UINT32 *value);
             [propput] HRESULT Large([in] UINT32 value);
-
->>>>>>> 128a7f77
-            [propget] HRESULT ExtraLarge([out, retval] UINT32 *value);
-            [propput] HRESULT ExtraLarge([in] UINT32 value);
-        };
-
-        [
-            version(NTDDI_WIN10_RS1),
-            activatable(NTDDI_WIN10_RS1)
-        ]
-        runtimeclass AdaptiveSpacingConfig
-        {
-            [default] interface IAdaptiveSpacingConfig;
-        };
-
-        [
-            uuid(c34a155d-6913-4f8b-9b94-f4ab8c578aee),
-            version(NTDDI_WIN10_RS1),
-            exclusiveto(AdaptiveSeparatorThicknessConfig)
-        ]
-        interface IAdaptiveSeparatorThicknessConfig : IInspectable
-        {
-            [propget] HRESULT Default([out, retval] UINT32 *value);
-            [propput] HRESULT Default([in] UINT32 value);
-
-            [propget] HRESULT Thick([out, retval] UINT32 *value);
-            [propput] HRESULT Thick([in] UINT32 value);
-        };
-
-        [
-            version(NTDDI_WIN10_RS1),
-            activatable(NTDDI_WIN10_RS1)
-        ]
-        runtimeclass AdaptiveSeparatorThicknessConfig
-        {
-            [default] interface IAdaptiveSeparatorThicknessConfig;
-        };
-
-        [
-            uuid(ce5cd318-502c-4017-a076-4f8cdbb0316d),
-            version(NTDDI_WIN10_RS1),
-            exclusiveto(AdaptiveImageSizesConfig)
-        ]
-        interface IAdaptiveImageSizesConfig : IInspectable
-        {
-            [propget] HRESULT Small([out, retval] UINT32 *value);
-            [propput] HRESULT Small([in] UINT32 value);
-
-            [propget] HRESULT Medium([out, retval] UINT32 *value);
-            [propput] HRESULT Medium([in] UINT32 value);
-
-            [propget] HRESULT Large([out, retval] UINT32 *value);
-            [propput] HRESULT Large([in] UINT32 value);
         };
 
         [
@@ -1303,12 +1285,6 @@
 
             [propget] HRESULT Spacing([out, retval] AdaptiveSpacingConfig** value);
             [propput] HRESULT Spacing([in] AdaptiveSpacingConfig* value);
-<<<<<<< HEAD
-
-            [propget] HRESULT SeparatorThickness([out, retval] AdaptiveSeparatorThicknessConfig** value);
-            [propput] HRESULT SeparatorThickness([in] AdaptiveSeparatorThicknessConfig* value);
-=======
->>>>>>> 128a7f77
 
             [propget] HRESULT AdaptiveCard([out, retval] AdaptiveCardConfig** value);
             [propput] HRESULT AdaptiveCard([in] AdaptiveCardConfig* value);
