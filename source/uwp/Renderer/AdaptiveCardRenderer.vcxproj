--- conflicted
+++ resolved
@@ -230,13 +230,10 @@
     <ClCompile Include="lib\AdaptiveMediaEventArgs.cpp" />
     <ClCompile Include="lib\AdaptiveOpenUrlActionParser.cpp" />
     <ClCompile Include="lib\AdaptiveRemoteResourceInformation.cpp" />
-<<<<<<< HEAD
+    <ClCompile Include="lib\AdaptiveToggleVisibilityTarget.cpp" />
+    <ClCompile Include="lib\AdaptiveToggleVisibilityAction.cpp" />
     <ClCompile Include="lib\AdaptiveShowCardActionParser.cpp" />
     <ClCompile Include="lib\AdaptiveSubmitActionParser.cpp" />
-=======
-    <ClCompile Include="lib\AdaptiveToggleVisibilityTarget.cpp" />
-    <ClCompile Include="lib\AdaptiveToggleVisibilityAction.cpp" />
->>>>>>> a1ce9a63
     <ClCompile Include="lib\MediaHelpers.cpp" />
     <ClCompile Include="lib\pch.cpp">
       <PrecompiledHeader>Create</PrecompiledHeader>
