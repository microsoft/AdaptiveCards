﻿<?xml version="1.0" encoding="utf-8"?>
<Project DefaultTargets="Build" ToolsVersion="14.0" xmlns="http://schemas.microsoft.com/developer/msbuild/2003">
  <ItemGroup Label="ProjectConfigurations">
    <ProjectConfiguration Include="Debug|ARM">
      <Configuration>Debug</Configuration>
      <Platform>ARM</Platform>
    </ProjectConfiguration>
    <ProjectConfiguration Include="Debug|Win32">
      <Configuration>Debug</Configuration>
      <Platform>Win32</Platform>
    </ProjectConfiguration>
    <ProjectConfiguration Include="Debug|x64">
      <Configuration>Debug</Configuration>
      <Platform>x64</Platform>
    </ProjectConfiguration>
    <ProjectConfiguration Include="Release|ARM">
      <Configuration>Release</Configuration>
      <Platform>ARM</Platform>
    </ProjectConfiguration>
    <ProjectConfiguration Include="Release|Win32">
      <Configuration>Release</Configuration>
      <Platform>Win32</Platform>
    </ProjectConfiguration>
    <ProjectConfiguration Include="Release|x64">
      <Configuration>Release</Configuration>
      <Platform>x64</Platform>
    </ProjectConfiguration>
  </ItemGroup>
  <PropertyGroup Label="Globals">
    <ProjectGuid>{cf169157-f487-420c-8b9b-ca3abe2bb209}</ProjectGuid>
    <Keyword>AdaptiveCards</Keyword>
    <RootNamespace>AdaptiveCards.Rendering.Uwp</RootNamespace>
    <DefaultLanguage>en-US</DefaultLanguage>
    <MinimumVisualStudioVersion>14.0</MinimumVisualStudioVersion>
    <AppContainerApplication>true</AppContainerApplication>
    <ApplicationType>Windows Store</ApplicationType>
    <WindowsTargetPlatformVersion>10.0.17763.0</WindowsTargetPlatformVersion>
    <WindowsTargetPlatformMinVersion>10.0.15063.0</WindowsTargetPlatformMinVersion>
    <ApplicationTypeRevision>10.0</ApplicationTypeRevision>
    <TargetName>AdaptiveCards.Rendering.Uwp</TargetName>
    <GenerateManifest>false</GenerateManifest>
    <ConfigurationType>DynamicLibrary</ConfigurationType>
    <PlatformToolset>v141</PlatformToolset>
  </PropertyGroup>
  <Import Project="$(VCTargetsPath)\Microsoft.Cpp.Default.props" />
  <PropertyGroup Condition="'$(Configuration)'=='Debug'" Label="Configuration">
    <UseDebugLibraries>true</UseDebugLibraries>
  </PropertyGroup>
  <PropertyGroup Condition="'$(Configuration)'=='Release'" Label="Configuration">
    <UseDebugLibraries>false</UseDebugLibraries>
    <WholeProgramOptimization>true</WholeProgramOptimization>
  </PropertyGroup>
  <Import Project="$(VCTargetsPath)\Microsoft.Cpp.props" />
  <ImportGroup Label="ExtensionSettings">
  </ImportGroup>
  <ImportGroup Label="Shared">
  </ImportGroup>
  <ImportGroup>
    <Import Project="$(UserRootDir)\Microsoft.Cpp.$(Platform).user.props" Condition="exists('$(UserRootDir)\Microsoft.Cpp.$(Platform).user.props')" Label="LocalAppDataPlatform" />
  </ImportGroup>
  <PropertyGroup Label="UserMacros" />
  <PropertyGroup />
  <PropertyGroup>
    <GenerateManifest>false</GenerateManifest>
  </PropertyGroup>
  <ItemDefinitionGroup>
    <ClCompile>
      <PrecompiledHeader>Use</PrecompiledHeader>
      <PreprocessorDefinitions>_WINRT_DLL;%(PreprocessorDefinitions)</PreprocessorDefinitions>
      <PrecompiledHeaderFile>pch.h</PrecompiledHeaderFile>
      <AdditionalUsingDirectories>
        $(ProjectDir)..\Lib;
        $(WindowsSDK_WindowsMetadata);
        $(AdditionalUsingDirectories);
       </AdditionalUsingDirectories>
      <AdditionalOptions>/bigobj %(AdditionalOptions)</AdditionalOptions>
      <DisableSpecificWarnings>28204</DisableSpecificWarnings>
      <CompileAsWinRT>false</CompileAsWinRT>
    </ClCompile>
    <Link>
      <SubSystem>Console</SubSystem>
      <IgnoreAllDefaultLibraries>false</IgnoreAllDefaultLibraries>
      <ModuleDefinitionFile>.\dll\AdaptiveCards.Rendering.Uwp.def</ModuleDefinitionFile>
      <AdditionalDependencies>
        user32.lib;
        %(AdditionalDependencies);
      </AdditionalDependencies>
    </Link>
    <CustomBuildStep>
      <Command>mdmerge -partial -i "$(OutDir)$(TargetName).winmd" -o "$(OutDir)Output" -metadata_dir "$(FrameworkSdkDir)UnionMetadata" &amp;&amp; copy /y "$(OutDir)Output\*" "$(OutDir)"</Command>
      <Outputs>$(OutDir)%(TargetName).winmd</Outputs>
    </CustomBuildStep>
  </ItemDefinitionGroup>
  <ItemDefinitionGroup Condition="'$(Configuration)'=='Debug'">
    <ClCompile>
      <PreprocessorDefinitions>_WINRT_DLL;%(PreprocessorDefinitions)</PreprocessorDefinitions>
    </ClCompile>
  </ItemDefinitionGroup>
  <ItemDefinitionGroup Condition="'$(Configuration)'=='Release'">
    <ClCompile>
      <PreprocessorDefinitions>_WINRT_DLL;NDEBUG;%(PreprocessorDefinitions)</PreprocessorDefinitions>
    </ClCompile>
  </ItemDefinitionGroup>
  <ItemDefinitionGroup>
    <ClCompile>
      <PreprocessorDefinitions Condition="'$(Configuration)'=='Debug'">_WINRT_DLL;_SILENCE_CXX17_CODECVT_HEADER_DEPRECATION_WARNING;%(PreprocessorDefinitions)</PreprocessorDefinitions>
      <PreprocessorDefinitions Condition="'$(Configuration)'=='Release'">_WINRT_DLL;_SILENCE_CXX17_CODECVT_HEADER_DEPRECATION_WARNING;NDEBUG;%(PreprocessorDefinitions)</PreprocessorDefinitions>
      <AdditionalIncludeDirectories>
        ..\..;
        ..\..\shared\cpp\ObjectModel;
        ..\..\shared\cpp\ObjectModel\json;
        %(AdditionalIncludeDirectories)
      </AdditionalIncludeDirectories>
      <LanguageStandard Condition="'$(Configuration)|$(Platform)'=='Debug|ARM'">stdcpp17</LanguageStandard>
      <LanguageStandard Condition="'$(Configuration)|$(Platform)'=='Release|ARM'">stdcpp17</LanguageStandard>
      <LanguageStandard Condition="'$(Configuration)|$(Platform)'=='Debug|Win32'">stdcpp17</LanguageStandard>
      <LanguageStandard Condition="'$(Configuration)|$(Platform)'=='Release|Win32'">stdcpp17</LanguageStandard>
      <LanguageStandard Condition="'$(Configuration)|$(Platform)'=='Debug|x64'">stdcpp17</LanguageStandard>
      <LanguageStandard Condition="'$(Configuration)|$(Platform)'=='Release|x64'">stdcpp17</LanguageStandard>
    </ClCompile>
  </ItemDefinitionGroup>
  <ItemGroup>
    <ClInclude Include="lib\AdaptiveActionElement.h" />
    <ClInclude Include="lib\AdaptiveActionInvoker.h" />
    <ClInclude Include="lib\AdaptiveActionParserRegistration.h" />
    <ClInclude Include="lib\AdaptiveActionRendererRegistration.h" />
    <ClInclude Include="lib\AdaptiveActionsConfig.h" />
    <ClInclude Include="lib\AdaptiveActionSet.h" />
    <ClInclude Include="lib\AdaptiveActionSetRenderer.h" />
    <ClInclude Include="lib\AdaptiveBackgroundImage.h" />
    <ClInclude Include="lib\AdaptiveCardElement.h" />
    <ClInclude Include="lib\AdaptiveChoiceSetInputRenderer.h" />
    <ClInclude Include="lib\AdaptiveColumnRenderer.h" />
    <ClInclude Include="lib\AdaptiveColumnSetRenderer.h" />
    <ClInclude Include="lib\AdaptiveContainerRenderer.h" />
    <ClInclude Include="lib\AdaptiveCardGetResourceStreamArgs.h" />
    <ClInclude Include="lib\AdaptiveCardRendererComponent.h" />
    <ClInclude Include="lib\AdaptiveCardResourceResolvers.h" />
    <ClInclude Include="lib\AdaptiveError.h" />
    <ClInclude Include="lib\AdaptiveFontStyleDefinition.h" />
    <ClInclude Include="lib\AdaptiveFontStylesDefinition.h" />
    <ClInclude Include="lib\AdaptiveHostConfigParseResult.h" />
    <ClInclude Include="lib\AdaptiveCardParseResult.h" />
    <ClInclude Include="lib\AdaptiveContainerStyleDefinition.h" />
    <ClInclude Include="lib\AdaptiveContainerStylesDefinition.h" />
    <ClInclude Include="lib\AdaptiveElementParserRegistration.h" />
    <ClInclude Include="lib\AdaptiveDateInputRenderer.h" />
    <ClInclude Include="lib\AdaptiveElementRendererRegistration.h" />
    <ClInclude Include="lib\AdaptiveFactSetRenderer.h" />
    <ClInclude Include="lib\AdaptiveFontSizesConfig.h" />
    <ClInclude Include="lib\AdaptiveFontWeightsConfig.h" />
    <ClInclude Include="lib\AdaptiveImageConfig.h" />
    <ClInclude Include="lib\AdaptiveImageRenderer.h" />
    <ClInclude Include="lib\AdaptiveImageSetRenderer.h" />
    <ClInclude Include="lib\AdaptiveImageSizesConfig.h" />
    <ClInclude Include="lib\AdaptiveInputElement.h" />
    <ClInclude Include="lib\AdaptiveInputs.h" />
    <ClInclude Include="lib\AdaptiveMedia.h" />
    <ClInclude Include="lib\AdaptiveMediaConfig.h" />
    <ClInclude Include="lib\AdaptiveMediaEventInvoker.h" />
    <ClInclude Include="lib\AdaptiveMediaRenderer.h" />
    <ClInclude Include="lib\AdaptiveMediaSource.h" />
    <ClInclude Include="lib\AdaptiveNumberInputRenderer.h" />
    <ClInclude Include="lib\AdaptiveMediaEventArgs.h" />
    <ClInclude Include="lib\AdaptiveOpenUrlActionRenderer.h" />
    <ClInclude Include="lib\AdaptiveRemoteResourceInformation.h" />
    <ClInclude Include="lib\AdaptiveRenderArgs.h" />
    <ClInclude Include="lib\AdaptiveRenderContext.h" />
    <ClInclude Include="lib\AdaptiveSeparator.h" />
    <ClInclude Include="lib\AdaptiveShowCardActionRenderer.h" />
    <ClInclude Include="lib\AdaptiveSubmitActionRenderer.h" />
    <ClInclude Include="lib\AdaptiveTextBlockRenderer.h" />
    <ClInclude Include="lib\AdaptiveTextInputRenderer.h" />
    <ClInclude Include="lib\AdaptiveTimeInputRenderer.h" />
    <ClInclude Include="lib\AdaptiveToggleInputRenderer.h" />
    <ClInclude Include="lib\AdaptiveToggleVisibilityActionRenderer.h" />
    <ClInclude Include="lib\AdaptiveToggleVisibilityTarget.h" />
    <ClInclude Include="lib\AdaptiveToggleVisibilityAction.h" />
<<<<<<< HEAD
=======
    <ClInclude Include="lib\AdaptiveUnsupportedAction.h" />
    <ClInclude Include="lib\AdaptiveUnsupportedElement.h" />
>>>>>>> 0b76208f
    <ClInclude Include="lib\AdaptiveWarning.h" />
    <ClInclude Include="lib\CustomActionWrapper.h" />
    <ClInclude Include="lib\CustomElementWrapper.h" />
    <ClInclude Include="lib\DateTimeParser.h" />
    <ClInclude Include="lib\HtmlHelpers.h" />
    <ClInclude Include="lib\InputValue.h" />
    <ClInclude Include="lib\MediaHelpers.h" />
    <ClInclude Include="lib\RenderedAdaptiveCard.h" />
    <ClInclude Include="lib\AdaptiveSeparatorConfig.h" />
    <ClInclude Include="lib\AdaptiveShowCardActionConfig.h" />
    <ClInclude Include="lib\AdaptiveSpacingConfig.h" />
    <ClInclude Include="lib\AdaptiveCard.h" />
    <ClInclude Include="lib\AdaptiveCardConfig.h" />
    <ClInclude Include="lib\AdaptiveChoiceInput.h" />
    <ClInclude Include="lib\AdaptiveChoiceSetInput.h" />
    <ClInclude Include="lib\AdaptiveColorConfig.h" />
    <ClInclude Include="lib\AdaptiveColorsConfig.h" />
    <ClInclude Include="lib\AdaptiveColumn.h" />
    <ClInclude Include="lib\AdaptiveColumnSet.h" />
    <ClInclude Include="lib\AdaptiveContainer.h" />
    <ClInclude Include="lib\AdaptiveFact.h" />
    <ClInclude Include="lib\AdaptiveFactSet.h" />
    <ClInclude Include="lib\AdaptiveFactSetConfig.h" />
    <ClInclude Include="lib\AdaptiveHostConfig.h" />
    <ClInclude Include="lib\AdaptiveImage.h" />
    <ClInclude Include="lib\AdaptiveImageSet.h" />
    <ClInclude Include="lib\AdaptiveDateInput.h" />
    <ClInclude Include="lib\AdaptiveNumberInput.h" />
    <ClInclude Include="lib\AdaptiveTextInput.h" />
    <ClInclude Include="lib\AdaptiveTimeInput.h" />
    <ClInclude Include="lib\AdaptiveToggleInput.h" />
    <ClInclude Include="lib\AdaptiveImageSetConfig.h" />
    <ClInclude Include="lib\AdaptiveOpenUrlAction.h" />
    <ClInclude Include="lib\AdaptiveShowCardAction.h" />
    <ClInclude Include="lib\AdaptiveActionEventArgs.h" />
    <ClInclude Include="lib\AdaptiveSubmitAction.h" />
    <ClInclude Include="lib\AdaptiveTextBlock.h" />
    <ClInclude Include="lib\AdaptiveTextConfig.h" />
    <ClInclude Include="lib\AsyncOperations.h" />
    <ClInclude Include="lib\DefaultResourceDictionary.h" />
    <ClInclude Include="lib\ErrorHandling.h" />
    <ClInclude Include="lib\IImageLoadTrackerListener.h" />
    <ClInclude Include="lib\ImageLoadTracker.h" />
    <ClInclude Include="lib\IXamlBuilderListener.h" />
    <ClInclude Include="lib\pch.h" />
    <ClInclude Include="lib\TileControl.h" />
    <ClInclude Include="lib\Util.h" />
    <ClInclude Include="lib\Vector.h" />
    <ClInclude Include="lib\WholeItemsPanel.h" />
    <ClInclude Include="lib\XamlBuilder.h" />
    <ClCompile Include="lib\AdaptiveActionRendererRegistration.cpp" />
    <ClCompile Include="lib\AdaptiveBackgroundImage.cpp" />
    <ClCompile Include="lib\AdaptiveFontStyleDefinition.cpp" />
    <ClCompile Include="lib\AdaptiveFontStylesDefinition.cpp" />
    <ClCompile Include="lib\AdaptiveMedia.cpp" />
    <ClCompile Include="lib\AdaptiveMediaConfig.cpp" />
    <ClCompile Include="lib\AdaptiveMediaEventInvoker.cpp" />
    <ClCompile Include="lib\AdaptiveMediaRenderer.cpp" />
    <ClCompile Include="lib\AdaptiveMediaSource.cpp" />
    <ClCompile Include="lib\AdaptiveMediaEventArgs.cpp" />
    <ClCompile Include="lib\AdaptiveOpenUrlActionRenderer.cpp" />
    <ClCompile Include="lib\AdaptiveRemoteResourceInformation.cpp" />
    <ClCompile Include="lib\AdaptiveToggleVisibilityActionRenderer.cpp" />
    <ClCompile Include="lib\AdaptiveToggleVisibilityTarget.cpp" />
    <ClCompile Include="lib\AdaptiveToggleVisibilityAction.cpp" />
    <ClCompile Include="lib\AdaptiveShowCardActionRenderer.cpp" />
    <ClCompile Include="lib\AdaptiveSubmitActionRenderer.cpp" />
    <ClCompile Include="lib\AdaptiveUnsupportedAction.cpp" />
    <ClCompile Include="lib\AdaptiveUnsupportedElement.cpp" />
    <ClCompile Include="lib\MediaHelpers.cpp" />
    <ClCompile Include="lib\AdaptiveActionSet.cpp" />
    <ClCompile Include="lib\AdaptiveActionSetRenderer.cpp" />
    <ClCompile Include="lib\pch.cpp">
      <PrecompiledHeader>Create</PrecompiledHeader>
    </ClCompile>
    <ClCompile Include="lib\AdaptiveActionElement.cpp" />
    <ClCompile Include="lib\AdaptiveActionInvoker.cpp" />
    <ClCompile Include="lib\AdaptiveActionParserRegistration.cpp" />
    <ClCompile Include="lib\AdaptiveActionsConfig.cpp" />
    <ClCompile Include="lib\AdaptiveCardElement.cpp" />
    <ClCompile Include="lib\AdaptiveChoiceSetInputRenderer.cpp" />
    <ClCompile Include="lib\AdaptiveColumnRenderer.cpp" />
    <ClCompile Include="lib\AdaptiveColumnSetRenderer.cpp" />
    <ClCompile Include="lib\AdaptiveContainerRenderer.cpp" />
    <ClCompile Include="lib\AdaptiveCardGetResourceStreamArgs.cpp" />
    <ClCompile Include="lib\AdaptiveCardRendererComponent.cpp" />
    <ClCompile Include="lib\AdaptiveCardResourceResolvers.cpp" />
    <ClCompile Include="lib\AdaptiveError.cpp" />
    <ClCompile Include="lib\AdaptiveHostConfigParseResult.cpp" />
    <ClCompile Include="lib\AdaptiveCardParseResult.cpp" />
    <ClCompile Include="lib\AdaptiveContainerStyleDefinition.cpp" />
    <ClCompile Include="lib\AdaptiveContainerStylesDefinition.cpp" />
    <ClCompile Include="lib\AdaptiveElementParserRegistration.cpp" />
    <ClCompile Include="lib\AdaptiveDateInputRenderer.cpp" />
    <ClCompile Include="lib\AdaptiveElementRendererRegistration.cpp" />
    <ClCompile Include="lib\AdaptiveFactSetRenderer.cpp" />
    <ClCompile Include="lib\AdaptiveFontSizesConfig.cpp" />
    <ClCompile Include="lib\AdaptiveFontWeightsConfig.cpp" />
    <ClCompile Include="lib\AdaptiveImageConfig.cpp" />
    <ClCompile Include="lib\AdaptiveImageRenderer.cpp" />
    <ClCompile Include="lib\AdaptiveImageSetRenderer.cpp" />
    <ClCompile Include="lib\AdaptiveImageSizesConfig.cpp" />
    <ClCompile Include="lib\AdaptiveInputElement.cpp" />
    <ClCompile Include="lib\AdaptiveInputs.cpp" />
    <ClCompile Include="lib\AdaptiveNumberInputRenderer.cpp" />
    <ClCompile Include="lib\AdaptiveRenderArgs.cpp" />
    <ClCompile Include="lib\AdaptiveRenderContext.cpp" />
    <ClCompile Include="lib\AdaptiveSeparator.cpp" />
    <ClCompile Include="lib\AdaptiveTextBlockRenderer.cpp" />
    <ClCompile Include="lib\AdaptiveTextInputRenderer.cpp" />
    <ClCompile Include="lib\AdaptiveTimeInputRenderer.cpp" />
    <ClCompile Include="lib\AdaptiveToggleInputRenderer.cpp" />
    <ClCompile Include="lib\AdaptiveWarning.cpp" />
    <ClCompile Include="lib\CustomActionWrapper.cpp" />
    <ClCompile Include="lib\CustomElementWrapper.cpp" />
    <ClCompile Include="lib\DateTimeParser.cpp" />
    <ClCompile Include="lib\HtmlHelpers.cpp" />
    <ClCompile Include="lib\InputValue.cpp" />
    <ClCompile Include="lib\RenderedAdaptiveCard.cpp" />
    <ClCompile Include="lib\AdaptiveSeparatorConfig.cpp" />
    <ClCompile Include="lib\AdaptiveShowCardActionConfig.cpp" />
    <ClCompile Include="lib\AdaptiveSpacingConfig.cpp" />
    <ClCompile Include="lib\AdaptiveCard.cpp" />
    <ClCompile Include="lib\AdaptiveCardConfig.cpp" />
    <ClCompile Include="lib\AdaptiveChoiceInput.cpp" />
    <ClCompile Include="lib\AdaptiveChoiceSetInput.cpp" />
    <ClCompile Include="lib\AdaptiveColorConfig.cpp" />
    <ClCompile Include="lib\AdaptiveColorsConfig.cpp" />
    <ClCompile Include="lib\AdaptiveColumn.cpp" />
    <ClCompile Include="lib\AdaptiveColumnSet.cpp" />
    <ClCompile Include="lib\AdaptiveContainer.cpp" />
    <ClCompile Include="lib\AdaptiveFact.cpp" />
    <ClCompile Include="lib\AdaptiveFactSet.cpp" />
    <ClCompile Include="lib\AdaptiveFactSetConfig.cpp" />
    <ClCompile Include="lib\AdaptiveHostConfig.cpp" />
    <ClCompile Include="lib\AdaptiveImage.cpp" />
    <ClCompile Include="lib\AdaptiveImageSet.cpp" />
    <ClCompile Include="lib\AdaptiveDateInput.cpp" />
    <ClCompile Include="lib\AdaptiveNumberInput.cpp" />
    <ClCompile Include="lib\AdaptiveTextInput.cpp" />
    <ClCompile Include="lib\AdaptiveTimeInput.cpp" />
    <ClCompile Include="lib\AdaptiveToggleInput.cpp" />
    <ClCompile Include="lib\AdaptiveImageSetConfig.cpp" />
    <ClCompile Include="lib\AdaptiveOpenUrlAction.cpp" />
    <ClCompile Include="lib\AdaptiveShowCardAction.cpp" />
    <ClCompile Include="lib\AdaptiveActionEventArgs.cpp" />
    <ClCompile Include="lib\AdaptiveSubmitAction.cpp" />
    <ClCompile Include="lib\AdaptiveTextBlock.cpp" />
    <ClCompile Include="lib\AdaptiveTextConfig.cpp" />
    <ClCompile Include="lib\ImageLoadTracker.cpp" />
    <ClCompile Include="lib\TileControl.cpp" />
    <ClCompile Include="lib\Util.cpp" />
    <ClCompile Include="lib\WholeItemsPanel.cpp" />
    <ClCompile Include="lib\XamlBuilder.cpp" />
    <ClCompile Include="dll\dll.cpp" />
    <ClInclude Include="lib\XamlHelpers.h" />
  </ItemGroup>
  <ItemGroup>
    <ProjectReference Include="..\ObjectModelProjection\ObjectModelProjection.vcxproj">
      <Project>{2d040c7d-757a-4292-bb59-62bc53a83c9f}</Project>
    </ProjectReference>
  </ItemGroup>
  <ItemGroup>
    <Midl Include="idl\AdaptiveCards.Rendering.Uwp.idl">
      <HeaderFileName>%(Filename).h</HeaderFileName>
      <AdditionalIncludeDirectories>$(WindowsSDK_IncludePath)</AdditionalIncludeDirectories>
    </Midl>
  </ItemGroup>
  <Import Project="$(VCTargetsPath)\Microsoft.Cpp.targets" />
  <ImportGroup Label="ExtensionTargets" />
</Project><|MERGE_RESOLUTION|>--- conflicted
+++ resolved
@@ -176,11 +176,8 @@
     <ClInclude Include="lib\AdaptiveToggleVisibilityActionRenderer.h" />
     <ClInclude Include="lib\AdaptiveToggleVisibilityTarget.h" />
     <ClInclude Include="lib\AdaptiveToggleVisibilityAction.h" />
-<<<<<<< HEAD
-=======
     <ClInclude Include="lib\AdaptiveUnsupportedAction.h" />
     <ClInclude Include="lib\AdaptiveUnsupportedElement.h" />
->>>>>>> 0b76208f
     <ClInclude Include="lib\AdaptiveWarning.h" />
     <ClInclude Include="lib\CustomActionWrapper.h" />
     <ClInclude Include="lib\CustomElementWrapper.h" />
