﻿<?xml version="1.0" encoding="utf-8"?>
<Project DefaultTargets="Build" ToolsVersion="14.0" xmlns="http://schemas.microsoft.com/developer/msbuild/2003">
  <ItemGroup Label="ProjectConfigurations">
    <ProjectConfiguration Include="Debug|ARM">
      <Configuration>Debug</Configuration>
      <Platform>ARM</Platform>
    </ProjectConfiguration>
    <ProjectConfiguration Include="Debug|Win32">
      <Configuration>Debug</Configuration>
      <Platform>Win32</Platform>
    </ProjectConfiguration>
    <ProjectConfiguration Include="Debug|x64">
      <Configuration>Debug</Configuration>
      <Platform>x64</Platform>
    </ProjectConfiguration>
    <ProjectConfiguration Include="Release|ARM">
      <Configuration>Release</Configuration>
      <Platform>ARM</Platform>
    </ProjectConfiguration>
    <ProjectConfiguration Include="Release|Win32">
      <Configuration>Release</Configuration>
      <Platform>Win32</Platform>
    </ProjectConfiguration>
    <ProjectConfiguration Include="Release|x64">
      <Configuration>Release</Configuration>
      <Platform>x64</Platform>
    </ProjectConfiguration>
  </ItemGroup>
  <PropertyGroup Label="Globals">
    <ProjectGuid>{cf169157-f487-420c-8b9b-ca3abe2bb209}</ProjectGuid>
    <Keyword>AdaptiveCards</Keyword>
    <RootNamespace>AdaptiveCards.XamlCardRenderer</RootNamespace>
    <DefaultLanguage>en-US</DefaultLanguage>
    <MinimumVisualStudioVersion>14.0</MinimumVisualStudioVersion>
    <AppContainerApplication>true</AppContainerApplication>
    <ApplicationType>Windows Store</ApplicationType>
    <WindowsTargetPlatformVersion>10.0.15063.0</WindowsTargetPlatformVersion>
    <WindowsTargetPlatformMinVersion>10.0.15063.0</WindowsTargetPlatformMinVersion>
    <ApplicationTypeRevision>10.0</ApplicationTypeRevision>
    <TargetName>AdaptiveCards.XamlCardRenderer</TargetName>
    <GenerateManifest>false</GenerateManifest>
    <ConfigurationType>DynamicLibrary</ConfigurationType>
    <PlatformToolset>v141</PlatformToolset>
  </PropertyGroup>
  <Import Project="$(VCTargetsPath)\Microsoft.Cpp.Default.props" />
  <PropertyGroup Condition="'$(Configuration)'=='Debug'" Label="Configuration">
    <UseDebugLibraries>true</UseDebugLibraries>
  </PropertyGroup>
  <PropertyGroup Condition="'$(Configuration)'=='Release'" Label="Configuration">
    <UseDebugLibraries>false</UseDebugLibraries>
    <WholeProgramOptimization>true</WholeProgramOptimization>
  </PropertyGroup>
  <Import Project="$(VCTargetsPath)\Microsoft.Cpp.props" />
  <ImportGroup Label="ExtensionSettings">
  </ImportGroup>
  <ImportGroup Label="Shared">
  </ImportGroup>
  <ImportGroup>
    <Import Project="$(UserRootDir)\Microsoft.Cpp.$(Platform).user.props" Condition="exists('$(UserRootDir)\Microsoft.Cpp.$(Platform).user.props')" Label="LocalAppDataPlatform" />
  </ImportGroup>
  <PropertyGroup Label="UserMacros" />
  <PropertyGroup />
  <PropertyGroup>
    <GenerateManifest>false</GenerateManifest>
  </PropertyGroup>
  <ItemDefinitionGroup>
    <ClCompile>
      <PrecompiledHeader>NotUsing</PrecompiledHeader>
      <PreprocessorDefinitions>_WINRT_DLL;%(PreprocessorDefinitions)</PreprocessorDefinitions>
      <PrecompiledHeaderFile>pch.h</PrecompiledHeaderFile>
      <AdditionalUsingDirectories>
        $(ProjectDir)..\Lib;
        $(WindowsSDK_WindowsMetadata);
        $(AdditionalUsingDirectories);
       </AdditionalUsingDirectories>
      <AdditionalOptions>/bigobj %(AdditionalOptions)</AdditionalOptions>
      <DisableSpecificWarnings>28204</DisableSpecificWarnings>
      <CompileAsWinRT>false</CompileAsWinRT>
    </ClCompile>
    <Link>
      <SubSystem>Console</SubSystem>
      <IgnoreAllDefaultLibraries>false</IgnoreAllDefaultLibraries>
      <ModuleDefinitionFile>.\dll\AdaptiveCards.XamlCardRenderer.def</ModuleDefinitionFile>
      <AdditionalDependencies>
        user32.lib;
        %(AdditionalDependencies);
      </AdditionalDependencies>
    </Link>
    <CustomBuildStep>
      <Command>mdmerge -partial -i "$(OutDir)$(TargetName).winmd" -o "$(OutDir)Output" -metadata_dir "$(FrameworkSdkDir)UnionMetadata" &amp;&amp; copy /y "$(OutDir)Output\*" "$(OutDir)"</Command>
      <Outputs>$(OutDir)%(TargetName).winmd</Outputs>
    </CustomBuildStep>
  </ItemDefinitionGroup>
  <ItemDefinitionGroup Condition="'$(Configuration)'=='Debug'">
    <ClCompile>
      <PreprocessorDefinitions>_WINRT_DLL;%(PreprocessorDefinitions)</PreprocessorDefinitions>
    </ClCompile>
  </ItemDefinitionGroup>
  <ItemDefinitionGroup Condition="'$(Configuration)'=='Release'">
    <ClCompile>
      <PreprocessorDefinitions>_WINRT_DLL;NDEBUG;%(PreprocessorDefinitions)</PreprocessorDefinitions>
    </ClCompile>
  </ItemDefinitionGroup>
  <ItemDefinitionGroup>
    <ClCompile>
      <PreprocessorDefinitions Condition="'$(Configuration)'=='Debug'">_WINRT_DLL;%(PreprocessorDefinitions)</PreprocessorDefinitions>
      <PreprocessorDefinitions Condition="'$(Configuration)'=='Release'">_WINRT_DLL;NDEBUG;%(PreprocessorDefinitions)</PreprocessorDefinitions>
      <AdditionalIncludeDirectories>
        ..\..;
        ..\..\shared\cpp\ObjectModel;
        ..\..\shared\cpp\ObjectModel\json;
        %(AdditionalIncludeDirectories)
      </AdditionalIncludeDirectories>
    </ClCompile>
  </ItemDefinitionGroup>
  <ItemGroup>
    <ClInclude Include="lib\AdaptiveActionsConfig.h" />
    <ClInclude Include="lib\AdaptiveContainerStyleDefinition.h" />
    <ClInclude Include="lib\AdaptiveContainerStylesDefinition.h" />
    <ClInclude Include="lib\AdaptiveFontSizesConfig.h" />
    <ClInclude Include="lib\AdaptiveFontWeightsConfig.h" />
    <ClInclude Include="lib\AdaptiveImageConfig.h" />
    <ClInclude Include="lib\AdaptiveImageSizesConfig.h" />
    <ClInclude Include="lib\AdaptiveInputs.h" />
    <ClInclude Include="lib\AdaptiveSeparator.h" />
<<<<<<< HEAD
    <ClInclude Include="lib\RenderedAdaptiveCard.h" />
    <ClInclude Include="lib\AdaptiveSeparatorThicknessConfig.h" />
=======
    <ClInclude Include="lib\AdaptiveSeparatorConfig.h" />
>>>>>>> 20e70a47
    <ClInclude Include="lib\AdaptiveShowCardActionConfig.h" />
    <ClInclude Include="lib\AdaptiveSpacingConfig.h" />
    <ClInclude Include="lib\AdaptiveCard.h" />
    <ClInclude Include="lib\AdaptiveCardConfig.h" />
    <ClInclude Include="lib\AdaptiveChoiceInput.h" />
    <ClInclude Include="lib\AdaptiveChoiceSetInput.h" />
    <ClInclude Include="lib\AdaptiveColorConfig.h" />
    <ClInclude Include="lib\AdaptiveColorsConfig.h" />
    <ClInclude Include="lib\AdaptiveColumn.h" />
    <ClInclude Include="lib\AdaptiveColumnSet.h" />
    <ClInclude Include="lib\AdaptiveContainer.h" />
    <ClInclude Include="lib\AdaptiveFact.h" />
    <ClInclude Include="lib\AdaptiveFactSet.h" />
    <ClInclude Include="lib\AdaptiveFactSetConfig.h" />
    <ClInclude Include="lib\AdaptiveHostConfig.h" />
    <ClInclude Include="lib\AdaptiveImage.h" />
    <ClInclude Include="lib\AdaptiveImageSet.h" />
    <ClInclude Include="lib\AdaptiveDateInput.h" />
    <ClInclude Include="lib\AdaptiveNumberInput.h" />
    <ClInclude Include="lib\AdaptiveTextInput.h" />
    <ClInclude Include="lib\AdaptiveTimeInput.h" />
    <ClInclude Include="lib\AdaptiveToggleInput.h" />
    <ClInclude Include="lib\AdaptiveImageSetConfig.h" />
    <ClInclude Include="lib\AdaptiveOpenUrlAction.h" />
    <ClInclude Include="lib\AdaptiveShowCardAction.h" />
    <ClInclude Include="lib\AdaptiveActionEventArgs.h" />
    <ClInclude Include="lib\AdaptiveSubmitAction.h" />
    <ClInclude Include="lib\AdaptiveTextBlock.h" />
    <ClInclude Include="lib\AdaptiveTextConfig.h" />
    <ClInclude Include="lib\AsyncOperations.h" />
    <ClInclude Include="lib\DefaultResourceDictionary.h" />
    <ClInclude Include="lib\ErrorHandling.h" />
    <ClInclude Include="lib\IImageLoadTrackerListener.h" />
    <ClInclude Include="lib\ImageLoadTracker.h" />
    <ClInclude Include="lib\InputItem.h" />
    <ClInclude Include="lib\IXamlBuilderListener.h" />
    <ClInclude Include="lib\pch.h" />
    <ClInclude Include="lib\Util.h" />
    <ClInclude Include="lib\Vector.h" />
    <ClInclude Include="lib\XamlBuilder.h" />
    <ClInclude Include="lib\XamlCardGetResourceStreamArgs.h" />
    <ClInclude Include="lib\XamlCardResourceResolvers.h" />
    <ClInclude Include="lib\XamlCardRendererComponent.h" />
    <ClCompile Include="lib\AdaptiveActionsConfig.cpp" />
    <ClCompile Include="lib\AdaptiveContainerStyleDefinition.cpp" />
    <ClCompile Include="lib\AdaptiveContainerStylesDefinition.cpp" />
    <ClCompile Include="lib\AdaptiveFontSizesConfig.cpp" />
    <ClCompile Include="lib\AdaptiveFontWeightsConfig.cpp" />
    <ClCompile Include="lib\AdaptiveImageConfig.cpp" />
    <ClCompile Include="lib\AdaptiveImageSizesConfig.cpp" />
    <ClCompile Include="lib\AdaptiveInputs.cpp" />
    <ClCompile Include="lib\AdaptiveSeparator.cpp" />
<<<<<<< HEAD
    <ClCompile Include="lib\RenderedAdaptiveCard.cpp" />
    <ClCompile Include="lib\AdaptiveSeparatorThicknessConfig.cpp" />
=======
    <ClCompile Include="lib\AdaptiveSeparatorConfig.cpp" />
>>>>>>> 20e70a47
    <ClCompile Include="lib\AdaptiveShowCardActionConfig.cpp" />
    <ClCompile Include="lib\AdaptiveSpacingConfig.cpp" />
    <ClCompile Include="lib\AdaptiveCard.cpp" />
    <ClCompile Include="lib\AdaptiveCardConfig.cpp" />
    <ClCompile Include="lib\AdaptiveChoiceInput.cpp" />
    <ClCompile Include="lib\AdaptiveChoiceSetInput.cpp" />
    <ClCompile Include="lib\AdaptiveColorConfig.cpp" />
    <ClCompile Include="lib\AdaptiveColorsConfig.cpp" />
    <ClCompile Include="lib\AdaptiveColumn.cpp" />
    <ClCompile Include="lib\AdaptiveColumnSet.cpp" />
    <ClCompile Include="lib\AdaptiveContainer.cpp" />
    <ClCompile Include="lib\AdaptiveFact.cpp" />
    <ClCompile Include="lib\AdaptiveFactSet.cpp" />
    <ClCompile Include="lib\AdaptiveFactSetConfig.cpp" />
    <ClCompile Include="lib\AdaptiveHostConfig.cpp" />
    <ClCompile Include="lib\AdaptiveImage.cpp" />
    <ClCompile Include="lib\AdaptiveImageSet.cpp" />
    <ClCompile Include="lib\AdaptiveDateInput.cpp" />
    <ClCompile Include="lib\AdaptiveNumberInput.cpp" />
    <ClCompile Include="lib\AdaptiveTextInput.cpp" />
    <ClCompile Include="lib\AdaptiveTimeInput.cpp" />
    <ClCompile Include="lib\AdaptiveToggleInput.cpp" />
    <ClCompile Include="lib\AdaptiveImageSetConfig.cpp" />
    <ClCompile Include="lib\AdaptiveOpenUrlAction.cpp" />
    <ClCompile Include="lib\AdaptiveShowCardAction.cpp" />
    <ClCompile Include="lib\AdaptiveActionEventArgs.cpp" />
    <ClCompile Include="lib\AdaptiveSubmitAction.cpp" />
    <ClCompile Include="lib\AdaptiveTextBlock.cpp" />
    <ClCompile Include="lib\AdaptiveTextConfig.cpp" />
    <ClCompile Include="lib\ImageLoadTracker.cpp" />
    <ClCompile Include="lib\InputItem.cpp" />
    <ClCompile Include="lib\Util.cpp" />
    <ClCompile Include="lib\XamlBuilder.cpp" />
    <ClCompile Include="lib\XamlCardGetResourceStreamArgs.cpp" />
    <ClCompile Include="lib\XamlCardResourceResolvers.cpp" />
    <ClCompile Include="lib\XamlCardRendererComponent.cpp" />
    <ClCompile Include="dll\dll.cpp" />
    <ClInclude Include="lib\XamlHelpers.h" />
    <ClInclude Include="lib\XamlStyleKeyGenerators.h" />
  </ItemGroup>
  <ItemGroup>
    <Midl Include="idl\AdaptiveCards.XamlCardRenderer.idl">
      <HeaderFileName>%(Filename).h</HeaderFileName>
      <AdditionalIncludeDirectories>$(WindowsSDK_IncludePath)</AdditionalIncludeDirectories>
    </Midl>
  </ItemGroup>
  <ItemGroup>
    <ProjectReference Include="..\ObjectModelProjection\ObjectModelProjection.vcxproj">
      <Project>{2d040c7d-757a-4292-bb59-62bc53a83c9f}</Project>
    </ProjectReference>
  </ItemGroup>
  <Import Project="$(VCTargetsPath)\Microsoft.Cpp.targets" />
  <ImportGroup Label="ExtensionTargets">
  </ImportGroup>
</Project><|MERGE_RESOLUTION|>--- conflicted
+++ resolved
@@ -123,12 +123,8 @@
     <ClInclude Include="lib\AdaptiveImageSizesConfig.h" />
     <ClInclude Include="lib\AdaptiveInputs.h" />
     <ClInclude Include="lib\AdaptiveSeparator.h" />
-<<<<<<< HEAD
     <ClInclude Include="lib\RenderedAdaptiveCard.h" />
-    <ClInclude Include="lib\AdaptiveSeparatorThicknessConfig.h" />
-=======
     <ClInclude Include="lib\AdaptiveSeparatorConfig.h" />
->>>>>>> 20e70a47
     <ClInclude Include="lib\AdaptiveShowCardActionConfig.h" />
     <ClInclude Include="lib\AdaptiveSpacingConfig.h" />
     <ClInclude Include="lib\AdaptiveCard.h" />
@@ -181,12 +177,8 @@
     <ClCompile Include="lib\AdaptiveImageSizesConfig.cpp" />
     <ClCompile Include="lib\AdaptiveInputs.cpp" />
     <ClCompile Include="lib\AdaptiveSeparator.cpp" />
-<<<<<<< HEAD
     <ClCompile Include="lib\RenderedAdaptiveCard.cpp" />
-    <ClCompile Include="lib\AdaptiveSeparatorThicknessConfig.cpp" />
-=======
     <ClCompile Include="lib\AdaptiveSeparatorConfig.cpp" />
->>>>>>> 20e70a47
     <ClCompile Include="lib\AdaptiveShowCardActionConfig.cpp" />
     <ClCompile Include="lib\AdaptiveSpacingConfig.cpp" />
     <ClCompile Include="lib\AdaptiveCard.cpp" />
