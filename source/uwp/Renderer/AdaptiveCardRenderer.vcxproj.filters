--- conflicted
+++ resolved
@@ -93,14 +93,11 @@
     <ClCompile Include="lib\AdaptiveFontStylesDefinition.cpp" />
     <ClCompile Include="lib\AdaptiveToggleVisibilityAction.cpp" />
     <ClCompile Include="lib\AdaptiveToggleVisibilityTarget.cpp" />
-<<<<<<< HEAD
+    <ClCompile Include="lib\AdaptiveActionSet.cpp" />
+    <ClCompile Include="lib\AdaptiveActionSetRenderer.cpp" />
     <ClCompile Include="lib\AdaptiveOpenUrlActionParser.cpp" />
     <ClCompile Include="lib\AdaptiveShowCardActionParser.cpp" />
-    <ClCompile Include="lib\AdaptiveSubmitActionParser.cpp" />    
-=======
-    <ClCompile Include="lib\AdaptiveActionSet.cpp" />
-    <ClCompile Include="lib\AdaptiveActionSetRenderer.cpp" />    
->>>>>>> 5a3059ea
+    <ClCompile Include="lib\AdaptiveSubmitActionParser.cpp" />
   </ItemGroup>
   <ItemGroup>
     <ClInclude Include="lib\AdaptiveCard.h" />
@@ -201,14 +198,11 @@
     <ClInclude Include="lib\AdaptiveFontStylesDefinition.h" />
     <ClInclude Include="lib\AdaptiveToggleVisibilityAction.h" />
     <ClInclude Include="lib\AdaptiveToggleVisibilityTarget.h" />
-<<<<<<< HEAD
-    <ClInclude Include="lib\AdaptiveOpenUrlActionParser.h" />
+    <ClInclude Include="lib\AdaptiveActionSet.h" />
+    <ClInclude Include="lib\AdaptiveActionSetRenderer.h" />
+        <ClInclude Include="lib\AdaptiveOpenUrlActionParser.h" />
     <ClInclude Include="lib\AdaptiveShowCardActionParser.h" />
-    <ClInclude Include="lib\AdaptiveSubmitActionParser.h" />    
-=======
-    <ClInclude Include="lib\AdaptiveActionSet.h" />
-    <ClInclude Include="lib\AdaptiveActionSetRenderer.h" />    
->>>>>>> 5a3059ea
+    <ClInclude Include="lib\AdaptiveSubmitActionParser.h" />
   </ItemGroup>
   <ItemGroup>
     <Midl Include="idl\AdaptiveCards.Rendering.Uwp.idl" />
