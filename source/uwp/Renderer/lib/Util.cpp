#include "pch.h"
#include <locale>
#include <codecvt>
#include <string>

#include "AdaptiveColumn.h"
#include "AdaptiveColumnSet.h"
#include "AdaptiveContainer.h"
#include "AdaptiveChoiceInput.h"
#include "AdaptiveChoiceSetInput.h"
#include "AdaptiveDateInput.h"
#include "AdaptiveFact.h"
#include "AdaptiveFactSet.h"
#include "AdaptiveHttpAction.h"
#include "AdaptiveImage.h"
#include "AdaptiveImageSet.h"
#include "AdaptiveNumberInput.h"
#include "AdaptiveOpenUrlAction.h"
#include "AdaptiveSeparator.h"
#include "AdaptiveShowCardAction.h"
#include "AdaptiveSubmitAction.h"
#include "AdaptiveTextBlock.h"
#include "AdaptiveTextInput.h"
#include "AdaptiveTimeInput.h"
#include "AdaptiveToggleInput.h"
#include "util.h"

using namespace AdaptiveCards;
using namespace Microsoft::WRL;
using namespace Microsoft::WRL::Wrappers;
using namespace ABI::Windows::UI;
using namespace std;

HRESULT UTF8ToHString(const string& in, HSTRING* out)
{
    if (out == nullptr)
    {
        return E_INVALIDARG;
    }
    wstring_convert<codecvt_utf8_utf16<wchar_t>> converter;
    wstring wide = converter.from_bytes(in);
    return WindowsCreateString(wide.c_str(), static_cast<UINT32>(wide.length()), out);
}

HRESULT HStringToUTF8(const HSTRING& in, string& out)
{
    if (in == nullptr)
    {
        return E_INVALIDARG;
    }
    wstring_convert<codecvt_utf8_utf16<wchar_t>> converter;
    out = converter.to_bytes(WindowsGetStringRawBuffer(in, nullptr));
    return S_OK;
}

bool Boolify(const boolean value)
{
    return value > 0 ? true : false;
}

HRESULT GenerateContainedElementsProjection(
    const std::vector<std::shared_ptr<AdaptiveCards::BaseCardElement>>& containedElements,
    ABI::Windows::Foundation::Collections::IVector<ABI::AdaptiveCards::XamlCardRenderer::IAdaptiveCardElement*>* projectedParentContainer) noexcept try
{
    for (auto& containedElement : containedElements)
    {
        ComPtr<ABI::AdaptiveCards::XamlCardRenderer::IAdaptiveCardElement> projectedContainedElement;
        switch(containedElement->GetElementType())
        {
        case CardElementType::TextBlock:
            RETURN_IF_FAILED(MakeAndInitialize<::AdaptiveCards::XamlCardRenderer::AdaptiveTextBlock>(&projectedContainedElement,
                std::static_pointer_cast<AdaptiveCards::TextBlock>(containedElement)));
            break;
        case CardElementType::Image:
            RETURN_IF_FAILED(MakeAndInitialize<::AdaptiveCards::XamlCardRenderer::AdaptiveImage>(&projectedContainedElement,
                std::static_pointer_cast<AdaptiveCards::Image>(containedElement)));
            break;
        case CardElementType::Container:
            RETURN_IF_FAILED(MakeAndInitialize<::AdaptiveCards::XamlCardRenderer::AdaptiveContainer>(&projectedContainedElement,
                std::static_pointer_cast<AdaptiveCards::Container>(containedElement)));
            break;
        case CardElementType::ColumnSet:
            RETURN_IF_FAILED(MakeAndInitialize<::AdaptiveCards::XamlCardRenderer::AdaptiveColumnSet>(&projectedContainedElement,
                std::static_pointer_cast<AdaptiveCards::ColumnSet>(containedElement)));
            break;
        case CardElementType::FactSet:
            RETURN_IF_FAILED(MakeAndInitialize<::AdaptiveCards::XamlCardRenderer::AdaptiveFactSet>(&projectedContainedElement,
                std::static_pointer_cast<AdaptiveCards::FactSet>(containedElement)));
            break;
        case CardElementType::ImageSet:
            RETURN_IF_FAILED(MakeAndInitialize<::AdaptiveCards::XamlCardRenderer::AdaptiveImageSet>(&projectedContainedElement,
                std::static_pointer_cast<AdaptiveCards::ImageSet>(containedElement)));
            break;
        case CardElementType::ChoiceSetInput:
            RETURN_IF_FAILED(MakeAndInitialize<::AdaptiveCards::XamlCardRenderer::AdaptiveChoiceSetInput>(&projectedContainedElement,
                std::static_pointer_cast<AdaptiveCards::ChoiceSetInput>(containedElement)));
            break;
        case CardElementType::DateInput:
            RETURN_IF_FAILED(MakeAndInitialize<::AdaptiveCards::XamlCardRenderer::AdaptiveDateInput>(&projectedContainedElement,
                std::static_pointer_cast<AdaptiveCards::DateInput>(containedElement)));
            break;
        case CardElementType::NumberInput:
            RETURN_IF_FAILED(MakeAndInitialize<::AdaptiveCards::XamlCardRenderer::AdaptiveNumberInput>(&projectedContainedElement,
                std::static_pointer_cast<AdaptiveCards::NumberInput>(containedElement)));
            break;
        case CardElementType::TextInput:
            RETURN_IF_FAILED(MakeAndInitialize<::AdaptiveCards::XamlCardRenderer::AdaptiveTextInput>(&projectedContainedElement,
                std::static_pointer_cast<AdaptiveCards::TextInput>(containedElement)));
            break;
        case CardElementType::TimeInput:
            RETURN_IF_FAILED(MakeAndInitialize<::AdaptiveCards::XamlCardRenderer::AdaptiveTimeInput>(&projectedContainedElement,
                std::static_pointer_cast<AdaptiveCards::TimeInput>(containedElement)));
            break;
        case CardElementType::ToggleInput:
            RETURN_IF_FAILED(MakeAndInitialize<::AdaptiveCards::XamlCardRenderer::AdaptiveToggleInput>(&projectedContainedElement,
                std::static_pointer_cast<AdaptiveCards::ToggleInput>(containedElement)));
            break;
        default:
            return E_UNEXPECTED;
            break;
        }
        RETURN_IF_FAILED(projectedParentContainer->Append(projectedContainedElement.Detach()));
    }
    return S_OK;
} CATCH_RETURN;

HRESULT GenerateActionsProjection(
    const std::vector<std::shared_ptr<AdaptiveCards::BaseActionElement>>& containedActions,
    ABI::Windows::Foundation::Collections::IVector<ABI::AdaptiveCards::XamlCardRenderer::IAdaptiveActionElement*>* projectedParentContainer) noexcept try
{
    for (auto& containedAction : containedActions)
    {
        ComPtr<ABI::AdaptiveCards::XamlCardRenderer::IAdaptiveActionElement> projectedContainedAction;
        switch (containedAction->GetElementType())
        {
            case ActionType::Http:
                RETURN_IF_FAILED(MakeAndInitialize<::AdaptiveCards::XamlCardRenderer::AdaptiveHttpAction>(&projectedContainedAction,
                    std::static_pointer_cast<AdaptiveCards::HttpAction>(containedAction)));
                break;
            case ActionType::OpenUrl:
                RETURN_IF_FAILED(MakeAndInitialize<::AdaptiveCards::XamlCardRenderer::AdaptiveOpenUrlAction>(&projectedContainedAction,
                    std::static_pointer_cast<AdaptiveCards::OpenUrlAction>(containedAction)));
                break;
            case ActionType::ShowCard:
                RETURN_IF_FAILED(MakeAndInitialize<::AdaptiveCards::XamlCardRenderer::AdaptiveShowCardAction>(&projectedContainedAction,
                    std::static_pointer_cast<AdaptiveCards::ShowCardAction>(containedAction)));
                break;
            case ActionType::Submit:
                RETURN_IF_FAILED(MakeAndInitialize<::AdaptiveCards::XamlCardRenderer::AdaptiveSubmitAction>(&projectedContainedAction,
                    std::static_pointer_cast<AdaptiveCards::SubmitAction>(containedAction)));
                break;
            default:
                return E_UNEXPECTED;
                break;
        }
        RETURN_IF_FAILED(projectedParentContainer->Append(projectedContainedAction.Detach()));
    }
    return S_OK;
} CATCH_RETURN;

HRESULT GenerateColumnsProjection(
    const std::vector<std::shared_ptr<AdaptiveCards::Column>>& containedElements,
    ABI::Windows::Foundation::Collections::IVector<ABI::AdaptiveCards::XamlCardRenderer::IAdaptiveColumn*>* projectedParentContainer) noexcept try
{
    for (auto& containedElement : containedElements)
    {
        ComPtr<ABI::AdaptiveCards::XamlCardRenderer::IAdaptiveColumn> projectedContainedElement;
        RETURN_IF_FAILED(MakeAndInitialize<::AdaptiveCards::XamlCardRenderer::AdaptiveColumn>(&projectedContainedElement,
            std::static_pointer_cast<AdaptiveCards::Column>(containedElement)));

        RETURN_IF_FAILED(projectedParentContainer->Append(projectedContainedElement.Detach()));
    }
    return S_OK;
} CATCH_RETURN;

HRESULT GenerateFactsProjection(
    const std::vector<std::shared_ptr<AdaptiveCards::Fact>>& containedElements,
    ABI::Windows::Foundation::Collections::IVector<ABI::AdaptiveCards::XamlCardRenderer::IAdaptiveFact*>* projectedParentContainer) noexcept try
{
    for (auto& containedElement : containedElements)
    {
        ComPtr<ABI::AdaptiveCards::XamlCardRenderer::IAdaptiveFact> projectedContainedElement;
        RETURN_IF_FAILED(MakeAndInitialize<::AdaptiveCards::XamlCardRenderer::AdaptiveFact>(&projectedContainedElement,
            std::static_pointer_cast<AdaptiveCards::Fact>(containedElement)));

        RETURN_IF_FAILED(projectedParentContainer->Append(projectedContainedElement.Detach()));
    }
    return S_OK;
} CATCH_RETURN;

HRESULT GenerateImagesProjection(
    const std::vector<std::shared_ptr<AdaptiveCards::Image>>& containedElements,
    ABI::Windows::Foundation::Collections::IVector<ABI::AdaptiveCards::XamlCardRenderer::IAdaptiveImage*>* projectedParentContainer) noexcept try
{
    for (auto& containedElement : containedElements)
    {
        ComPtr<ABI::AdaptiveCards::XamlCardRenderer::IAdaptiveImage> projectedContainedElement;
        RETURN_IF_FAILED(MakeAndInitialize<::AdaptiveCards::XamlCardRenderer::AdaptiveImage>(&projectedContainedElement,
            std::static_pointer_cast<AdaptiveCards::Image>(containedElement)));

        RETURN_IF_FAILED(projectedParentContainer->Append(projectedContainedElement.Detach()));
    }
    return S_OK;
} CATCH_RETURN;

HRESULT GenerateInputChoicesProjection(
    const std::vector<std::shared_ptr<AdaptiveCards::ChoiceInput>>& containedElements,
    ABI::Windows::Foundation::Collections::IVector<ABI::AdaptiveCards::XamlCardRenderer::IAdaptiveChoiceInput*>* projectedParentContainer) noexcept try
{
    for (auto& containedElement : containedElements)
    {
        ComPtr<ABI::AdaptiveCards::XamlCardRenderer::IAdaptiveChoiceInput> projectedContainedElement;
        RETURN_IF_FAILED(MakeAndInitialize<::AdaptiveCards::XamlCardRenderer::AdaptiveChoiceInput>(&projectedContainedElement,
            std::static_pointer_cast<AdaptiveCards::ChoiceInput>(containedElement)));

        RETURN_IF_FAILED(projectedParentContainer->Append(projectedContainedElement.Detach()));
    }
    return S_OK;
} CATCH_RETURN;

HRESULT GenerateSeparatorProjection(
    std::shared_ptr<AdaptiveCards::Separator> sharedSeparator,
    ABI::AdaptiveCards::XamlCardRenderer::IAdaptiveSeparator** projectedSeparator) noexcept try
{
    *projectedSeparator = nullptr;
    if (sharedSeparator != nullptr)
    {
        return MakeAndInitialize<::AdaptiveCards::XamlCardRenderer::AdaptiveSeparator>(projectedSeparator, sharedSeparator);
    }
    return S_OK;
} CATCH_RETURN;

HRESULT GenerateSharedSeparator(
    ABI::AdaptiveCards::XamlCardRenderer::IAdaptiveSeparator* separator,
    std::shared_ptr<AdaptiveCards::Separator>* sharedSeparatorOut) noexcept try
{
    ABI::AdaptiveCards::XamlCardRenderer::AdaptiveColor color;
    RETURN_IF_FAILED(separator->get_Color(&color));

    ABI::AdaptiveCards::XamlCardRenderer::SeparatorThickness thickness;
    RETURN_IF_FAILED(separator->get_Thickness(&thickness));

    auto sharedSeparator = std::make_shared<Separator>();
    sharedSeparator->SetColor(static_cast<AdaptiveCards::Color>(color));
    sharedSeparator->SetThickness(static_cast<AdaptiveCards::SeparatorThickness>(thickness));

    *sharedSeparatorOut = sharedSeparator;
    return S_OK;
} CATCH_RETURN;

HRESULT GetColorFromString(std::string colorString, ABI::Windows::UI::Color *color) noexcept try
{
    std::string alphaString = colorString.substr(1, 2);
    INT32 alpha = strtol(alphaString.c_str(), nullptr, 16);

    std::string redString = colorString.substr(3, 2);
    INT32 red = strtol(redString.c_str(), nullptr, 16);

    std::string blueString = colorString.substr(5, 2);
    INT32 blue = strtol(blueString.c_str(), nullptr, 16);

    std::string greenString = colorString.substr(7, 2);
    INT32 green = strtol(greenString.c_str(), nullptr, 16);

    color->A = static_cast<BYTE>(alpha);
    color->R = static_cast<BYTE>(red);
    color->B = static_cast<BYTE>(blue);
    color->G = static_cast<BYTE>(green);

    return S_OK;
} CATCH_RETURN;

<<<<<<< HEAD
HSTRING SerializeInputItems(const std::vector<::XamlCardRenderer::InputItem>& inputElements)
{
    Json::Value jsonValue;
    for (auto& inputElement : inputElements)
    {
        inputElement.Serialize(jsonValue);
    }

    Json::StyledWriter writer;
    std::string inputString = writer.write(jsonValue);

    HSTRING inputHString;
    THROW_IF_FAILED(UTF8ToHString(inputString, &inputHString));
    return inputHString;
}
=======
HRESULT GetColorFromAdaptiveColor(
    ABI::AdaptiveCards::XamlCardRenderer::IAdaptiveHostConfig* hostConfig,
    ABI::AdaptiveCards::XamlCardRenderer::AdaptiveColor adaptiveColor,
    bool isSubtle,
    ABI::Windows::UI::Color * uiColor) noexcept try
{
    ComPtr<ABI::AdaptiveCards::XamlCardRenderer::IAdaptiveColorsConfig> colorsConfig;
    THROW_IF_FAILED(hostConfig->get_Colors(&colorsConfig));

    ComPtr<ABI::AdaptiveCards::XamlCardRenderer::IAdaptiveColorConfig> colorConfig;
    switch (adaptiveColor)
    {
    case ABI::AdaptiveCards::XamlCardRenderer::AdaptiveColor::Accent:
        RETURN_IF_FAILED(colorsConfig->get_Accent(&colorConfig));
        break;
    case ABI::AdaptiveCards::XamlCardRenderer::AdaptiveColor::Dark:
        RETURN_IF_FAILED(colorsConfig->get_Dark(&colorConfig));
        break;
    case ABI::AdaptiveCards::XamlCardRenderer::AdaptiveColor::Light:
        RETURN_IF_FAILED(colorsConfig->get_Light(&colorConfig));
        break;
    case ABI::AdaptiveCards::XamlCardRenderer::AdaptiveColor::Good:
        RETURN_IF_FAILED(colorsConfig->get_Good(&colorConfig));
        break;
    case ABI::AdaptiveCards::XamlCardRenderer::AdaptiveColor::Warning:
        RETURN_IF_FAILED(colorsConfig->get_Warning(&colorConfig));
        break;
    case ABI::AdaptiveCards::XamlCardRenderer::AdaptiveColor::Attention:
        RETURN_IF_FAILED(colorsConfig->get_Attention(&colorConfig));
        break;
    case ABI::AdaptiveCards::XamlCardRenderer::AdaptiveColor::Default:
    default:
        RETURN_IF_FAILED(colorsConfig->get_Default(&colorConfig));
        break;
    }

    RETURN_IF_FAILED(isSubtle ? colorConfig->get_Subtle(uiColor) : colorConfig->get_Normal(uiColor));

    return S_OK;
} CATCH_RETURN;

HRESULT GetSpacingSizeFromSpacing(
    ABI::AdaptiveCards::XamlCardRenderer::IAdaptiveHostConfig* hostConfig,
    ABI::AdaptiveCards::XamlCardRenderer::Spacing spacing,
    UINT* spacingSize) noexcept try
{
    ComPtr<ABI::AdaptiveCards::XamlCardRenderer::IAdaptiveSpacingConfig> spacingConfig;
    RETURN_IF_FAILED(hostConfig->get_Spacing(&spacingConfig));

    switch (spacing)
    {
    case ABI::AdaptiveCards::XamlCardRenderer::Spacing::None:
        *spacingSize = 0;
        break;
    case ABI::AdaptiveCards::XamlCardRenderer::Spacing::Small:
        RETURN_IF_FAILED(spacingConfig->get_Small(spacingSize));
        break;
    case ABI::AdaptiveCards::XamlCardRenderer::Spacing::Medium:
        RETURN_IF_FAILED(spacingConfig->get_Medium(spacingSize));
        break;
    case ABI::AdaptiveCards::XamlCardRenderer::Spacing::Large:
        RETURN_IF_FAILED(spacingConfig->get_Large(spacingSize));
        break;
    case ABI::AdaptiveCards::XamlCardRenderer::Spacing::ExtraLarge:
        RETURN_IF_FAILED(spacingConfig->get_ExtraLarge(spacingSize));
        break;
    case ABI::AdaptiveCards::XamlCardRenderer::Spacing::Default:
    default:
        RETURN_IF_FAILED(spacingConfig->get_Default(spacingSize));
        break;
    }

    return S_OK;
} CATCH_RETURN;
>>>>>>> 288b018d
<|MERGE_RESOLUTION|>--- conflicted
+++ resolved
@@ -270,7 +270,6 @@
     return S_OK;
 } CATCH_RETURN;
 
-<<<<<<< HEAD
 HSTRING SerializeInputItems(const std::vector<::XamlCardRenderer::InputItem>& inputElements)
 {
     Json::Value jsonValue;
@@ -286,7 +285,7 @@
     THROW_IF_FAILED(UTF8ToHString(inputString, &inputHString));
     return inputHString;
 }
-=======
+
 HRESULT GetColorFromAdaptiveColor(
     ABI::AdaptiveCards::XamlCardRenderer::IAdaptiveHostConfig* hostConfig,
     ABI::AdaptiveCards::XamlCardRenderer::AdaptiveColor adaptiveColor,
@@ -360,5 +359,4 @@
     }
 
     return S_OK;
-} CATCH_RETURN;
->>>>>>> 288b018d
+} CATCH_RETURN;