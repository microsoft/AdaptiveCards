#include "pch.h"
#include <locale>
#include <codecvt>
#include <string>
#include <regex>

#include "AdaptiveColumn.h"
#include "AdaptiveColumnSet.h"
#include "AdaptiveContainer.h"
#include "AdaptiveChoiceInput.h"
#include "AdaptiveChoiceSetInput.h"
#include "AdaptiveDateInput.h"
#include "AdaptiveFact.h"
#include "AdaptiveFactSet.h"
#include "AdaptiveImage.h"
#include "AdaptiveImageSet.h"
#include "AdaptiveMedia.h"
#include "AdaptiveMediaSource.h"
#include "AdaptiveNumberInput.h"
#include "AdaptiveOpenUrlAction.h"
#include "AdaptiveSeparator.h"
#include "AdaptiveShowCardAction.h"
#include "AdaptiveSubmitAction.h"
#include "AdaptiveTextBlock.h"
#include "AdaptiveTextInput.h"
#include "AdaptiveTimeInput.h"
#include "AdaptiveToggleInput.h"
#include "AdaptiveToggleVisibilityTarget.h"
#include "AdaptiveToggleVisibilityAction.h"
#include "AdaptiveWarning.h"
#include "CustomActionWrapper.h"
#include "CustomElementWrapper.h"
#include "enums.h"
#include "util.h"
#include <windows.foundation.collections.h>
#include "XamlHelpers.h"

using namespace AdaptiveCards;
using namespace Microsoft::WRL;
using namespace Microsoft::WRL::Wrappers;
using namespace ABI::Windows::Data::Json;
using namespace ABI::Windows::UI;
using namespace Microsoft::WRL;
using namespace Microsoft::WRL::Wrappers;
using namespace AdaptiveNamespace;
using namespace ABI::Windows::Foundation;
using namespace ABI::Windows::Foundation::Collections;

HRESULT WStringToHString(const std::wstring& in, _Outptr_ HSTRING* out)
{
    if (out == nullptr)
    {
        return E_INVALIDARG;
    }
    return WindowsCreateString(in.c_str(), static_cast<UINT32>(in.length()), out);
}

HRESULT UTF8ToHString(const std::string& in, _Outptr_ HSTRING* out)
{
    if (out == nullptr)
    {
        return E_INVALIDARG;
    }
    std::wstring_convert<std::codecvt_utf8_utf16<wchar_t>> converter;
    std::wstring wide = converter.from_bytes(in);
    return WindowsCreateString(wide.c_str(), static_cast<UINT32>(wide.length()), out);
}

HRESULT HStringToUTF8(const HSTRING& in, std::string& out)
{
    if (in == nullptr)
    {
        return E_INVALIDARG;
    }
    std::wstring_convert<std::codecvt_utf8_utf16<wchar_t>> converter;
    out = converter.to_bytes(WindowsGetStringRawBuffer(in, nullptr));
    return S_OK;
}

std::string HStringToUTF8(const HSTRING& in)
{
    std::string typeAsKey;
    HRESULT hr = HStringToUTF8(in, typeAsKey);
    return FAILED(hr) ? "" : typeAsKey;
}

template<typename TSharedBaseType, typename TAdaptiveBaseType, typename TAdaptiveType>
std::shared_ptr<TSharedBaseType> GetSharedModel(_In_ TAdaptiveBaseType* item)
{
    ComPtr<TAdaptiveType> adaptiveElement = PeekInnards<TAdaptiveType>(item);

    std::shared_ptr<TSharedBaseType> sharedModelElement;
    if (adaptiveElement && SUCCEEDED(adaptiveElement->GetSharedModel(sharedModelElement)))
        return sharedModelElement;
    else
        return nullptr;
}

HRESULT GenerateSharedElements(_In_ ABI::Windows::Foundation::Collections::IVector<ABI::AdaptiveNamespace::IAdaptiveCardElement*>* items,
                               std::vector<std::shared_ptr<AdaptiveSharedNamespace::BaseCardElement>>& containedElements)
{
    containedElements.clear();

    XamlHelpers::IterateOverVector<ABI::AdaptiveNamespace::IAdaptiveCardElement>(items, [&](ABI::AdaptiveNamespace::IAdaptiveCardElement* item) {
        ABI::AdaptiveNamespace::ElementType elementType;
        RETURN_IF_FAILED(item->get_ElementType(&elementType));

        std::shared_ptr<AdaptiveSharedNamespace::BaseCardElement> baseCardElement;
        switch (elementType)
        {
        case ABI::AdaptiveNamespace::ElementType::ChoiceSetInput:
            baseCardElement =
                GetSharedModel<AdaptiveSharedNamespace::BaseCardElement, ABI::AdaptiveNamespace::IAdaptiveCardElement, AdaptiveNamespace::AdaptiveChoiceSetInput>(
                    item);
            break;
        case ABI::AdaptiveNamespace::ElementType::ColumnSet:
            baseCardElement =
                GetSharedModel<AdaptiveSharedNamespace::BaseCardElement, ABI::AdaptiveNamespace::IAdaptiveCardElement, AdaptiveNamespace::AdaptiveColumnSet>(
                    item);
            break;
        case ABI::AdaptiveNamespace::ElementType::Container:
            baseCardElement =
                GetSharedModel<AdaptiveSharedNamespace::BaseCardElement, ABI::AdaptiveNamespace::IAdaptiveCardElement, AdaptiveNamespace::AdaptiveContainer>(
                    item);
            break;
        case ABI::AdaptiveNamespace::ElementType::DateInput:
            baseCardElement =
                GetSharedModel<AdaptiveSharedNamespace::BaseCardElement, ABI::AdaptiveNamespace::IAdaptiveCardElement, AdaptiveNamespace::AdaptiveDateInput>(
                    item);
            break;
        case ABI::AdaptiveNamespace::ElementType::FactSet:
            baseCardElement =
                GetSharedModel<AdaptiveSharedNamespace::BaseCardElement, ABI::AdaptiveNamespace::IAdaptiveCardElement, AdaptiveNamespace::AdaptiveFactSet>(
                    item);
            break;
        case ABI::AdaptiveNamespace::ElementType::Image:
            baseCardElement =
                GetSharedModel<AdaptiveSharedNamespace::BaseCardElement, ABI::AdaptiveNamespace::IAdaptiveCardElement, AdaptiveNamespace::AdaptiveImage>(
                    item);
            break;
        case ABI::AdaptiveNamespace::ElementType::ImageSet:
            baseCardElement =
                GetSharedModel<AdaptiveSharedNamespace::BaseCardElement, ABI::AdaptiveNamespace::IAdaptiveCardElement, AdaptiveNamespace::AdaptiveImageSet>(
                    item);
            break;
        case ABI::AdaptiveNamespace::ElementType::NumberInput:
            baseCardElement =
                GetSharedModel<AdaptiveSharedNamespace::BaseCardElement, ABI::AdaptiveNamespace::IAdaptiveCardElement, AdaptiveNamespace::AdaptiveNumberInput>(
                    item);
            break;
        case ABI::AdaptiveNamespace::ElementType::Media:
            baseCardElement =
                GetSharedModel<AdaptiveSharedNamespace::BaseCardElement, ABI::AdaptiveNamespace::IAdaptiveCardElement, AdaptiveNamespace::AdaptiveMedia>(
                    item);
            break;
        case ABI::AdaptiveNamespace::ElementType::TextBlock:
            baseCardElement =
                GetSharedModel<AdaptiveSharedNamespace::BaseCardElement, ABI::AdaptiveNamespace::IAdaptiveCardElement, AdaptiveNamespace::AdaptiveTextBlock>(
                    item);
            break;
        case ABI::AdaptiveNamespace::ElementType::TextInput:
            baseCardElement =
                GetSharedModel<AdaptiveSharedNamespace::BaseCardElement, ABI::AdaptiveNamespace::IAdaptiveCardElement, AdaptiveNamespace::AdaptiveTextInput>(
                    item);
            break;
        case ABI::AdaptiveNamespace::ElementType::TimeInput:
            baseCardElement =
                GetSharedModel<AdaptiveSharedNamespace::BaseCardElement, ABI::AdaptiveNamespace::IAdaptiveCardElement, AdaptiveNamespace::AdaptiveTimeInput>(
                    item);
            break;
        case ABI::AdaptiveNamespace::ElementType::ToggleInput:
            baseCardElement =
                GetSharedModel<AdaptiveSharedNamespace::BaseCardElement, ABI::AdaptiveNamespace::IAdaptiveCardElement, AdaptiveNamespace::AdaptiveToggleInput>(
                    item);
            break;
        case ABI::AdaptiveNamespace::ElementType::Custom:
            baseCardElement = std::make_shared<CustomElementWrapper>(item);
            break;
        }
        if (baseCardElement == nullptr)
        {
            return E_INVALIDARG;
        }

        containedElements.push_back(baseCardElement);

        return S_OK;
    });

    return S_OK;
}

HRESULT GenerateSharedAction(_In_ ABI::AdaptiveNamespace::IAdaptiveActionElement* action,
                             std::shared_ptr<AdaptiveSharedNamespace::BaseActionElement>& sharedAction)
{
    ABI::AdaptiveNamespace::ActionType actionType;
    RETURN_IF_FAILED(action->get_ActionType(&actionType));

    switch (actionType)
    {
    case ABI::AdaptiveNamespace::ActionType::OpenUrl:
        sharedAction =
            GetSharedModel<AdaptiveSharedNamespace::BaseActionElement, ABI::AdaptiveNamespace::IAdaptiveActionElement, AdaptiveNamespace::AdaptiveOpenUrlAction>(
                action);
        break;
    case ABI::AdaptiveNamespace::ActionType::ShowCard:
        sharedAction =
            GetSharedModel<AdaptiveSharedNamespace::BaseActionElement, ABI::AdaptiveNamespace::IAdaptiveActionElement, AdaptiveNamespace::AdaptiveShowCardAction>(
                action);
        break;
    case ABI::AdaptiveNamespace::ActionType::Submit:
        sharedAction =
            GetSharedModel<AdaptiveSharedNamespace::BaseActionElement, ABI::AdaptiveNamespace::IAdaptiveActionElement, AdaptiveNamespace::AdaptiveSubmitAction>(
                action);
        break;
    case ABI::AdaptiveNamespace::ActionType::ToggleVisibility:
        sharedAction =
            GetSharedModel<AdaptiveSharedNamespace::BaseActionElement, ABI::AdaptiveNamespace::IAdaptiveActionElement, AdaptiveNamespace::AdaptiveToggleVisibilityAction>(
                action);
        break;
    case ABI::AdaptiveNamespace::ActionType::Custom:
        sharedAction = std::make_shared<CustomActionWrapper>(action);
        break;
    }

    return S_OK;
}

HRESULT GenerateSharedActions(_In_ ABI::Windows::Foundation::Collections::IVector<ABI::AdaptiveNamespace::IAdaptiveActionElement*>* actions,
                              std::vector<std::shared_ptr<AdaptiveSharedNamespace::BaseActionElement>>& containedElements)
{
    containedElements.clear();

    XamlHelpers::IterateOverVector<ABI::AdaptiveNamespace::IAdaptiveActionElement>(actions, [&](ABI::AdaptiveNamespace::IAdaptiveActionElement* action) {
        std::shared_ptr<AdaptiveSharedNamespace::BaseActionElement> baseActionElement;
        GenerateSharedAction(action, baseActionElement);
        containedElements.push_back(baseActionElement);
        return S_OK;
    });

    return S_OK;
}

HRESULT GenerateSharedImages(_In_ ABI::Windows::Foundation::Collections::IVector<ABI::AdaptiveNamespace::IAdaptiveImage*>* images,
                             std::vector<std::shared_ptr<AdaptiveSharedNamespace::Image>>& containedElements)
{
    containedElements.clear();

    XamlHelpers::IterateOverVector<ABI::AdaptiveNamespace::IAdaptiveImage>(images, [&](ABI::AdaptiveNamespace::IAdaptiveImage* image) {
        ComPtr<ABI::AdaptiveNamespace::IAdaptiveImage> localImage = image;
        ComPtr<ABI::AdaptiveNamespace::IAdaptiveCardElement> imageAsElement;
        localImage.As(&imageAsElement);

        std::shared_ptr<AdaptiveSharedNamespace::BaseCardElement> sharedImage =
            GetSharedModel<AdaptiveSharedNamespace::BaseCardElement, ABI::AdaptiveNamespace::IAdaptiveCardElement, AdaptiveNamespace::AdaptiveImage>(
                imageAsElement.Get());
        containedElements.push_back(std::AdaptivePointerCast<AdaptiveSharedNamespace::Image>(sharedImage));

        return S_OK;
    });

    return S_OK;
}

HRESULT GenerateSharedFacts(_In_ ABI::Windows::Foundation::Collections::IVector<ABI::AdaptiveNamespace::IAdaptiveFact*>* facts,
                            std::vector<std::shared_ptr<AdaptiveSharedNamespace::Fact>>& containedElements)
{
    containedElements.clear();

    XamlHelpers::IterateOverVector<ABI::AdaptiveNamespace::IAdaptiveFact>(facts, [&](ABI::AdaptiveNamespace::IAdaptiveFact* fact) {
        ComPtr<AdaptiveNamespace::AdaptiveFact> adaptiveElement = PeekInnards<AdaptiveNamespace::AdaptiveFact>(fact);
        if (adaptiveElement == nullptr)
        {
            return E_INVALIDARG;
        }

        std::shared_ptr<AdaptiveSharedNamespace::Fact> sharedFact;
        RETURN_IF_FAILED(adaptiveElement->GetSharedModel(sharedFact));
        containedElements.push_back(std::AdaptivePointerCast<AdaptiveSharedNamespace::Fact>(sharedFact));
        return S_OK;
    });

    return S_OK;
}

HRESULT GenerateSharedChoices(_In_ ABI::Windows::Foundation::Collections::IVector<ABI::AdaptiveNamespace::IAdaptiveChoiceInput*>* choices,
                              std::vector<std::shared_ptr<AdaptiveSharedNamespace::ChoiceInput>>& containedElements)
{
    containedElements.clear();

    XamlHelpers::IterateOverVector<ABI::AdaptiveNamespace::IAdaptiveChoiceInput>(choices, [&](ABI::AdaptiveNamespace::IAdaptiveChoiceInput* choice) {
        ComPtr<AdaptiveNamespace::AdaptiveChoiceInput> adaptiveElement =
            PeekInnards<AdaptiveNamespace::AdaptiveChoiceInput>(choice);
        if (adaptiveElement == nullptr)
        {
            return E_INVALIDARG;
        }

        std::shared_ptr<AdaptiveSharedNamespace::ChoiceInput> sharedChoice;
        RETURN_IF_FAILED(adaptiveElement->GetSharedModel(sharedChoice));
        containedElements.push_back(std::AdaptivePointerCast<AdaptiveSharedNamespace::ChoiceInput>(sharedChoice));
        return S_OK;
    });

    return S_OK;
}

HRESULT GenerateSharedMediaSources(_In_ ABI::Windows::Foundation::Collections::IVector<ABI::AdaptiveNamespace::AdaptiveMediaSource*>* sources,
                                   std::vector<std::shared_ptr<AdaptiveSharedNamespace::MediaSource>>& containedElements)
{
    containedElements.clear();

    ComPtr<ABI::Windows::Foundation::Collections::IVector<ABI::AdaptiveNamespace::AdaptiveMediaSource*>> localSources(sources);
    ComPtr<IIterable<ABI::AdaptiveNamespace::AdaptiveMediaSource*>> vectorIterable;
    THROW_IF_FAILED(localSources.As<IIterable<ABI::AdaptiveNamespace::AdaptiveMediaSource*>>(&vectorIterable));

    Microsoft::WRL::ComPtr<IIterator<ABI::AdaptiveNamespace::AdaptiveMediaSource*>> vectorIterator;
    HRESULT hr = vectorIterable->First(&vectorIterator);

    boolean hasCurrent;
    THROW_IF_FAILED(vectorIterator->get_HasCurrent(&hasCurrent));

    while (SUCCEEDED(hr) && hasCurrent)
    {
        ComPtr<ABI::AdaptiveNamespace::IAdaptiveMediaSource> source;
        THROW_IF_FAILED(vectorIterator->get_Current(&source));

        ComPtr<AdaptiveNamespace::AdaptiveMediaSource> adaptiveElement =
            PeekInnards<AdaptiveNamespace::AdaptiveMediaSource>(source);
        if (adaptiveElement == nullptr)
        {
            return E_INVALIDARG;
        }

        std::shared_ptr<AdaptiveSharedNamespace::MediaSource> sharedSource;
        RETURN_IF_FAILED(adaptiveElement->GetSharedModel(sharedSource));
        containedElements.push_back(std::AdaptivePointerCast<AdaptiveSharedNamespace::MediaSource>(sharedSource));

        hr = vectorIterator->MoveNext(&hasCurrent);
    }

    return S_OK;
}

HRESULT GenerateSharedToggleElements(
    _In_ ABI::Windows::Foundation::Collections::IVector<ABI::AdaptiveNamespace::AdaptiveToggleVisibilityTarget*>* targets,
    std::vector<std::shared_ptr<AdaptiveSharedNamespace::ToggleVisibilityTarget>>& containedElements)
{
    containedElements.clear();

    ComPtr<ABI::Windows::Foundation::Collections::IVector<ABI::AdaptiveNamespace::AdaptiveToggleVisibilityTarget*>> localTargets(targets);
    ComPtr<IIterable<ABI::AdaptiveNamespace::AdaptiveToggleVisibilityTarget*>> vectorIterable;
    THROW_IF_FAILED(localTargets.As<IIterable<ABI::AdaptiveNamespace::AdaptiveToggleVisibilityTarget*>>(&vectorIterable));

    Microsoft::WRL::ComPtr<IIterator<ABI::AdaptiveNamespace::AdaptiveToggleVisibilityTarget*>> vectorIterator;
    HRESULT hr = vectorIterable->First(&vectorIterator);

    boolean hasCurrent;
    THROW_IF_FAILED(vectorIterator->get_HasCurrent(&hasCurrent));

    while (SUCCEEDED(hr) && hasCurrent)
    {
        ComPtr<ABI::AdaptiveNamespace::IAdaptiveToggleVisibilityTarget> target;
        THROW_IF_FAILED(vectorIterator->get_Current(&target));

        ComPtr<AdaptiveNamespace::AdaptiveToggleVisibilityTarget> adaptiveElement =
            PeekInnards<AdaptiveNamespace::AdaptiveToggleVisibilityTarget>(target);
        if (adaptiveElement == nullptr)
        {
            return E_INVALIDARG;
        }

        std::shared_ptr<AdaptiveSharedNamespace::ToggleVisibilityTarget> sharedTarget;
        RETURN_IF_FAILED(adaptiveElement->GetSharedModel(sharedTarget));
        containedElements.push_back(std::AdaptivePointerCast<AdaptiveSharedNamespace::ToggleVisibilityTarget>(sharedTarget));

        hr = vectorIterator->MoveNext(&hasCurrent);
    }

    return S_OK;
}

HRESULT GenerateContainedElementsProjection(
    const std::vector<std::shared_ptr<AdaptiveSharedNamespace::BaseCardElement>>& containedElements,
    _In_ ABI::Windows::Foundation::Collections::IVector<ABI::AdaptiveNamespace::IAdaptiveCardElement*>* projectedParentContainer) noexcept try
{
    for (auto& containedElement : containedElements)
    {
        ComPtr<ABI::AdaptiveNamespace::IAdaptiveCardElement> projectedContainedElement;
        switch (containedElement->GetElementType())
        {
        case CardElementType::TextBlock:
            RETURN_IF_FAILED(MakeAndInitialize<::AdaptiveNamespace::AdaptiveTextBlock>(
                &projectedContainedElement, std::AdaptivePointerCast<AdaptiveSharedNamespace::TextBlock>(containedElement)));
            break;
        case CardElementType::Image:
            RETURN_IF_FAILED(MakeAndInitialize<::AdaptiveNamespace::AdaptiveImage>(
                &projectedContainedElement, std::AdaptivePointerCast<AdaptiveSharedNamespace::Image>(containedElement)));
            break;
        case CardElementType::Container:
            RETURN_IF_FAILED(MakeAndInitialize<::AdaptiveNamespace::AdaptiveContainer>(
                &projectedContainedElement, std::AdaptivePointerCast<AdaptiveSharedNamespace::Container>(containedElement)));
            break;
        case CardElementType::ColumnSet:
            RETURN_IF_FAILED(MakeAndInitialize<::AdaptiveNamespace::AdaptiveColumnSet>(
                &projectedContainedElement, std::AdaptivePointerCast<AdaptiveSharedNamespace::ColumnSet>(containedElement)));
            break;
        case CardElementType::FactSet:
            RETURN_IF_FAILED(MakeAndInitialize<::AdaptiveNamespace::AdaptiveFactSet>(
                &projectedContainedElement, std::AdaptivePointerCast<AdaptiveSharedNamespace::FactSet>(containedElement)));
            break;
        case CardElementType::ImageSet:
            RETURN_IF_FAILED(MakeAndInitialize<::AdaptiveNamespace::AdaptiveImageSet>(
                &projectedContainedElement, std::AdaptivePointerCast<AdaptiveSharedNamespace::ImageSet>(containedElement)));
            break;
        case CardElementType::ChoiceSetInput:
            RETURN_IF_FAILED(MakeAndInitialize<::AdaptiveNamespace::AdaptiveChoiceSetInput>(
                &projectedContainedElement, std::AdaptivePointerCast<AdaptiveSharedNamespace::ChoiceSetInput>(containedElement)));
            break;
        case CardElementType::DateInput:
            RETURN_IF_FAILED(MakeAndInitialize<::AdaptiveNamespace::AdaptiveDateInput>(
                &projectedContainedElement, std::AdaptivePointerCast<AdaptiveSharedNamespace::DateInput>(containedElement)));
            break;
        case CardElementType::Media:
            RETURN_IF_FAILED(MakeAndInitialize<::AdaptiveNamespace::AdaptiveMedia>(
                &projectedContainedElement, std::AdaptivePointerCast<AdaptiveSharedNamespace::Media>(containedElement)));
            break;
        case CardElementType::NumberInput:
            RETURN_IF_FAILED(MakeAndInitialize<::AdaptiveNamespace::AdaptiveNumberInput>(
                &projectedContainedElement, std::AdaptivePointerCast<AdaptiveSharedNamespace::NumberInput>(containedElement)));
            break;
        case CardElementType::TextInput:
            RETURN_IF_FAILED(MakeAndInitialize<::AdaptiveNamespace::AdaptiveTextInput>(
                &projectedContainedElement, std::AdaptivePointerCast<AdaptiveSharedNamespace::TextInput>(containedElement)));
            break;
        case CardElementType::TimeInput:
            RETURN_IF_FAILED(MakeAndInitialize<::AdaptiveNamespace::AdaptiveTimeInput>(
                &projectedContainedElement, std::AdaptivePointerCast<AdaptiveSharedNamespace::TimeInput>(containedElement)));
            break;
        case CardElementType::ToggleInput:
            RETURN_IF_FAILED(MakeAndInitialize<::AdaptiveNamespace::AdaptiveToggleInput>(
                &projectedContainedElement, std::AdaptivePointerCast<AdaptiveSharedNamespace::ToggleInput>(containedElement)));
            break;
        case CardElementType::Custom:
            RETURN_IF_FAILED(std::AdaptivePointerCast<CustomElementWrapper>(containedElement)->GetWrappedElement(&projectedContainedElement));
            break;
        }

        if (projectedContainedElement != nullptr)
        {
            RETURN_IF_FAILED(projectedParentContainer->Append(projectedContainedElement.Detach()));
        }
    }
    return S_OK;
}
CATCH_RETURN;

HRESULT GenerateActionsProjection(
    const std::vector<std::shared_ptr<AdaptiveSharedNamespace::BaseActionElement>>& containedActions,
    _In_ ABI::Windows::Foundation::Collections::IVector<ABI::AdaptiveNamespace::IAdaptiveActionElement*>* projectedParentContainer) noexcept try
{
    for (auto& containedAction : containedActions)
    {
        ComPtr<ABI::AdaptiveNamespace::IAdaptiveActionElement> projectedContainedAction;
        RETURN_IF_FAILED(GenerateActionProjection(containedAction, &projectedContainedAction));

        RETURN_IF_FAILED(projectedParentContainer->Append(projectedContainedAction.Detach()));
    }
    return S_OK;
}
CATCH_RETURN;

HRESULT GenerateActionProjection(const std::shared_ptr<AdaptiveSharedNamespace::BaseActionElement> action,
                                 _COM_Outptr_ ABI::AdaptiveNamespace::IAdaptiveActionElement** projectedAction) noexcept try
{
    if (action == nullptr)
    {
        *projectedAction = nullptr;
        return S_OK;
    }

    switch (action->GetElementType())
    {
    case ActionType::OpenUrl:
        RETURN_IF_FAILED(MakeAndInitialize<::AdaptiveNamespace::AdaptiveOpenUrlAction>(
            projectedAction, std::AdaptivePointerCast<AdaptiveSharedNamespace::OpenUrlAction>(action)));
        break;
    case ActionType::ShowCard:
        RETURN_IF_FAILED(MakeAndInitialize<::AdaptiveNamespace::AdaptiveShowCardAction>(
            projectedAction, std::AdaptivePointerCast<AdaptiveSharedNamespace::ShowCardAction>(action)));
        break;
    case ActionType::Submit:
        RETURN_IF_FAILED(MakeAndInitialize<::AdaptiveNamespace::AdaptiveSubmitAction>(
            projectedAction, std::AdaptivePointerCast<AdaptiveSharedNamespace::SubmitAction>(action)));
        break;
    case ActionType::ToggleVisibility:
        RETURN_IF_FAILED(MakeAndInitialize<::AdaptiveNamespace::AdaptiveToggleVisibilityAction>(
            projectedAction, std::AdaptivePointerCast<AdaptiveSharedNamespace::ToggleVisibilityAction>(action)));
        break;
    case ActionType::Custom:
        RETURN_IF_FAILED(std::AdaptivePointerCast<CustomActionWrapper>(action)->GetWrappedElement(projectedAction));
        break;
    default:
        return E_UNEXPECTED;
        break;
    }

    return S_OK;
}
CATCH_RETURN;

HRESULT GenerateColumnsProjection(const std::vector<std::shared_ptr<AdaptiveSharedNamespace::Column>>& containedElements,
                                  _In_ ABI::Windows::Foundation::Collections::IVector<ABI::AdaptiveNamespace::IAdaptiveColumn*>* projectedParentContainer) noexcept try
{
    for (auto& containedElement : containedElements)
    {
        ComPtr<ABI::AdaptiveNamespace::IAdaptiveColumn> projectedContainedElement;
        RETURN_IF_FAILED(MakeAndInitialize<::AdaptiveNamespace::AdaptiveColumn>(
            &projectedContainedElement, std::static_pointer_cast<AdaptiveSharedNamespace::Column>(containedElement)));

        RETURN_IF_FAILED(projectedParentContainer->Append(projectedContainedElement.Detach()));
    }
    return S_OK;
}
CATCH_RETURN;

HRESULT GenerateFactsProjection(const std::vector<std::shared_ptr<AdaptiveSharedNamespace::Fact>>& containedElements,
                                _In_ ABI::Windows::Foundation::Collections::IVector<ABI::AdaptiveNamespace::IAdaptiveFact*>* projectedParentContainer) noexcept try
{
    for (auto& containedElement : containedElements)
    {
        ComPtr<ABI::AdaptiveNamespace::IAdaptiveFact> projectedContainedElement;
        RETURN_IF_FAILED(MakeAndInitialize<::AdaptiveNamespace::AdaptiveFact>(
            &projectedContainedElement, std::static_pointer_cast<AdaptiveSharedNamespace::Fact>(containedElement)));

        RETURN_IF_FAILED(projectedParentContainer->Append(projectedContainedElement.Detach()));
    }
    return S_OK;
}
CATCH_RETURN;

HRESULT GenerateImagesProjection(const std::vector<std::shared_ptr<AdaptiveSharedNamespace::Image>>& containedElements,
                                 _In_ ABI::Windows::Foundation::Collections::IVector<ABI::AdaptiveNamespace::IAdaptiveImage*>* projectedParentContainer) noexcept try
{
    for (auto& containedElement : containedElements)
    {
        ComPtr<ABI::AdaptiveNamespace::IAdaptiveImage> projectedContainedElement;
        RETURN_IF_FAILED(MakeAndInitialize<::AdaptiveNamespace::AdaptiveImage>(
            &projectedContainedElement, std::static_pointer_cast<AdaptiveSharedNamespace::Image>(containedElement)));

        RETURN_IF_FAILED(projectedParentContainer->Append(projectedContainedElement.Detach()));
    }
    return S_OK;
}
CATCH_RETURN;

HRESULT GenerateInputChoicesProjection(
    const std::vector<std::shared_ptr<AdaptiveSharedNamespace::ChoiceInput>>& containedElements,
    _In_ ABI::Windows::Foundation::Collections::IVector<ABI::AdaptiveNamespace::IAdaptiveChoiceInput*>* projectedParentContainer) noexcept try
{
    for (auto& containedElement : containedElements)
    {
        ComPtr<ABI::AdaptiveNamespace::IAdaptiveChoiceInput> projectedContainedElement;
        RETURN_IF_FAILED(MakeAndInitialize<::AdaptiveNamespace::AdaptiveChoiceInput>(
            &projectedContainedElement, std::static_pointer_cast<AdaptiveSharedNamespace::ChoiceInput>(containedElement)));

        RETURN_IF_FAILED(projectedParentContainer->Append(projectedContainedElement.Detach()));
    }
    return S_OK;
}
CATCH_RETURN;

HRESULT GenerateMediaSourcesProjection(
    const std::vector<std::shared_ptr<AdaptiveSharedNamespace::MediaSource>>& containedElements,
    _In_ ABI::Windows::Foundation::Collections::IVector<ABI::AdaptiveNamespace::AdaptiveMediaSource*>* projectedParentContainer) noexcept try
{
    for (auto& containedElement : containedElements)
    {
        ComPtr<ABI::AdaptiveNamespace::IAdaptiveMediaSource> projectedContainedElement;
        RETURN_IF_FAILED(MakeAndInitialize<::AdaptiveNamespace::AdaptiveMediaSource>(
            &projectedContainedElement, std::static_pointer_cast<AdaptiveSharedNamespace::MediaSource>(containedElement)));

        RETURN_IF_FAILED(projectedParentContainer->Append(projectedContainedElement.Detach()));
    }
    return S_OK;
}
CATCH_RETURN;

HRESULT GenerateToggleTargetProjection(
    const std::vector<std::shared_ptr<AdaptiveSharedNamespace::ToggleVisibilityTarget>>& containedElements,
    _In_ ABI::Windows::Foundation::Collections::IVector<ABI::AdaptiveNamespace::AdaptiveToggleVisibilityTarget*>* projectedParentContainer) noexcept try
{
    for (auto& containedElement : containedElements)
    {
        ComPtr<ABI::AdaptiveNamespace::IAdaptiveToggleVisibilityTarget> projectedContainedElement;
        RETURN_IF_FAILED(MakeAndInitialize<::AdaptiveNamespace::AdaptiveToggleVisibilityTarget>(
            &projectedContainedElement, std::static_pointer_cast<AdaptiveSharedNamespace::ToggleVisibilityTarget>(containedElement)));

        RETURN_IF_FAILED(projectedParentContainer->Append(projectedContainedElement.Detach()));
    }
    return S_OK;
}
CATCH_RETURN;

HRESULT GenerateSeparatorProjection(std::shared_ptr<AdaptiveSharedNamespace::Separator> sharedSeparator,
                                    _COM_Outptr_ ABI::AdaptiveNamespace::IAdaptiveSeparator** projectedSeparator) noexcept try
{
    *projectedSeparator = nullptr;
    if (sharedSeparator != nullptr)
    {
        return MakeAndInitialize<::AdaptiveNamespace::AdaptiveSeparator>(projectedSeparator, sharedSeparator);
    }
    return S_OK;
}
CATCH_RETURN;

HRESULT GenerateSharedSeparator(_In_ ABI::AdaptiveNamespace::IAdaptiveSeparator* separator,
                                _Out_ std::shared_ptr<AdaptiveSharedNamespace::Separator>* sharedSeparatorOut) noexcept try
{
    ABI::AdaptiveNamespace::ForegroundColor color;
    RETURN_IF_FAILED(separator->get_Color(&color));

    ABI::AdaptiveNamespace::SeparatorThickness thickness;
    RETURN_IF_FAILED(separator->get_Thickness(&thickness));

    auto sharedSeparator = std::make_shared<Separator>();
    sharedSeparator->SetColor(static_cast<AdaptiveSharedNamespace::ForegroundColor>(color));
    sharedSeparator->SetThickness(static_cast<AdaptiveSharedNamespace::SeparatorThickness>(thickness));

    *sharedSeparatorOut = sharedSeparator;
    return S_OK;
}
CATCH_RETURN;

// Get a Color object from color string
// Expected formats are "#AARRGGBB" (with alpha channel) and "#RRGGBB" (without alpha channel)
HRESULT GetColorFromString(const std::string& colorString, _Out_ ABI::Windows::UI::Color* color) noexcept try
{
    if (colorString.front() == '#')
    {
        // Get the pure hex value (without #)
        std::string hexColorString = colorString.substr(1, std::string::npos);

        std::regex colorWithAlphaRegex("[0-9a-f]{8}", std::regex_constants::icase);
        if (regex_match(hexColorString, colorWithAlphaRegex))
        {
            // If color string has alpha channel, extract and set to color
            std::string alphaString = hexColorString.substr(0, 2);
            INT32 alpha = strtol(alphaString.c_str(), nullptr, 16);

            color->A = static_cast<BYTE>(alpha);

            hexColorString = hexColorString.substr(2, std::string::npos);
        }
        else
        {
            // Otherwise, set full opacity
            std::string alphaString = "FF";
            INT32 alpha = strtol(alphaString.c_str(), nullptr, 16);
            color->A = static_cast<BYTE>(alpha);
        }

        // A valid string at this point should have 6 hex characters (RRGGBB)
        std::regex colorWithoutAlphaRegex("[0-9a-f]{6}", std::regex_constants::icase);
        if (regex_match(hexColorString, colorWithoutAlphaRegex))
        {
            // Then set all other Red, Green, and Blue channels
            std::string redString = hexColorString.substr(0, 2);
            INT32 red = strtol(redString.c_str(), nullptr, 16);

            std::string greenString = hexColorString.substr(2, 2);
            INT32 green = strtol(greenString.c_str(), nullptr, 16);

            std::string blueString = hexColorString.substr(4, 2);
            INT32 blue = strtol(blueString.c_str(), nullptr, 16);

            color->R = static_cast<BYTE>(red);
            color->G = static_cast<BYTE>(green);
            color->B = static_cast<BYTE>(blue);

            return S_OK;
        }
    }

    // All other formats are ignored (set alpha to 0)
    color->A = static_cast<BYTE>(0);

    return S_OK;
}
CATCH_RETURN;

<<<<<<< HEAD
HRESULT GetContainerStyleDefinition(ABI::AdaptiveNamespace::ContainerStyle style,
                                    _In_ ABI::AdaptiveNamespace::IAdaptiveHostConfig* hostConfig,
                                    _Out_ ABI::AdaptiveNamespace::IAdaptiveContainerStyleDefinition** styleDefinition) noexcept try
{
    ComPtr<ABI::AdaptiveNamespace::IAdaptiveContainerStylesDefinition> containerStyles;
    RETURN_IF_FAILED(hostConfig->get_ContainerStyles(&containerStyles));

    switch (style)
    {
    case ABI::AdaptiveNamespace::ContainerStyle::Accent:
        RETURN_IF_FAILED(containerStyles->get_Accent(styleDefinition));
        break;
    case ABI::AdaptiveNamespace::ContainerStyle::Attention:
        RETURN_IF_FAILED(containerStyles->get_Attention(styleDefinition));
        break;
    case ABI::AdaptiveNamespace::ContainerStyle::Emphasis:
        RETURN_IF_FAILED(containerStyles->get_Emphasis(styleDefinition));
        break;
    case ABI::AdaptiveNamespace::ContainerStyle::Good:
        RETURN_IF_FAILED(containerStyles->get_Good(styleDefinition));
        break;
    case ABI::AdaptiveNamespace::ContainerStyle::Warning:
        RETURN_IF_FAILED(containerStyles->get_Warning(styleDefinition));
        break;
    case ABI::AdaptiveNamespace::ContainerStyle::Default:
    default:
        RETURN_IF_FAILED(containerStyles->get_Default(styleDefinition));
        break;
    }
    return S_OK;
}
CATCH_RETURN;

HRESULT GetColorFromAdaptiveColor(ABI::AdaptiveNamespace::IAdaptiveHostConfig* hostConfig,
=======
HRESULT GetColorFromAdaptiveColor(_In_ ABI::AdaptiveNamespace::IAdaptiveHostConfig* hostConfig,
>>>>>>> 828bfe97
                                  ABI::AdaptiveNamespace::ForegroundColor adaptiveColor,
                                  ABI::AdaptiveNamespace::ContainerStyle containerStyle,
                                  bool isSubtle,
                                  _Out_ ABI::Windows::UI::Color* uiColor) noexcept try
{
    ComPtr<ABI::AdaptiveNamespace::IAdaptiveContainerStyleDefinition> styleDefinition;
    GetContainerStyleDefinition(containerStyle, hostConfig, &styleDefinition);

    ComPtr<ABI::AdaptiveNamespace::IAdaptiveColorsConfig> colorsConfig;
    RETURN_IF_FAILED(styleDefinition->get_ForegroundColors(&colorsConfig));

    ComPtr<ABI::AdaptiveNamespace::IAdaptiveColorConfig> colorConfig;
    switch (adaptiveColor)
    {
    case ABI::AdaptiveNamespace::ForegroundColor::Accent:
        RETURN_IF_FAILED(colorsConfig->get_Accent(&colorConfig));
        break;
    case ABI::AdaptiveNamespace::ForegroundColor::Dark:
        RETURN_IF_FAILED(colorsConfig->get_Dark(&colorConfig));
        break;
    case ABI::AdaptiveNamespace::ForegroundColor::Light:
        RETURN_IF_FAILED(colorsConfig->get_Light(&colorConfig));
        break;
    case ABI::AdaptiveNamespace::ForegroundColor::Good:
        RETURN_IF_FAILED(colorsConfig->get_Good(&colorConfig));
        break;
    case ABI::AdaptiveNamespace::ForegroundColor::Warning:
        RETURN_IF_FAILED(colorsConfig->get_Warning(&colorConfig));
        break;
    case ABI::AdaptiveNamespace::ForegroundColor::Attention:
        RETURN_IF_FAILED(colorsConfig->get_Attention(&colorConfig));
        break;
    case ABI::AdaptiveNamespace::ForegroundColor::Default:
    default:
        RETURN_IF_FAILED(colorsConfig->get_Default(&colorConfig));
        break;
    }

    RETURN_IF_FAILED(isSubtle ? colorConfig->get_Subtle(uiColor) : colorConfig->get_Default(uiColor));

    return S_OK;
}
CATCH_RETURN;

HRESULT GetSpacingSizeFromSpacing(_In_ ABI::AdaptiveNamespace::IAdaptiveHostConfig* hostConfig,
                                  ABI::AdaptiveNamespace::Spacing spacing,
                                  _Out_ UINT* spacingSize) noexcept try
{
    ComPtr<ABI::AdaptiveNamespace::IAdaptiveSpacingConfig> spacingConfig;
    RETURN_IF_FAILED(hostConfig->get_Spacing(&spacingConfig));

    switch (spacing)
    {
    case ABI::AdaptiveNamespace::Spacing::None:
        *spacingSize = 0;
        break;
    case ABI::AdaptiveNamespace::Spacing::Small:
        RETURN_IF_FAILED(spacingConfig->get_Small(spacingSize));
        break;
    case ABI::AdaptiveNamespace::Spacing::Medium:
        RETURN_IF_FAILED(spacingConfig->get_Medium(spacingSize));
        break;
    case ABI::AdaptiveNamespace::Spacing::Large:
        RETURN_IF_FAILED(spacingConfig->get_Large(spacingSize));
        break;
    case ABI::AdaptiveNamespace::Spacing::ExtraLarge:
        RETURN_IF_FAILED(spacingConfig->get_ExtraLarge(spacingSize));
        break;
    case ABI::AdaptiveNamespace::Spacing::Padding:
        RETURN_IF_FAILED(spacingConfig->get_Padding(spacingSize));
        break;
    case ABI::AdaptiveNamespace::Spacing::Default:
    default:
        RETURN_IF_FAILED(spacingConfig->get_Default(spacingSize));
        break;
    }

    return S_OK;
}
CATCH_RETURN;

HRESULT GetBackgroundColorFromStyle(ABI::AdaptiveNamespace::ContainerStyle style,
                                    _In_ ABI::AdaptiveNamespace::IAdaptiveHostConfig* hostConfig,
                                    _Out_ ABI::Windows::UI::Color* backgroundColor) noexcept try
{
    ComPtr<ABI::AdaptiveNamespace::IAdaptiveContainerStyleDefinition> styleDefinition;
    RETURN_IF_FAILED(GetContainerStyleDefinition(style, hostConfig, &styleDefinition));
    RETURN_IF_FAILED(styleDefinition->get_BackgroundColor(backgroundColor));

    return S_OK;
}
CATCH_RETURN;

HRESULT GetFontDataFromStyle(_In_ ABI::AdaptiveNamespace::IAdaptiveHostConfig* hostConfig,
<<<<<<< HEAD
                             _In_ ABI::AdaptiveNamespace::FontStyle style,
                             _In_ ABI::AdaptiveNamespace::TextSize desiredSize,
                             _In_ ABI::AdaptiveNamespace::TextWeight desiredWeight,
                             _Out_ HSTRING* resultFontFamilyName,
=======
                             ABI::AdaptiveNamespace::FontStyle style,
                             ABI::AdaptiveNamespace::TextSize desiredSize,
                             ABI::AdaptiveNamespace::TextWeight desiredWeight,
                             _Outptr_ HSTRING* resultFontFamilyName,
>>>>>>> 828bfe97
                             _Out_ UINT32* resultSize,
                             _Out_ ABI::Windows::UI::Text::FontWeight* resultWeight) noexcept try
{
    RETURN_IF_FAILED(GetFontFamilyFromStyle(hostConfig, style, resultFontFamilyName));
    RETURN_IF_FAILED(GetFontSizeFromStyle(hostConfig, style, desiredSize, resultSize));
    RETURN_IF_FAILED(GetFontWeightFromStyle(hostConfig, style, desiredWeight, resultWeight));
    return S_OK;
}
CATCH_RETURN;

HRESULT GetFontFamilyFromStyle(_In_ ABI::AdaptiveNamespace::IAdaptiveHostConfig* hostConfig,
<<<<<<< HEAD
                               _In_ ABI::AdaptiveNamespace::FontStyle style,
                               _Out_ HSTRING* resultFontFamilyName) noexcept try
=======
                               ABI::AdaptiveNamespace::FontStyle style,
                               _Outptr_ HSTRING* resultFontFamilyName) noexcept try
>>>>>>> 828bfe97
{
    HString result;
    ABI::AdaptiveNamespace::IAdaptiveFontStyleDefinition* styleDefinition;

    // get FontFamily from desired style
    RETURN_IF_FAILED(GetFontStyle(hostConfig, style, &styleDefinition));
    RETURN_IF_FAILED(styleDefinition->get_FontFamily(result.GetAddressOf()));
    if (result == NULL)
    {
        // get FontFamily from Default style
        RETURN_IF_FAILED(GetFontStyle(hostConfig, ABI::AdaptiveNamespace::FontStyle::Default, &styleDefinition));
        RETURN_IF_FAILED(styleDefinition->get_FontFamily(result.GetAddressOf()));

        if (result == NULL)
        {
            // get deprecated FontFamily
            RETURN_IF_FAILED(hostConfig->get_FontFamily(result.GetAddressOf()));

            if (result == NULL)
            {
                // set system default FontFamily based on desired style
                switch (style)
                {
                case ABI::AdaptiveNamespace::FontStyle::Monospace:
                    RETURN_IF_FAILED(UTF8ToHString("Courier New", result.GetAddressOf()));
                    break;
                case ABI::AdaptiveNamespace::FontStyle::Display:
                case ABI::AdaptiveNamespace::FontStyle::Default:
                default:
                    RETURN_IF_FAILED(UTF8ToHString("Segoe UI", result.GetAddressOf()));
                    break;
                }
            }
        }
    }
    return result.CopyTo(resultFontFamilyName);
}
CATCH_RETURN;

HRESULT GetFontSizeFromStyle(_In_ ABI::AdaptiveNamespace::IAdaptiveHostConfig* hostConfig,
<<<<<<< HEAD
                             _In_ ABI::AdaptiveNamespace::FontStyle style,
                             _In_ ABI::AdaptiveNamespace::TextSize desiredSize,
=======
                             ABI::AdaptiveNamespace::FontStyle style,
                             ABI::AdaptiveNamespace::TextSize desiredSize,
>>>>>>> 828bfe97
                             _Out_ UINT32* resultSize) noexcept try
{
    UINT32 result;
    ABI::AdaptiveNamespace::IAdaptiveFontStyleDefinition* styleDefinition;
    ABI::AdaptiveNamespace::IAdaptiveFontSizesConfig* sizesConfig;

    // get FontSize from desired style
    RETURN_IF_FAILED(GetFontStyle(hostConfig, style, &styleDefinition));
    RETURN_IF_FAILED(styleDefinition->get_FontSizes(&sizesConfig));
    RETURN_IF_FAILED(GetFontSize(sizesConfig, desiredSize, &result));

    if (result == MAXUINT32)
    {
        // get FontSize from Default style
        RETURN_IF_FAILED(GetFontStyle(hostConfig, ABI::AdaptiveNamespace::FontStyle::Default, &styleDefinition));
        RETURN_IF_FAILED(styleDefinition->get_FontSizes(&sizesConfig));
        RETURN_IF_FAILED(GetFontSize(sizesConfig, desiredSize, &result));

        if (result == MAXUINT32)
        {
            // get deprecated FontSize
            RETURN_IF_FAILED(hostConfig->get_FontSizes(&sizesConfig));
            RETURN_IF_FAILED(GetFontSize(sizesConfig, desiredSize, &result));

            if (result == MAXUINT32)
            {
                // set system default FontSize based on desired style
                switch (desiredSize)
                {
                case ABI::AdaptiveNamespace::TextSize::Small:
                    result = 10;
                    break;
                case ABI::AdaptiveNamespace::TextSize::Medium:
                    result = 14;
                    break;
                case ABI::AdaptiveNamespace::TextSize::Large:
                    result = 17;
                    break;
                case ABI::AdaptiveNamespace::TextSize::ExtraLarge:
                    result = 20;
                    break;
                case ABI::AdaptiveNamespace::TextSize::Default:
                default:
                    result = 12;
                    break;
                }
            }
        }
    }
    *resultSize = result;
    return S_OK;
}
CATCH_RETURN;

HRESULT GetFontWeightFromStyle(_In_ ABI::AdaptiveNamespace::IAdaptiveHostConfig* hostConfig,
<<<<<<< HEAD
                               _In_ ABI::AdaptiveNamespace::FontStyle style,
                               _In_ ABI::AdaptiveNamespace::TextWeight desiredWeight,
=======
                               ABI::AdaptiveNamespace::FontStyle style,
                               ABI::AdaptiveNamespace::TextWeight desiredWeight,
>>>>>>> 828bfe97
                               _Out_ ABI::Windows::UI::Text::FontWeight* resultWeight) noexcept try
{
    UINT16 result;
    ABI::AdaptiveNamespace::IAdaptiveFontStyleDefinition* styleDefinition;
    ABI::AdaptiveNamespace::IAdaptiveFontWeightsConfig* weightConfig;

    // get FontWeight from desired style
    RETURN_IF_FAILED(GetFontStyle(hostConfig, style, &styleDefinition));
    RETURN_IF_FAILED(styleDefinition->get_FontWeights(&weightConfig));
    RETURN_IF_FAILED(GetFontWeight(weightConfig, desiredWeight, &result));

    if (result == MAXUINT16)
    {
        // get FontWeight from Default style
        RETURN_IF_FAILED(GetFontStyle(hostConfig, ABI::AdaptiveNamespace::FontStyle::Default, &styleDefinition));
        RETURN_IF_FAILED(styleDefinition->get_FontWeights(&weightConfig));
        RETURN_IF_FAILED(GetFontWeight(weightConfig, desiredWeight, &result));

        if (result == MAXUINT16)
        {
            // get deprecated FontWeight
            RETURN_IF_FAILED(hostConfig->get_FontWeights(&weightConfig));
            RETURN_IF_FAILED(GetFontWeight(weightConfig, desiredWeight, &result));

            if (result == MAXUINT16)
            {
                // set system default FontWeight based on desired style
                switch (desiredWeight)
                {
                case ABI::AdaptiveNamespace::TextWeight::Lighter:
                    result = 200;
                    break;
                case ABI::AdaptiveNamespace::TextWeight::Bolder:
                    result = 800;
                    break;
                case ABI::AdaptiveNamespace::TextWeight::Default:
                default:
                    result = 400;
                    break;
                }
            }
        }
    }
    resultWeight->Weight = result;
    return S_OK;
}
CATCH_RETURN;

HRESULT GetFontStyle(_In_ ABI::AdaptiveNamespace::IAdaptiveHostConfig* hostConfig,
<<<<<<< HEAD
                     _In_ ABI::AdaptiveNamespace::FontStyle style,
                     _Out_ ABI::AdaptiveNamespace::IAdaptiveFontStyleDefinition** styleDefinition) noexcept try
=======
                     ABI::AdaptiveNamespace::FontStyle style,
                     _COM_Outptr_ ABI::AdaptiveNamespace::IAdaptiveFontStyleDefinition** styleDefinition) noexcept try
>>>>>>> 828bfe97
{
    ABI::AdaptiveNamespace::IAdaptiveFontStylesDefinition* fontStyles;
    RETURN_IF_FAILED(hostConfig->get_FontStyles(&fontStyles));

    switch (style)
    {
    case ABI::AdaptiveNamespace::FontStyle::Display:
        RETURN_IF_FAILED(fontStyles->get_Display(styleDefinition));
        break;
    case ABI::AdaptiveNamespace::FontStyle::Monospace:
        RETURN_IF_FAILED(fontStyles->get_Monospace(styleDefinition));
        break;
    case ABI::AdaptiveNamespace::FontStyle::Default:
    default:
        RETURN_IF_FAILED(fontStyles->get_Default(styleDefinition));
        break;
    }
    return S_OK;
}
CATCH_RETURN;

HRESULT GetFontSize(_In_ ABI::AdaptiveNamespace::IAdaptiveFontSizesConfig* sizesConfig,
<<<<<<< HEAD
                    _In_ ABI::AdaptiveNamespace::TextSize desiredSize,
=======
                    ABI::AdaptiveNamespace::TextSize desiredSize,
>>>>>>> 828bfe97
                    _Out_ UINT32* resultSize) noexcept try
{
    switch (desiredSize)
    {
    case ABI::AdaptiveNamespace::TextSize::Small:
        RETURN_IF_FAILED(sizesConfig->get_Small(resultSize));
        break;
    case ABI::AdaptiveNamespace::TextSize::Medium:
        RETURN_IF_FAILED(sizesConfig->get_Medium(resultSize));
        break;
    case ABI::AdaptiveNamespace::TextSize::Large:
        RETURN_IF_FAILED(sizesConfig->get_Large(resultSize));
        break;
    case ABI::AdaptiveNamespace::TextSize::ExtraLarge:
        RETURN_IF_FAILED(sizesConfig->get_ExtraLarge(resultSize));
        break;
    case ABI::AdaptiveNamespace::TextSize::Default:
    default:
        RETURN_IF_FAILED(sizesConfig->get_Default(resultSize));
        break;
    }
    return S_OK;
}
CATCH_RETURN;

HRESULT GetFontWeight(_In_ ABI::AdaptiveNamespace::IAdaptiveFontWeightsConfig* weightsConfig,
<<<<<<< HEAD
                      _In_ ABI::AdaptiveNamespace::TextWeight desiredWeight,
=======
                      ABI::AdaptiveNamespace::TextWeight desiredWeight,
>>>>>>> 828bfe97
                      _Out_ UINT16* resultWeight) noexcept try
{
    switch (desiredWeight)
    {
    case ABI::AdaptiveNamespace::TextWeight::Lighter:
        RETURN_IF_FAILED(weightsConfig->get_Lighter(resultWeight));
        break;
    case ABI::AdaptiveNamespace::TextWeight::Bolder:
        RETURN_IF_FAILED(weightsConfig->get_Bolder(resultWeight));
        break;
    case ABI::AdaptiveNamespace::TextWeight::Default:
    default:
        RETURN_IF_FAILED(weightsConfig->get_Default(resultWeight));
        break;
    }
    return S_OK;
}
CATCH_RETURN;

HRESULT StringToJsonObject(const std::string& inputString, _COM_Outptr_ IJsonObject** result)
{
    std::wstring asWstring = StringToWstring(inputString);
    return HStringToJsonObject(HStringReference(asWstring.c_str()).Get(), result);
}

HRESULT HStringToJsonObject(const HSTRING& inputHString, _COM_Outptr_ IJsonObject** result)
{
    ComPtr<IJsonObjectStatics> jObjectStatics;
    RETURN_IF_FAILED(GetActivationFactory(HStringReference(RuntimeClass_Windows_Data_Json_JsonObject).Get(), &jObjectStatics));
    ComPtr<IJsonObject> jObject;
    HRESULT hr = jObjectStatics->Parse(inputHString, &jObject);
    if (FAILED(hr))
    {
        RETURN_IF_FAILED(ActivateInstance(HStringReference(RuntimeClass_Windows_Data_Json_JsonObject).Get(), &jObject));
    }
    *result = jObject.Detach();
    return S_OK;
}

HRESULT JsonObjectToString(_In_ IJsonObject* inputJson, std::string& result)
{
    HString asHstring;
    RETURN_IF_FAILED(JsonObjectToHString(inputJson, asHstring.GetAddressOf()));
    return HStringToUTF8(asHstring.Get(), result);
}

HRESULT JsonObjectToHString(_In_ IJsonObject* inputJson, _Outptr_ HSTRING* result)
{
    if (!inputJson)
    {
        return E_INVALIDARG;
    }
    ComPtr<IJsonObject> localInputJson(inputJson);
    ComPtr<IJsonValue> asJsonValue;
    RETURN_IF_FAILED(localInputJson.As(&asJsonValue));
    return (asJsonValue->Stringify(result));
}

HRESULT StringToJsonValue(const std::string inputString, _COM_Outptr_ IJsonValue** result)
{
    std::wstring asWstring = StringToWstring(inputString);
    return HStringToJsonValue(HStringReference(asWstring.c_str()).Get(), result);
}

HRESULT HStringToJsonValue(const HSTRING& inputHString, _COM_Outptr_ IJsonValue** result)
{
    ComPtr<IJsonValueStatics> jValueStatics;
    RETURN_IF_FAILED(GetActivationFactory(HStringReference(RuntimeClass_Windows_Data_Json_JsonValue).Get(), &jValueStatics));
    ComPtr<IJsonValue> jValue;
    HRESULT hr = jValueStatics->Parse(inputHString, &jValue);
    if (FAILED(hr))
    {
        RETURN_IF_FAILED(ActivateInstance(HStringReference(RuntimeClass_Windows_Data_Json_JsonValue).Get(), &jValue));
    }
    *result = jValue.Detach();
    return S_OK;
}

HRESULT JsonValueToString(_In_ IJsonValue* inputValue, std::string& result)
{
    HString asHstring;
    RETURN_IF_FAILED(JsonValueToHString(inputValue, asHstring.GetAddressOf()));
    return HStringToUTF8(asHstring.Get(), result);
}

HRESULT JsonValueToHString(_In_ IJsonValue* inputJsonValue, _Outptr_ HSTRING* result)
{
    if (!inputJsonValue)
    {
        return E_INVALIDARG;
    }
    ComPtr<IJsonValue> localInputJsonValue(inputJsonValue);
    return (localInputJsonValue->Stringify(result));
}

HRESULT JsonCppToJsonObject(const Json::Value& jsonCppValue, _COM_Outptr_ IJsonObject** result)
{
    Json::FastWriter fastWriter;
    std::string jsonString = fastWriter.write(jsonCppValue);
    return StringToJsonObject(jsonString, result);
}

HRESULT JsonObjectToJsonCpp(_In_ ABI::Windows::Data::Json::IJsonObject* jsonObject, _Out_ Json::Value* jsonCppValue)
{
    std::string jsonString;
    RETURN_IF_FAILED(JsonObjectToString(jsonObject, jsonString));

    Json::Value value = ParseUtil::GetJsonValueFromString(jsonString);
    *jsonCppValue = value;

    return S_OK;
}

HRESULT ProjectedActionTypeToHString(ABI::AdaptiveNamespace::ActionType projectedActionType, _Outptr_ HSTRING* result)
{
    ActionType sharedActionType = static_cast<ActionType>(projectedActionType);
    return UTF8ToHString(ActionTypeToString(sharedActionType), result);
}

HRESULT ProjectedElementTypeToHString(ABI::AdaptiveNamespace::ElementType projectedElementType, _Outptr_ HSTRING* result)
{
    CardElementType sharedElementType = static_cast<CardElementType>(projectedElementType);
    return UTF8ToHString(CardElementTypeToString(sharedElementType), result);
}

std::wstring StringToWstring(const std::string& in)
{
    std::wstring_convert<std::codecvt_utf8_utf16<wchar_t>, wchar_t> utfConverter;
    return utfConverter.from_bytes(in);
}

std::string WstringToString(const std::wstring& input)
{
    std::wstring_convert<std::codecvt_utf8_utf16<wchar_t>, wchar_t> utfConverter;
    return utfConverter.to_bytes(input);
}

void RemoteResourceElementToRemoteResourceInformationVector(_In_ ABI::AdaptiveNamespace::IAdaptiveElementWithRemoteResources* remoteResourceElement,
                                                            std::vector<RemoteResourceInformation>& resourceUris)
{
    ComPtr<ABI::Windows::Foundation::Collections::IVectorView<ABI::AdaptiveNamespace::AdaptiveRemoteResourceInformation*>> remoteResources;
    THROW_IF_FAILED(remoteResourceElement->GetResourceInformation(remoteResources.GetAddressOf()));

    ComPtr<IIterable<ABI::AdaptiveNamespace::AdaptiveRemoteResourceInformation*>> vectorIterable;
    THROW_IF_FAILED(remoteResources.As<IIterable<ABI::AdaptiveNamespace::AdaptiveRemoteResourceInformation*>>(&vectorIterable));

    Microsoft::WRL::ComPtr<IIterator<ABI::AdaptiveNamespace::AdaptiveRemoteResourceInformation*>> vectorIterator;
    HRESULT hr = vectorIterable->First(&vectorIterator);

    boolean hasCurrent;
    THROW_IF_FAILED(vectorIterator->get_HasCurrent(&hasCurrent));

    while (SUCCEEDED(hr) && hasCurrent)
    {
        ComPtr<ABI::AdaptiveNamespace::IAdaptiveRemoteResourceInformation> resourceInformation;
        THROW_IF_FAILED(vectorIterator->get_Current(&resourceInformation));

        HString url;
        THROW_IF_FAILED(resourceInformation->get_Url(url.GetAddressOf()));

        RemoteResourceInformation uriInfo;
        THROW_IF_FAILED(HStringToUTF8(url.Get(), uriInfo.url));

        HString mimeType;
        THROW_IF_FAILED(resourceInformation->get_MimeType(mimeType.GetAddressOf()));

        uriInfo.mimeType = HStringToUTF8(mimeType.Get());

        resourceUris.push_back(uriInfo);

        hr = vectorIterator->MoveNext(&hasCurrent);
    }
}

void GetUrlFromString(_In_ ABI::AdaptiveNamespace::IAdaptiveHostConfig* hostConfig,
                      _In_ HSTRING urlString,
                      _Outptr_ ABI::Windows::Foundation::IUriRuntimeClass** url)
{
    ComPtr<ABI::Windows::Foundation::IUriRuntimeClassFactory> uriActivationFactory;
    THROW_IF_FAILED(GetActivationFactory(HStringReference(RuntimeClass_Windows_Foundation_Uri).Get(), &uriActivationFactory));

    ComPtr<ABI::Windows::Foundation::IUriRuntimeClass> localUrl;

    // Try to treat URI as absolute
    boolean isUrlRelative = FAILED(uriActivationFactory->CreateUri(urlString, localUrl.GetAddressOf()));

    // Otherwise, try to treat URI as relative
    if (isUrlRelative)
    {
        HSTRING imageBaseUrl;
        THROW_IF_FAILED(hostConfig->get_ImageBaseUrl(&imageBaseUrl));

        if (imageBaseUrl != nullptr)
        {
            THROW_IF_FAILED(uriActivationFactory->CreateWithRelativeUri(imageBaseUrl, urlString, localUrl.GetAddressOf()));
        }
    }

    THROW_IF_FAILED(localUrl.CopyTo(url));
}

HRESULT SharedWarningsToAdaptiveWarnings(std::vector<std::shared_ptr<AdaptiveCardParseWarning>> sharedWarnings,
                                         _In_ ABI::Windows::Foundation::Collections::IVector<ABI::AdaptiveNamespace::IAdaptiveWarning*>* adaptiveWarnings)
{
    for (auto sharedWarning : sharedWarnings)
    {
        HString warningMessage;
        RETURN_IF_FAILED(UTF8ToHString(sharedWarning->GetReason(), warningMessage.GetAddressOf()));

        ABI::AdaptiveNamespace::WarningStatusCode statusCode =
            static_cast<ABI::AdaptiveNamespace::WarningStatusCode>(sharedWarning->GetStatusCode());

        ComPtr<ABI::AdaptiveNamespace::IAdaptiveWarning> adaptiveWarning;
        RETURN_IF_FAILED(MakeAndInitialize<AdaptiveWarning>(&adaptiveWarning, statusCode, warningMessage.Get()));

        RETURN_IF_FAILED(adaptiveWarnings->Append(adaptiveWarning.Get()));
    }

    return S_OK;
}

HRESULT AdaptiveWarningsToSharedWarnings(_In_ ABI::Windows::Foundation::Collections::IVector<ABI::AdaptiveNamespace::IAdaptiveWarning*>* adaptiveWarnings,
                                         std::vector<std::shared_ptr<AdaptiveCardParseWarning>> sharedWarnings)
{
    ComPtr<ABI::Windows::Foundation::Collections::IVector<ABI::AdaptiveNamespace::IAdaptiveWarning*>> localAdaptiveWarnings{adaptiveWarnings};
    ComPtr<IIterable<ABI::AdaptiveNamespace::IAdaptiveWarning*>> vectorIterable;
    RETURN_IF_FAILED(localAdaptiveWarnings.As<IIterable<ABI::AdaptiveNamespace::IAdaptiveWarning*>>(&vectorIterable));

    Microsoft::WRL::ComPtr<IIterator<ABI::AdaptiveNamespace::IAdaptiveWarning*>> vectorIterator;
    HRESULT hr = vectorIterable->First(&vectorIterator);

    boolean hasCurrent;
    THROW_IF_FAILED(vectorIterator->get_HasCurrent(&hasCurrent));

    while (SUCCEEDED(hr) && hasCurrent)
    {
        ComPtr<ABI::AdaptiveNamespace::IAdaptiveWarning> adaptiveWarning;
        RETURN_IF_FAILED(vectorIterator->get_Current(&adaptiveWarning));

        HString message;
        RETURN_IF_FAILED(adaptiveWarning->get_Message(message.GetAddressOf()));

        ABI::AdaptiveNamespace::WarningStatusCode statusCode;
        RETURN_IF_FAILED(adaptiveWarning->get_StatusCode(&statusCode));

        sharedWarnings.push_back(
            std::make_shared<AdaptiveCardParseWarning>(static_cast<AdaptiveSharedNamespace::WarningStatusCode>(statusCode),
                                                       HStringToUTF8(message.Get())));

        hr = vectorIterator->MoveNext(&hasCurrent);
    }

    return S_OK;
}

Color GenerateLighterColor(const Color& originalColor)
{
    const double lightIncrement = 0.25;

    Color lighterColor;
    lighterColor.A = originalColor.A;
    lighterColor.R = originalColor.R + static_cast<int>((255 - originalColor.R) * lightIncrement);
    lighterColor.G = originalColor.G + static_cast<int>((255 - originalColor.G) * lightIncrement);
    lighterColor.B = originalColor.B + static_cast<int>((255 - originalColor.B) * lightIncrement);
    return lighterColor;
}<|MERGE_RESOLUTION|>--- conflicted
+++ resolved
@@ -689,7 +689,6 @@
 }
 CATCH_RETURN;
 
-<<<<<<< HEAD
 HRESULT GetContainerStyleDefinition(ABI::AdaptiveNamespace::ContainerStyle style,
                                     _In_ ABI::AdaptiveNamespace::IAdaptiveHostConfig* hostConfig,
                                     _Out_ ABI::AdaptiveNamespace::IAdaptiveContainerStyleDefinition** styleDefinition) noexcept try
@@ -724,9 +723,6 @@
 CATCH_RETURN;
 
 HRESULT GetColorFromAdaptiveColor(ABI::AdaptiveNamespace::IAdaptiveHostConfig* hostConfig,
-=======
-HRESULT GetColorFromAdaptiveColor(_In_ ABI::AdaptiveNamespace::IAdaptiveHostConfig* hostConfig,
->>>>>>> 828bfe97
                                   ABI::AdaptiveNamespace::ForegroundColor adaptiveColor,
                                   ABI::AdaptiveNamespace::ContainerStyle containerStyle,
                                   bool isSubtle,
@@ -821,17 +817,10 @@
 CATCH_RETURN;
 
 HRESULT GetFontDataFromStyle(_In_ ABI::AdaptiveNamespace::IAdaptiveHostConfig* hostConfig,
-<<<<<<< HEAD
-                             _In_ ABI::AdaptiveNamespace::FontStyle style,
-                             _In_ ABI::AdaptiveNamespace::TextSize desiredSize,
-                             _In_ ABI::AdaptiveNamespace::TextWeight desiredWeight,
-                             _Out_ HSTRING* resultFontFamilyName,
-=======
                              ABI::AdaptiveNamespace::FontStyle style,
                              ABI::AdaptiveNamespace::TextSize desiredSize,
                              ABI::AdaptiveNamespace::TextWeight desiredWeight,
                              _Outptr_ HSTRING* resultFontFamilyName,
->>>>>>> 828bfe97
                              _Out_ UINT32* resultSize,
                              _Out_ ABI::Windows::UI::Text::FontWeight* resultWeight) noexcept try
 {
@@ -843,13 +832,8 @@
 CATCH_RETURN;
 
 HRESULT GetFontFamilyFromStyle(_In_ ABI::AdaptiveNamespace::IAdaptiveHostConfig* hostConfig,
-<<<<<<< HEAD
-                               _In_ ABI::AdaptiveNamespace::FontStyle style,
-                               _Out_ HSTRING* resultFontFamilyName) noexcept try
-=======
                                ABI::AdaptiveNamespace::FontStyle style,
                                _Outptr_ HSTRING* resultFontFamilyName) noexcept try
->>>>>>> 828bfe97
 {
     HString result;
     ABI::AdaptiveNamespace::IAdaptiveFontStyleDefinition* styleDefinition;
@@ -890,13 +874,8 @@
 CATCH_RETURN;
 
 HRESULT GetFontSizeFromStyle(_In_ ABI::AdaptiveNamespace::IAdaptiveHostConfig* hostConfig,
-<<<<<<< HEAD
-                             _In_ ABI::AdaptiveNamespace::FontStyle style,
-                             _In_ ABI::AdaptiveNamespace::TextSize desiredSize,
-=======
                              ABI::AdaptiveNamespace::FontStyle style,
                              ABI::AdaptiveNamespace::TextSize desiredSize,
->>>>>>> 828bfe97
                              _Out_ UINT32* resultSize) noexcept try
 {
     UINT32 result;
@@ -952,13 +931,8 @@
 CATCH_RETURN;
 
 HRESULT GetFontWeightFromStyle(_In_ ABI::AdaptiveNamespace::IAdaptiveHostConfig* hostConfig,
-<<<<<<< HEAD
-                               _In_ ABI::AdaptiveNamespace::FontStyle style,
-                               _In_ ABI::AdaptiveNamespace::TextWeight desiredWeight,
-=======
                                ABI::AdaptiveNamespace::FontStyle style,
                                ABI::AdaptiveNamespace::TextWeight desiredWeight,
->>>>>>> 828bfe97
                                _Out_ ABI::Windows::UI::Text::FontWeight* resultWeight) noexcept try
 {
     UINT16 result;
@@ -1008,13 +982,8 @@
 CATCH_RETURN;
 
 HRESULT GetFontStyle(_In_ ABI::AdaptiveNamespace::IAdaptiveHostConfig* hostConfig,
-<<<<<<< HEAD
-                     _In_ ABI::AdaptiveNamespace::FontStyle style,
-                     _Out_ ABI::AdaptiveNamespace::IAdaptiveFontStyleDefinition** styleDefinition) noexcept try
-=======
                      ABI::AdaptiveNamespace::FontStyle style,
                      _COM_Outptr_ ABI::AdaptiveNamespace::IAdaptiveFontStyleDefinition** styleDefinition) noexcept try
->>>>>>> 828bfe97
 {
     ABI::AdaptiveNamespace::IAdaptiveFontStylesDefinition* fontStyles;
     RETURN_IF_FAILED(hostConfig->get_FontStyles(&fontStyles));
@@ -1037,11 +1006,7 @@
 CATCH_RETURN;
 
 HRESULT GetFontSize(_In_ ABI::AdaptiveNamespace::IAdaptiveFontSizesConfig* sizesConfig,
-<<<<<<< HEAD
-                    _In_ ABI::AdaptiveNamespace::TextSize desiredSize,
-=======
                     ABI::AdaptiveNamespace::TextSize desiredSize,
->>>>>>> 828bfe97
                     _Out_ UINT32* resultSize) noexcept try
 {
     switch (desiredSize)
@@ -1068,11 +1033,7 @@
 CATCH_RETURN;
 
 HRESULT GetFontWeight(_In_ ABI::AdaptiveNamespace::IAdaptiveFontWeightsConfig* weightsConfig,
-<<<<<<< HEAD
-                      _In_ ABI::AdaptiveNamespace::TextWeight desiredWeight,
-=======
                       ABI::AdaptiveNamespace::TextWeight desiredWeight,
->>>>>>> 828bfe97
                       _Out_ UINT16* resultWeight) noexcept try
 {
     switch (desiredWeight)
