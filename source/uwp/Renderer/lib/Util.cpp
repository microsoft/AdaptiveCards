// Copyright (c) Microsoft Corporation. All rights reserved.
// Licensed under the MIT License.
#include "pch.h"

#include <regex>

#include "AdaptiveActionParserRegistration.h"
#include "AdaptiveActionSet.h"
#include "AdaptiveColumn.h"
#include "AdaptiveColumnSet.h"
#include "AdaptiveContainer.h"
#include "AdaptiveChoiceInput.h"
#include "AdaptiveChoiceSetInput.h"
#include "AdaptiveDateInput.h"
#include "AdaptiveElementParserRegistration.h"
#include "AdaptiveFact.h"
#include "AdaptiveFactSet.h"
#include "AdaptiveFeatureRegistration.h"
#include "AdaptiveImage.h"
#include "AdaptiveImageSet.h"
#include "AdaptiveMedia.h"
#include "AdaptiveMediaSource.h"
#include "AdaptiveNumberInput.h"
#include "AdaptiveOpenUrlAction.h"
#include "AdaptiveRequirement.h"
#include "AdaptiveRichTextBlock.h"
#include "AdaptiveSeparator.h"
#include "AdaptiveShowCardAction.h"
#include "AdaptiveSubmitAction.h"
#include "AdaptiveTextBlock.h"
#include "AdaptiveTextInput.h"
#include "AdaptiveTextRun.h"
#include "AdaptiveTimeInput.h"
#include "AdaptiveToggleInput.h"
#include "AdaptiveToggleVisibilityTarget.h"
#include "AdaptiveToggleVisibilityAction.h"
#include "AdaptiveUnsupportedAction.h"
#include "AdaptiveUnsupportedElement.h"
#include "AdaptiveWarning.h"
#include "CustomActionWrapper.h"
#include "CustomElementWrapper.h"
#include "XamlHelpers.h"

using namespace AdaptiveCards;
using namespace Microsoft::WRL;
using namespace Microsoft::WRL::Wrappers;
using namespace ABI::Windows::Data::Json;
using namespace ABI::Windows::UI;
using namespace Microsoft::WRL;
using namespace Microsoft::WRL::Wrappers;
using namespace AdaptiveNamespace;
using namespace ABI::Windows::Foundation;
using namespace ABI::Windows::Foundation::Collections;

HRESULT WStringToHString(std::wstring_view in, _Outptr_ HSTRING* out) noexcept
try
{
    if (out == nullptr)
    {
        return E_INVALIDARG;
    }
    else if (in.empty())
    {
        return WindowsCreateString(L"", 0, out);
    }
    else
    {
        return WindowsCreateString(in.data(), static_cast<UINT32>(in.length()), out);
    }
}
CATCH_RETURN;

std::string WStringToString(std::wstring_view in)
{
    const int length_in = static_cast<int>(in.length());

    if (length_in > 0)
    {
        const int length_out = ::WideCharToMultiByte(CP_UTF8, WC_ERR_INVALID_CHARS, in.data(), length_in, NULL, 0, NULL, NULL);

        if (length_out > 0)
        {
            std::string out(length_out, '\0');

            const int length_written = ::WideCharToMultiByte(CP_UTF8, WC_ERR_INVALID_CHARS, in.data(), length_in, out.data(), length_out, NULL, NULL);

            if (length_written == length_out)
            {
                return out;
            }
        }

        throw bad_string_conversion();
    }

    return {};
}

std::wstring StringToWString(std::string_view in)
{
    const int length_in = static_cast<int>(in.length());

    if (length_in > 0)
    {
        const int length_out = ::MultiByteToWideChar(CP_UTF8, MB_ERR_INVALID_CHARS, in.data(), length_in, NULL, 0);

        if (length_out > 0)
        {
            std::wstring out(length_out, L'\0');

            const int length_written = ::MultiByteToWideChar(CP_UTF8, MB_ERR_INVALID_CHARS, in.data(), length_in, out.data(), length_out);

            if (length_written == length_out)
            {
                return out;
            }
        }

        throw bad_string_conversion();
    }

    return {};
}

HRESULT UTF8ToHString(std::string_view in, _Outptr_ HSTRING* out) noexcept
try
{
    if (out == nullptr)
    {
        return E_INVALIDARG;
    }
    else
    {
        std::wstring wide = StringToWString(in);
        return WindowsCreateString(wide.c_str(), static_cast<UINT32>(wide.length()), out);
    }
}
CATCH_RETURN;

HRESULT HStringToUTF8(HSTRING in, std::string& out) noexcept
try
{
    UINT32 length = 0U;
    const auto* ptr_wide = WindowsGetStringRawBuffer(in, &length);
    out = WStringToString(std::wstring_view(ptr_wide, length));

    return S_OK;
}
CATCH_RETURN;

std::string HStringToUTF8(HSTRING in)
{
    std::string typeAsKey;
    if (SUCCEEDED(HStringToUTF8(in, typeAsKey)))
    {
        return typeAsKey;
    }

    return {};
}

template<typename TSharedBaseType, typename TAdaptiveBaseType, typename TAdaptiveType>
std::shared_ptr<TSharedBaseType> GetSharedModel(_In_ TAdaptiveBaseType* item)
{
    ComPtr<TAdaptiveType> adaptiveElement = PeekInnards<TAdaptiveType>(item);

    std::shared_ptr<TSharedBaseType> sharedModelElement;
    if (adaptiveElement && SUCCEEDED(adaptiveElement->GetSharedModel(sharedModelElement)))
    {
        return sharedModelElement;
    }
    else
    {
        return nullptr;
    }
}

HRESULT GenerateSharedElement(_In_ ABI::AdaptiveNamespace::IAdaptiveCardElement* item,
                              std::shared_ptr<AdaptiveSharedNamespace::BaseCardElement>& baseCardElement)
{
    ABI::AdaptiveNamespace::ElementType elementType;
    RETURN_IF_FAILED(item->get_ElementType(&elementType));

    switch (elementType)
    {
    case ABI::AdaptiveNamespace::ElementType::ActionSet:
        baseCardElement =
            GetSharedModel<AdaptiveSharedNamespace::BaseCardElement, ABI::AdaptiveNamespace::IAdaptiveCardElement, AdaptiveNamespace::AdaptiveActionSet>(
                item);
        break;
    case ABI::AdaptiveNamespace::ElementType::ChoiceSetInput:
        baseCardElement =
            GetSharedModel<AdaptiveSharedNamespace::BaseCardElement, ABI::AdaptiveNamespace::IAdaptiveCardElement, AdaptiveNamespace::AdaptiveChoiceSetInput>(
                item);
        break;
    case ABI::AdaptiveNamespace::ElementType::Column:
        baseCardElement =
            GetSharedModel<AdaptiveSharedNamespace::BaseCardElement, ABI::AdaptiveNamespace::IAdaptiveCardElement, AdaptiveNamespace::AdaptiveColumn>(
                item);
        break;
    case ABI::AdaptiveNamespace::ElementType::ColumnSet:
        baseCardElement =
            GetSharedModel<AdaptiveSharedNamespace::BaseCardElement, ABI::AdaptiveNamespace::IAdaptiveCardElement, AdaptiveNamespace::AdaptiveColumnSet>(
                item);
        break;
    case ABI::AdaptiveNamespace::ElementType::Container:
        baseCardElement =
            GetSharedModel<AdaptiveSharedNamespace::BaseCardElement, ABI::AdaptiveNamespace::IAdaptiveCardElement, AdaptiveNamespace::AdaptiveContainer>(
                item);
        break;
    case ABI::AdaptiveNamespace::ElementType::DateInput:
        baseCardElement =
            GetSharedModel<AdaptiveSharedNamespace::BaseCardElement, ABI::AdaptiveNamespace::IAdaptiveCardElement, AdaptiveNamespace::AdaptiveDateInput>(
                item);
        break;
    case ABI::AdaptiveNamespace::ElementType::FactSet:
        baseCardElement =
            GetSharedModel<AdaptiveSharedNamespace::BaseCardElement, ABI::AdaptiveNamespace::IAdaptiveCardElement, AdaptiveNamespace::AdaptiveFactSet>(
                item);
        break;
    case ABI::AdaptiveNamespace::ElementType::Image:
        baseCardElement =
            GetSharedModel<AdaptiveSharedNamespace::BaseCardElement, ABI::AdaptiveNamespace::IAdaptiveCardElement, AdaptiveNamespace::AdaptiveImage>(
                item);
        break;
    case ABI::AdaptiveNamespace::ElementType::ImageSet:
        baseCardElement =
            GetSharedModel<AdaptiveSharedNamespace::BaseCardElement, ABI::AdaptiveNamespace::IAdaptiveCardElement, AdaptiveNamespace::AdaptiveImageSet>(
                item);
        break;
    case ABI::AdaptiveNamespace::ElementType::NumberInput:
        baseCardElement =
            GetSharedModel<AdaptiveSharedNamespace::BaseCardElement, ABI::AdaptiveNamespace::IAdaptiveCardElement, AdaptiveNamespace::AdaptiveNumberInput>(
                item);
        break;
    case ABI::AdaptiveNamespace::ElementType::Media:
        baseCardElement =
            GetSharedModel<AdaptiveSharedNamespace::BaseCardElement, ABI::AdaptiveNamespace::IAdaptiveCardElement, AdaptiveNamespace::AdaptiveMedia>(
                item);
        break;
    case ABI::AdaptiveNamespace::ElementType::RichTextBlock:
        baseCardElement =
            GetSharedModel<AdaptiveSharedNamespace::BaseCardElement, ABI::AdaptiveNamespace::IAdaptiveCardElement, AdaptiveNamespace::AdaptiveRichTextBlock>(
                item);
        break;
    case ABI::AdaptiveNamespace::ElementType::TextBlock:
        baseCardElement =
            GetSharedModel<AdaptiveSharedNamespace::BaseCardElement, ABI::AdaptiveNamespace::IAdaptiveCardElement, AdaptiveNamespace::AdaptiveTextBlock>(
                item);
        break;
    case ABI::AdaptiveNamespace::ElementType::TextInput:
        baseCardElement =
            GetSharedModel<AdaptiveSharedNamespace::BaseCardElement, ABI::AdaptiveNamespace::IAdaptiveCardElement, AdaptiveNamespace::AdaptiveTextInput>(
                item);
        break;
    case ABI::AdaptiveNamespace::ElementType::TimeInput:
        baseCardElement =
            GetSharedModel<AdaptiveSharedNamespace::BaseCardElement, ABI::AdaptiveNamespace::IAdaptiveCardElement, AdaptiveNamespace::AdaptiveTimeInput>(
                item);
        break;
    case ABI::AdaptiveNamespace::ElementType::ToggleInput:
        baseCardElement =
            GetSharedModel<AdaptiveSharedNamespace::BaseCardElement, ABI::AdaptiveNamespace::IAdaptiveCardElement, AdaptiveNamespace::AdaptiveToggleInput>(
                item);
        break;
    case ABI::AdaptiveNamespace::ElementType::Unsupported:
        baseCardElement =
            GetSharedModel<AdaptiveSharedNamespace::BaseCardElement, ABI::AdaptiveNamespace::IAdaptiveCardElement, AdaptiveNamespace::AdaptiveUnsupportedElement>(
                item);
        break;
    case ABI::AdaptiveNamespace::ElementType::Custom:
        baseCardElement = std::make_shared<CustomElementWrapper>(item);
        break;
    }

    if (baseCardElement == nullptr)
    {
        return E_INVALIDARG;
    }

    return S_OK;
}

HRESULT GenerateSharedElements(_In_ ABI::Windows::Foundation::Collections::IVector<ABI::AdaptiveNamespace::IAdaptiveCardElement*>* items,
                               std::vector<std::shared_ptr<AdaptiveSharedNamespace::BaseCardElement>>& containedElements)
{
    containedElements.clear();

    XamlHelpers::IterateOverVector<ABI::AdaptiveNamespace::IAdaptiveCardElement>(items, [&](ABI::AdaptiveNamespace::IAdaptiveCardElement* item) {
        std::shared_ptr<AdaptiveSharedNamespace::BaseCardElement> baseCardElement;
        RETURN_IF_FAILED(GenerateSharedElement(item, baseCardElement));
        containedElements.push_back(std::move(baseCardElement));

        return S_OK;
    });

    return S_OK;
}

HRESULT GenerateSharedAction(_In_ ABI::AdaptiveNamespace::IAdaptiveActionElement* action,
                             std::shared_ptr<AdaptiveSharedNamespace::BaseActionElement>& sharedAction)
{
    ABI::AdaptiveNamespace::ActionType actionType;
    RETURN_IF_FAILED(action->get_ActionType(&actionType));

    switch (actionType)
    {
    case ABI::AdaptiveNamespace::ActionType::OpenUrl:
        sharedAction =
            GetSharedModel<AdaptiveSharedNamespace::BaseActionElement, ABI::AdaptiveNamespace::IAdaptiveActionElement, AdaptiveNamespace::AdaptiveOpenUrlAction>(
                action);
        break;
    case ABI::AdaptiveNamespace::ActionType::ShowCard:
        sharedAction =
            GetSharedModel<AdaptiveSharedNamespace::BaseActionElement, ABI::AdaptiveNamespace::IAdaptiveActionElement, AdaptiveNamespace::AdaptiveShowCardAction>(
                action);
        break;
    case ABI::AdaptiveNamespace::ActionType::Submit:
        sharedAction =
            GetSharedModel<AdaptiveSharedNamespace::BaseActionElement, ABI::AdaptiveNamespace::IAdaptiveActionElement, AdaptiveNamespace::AdaptiveSubmitAction>(
                action);
        break;
    case ABI::AdaptiveNamespace::ActionType::ToggleVisibility:
        sharedAction =
            GetSharedModel<AdaptiveSharedNamespace::BaseActionElement, ABI::AdaptiveNamespace::IAdaptiveActionElement, AdaptiveNamespace::AdaptiveToggleVisibilityAction>(
                action);
        break;
    case ABI::AdaptiveNamespace::ActionType::Custom:
        sharedAction = std::make_shared<CustomActionWrapper>(action);
        break;
    case ABI::AdaptiveNamespace::ActionType::Unsupported:
        sharedAction =
            GetSharedModel<AdaptiveSharedNamespace::BaseActionElement, ABI::AdaptiveNamespace::IAdaptiveActionElement, AdaptiveNamespace::AdaptiveUnsupportedAction>(
                action);
    }

    return S_OK;
}

HRESULT GenerateSharedActions(_In_ ABI::Windows::Foundation::Collections::IVector<ABI::AdaptiveNamespace::IAdaptiveActionElement*>* actions,
                              std::vector<std::shared_ptr<AdaptiveSharedNamespace::BaseActionElement>>& containedElements)
{
    containedElements.clear();

    XamlHelpers::IterateOverVector<ABI::AdaptiveNamespace::IAdaptiveActionElement>(actions, [&](ABI::AdaptiveNamespace::IAdaptiveActionElement* action) {
        std::shared_ptr<AdaptiveSharedNamespace::BaseActionElement> baseActionElement;
        GenerateSharedAction(action, baseActionElement);
        containedElements.push_back(baseActionElement);
        return S_OK;
    });

    return S_OK;
}

HRESULT GenerateSharedRequirements(
    _In_ ABI::Windows::Foundation::Collections::IVector<ABI::AdaptiveNamespace::AdaptiveRequirement*>* adaptiveRequirements,
    std::unordered_map<std::string, AdaptiveSharedNamespace::SemanticVersion>& sharedRequirements) noexcept
try
{
    sharedRequirements.clear();

    XamlHelpers::IterateOverVector<ABI::AdaptiveNamespace::AdaptiveRequirement, ABI::AdaptiveNamespace::IAdaptiveRequirement>(
        adaptiveRequirements, [&](ABI::AdaptiveNamespace::IAdaptiveRequirement* requirement) {
            HString nameHString;
            RETURN_IF_FAILED(requirement->get_Name(nameHString.GetAddressOf()));

            HString versionHString;
            RETURN_IF_FAILED(requirement->get_Version(versionHString.GetAddressOf()));

            std::string nameString;
            RETURN_IF_FAILED(HStringToUTF8(nameHString.Get(), nameString));

            std::string versionString;
            RETURN_IF_FAILED(HStringToUTF8(versionHString.Get(), versionString));

            if (versionString == "*")
            {
                sharedRequirements.emplace(std::move(nameString), "0");
            }
            else
            {
                sharedRequirements.emplace(std::move(nameString), std::move(versionString));
            }

            return S_OK;
        });

    return S_OK;
}
CATCH_RETURN;

HRESULT GenerateSharedImages(_In_ ABI::Windows::Foundation::Collections::IVector<ABI::AdaptiveNamespace::AdaptiveImage*>* images,
                             std::vector<std::shared_ptr<AdaptiveSharedNamespace::Image>>& containedElements)
{
    containedElements.clear();

    XamlHelpers::IterateOverVector<ABI::AdaptiveNamespace::AdaptiveImage, ABI::AdaptiveNamespace::IAdaptiveImage>(
        images, [&](ABI::AdaptiveNamespace::IAdaptiveImage* image) {
            ComPtr<ABI::AdaptiveNamespace::IAdaptiveImage> localImage = image;
            ComPtr<ABI::AdaptiveNamespace::IAdaptiveCardElement> imageAsElement;
            localImage.As(&imageAsElement);

            std::shared_ptr<AdaptiveSharedNamespace::BaseCardElement> sharedImage =
                GetSharedModel<AdaptiveSharedNamespace::BaseCardElement, ABI::AdaptiveNamespace::IAdaptiveCardElement, AdaptiveNamespace::AdaptiveImage>(
                    imageAsElement.Get());
            containedElements.push_back(std::AdaptivePointerCast<AdaptiveSharedNamespace::Image>(sharedImage));

            return S_OK;
        });

    return S_OK;
}

HRESULT GenerateSharedFacts(_In_ ABI::Windows::Foundation::Collections::IVector<ABI::AdaptiveNamespace::AdaptiveFact*>* facts,
                            std::vector<std::shared_ptr<AdaptiveSharedNamespace::Fact>>& containedElements)
{
    containedElements.clear();

    XamlHelpers::IterateOverVector<ABI::AdaptiveNamespace::AdaptiveFact, ABI::AdaptiveNamespace::IAdaptiveFact>(
        facts, [&](ABI::AdaptiveNamespace::IAdaptiveFact* fact) {
            ComPtr<AdaptiveNamespace::AdaptiveFact> adaptiveElement = PeekInnards<AdaptiveNamespace::AdaptiveFact>(fact);
            if (adaptiveElement == nullptr)
            {
                return E_INVALIDARG;
            }

            std::shared_ptr<AdaptiveSharedNamespace::Fact> sharedFact;
            RETURN_IF_FAILED(adaptiveElement->GetSharedModel(sharedFact));
            containedElements.push_back(std::AdaptivePointerCast<AdaptiveSharedNamespace::Fact>(sharedFact));
            return S_OK;
        });

    return S_OK;
}

HRESULT GenerateSharedChoices(_In_ ABI::Windows::Foundation::Collections::IVector<ABI::AdaptiveNamespace::AdaptiveChoiceInput*>* choices,
                              std::vector<std::shared_ptr<AdaptiveSharedNamespace::ChoiceInput>>& containedElements)
{
    containedElements.clear();

    XamlHelpers::IterateOverVector<ABI::AdaptiveNamespace::AdaptiveChoiceInput, ABI::AdaptiveNamespace::IAdaptiveChoiceInput>(
        choices, [&](ABI::AdaptiveNamespace::IAdaptiveChoiceInput* choice) {
            ComPtr<AdaptiveNamespace::AdaptiveChoiceInput> adaptiveElement =
                PeekInnards<AdaptiveNamespace::AdaptiveChoiceInput>(choice);
            if (adaptiveElement == nullptr)
            {
                return E_INVALIDARG;
            }

            std::shared_ptr<AdaptiveSharedNamespace::ChoiceInput> sharedChoice;
            RETURN_IF_FAILED(adaptiveElement->GetSharedModel(sharedChoice));
            containedElements.push_back(std::AdaptivePointerCast<AdaptiveSharedNamespace::ChoiceInput>(sharedChoice));
            return S_OK;
        });

    return S_OK;
}

HRESULT GenerateSharedMediaSources(_In_ ABI::Windows::Foundation::Collections::IVector<ABI::AdaptiveNamespace::AdaptiveMediaSource*>* sources,
                                   std::vector<std::shared_ptr<AdaptiveSharedNamespace::MediaSource>>& containedElements)
{
    containedElements.clear();

    ComPtr<ABI::Windows::Foundation::Collections::IVector<ABI::AdaptiveNamespace::AdaptiveMediaSource*>> localSources(sources);
    ComPtr<IIterable<ABI::AdaptiveNamespace::AdaptiveMediaSource*>> vectorIterable;
    THROW_IF_FAILED(localSources.As<IIterable<ABI::AdaptiveNamespace::AdaptiveMediaSource*>>(&vectorIterable));

    Microsoft::WRL::ComPtr<IIterator<ABI::AdaptiveNamespace::AdaptiveMediaSource*>> vectorIterator;
    HRESULT hr = vectorIterable->First(&vectorIterator);

    boolean hasCurrent;
    THROW_IF_FAILED(vectorIterator->get_HasCurrent(&hasCurrent));

    while (SUCCEEDED(hr) && hasCurrent)
    {
        ComPtr<ABI::AdaptiveNamespace::IAdaptiveMediaSource> source;
        THROW_IF_FAILED(vectorIterator->get_Current(&source));

        ComPtr<AdaptiveNamespace::AdaptiveMediaSource> adaptiveElement =
            PeekInnards<AdaptiveNamespace::AdaptiveMediaSource>(source);
        if (adaptiveElement == nullptr)
        {
            return E_INVALIDARG;
        }

        std::shared_ptr<AdaptiveSharedNamespace::MediaSource> sharedSource;
        RETURN_IF_FAILED(adaptiveElement->GetSharedModel(sharedSource));
        containedElements.push_back(std::AdaptivePointerCast<AdaptiveSharedNamespace::MediaSource>(sharedSource));

        hr = vectorIterator->MoveNext(&hasCurrent);
    }

    return S_OK;
}

HRESULT GenerateSharedInlines(ABI::Windows::Foundation::Collections::IVector<ABI::AdaptiveNamespace::IAdaptiveInline*>* inlines,
                              std::vector<std::shared_ptr<AdaptiveSharedNamespace::Inline>>& containedElements)
{
    containedElements.clear();

    XamlHelpers::IterateOverVector<ABI::AdaptiveNamespace::IAdaptiveInline, ABI::AdaptiveNamespace::IAdaptiveInline>(
        inlines, [&](ABI::AdaptiveNamespace::IAdaptiveInline* thisInline) {
            // We only support text runs for now
            ComPtr<AdaptiveNamespace::AdaptiveTextRun> adaptiveTextRun = PeekInnards<AdaptiveNamespace::AdaptiveTextRun>(thisInline);
            if (adaptiveTextRun == nullptr)
            {
                return E_INVALIDARG;
            }

            std::shared_ptr<AdaptiveSharedNamespace::TextRun> sharedTextRun;
            RETURN_IF_FAILED(adaptiveTextRun->GetSharedModel(sharedTextRun));
            containedElements.push_back(std::AdaptivePointerCast<AdaptiveSharedNamespace::Inline>(sharedTextRun));
            return S_OK;
        });

    return S_OK;
}

HRESULT GenerateSharedToggleElements(
    _In_ ABI::Windows::Foundation::Collections::IVector<ABI::AdaptiveNamespace::AdaptiveToggleVisibilityTarget*>* targets,
    std::vector<std::shared_ptr<AdaptiveSharedNamespace::ToggleVisibilityTarget>>& containedElements)
{
    containedElements.clear();

    ComPtr<ABI::Windows::Foundation::Collections::IVector<ABI::AdaptiveNamespace::AdaptiveToggleVisibilityTarget*>> localTargets(targets);
    ComPtr<IIterable<ABI::AdaptiveNamespace::AdaptiveToggleVisibilityTarget*>> vectorIterable;
    THROW_IF_FAILED(localTargets.As<IIterable<ABI::AdaptiveNamespace::AdaptiveToggleVisibilityTarget*>>(&vectorIterable));

    Microsoft::WRL::ComPtr<IIterator<ABI::AdaptiveNamespace::AdaptiveToggleVisibilityTarget*>> vectorIterator;
    HRESULT hr = vectorIterable->First(&vectorIterator);

    boolean hasCurrent;
    THROW_IF_FAILED(vectorIterator->get_HasCurrent(&hasCurrent));

    while (SUCCEEDED(hr) && hasCurrent)
    {
        ComPtr<ABI::AdaptiveNamespace::IAdaptiveToggleVisibilityTarget> target;
        THROW_IF_FAILED(vectorIterator->get_Current(&target));

        ComPtr<AdaptiveNamespace::AdaptiveToggleVisibilityTarget> adaptiveElement =
            PeekInnards<AdaptiveNamespace::AdaptiveToggleVisibilityTarget>(target);
        if (adaptiveElement == nullptr)
        {
            return E_INVALIDARG;
        }

        std::shared_ptr<AdaptiveSharedNamespace::ToggleVisibilityTarget> sharedTarget;
        RETURN_IF_FAILED(adaptiveElement->GetSharedModel(sharedTarget));
        containedElements.push_back(std::AdaptivePointerCast<AdaptiveSharedNamespace::ToggleVisibilityTarget>(sharedTarget));

        hr = vectorIterator->MoveNext(&hasCurrent);
    }

    return S_OK;
}

HRESULT GenerateElementProjection(_In_ const std::shared_ptr<AdaptiveSharedNamespace::BaseCardElement>& baseElement,
                                  _COM_Outptr_ ABI::AdaptiveNamespace::IAdaptiveCardElement** projectedElement) noexcept
try
{
    *projectedElement = nullptr;
    switch (baseElement->GetElementType())
    {
    case CardElementType::TextBlock:
        RETURN_IF_FAILED(MakeAndInitialize<::AdaptiveNamespace::AdaptiveTextBlock>(
            projectedElement, std::AdaptivePointerCast<AdaptiveSharedNamespace::TextBlock>(baseElement)));
        break;
    case CardElementType::Image:
        RETURN_IF_FAILED(MakeAndInitialize<::AdaptiveNamespace::AdaptiveImage>(
            projectedElement, std::AdaptivePointerCast<AdaptiveSharedNamespace::Image>(baseElement)));
        break;
    case CardElementType::Container:
        RETURN_IF_FAILED(MakeAndInitialize<::AdaptiveNamespace::AdaptiveContainer>(
            projectedElement, std::AdaptivePointerCast<AdaptiveSharedNamespace::Container>(baseElement)));
        break;
    case CardElementType::ColumnSet:
        RETURN_IF_FAILED(MakeAndInitialize<::AdaptiveNamespace::AdaptiveColumnSet>(
            projectedElement, std::AdaptivePointerCast<AdaptiveSharedNamespace::ColumnSet>(baseElement)));
        break;
    case CardElementType::FactSet:
        RETURN_IF_FAILED(MakeAndInitialize<::AdaptiveNamespace::AdaptiveFactSet>(
            projectedElement, std::AdaptivePointerCast<AdaptiveSharedNamespace::FactSet>(baseElement)));
        break;
    case CardElementType::ImageSet:
        RETURN_IF_FAILED(MakeAndInitialize<::AdaptiveNamespace::AdaptiveImageSet>(
            projectedElement, std::AdaptivePointerCast<AdaptiveSharedNamespace::ImageSet>(baseElement)));
        break;
    case CardElementType::ChoiceSetInput:
        RETURN_IF_FAILED(MakeAndInitialize<::AdaptiveNamespace::AdaptiveChoiceSetInput>(
            projectedElement, std::AdaptivePointerCast<AdaptiveSharedNamespace::ChoiceSetInput>(baseElement)));
        break;
    case CardElementType::DateInput:
        RETURN_IF_FAILED(MakeAndInitialize<::AdaptiveNamespace::AdaptiveDateInput>(
            projectedElement, std::AdaptivePointerCast<AdaptiveSharedNamespace::DateInput>(baseElement)));
        break;
    case CardElementType::Media:
        RETURN_IF_FAILED(MakeAndInitialize<::AdaptiveNamespace::AdaptiveMedia>(
            projectedElement, std::AdaptivePointerCast<AdaptiveSharedNamespace::Media>(baseElement)));
        break;
    case CardElementType::NumberInput:
        RETURN_IF_FAILED(MakeAndInitialize<::AdaptiveNamespace::AdaptiveNumberInput>(
            projectedElement, std::AdaptivePointerCast<AdaptiveSharedNamespace::NumberInput>(baseElement)));
        break;
    case CardElementType::TextInput:
        RETURN_IF_FAILED(MakeAndInitialize<::AdaptiveNamespace::AdaptiveTextInput>(
            projectedElement, std::AdaptivePointerCast<AdaptiveSharedNamespace::TextInput>(baseElement)));
        break;
    case CardElementType::TimeInput:
        RETURN_IF_FAILED(MakeAndInitialize<::AdaptiveNamespace::AdaptiveTimeInput>(
            projectedElement, std::AdaptivePointerCast<AdaptiveSharedNamespace::TimeInput>(baseElement)));
        break;
    case CardElementType::ToggleInput:
        RETURN_IF_FAILED(MakeAndInitialize<::AdaptiveNamespace::AdaptiveToggleInput>(
            projectedElement, std::AdaptivePointerCast<AdaptiveSharedNamespace::ToggleInput>(baseElement)));
        break;
    case CardElementType::ActionSet:
        RETURN_IF_FAILED(MakeAndInitialize<::AdaptiveNamespace::AdaptiveActionSet>(
            projectedElement, std::AdaptivePointerCast<AdaptiveSharedNamespace::ActionSet>(baseElement)));
        break;
    case CardElementType::RichTextBlock:
        RETURN_IF_FAILED(MakeAndInitialize<::AdaptiveNamespace::AdaptiveRichTextBlock>(
            projectedElement, std::AdaptivePointerCast<AdaptiveSharedNamespace::RichTextBlock>(baseElement)));
        break;
    case CardElementType::Column:
        RETURN_IF_FAILED(MakeAndInitialize<::AdaptiveNamespace::AdaptiveColumn>(
            projectedElement, std::AdaptivePointerCast<AdaptiveSharedNamespace::Column>(baseElement)));
        break;
    case CardElementType::Custom:
        RETURN_IF_FAILED(std::AdaptivePointerCast<::AdaptiveNamespace::CustomElementWrapper>(baseElement)->GetWrappedElement(projectedElement));
        break;
    case CardElementType::Unknown:
    default:
        RETURN_IF_FAILED(MakeAndInitialize<::AdaptiveNamespace::AdaptiveUnsupportedElement>(
            projectedElement, std::AdaptivePointerCast<AdaptiveSharedNamespace::UnknownElement>(baseElement)));
        break;
    }

    return S_OK;
}
CATCH_RETURN;

HRESULT GenerateContainedElementsProjection(
    const std::vector<std::shared_ptr<AdaptiveSharedNamespace::BaseCardElement>>& containedElements,
    _In_ ABI::Windows::Foundation::Collections::IVector<ABI::AdaptiveNamespace::IAdaptiveCardElement*>* projectedParentContainer) noexcept
try
{
    for (auto& containedElement : containedElements)
    {
        ComPtr<ABI::AdaptiveNamespace::IAdaptiveCardElement> projectedContainedElement;
        GenerateElementProjection(containedElement, &projectedContainedElement);
        if (projectedContainedElement != nullptr)
        {
            RETURN_IF_FAILED(projectedParentContainer->Append(projectedContainedElement.Detach()));
        }
    }
    return S_OK;
}
CATCH_RETURN;

HRESULT GenerateActionsProjection(
    const std::vector<std::shared_ptr<AdaptiveSharedNamespace::BaseActionElement>>& containedActions,
    _In_ ABI::Windows::Foundation::Collections::IVector<ABI::AdaptiveNamespace::IAdaptiveActionElement*>* projectedParentContainer) noexcept
try
{
    for (auto& containedAction : containedActions)
    {
        ComPtr<ABI::AdaptiveNamespace::IAdaptiveActionElement> projectedContainedAction;
        RETURN_IF_FAILED(GenerateActionProjection(containedAction, &projectedContainedAction));

        RETURN_IF_FAILED(projectedParentContainer->Append(projectedContainedAction.Detach()));
    }
    return S_OK;
}
CATCH_RETURN;

HRESULT GenerateActionProjection(const std::shared_ptr<AdaptiveSharedNamespace::BaseActionElement>& action,
                                 _COM_Outptr_ ABI::AdaptiveNamespace::IAdaptiveActionElement** projectedAction) noexcept
try
{
    if (action == nullptr)
    {
        *projectedAction = nullptr;
        return S_OK;
    }

    switch (action->GetElementType())
    {
    case ActionType::OpenUrl:
        RETURN_IF_FAILED(MakeAndInitialize<::AdaptiveNamespace::AdaptiveOpenUrlAction>(
            projectedAction, std::AdaptivePointerCast<AdaptiveSharedNamespace::OpenUrlAction>(action)));
        break;
    case ActionType::ShowCard:
        RETURN_IF_FAILED(MakeAndInitialize<::AdaptiveNamespace::AdaptiveShowCardAction>(
            projectedAction, std::AdaptivePointerCast<AdaptiveSharedNamespace::ShowCardAction>(action)));
        break;
    case ActionType::Submit:
        RETURN_IF_FAILED(MakeAndInitialize<::AdaptiveNamespace::AdaptiveSubmitAction>(
            projectedAction, std::AdaptivePointerCast<AdaptiveSharedNamespace::SubmitAction>(action)));
        break;
    case ActionType::ToggleVisibility:
        RETURN_IF_FAILED(MakeAndInitialize<::AdaptiveNamespace::AdaptiveToggleVisibilityAction>(
            projectedAction, std::AdaptivePointerCast<AdaptiveSharedNamespace::ToggleVisibilityAction>(action)));
        break;
    case ActionType::Custom:
        RETURN_IF_FAILED(std::AdaptivePointerCast<CustomActionWrapper>(action)->GetWrappedElement(projectedAction));
        break;
    case ActionType::UnknownAction:
        RETURN_IF_FAILED(MakeAndInitialize<::AdaptiveNamespace::AdaptiveUnsupportedAction>(
            projectedAction, std::AdaptivePointerCast<AdaptiveSharedNamespace::UnknownAction>(action)));
        break;
    default:
        return E_UNEXPECTED;
        break;
    }

    return S_OK;
}
CATCH_RETURN;

HRESULT GenerateColumnsProjection(const std::vector<std::shared_ptr<AdaptiveSharedNamespace::Column>>& containedElements,
                                  _In_ ABI::Windows::Foundation::Collections::IVector<ABI::AdaptiveNamespace::AdaptiveColumn*>* projectedParentContainer) noexcept
try
{
    for (auto& containedElement : containedElements)
    {
        ComPtr<ABI::AdaptiveNamespace::IAdaptiveColumn> projectedContainedElement;
        RETURN_IF_FAILED(MakeAndInitialize<::AdaptiveNamespace::AdaptiveColumn>(
            &projectedContainedElement, std::static_pointer_cast<AdaptiveSharedNamespace::Column>(containedElement)));

        RETURN_IF_FAILED(projectedParentContainer->Append(projectedContainedElement.Detach()));
    }
    return S_OK;
}
CATCH_RETURN;

HRESULT GenerateFactsProjection(const std::vector<std::shared_ptr<AdaptiveSharedNamespace::Fact>>& containedElements,
                                _In_ ABI::Windows::Foundation::Collections::IVector<ABI::AdaptiveNamespace::AdaptiveFact*>* projectedParentContainer) noexcept
try
{
    for (auto& containedElement : containedElements)
    {
        ComPtr<ABI::AdaptiveNamespace::IAdaptiveFact> projectedContainedElement;
        RETURN_IF_FAILED(MakeAndInitialize<::AdaptiveNamespace::AdaptiveFact>(
            &projectedContainedElement, std::static_pointer_cast<AdaptiveSharedNamespace::Fact>(containedElement)));

        RETURN_IF_FAILED(projectedParentContainer->Append(projectedContainedElement.Detach()));
    }
    return S_OK;
}
CATCH_RETURN;

HRESULT GenerateInlinesProjection(const std::vector<std::shared_ptr<AdaptiveSharedNamespace::Inline>>& containedElements,
                                  ABI::Windows::Foundation::Collections::IVector<ABI::AdaptiveNamespace::IAdaptiveInline*>* projectedParentContainer) noexcept
try
{
    for (auto& containedElement : containedElements)
    {
        // Only support text runs for now
        if (containedElement->GetInlineType() != InlineElementType::TextRun)
        {
            return E_NOTIMPL;
        }

        ComPtr<ABI::AdaptiveNamespace::IAdaptiveInline> projectedContainedElement;
        RETURN_IF_FAILED(MakeAndInitialize<::AdaptiveNamespace::AdaptiveTextRun>(
            &projectedContainedElement, std::static_pointer_cast<AdaptiveSharedNamespace::TextRun>(containedElement)));

        RETURN_IF_FAILED(projectedParentContainer->Append(projectedContainedElement.Detach()));
    }
    return S_OK;
}
CATCH_RETURN;

<<<<<<< HEAD
HRESULT GenerateRequirementsProjection(
    const std::unordered_map<std::string, SemanticVersion>& sharedRequirements,
    _In_ ABI::Windows::Foundation::Collections::IVector<ABI::AdaptiveNamespace::AdaptiveRequirement*>* projectedRequirementVector) noexcept
=======
HRESULT GenerateRequirementsProjection(const std::shared_ptr<std::unordered_map<std::string, SemanticVersion>>& sharedRequirements,
                                       _In_ ABI::Windows::Foundation::Collections::IVector<ABI::AdaptiveNamespace::AdaptiveRequirement*>* projectedRequirementVector) noexcept
>>>>>>> 6c71cdd7
try
{
    for (const auto& sharedRequirement : sharedRequirements)
    {
        ComPtr<ABI::AdaptiveNamespace::IAdaptiveRequirement> projectedRequirement;
        RETURN_IF_FAILED(MakeAndInitialize<::AdaptiveNamespace::AdaptiveRequirement>(&projectedRequirement, sharedRequirement));
        RETURN_IF_FAILED(projectedRequirementVector->Append(projectedRequirement.Detach()));
    }
    return S_OK;
}
CATCH_RETURN;

HRESULT GenerateImagesProjection(const std::vector<std::shared_ptr<AdaptiveSharedNamespace::Image>>& containedElements,
                                 _In_ ABI::Windows::Foundation::Collections::IVector<ABI::AdaptiveNamespace::AdaptiveImage*>* projectedParentContainer) noexcept
try
{
    for (auto& containedElement : containedElements)
    {
        ComPtr<ABI::AdaptiveNamespace::IAdaptiveImage> projectedContainedElement;
        RETURN_IF_FAILED(MakeAndInitialize<::AdaptiveNamespace::AdaptiveImage>(
            &projectedContainedElement, std::static_pointer_cast<AdaptiveSharedNamespace::Image>(containedElement)));

        RETURN_IF_FAILED(projectedParentContainer->Append(projectedContainedElement.Detach()));
    }
    return S_OK;
}
CATCH_RETURN;

HRESULT GenerateInputChoicesProjection(
    const std::vector<std::shared_ptr<AdaptiveSharedNamespace::ChoiceInput>>& containedElements,
    _In_ ABI::Windows::Foundation::Collections::IVector<ABI::AdaptiveNamespace::AdaptiveChoiceInput*>* projectedParentContainer) noexcept
try
{
    for (auto& containedElement : containedElements)
    {
        ComPtr<ABI::AdaptiveNamespace::IAdaptiveChoiceInput> projectedContainedElement;
        RETURN_IF_FAILED(MakeAndInitialize<::AdaptiveNamespace::AdaptiveChoiceInput>(
            &projectedContainedElement, std::static_pointer_cast<AdaptiveSharedNamespace::ChoiceInput>(containedElement)));

        RETURN_IF_FAILED(projectedParentContainer->Append(projectedContainedElement.Detach()));
    }
    return S_OK;
}
CATCH_RETURN;

HRESULT GenerateMediaSourcesProjection(
    const std::vector<std::shared_ptr<AdaptiveSharedNamespace::MediaSource>>& containedElements,
    _In_ ABI::Windows::Foundation::Collections::IVector<ABI::AdaptiveNamespace::AdaptiveMediaSource*>* projectedParentContainer) noexcept
try
{
    for (auto& containedElement : containedElements)
    {
        ComPtr<ABI::AdaptiveNamespace::IAdaptiveMediaSource> projectedContainedElement;
        RETURN_IF_FAILED(MakeAndInitialize<::AdaptiveNamespace::AdaptiveMediaSource>(
            &projectedContainedElement, std::static_pointer_cast<AdaptiveSharedNamespace::MediaSource>(containedElement)));

        RETURN_IF_FAILED(projectedParentContainer->Append(projectedContainedElement.Detach()));
    }
    return S_OK;
}
CATCH_RETURN;

HRESULT GenerateToggleTargetProjection(
    const std::vector<std::shared_ptr<AdaptiveSharedNamespace::ToggleVisibilityTarget>>& containedElements,
    _In_ ABI::Windows::Foundation::Collections::IVector<ABI::AdaptiveNamespace::AdaptiveToggleVisibilityTarget*>* projectedParentContainer) noexcept
try
{
    for (auto& containedElement : containedElements)
    {
        ComPtr<ABI::AdaptiveNamespace::IAdaptiveToggleVisibilityTarget> projectedContainedElement;
        RETURN_IF_FAILED(MakeAndInitialize<::AdaptiveNamespace::AdaptiveToggleVisibilityTarget>(
            &projectedContainedElement, std::static_pointer_cast<AdaptiveSharedNamespace::ToggleVisibilityTarget>(containedElement)));

        RETURN_IF_FAILED(projectedParentContainer->Append(projectedContainedElement.Detach()));
    }
    return S_OK;
}
CATCH_RETURN;

HRESULT GenerateSeparatorProjection(const std::shared_ptr<AdaptiveSharedNamespace::Separator>& sharedSeparator,
                                    _COM_Outptr_ ABI::AdaptiveNamespace::IAdaptiveSeparator** projectedSeparator) noexcept
try
{
    *projectedSeparator = nullptr;
    if (sharedSeparator != nullptr)
    {
        return MakeAndInitialize<::AdaptiveNamespace::AdaptiveSeparator>(projectedSeparator, sharedSeparator);
    }
    return S_OK;
}
CATCH_RETURN;

HRESULT GenerateSharedSeparator(_In_ ABI::AdaptiveNamespace::IAdaptiveSeparator* separator,
                                _Out_ std::shared_ptr<AdaptiveSharedNamespace::Separator>* sharedSeparatorOut) noexcept
try
{
    ABI::AdaptiveNamespace::ForegroundColor color;
    RETURN_IF_FAILED(separator->get_Color(&color));

    ABI::AdaptiveNamespace::SeparatorThickness thickness;
    RETURN_IF_FAILED(separator->get_Thickness(&thickness));

    auto sharedSeparator = std::make_shared<Separator>();
    sharedSeparator->SetColor(static_cast<AdaptiveSharedNamespace::ForegroundColor>(color));
    sharedSeparator->SetThickness(static_cast<AdaptiveSharedNamespace::SeparatorThickness>(thickness));

    *sharedSeparatorOut = sharedSeparator;
    return S_OK;
}
CATCH_RETURN;

// Get a Color object from color string
// Expected formats are "#AARRGGBB" (with alpha channel) and "#RRGGBB" (without alpha channel)
HRESULT GetColorFromString(const std::string& colorString, _Out_ ABI::Windows::UI::Color* color) noexcept
try
{
    if (colorString.length() > 0 && colorString.front() == '#')
    {
        // Get the pure hex value (without #)
        std::string hexColorString = colorString.substr(1, std::string::npos);

        std::regex colorWithAlphaRegex("[0-9a-f]{8}", std::regex_constants::icase);
        if (regex_match(hexColorString, colorWithAlphaRegex))
        {
            // If color string has alpha channel, extract and set to color
            std::string alphaString = hexColorString.substr(0, 2);
            INT32 alpha = strtol(alphaString.c_str(), nullptr, 16);

            color->A = static_cast<BYTE>(alpha);

            hexColorString = hexColorString.substr(2, std::string::npos);
        }
        else
        {
            // Otherwise, set full opacity
            std::string alphaString = "FF";
            INT32 alpha = strtol(alphaString.c_str(), nullptr, 16);
            color->A = static_cast<BYTE>(alpha);
        }

        // A valid string at this point should have 6 hex characters (RRGGBB)
        std::regex colorWithoutAlphaRegex("[0-9a-f]{6}", std::regex_constants::icase);
        if (regex_match(hexColorString, colorWithoutAlphaRegex))
        {
            // Then set all other Red, Green, and Blue channels
            std::string redString = hexColorString.substr(0, 2);
            INT32 red = strtol(redString.c_str(), nullptr, 16);

            std::string greenString = hexColorString.substr(2, 2);
            INT32 green = strtol(greenString.c_str(), nullptr, 16);

            std::string blueString = hexColorString.substr(4, 2);
            INT32 blue = strtol(blueString.c_str(), nullptr, 16);

            color->R = static_cast<BYTE>(red);
            color->G = static_cast<BYTE>(green);
            color->B = static_cast<BYTE>(blue);

            return S_OK;
        }
    }

    // All other formats are ignored (set alpha to 0)
    color->A = static_cast<BYTE>(0);

    return S_OK;
}
CATCH_RETURN;

HRESULT GetContainerStyleDefinition(ABI::AdaptiveNamespace::ContainerStyle style,
                                    _In_ ABI::AdaptiveNamespace::IAdaptiveHostConfig* hostConfig,
                                    _Outptr_ ABI::AdaptiveNamespace::IAdaptiveContainerStyleDefinition** styleDefinition) noexcept
try
{
    ComPtr<ABI::AdaptiveNamespace::IAdaptiveContainerStylesDefinition> containerStyles;
    RETURN_IF_FAILED(hostConfig->get_ContainerStyles(&containerStyles));

    switch (style)
    {
    case ABI::AdaptiveNamespace::ContainerStyle::Accent:
        RETURN_IF_FAILED(containerStyles->get_Accent(styleDefinition));
        break;
    case ABI::AdaptiveNamespace::ContainerStyle::Attention:
        RETURN_IF_FAILED(containerStyles->get_Attention(styleDefinition));
        break;
    case ABI::AdaptiveNamespace::ContainerStyle::Emphasis:
        RETURN_IF_FAILED(containerStyles->get_Emphasis(styleDefinition));
        break;
    case ABI::AdaptiveNamespace::ContainerStyle::Good:
        RETURN_IF_FAILED(containerStyles->get_Good(styleDefinition));
        break;
    case ABI::AdaptiveNamespace::ContainerStyle::Warning:
        RETURN_IF_FAILED(containerStyles->get_Warning(styleDefinition));
        break;
    case ABI::AdaptiveNamespace::ContainerStyle::Default:
    default:
        RETURN_IF_FAILED(containerStyles->get_Default(styleDefinition));
        break;
    }
    return S_OK;
}
CATCH_RETURN;

HRESULT GetColorFromAdaptiveColor(_In_ ABI::AdaptiveNamespace::IAdaptiveHostConfig* hostConfig,
                                  ABI::AdaptiveNamespace::ForegroundColor adaptiveColor,
                                  ABI::AdaptiveNamespace::ContainerStyle containerStyle,
                                  bool isSubtle,
                                  bool highlight,
                                  _Out_ ABI::Windows::UI::Color* uiColor) noexcept
try
{
    ComPtr<ABI::AdaptiveNamespace::IAdaptiveContainerStyleDefinition> styleDefinition;
    GetContainerStyleDefinition(containerStyle, hostConfig, &styleDefinition);

    ComPtr<ABI::AdaptiveNamespace::IAdaptiveColorsConfig> colorsConfig;
    RETURN_IF_FAILED(styleDefinition->get_ForegroundColors(&colorsConfig));

    ComPtr<ABI::AdaptiveNamespace::IAdaptiveColorConfig> colorConfig;
    switch (adaptiveColor)
    {
    case ABI::AdaptiveNamespace::ForegroundColor::Accent:
        RETURN_IF_FAILED(colorsConfig->get_Accent(&colorConfig));
        break;
    case ABI::AdaptiveNamespace::ForegroundColor::Dark:
        RETURN_IF_FAILED(colorsConfig->get_Dark(&colorConfig));
        break;
    case ABI::AdaptiveNamespace::ForegroundColor::Light:
        RETURN_IF_FAILED(colorsConfig->get_Light(&colorConfig));
        break;
    case ABI::AdaptiveNamespace::ForegroundColor::Good:
        RETURN_IF_FAILED(colorsConfig->get_Good(&colorConfig));
        break;
    case ABI::AdaptiveNamespace::ForegroundColor::Warning:
        RETURN_IF_FAILED(colorsConfig->get_Warning(&colorConfig));
        break;
    case ABI::AdaptiveNamespace::ForegroundColor::Attention:
        RETURN_IF_FAILED(colorsConfig->get_Attention(&colorConfig));
        break;
    case ABI::AdaptiveNamespace::ForegroundColor::Default:
    default:
        RETURN_IF_FAILED(colorsConfig->get_Default(&colorConfig));
        break;
    }

    if (highlight)
    {
        ComPtr<ABI::AdaptiveNamespace::IAdaptiveHighlightColorConfig> highlightColorConfig;
        RETURN_IF_FAILED(colorConfig->get_HighlightColors(&highlightColorConfig));
        RETURN_IF_FAILED(isSubtle ? highlightColorConfig->get_Subtle(uiColor) : highlightColorConfig->get_Default(uiColor));
    }
    else
    {
        RETURN_IF_FAILED(isSubtle ? colorConfig->get_Subtle(uiColor) : colorConfig->get_Default(uiColor));
    }

    return S_OK;
}
CATCH_RETURN;

HRESULT GetHighlighter(_In_ ABI::AdaptiveNamespace::IAdaptiveTextElement* adaptiveTextElement,
                       _In_ ABI::AdaptiveNamespace::IAdaptiveRenderContext* renderContext,
                       _In_ ABI::AdaptiveNamespace::IAdaptiveRenderArgs* renderArgs,
                       _Out_ ABI::Windows::UI::Xaml::Documents::ITextHighlighter** textHighlighter) noexcept
{
    ComPtr<ABI::Windows::UI::Xaml::Documents::ITextHighlighter> localTextHighlighter =
        XamlHelpers::CreateXamlClass<ABI::Windows::UI::Xaml::Documents::ITextHighlighter>(
            HStringReference(RuntimeClass_Windows_UI_Xaml_Documents_TextHighlighter));

    ComPtr<ABI::AdaptiveNamespace::IAdaptiveHostConfig> hostConfig;
    RETURN_IF_FAILED(renderContext->get_HostConfig(&hostConfig));

    ABI::AdaptiveNamespace::ForegroundColor adaptiveForegroundColor;
    RETURN_IF_FAILED(adaptiveTextElement->get_Color(&adaptiveForegroundColor));

    boolean isSubtle;
    RETURN_IF_FAILED(adaptiveTextElement->get_IsSubtle(&isSubtle));

    ABI::AdaptiveNamespace::ContainerStyle containerStyle;
    RETURN_IF_FAILED(renderArgs->get_ContainerStyle(&containerStyle));

    ABI::Windows::UI::Color backgroundColor;
    RETURN_IF_FAILED(GetColorFromAdaptiveColor(hostConfig.Get(), adaptiveForegroundColor, containerStyle, isSubtle, true, &backgroundColor));

    ABI::Windows::UI::Color foregroundColor;
    RETURN_IF_FAILED(GetColorFromAdaptiveColor(hostConfig.Get(), adaptiveForegroundColor, containerStyle, isSubtle, false, &foregroundColor));

    RETURN_IF_FAILED(localTextHighlighter->put_Background(XamlHelpers::GetSolidColorBrush(backgroundColor).Get()));
    RETURN_IF_FAILED(localTextHighlighter->put_Foreground(XamlHelpers::GetSolidColorBrush(foregroundColor).Get()));

    localTextHighlighter.CopyTo(textHighlighter);
    return S_OK;
}

HRESULT GetSpacingSizeFromSpacing(_In_ ABI::AdaptiveNamespace::IAdaptiveHostConfig* hostConfig,
                                  ABI::AdaptiveNamespace::Spacing spacing,
                                  _Out_ UINT* spacingSize) noexcept
try
{
    ComPtr<ABI::AdaptiveNamespace::IAdaptiveSpacingConfig> spacingConfig;
    RETURN_IF_FAILED(hostConfig->get_Spacing(&spacingConfig));

    switch (spacing)
    {
    case ABI::AdaptiveNamespace::Spacing::None:
        *spacingSize = 0;
        break;
    case ABI::AdaptiveNamespace::Spacing::Small:
        RETURN_IF_FAILED(spacingConfig->get_Small(spacingSize));
        break;
    case ABI::AdaptiveNamespace::Spacing::Medium:
        RETURN_IF_FAILED(spacingConfig->get_Medium(spacingSize));
        break;
    case ABI::AdaptiveNamespace::Spacing::Large:
        RETURN_IF_FAILED(spacingConfig->get_Large(spacingSize));
        break;
    case ABI::AdaptiveNamespace::Spacing::ExtraLarge:
        RETURN_IF_FAILED(spacingConfig->get_ExtraLarge(spacingSize));
        break;
    case ABI::AdaptiveNamespace::Spacing::Padding:
        RETURN_IF_FAILED(spacingConfig->get_Padding(spacingSize));
        break;
    case ABI::AdaptiveNamespace::Spacing::Default:
    default:
        RETURN_IF_FAILED(spacingConfig->get_Default(spacingSize));
        break;
    }

    return S_OK;
}
CATCH_RETURN;

HRESULT GetBackgroundColorFromStyle(ABI::AdaptiveNamespace::ContainerStyle style,
                                    _In_ ABI::AdaptiveNamespace::IAdaptiveHostConfig* hostConfig,
                                    _Out_ ABI::Windows::UI::Color* backgroundColor) noexcept
try
{
    ComPtr<ABI::AdaptiveNamespace::IAdaptiveContainerStyleDefinition> styleDefinition;
    RETURN_IF_FAILED(GetContainerStyleDefinition(style, hostConfig, &styleDefinition));
    RETURN_IF_FAILED(styleDefinition->get_BackgroundColor(backgroundColor));

    return S_OK;
}
CATCH_RETURN;

HRESULT GetFontDataFromFontType(_In_ ABI::AdaptiveNamespace::IAdaptiveHostConfig* hostConfig,
                                ABI::AdaptiveNamespace::FontType fontType,
                                ABI::AdaptiveNamespace::TextSize desiredSize,
                                ABI::AdaptiveNamespace::TextWeight desiredWeight,
                                _Outptr_ HSTRING* resultFontFamilyName,
                                _Out_ UINT32* resultSize,
                                _Out_ ABI::Windows::UI::Text::FontWeight* resultWeight) noexcept
try
{
    RETURN_IF_FAILED(GetFontFamilyFromFontType(hostConfig, fontType, resultFontFamilyName));
    RETURN_IF_FAILED(GetFontSizeFromFontType(hostConfig, fontType, desiredSize, resultSize));
    RETURN_IF_FAILED(GetFontWeightFromStyle(hostConfig, fontType, desiredWeight, resultWeight));
    return S_OK;
}
CATCH_RETURN;

HRESULT GetFontFamilyFromFontType(_In_ ABI::AdaptiveNamespace::IAdaptiveHostConfig* hostConfig,
                                  ABI::AdaptiveNamespace::FontType fontType,
                                  _Outptr_ HSTRING* resultFontFamilyName) noexcept
try
{
    HString result;
    ABI::AdaptiveNamespace::IAdaptiveFontTypeDefinition* typeDefinition;

    // get FontFamily from desired style
    RETURN_IF_FAILED(GetFontType(hostConfig, fontType, &typeDefinition));
    RETURN_IF_FAILED(typeDefinition->get_FontFamily(result.GetAddressOf()));
    if (result == NULL)
    {
        if (fontType == ABI::AdaptiveNamespace::FontType::Monospace)
        {
            // fallback to system default monospace FontFamily
            RETURN_IF_FAILED(UTF8ToHString("Courier New", result.GetAddressOf()));
        }
        else
        {
            // fallback to deprecated FontFamily
            RETURN_IF_FAILED(hostConfig->get_FontFamily(result.GetAddressOf()));
            if (result == NULL)
            {
                // fallback to system default FontFamily
                RETURN_IF_FAILED(UTF8ToHString("Segoe UI", result.GetAddressOf()));
            }
        }
    }
    return result.CopyTo(resultFontFamilyName);
}
CATCH_RETURN;

HRESULT GetFontSizeFromFontType(_In_ ABI::AdaptiveNamespace::IAdaptiveHostConfig* hostConfig,
                                ABI::AdaptiveNamespace::FontType fontType,
                                ABI::AdaptiveNamespace::TextSize desiredSize,
                                _Out_ UINT32* resultSize) noexcept
try
{
    UINT32 result;
    ABI::AdaptiveNamespace::IAdaptiveFontTypeDefinition* fontTypeDefinition;
    ABI::AdaptiveNamespace::IAdaptiveFontSizesConfig* sizesConfig;

    // get FontSize from desired style
    RETURN_IF_FAILED(GetFontType(hostConfig, fontType, &fontTypeDefinition));
    RETURN_IF_FAILED(fontTypeDefinition->get_FontSizes(&sizesConfig));
    RETURN_IF_FAILED(GetFontSize(sizesConfig, desiredSize, &result));

    if (result == MAXUINT32)
    {
        // get FontSize from Default style
        RETURN_IF_FAILED(GetFontType(hostConfig, ABI::AdaptiveNamespace::FontType::Default, &fontTypeDefinition));
        RETURN_IF_FAILED(fontTypeDefinition->get_FontSizes(&sizesConfig));
        RETURN_IF_FAILED(GetFontSize(sizesConfig, desiredSize, &result));

        if (result == MAXUINT32)
        {
            // get deprecated FontSize
            RETURN_IF_FAILED(hostConfig->get_FontSizes(&sizesConfig));
            RETURN_IF_FAILED(GetFontSize(sizesConfig, desiredSize, &result));

            if (result == MAXUINT32)
            {
                // set system default FontSize based on desired style
                switch (desiredSize)
                {
                case ABI::AdaptiveNamespace::TextSize::Small:
                    result = 10;
                    break;
                case ABI::AdaptiveNamespace::TextSize::Medium:
                    result = 14;
                    break;
                case ABI::AdaptiveNamespace::TextSize::Large:
                    result = 17;
                    break;
                case ABI::AdaptiveNamespace::TextSize::ExtraLarge:
                    result = 20;
                    break;
                case ABI::AdaptiveNamespace::TextSize::Default:
                default:
                    result = 12;
                    break;
                }
            }
        }
    }
    *resultSize = result;
    return S_OK;
}
CATCH_RETURN;

HRESULT GetFontWeightFromStyle(_In_ ABI::AdaptiveNamespace::IAdaptiveHostConfig* hostConfig,
                               ABI::AdaptiveNamespace::FontType fontType,
                               ABI::AdaptiveNamespace::TextWeight desiredWeight,
                               _Out_ ABI::Windows::UI::Text::FontWeight* resultWeight) noexcept
try
{
    UINT16 result;
    ABI::AdaptiveNamespace::IAdaptiveFontTypeDefinition* typeDefinition;
    ABI::AdaptiveNamespace::IAdaptiveFontWeightsConfig* weightConfig;

    // get FontWeight from desired fontType
    RETURN_IF_FAILED(GetFontType(hostConfig, fontType, &typeDefinition));
    RETURN_IF_FAILED(typeDefinition->get_FontWeights(&weightConfig));
    RETURN_IF_FAILED(GetFontWeight(weightConfig, desiredWeight, &result));

    if (result == MAXUINT16)
    {
        // get FontWeight from Default style
        RETURN_IF_FAILED(GetFontType(hostConfig, ABI::AdaptiveNamespace::FontType::Default, &typeDefinition));
        RETURN_IF_FAILED(typeDefinition->get_FontWeights(&weightConfig));
        RETURN_IF_FAILED(GetFontWeight(weightConfig, desiredWeight, &result));

        if (result == MAXUINT16)
        {
            // get deprecated FontWeight
            RETURN_IF_FAILED(hostConfig->get_FontWeights(&weightConfig));
            RETURN_IF_FAILED(GetFontWeight(weightConfig, desiredWeight, &result));

            if (result == MAXUINT16)
            {
                // set system default FontWeight based on desired style
                switch (desiredWeight)
                {
                case ABI::AdaptiveNamespace::TextWeight::Lighter:
                    result = 200;
                    break;
                case ABI::AdaptiveNamespace::TextWeight::Bolder:
                    result = 800;
                    break;
                case ABI::AdaptiveNamespace::TextWeight::Default:
                default:
                    result = 400;
                    break;
                }
            }
        }
    }
    resultWeight->Weight = result;
    return S_OK;
}
CATCH_RETURN;

HRESULT GetFontType(_In_ ABI::AdaptiveNamespace::IAdaptiveHostConfig* hostConfig,
                    ABI::AdaptiveNamespace::FontType fontType,
                    _COM_Outptr_ ABI::AdaptiveNamespace::IAdaptiveFontTypeDefinition** fontTypeDefinition) noexcept
try
{
    ABI::AdaptiveNamespace::IAdaptiveFontTypesDefinition* fontTypes;
    RETURN_IF_FAILED(hostConfig->get_FontTypes(&fontTypes));

    switch (fontType)
    {
    case ABI::AdaptiveNamespace::FontType::Monospace:
        RETURN_IF_FAILED(fontTypes->get_Monospace(fontTypeDefinition));
        break;
    case ABI::AdaptiveNamespace::FontType::Default:
    default:
        RETURN_IF_FAILED(fontTypes->get_Default(fontTypeDefinition));
        break;
    }
    return S_OK;
}
CATCH_RETURN;

HRESULT GetFontSize(_In_ ABI::AdaptiveNamespace::IAdaptiveFontSizesConfig* sizesConfig,
                    ABI::AdaptiveNamespace::TextSize desiredSize,
                    _Out_ UINT32* resultSize) noexcept
try
{
    switch (desiredSize)
    {
    case ABI::AdaptiveNamespace::TextSize::Small:
        RETURN_IF_FAILED(sizesConfig->get_Small(resultSize));
        break;
    case ABI::AdaptiveNamespace::TextSize::Medium:
        RETURN_IF_FAILED(sizesConfig->get_Medium(resultSize));
        break;
    case ABI::AdaptiveNamespace::TextSize::Large:
        RETURN_IF_FAILED(sizesConfig->get_Large(resultSize));
        break;
    case ABI::AdaptiveNamespace::TextSize::ExtraLarge:
        RETURN_IF_FAILED(sizesConfig->get_ExtraLarge(resultSize));
        break;
    case ABI::AdaptiveNamespace::TextSize::Default:
    default:
        RETURN_IF_FAILED(sizesConfig->get_Default(resultSize));
        break;
    }
    return S_OK;
}
CATCH_RETURN;

HRESULT GetFontWeight(_In_ ABI::AdaptiveNamespace::IAdaptiveFontWeightsConfig* weightsConfig,
                      ABI::AdaptiveNamespace::TextWeight desiredWeight,
                      _Out_ UINT16* resultWeight) noexcept
try
{
    switch (desiredWeight)
    {
    case ABI::AdaptiveNamespace::TextWeight::Lighter:
        RETURN_IF_FAILED(weightsConfig->get_Lighter(resultWeight));
        break;
    case ABI::AdaptiveNamespace::TextWeight::Bolder:
        RETURN_IF_FAILED(weightsConfig->get_Bolder(resultWeight));
        break;
    case ABI::AdaptiveNamespace::TextWeight::Default:
    default:
        RETURN_IF_FAILED(weightsConfig->get_Default(resultWeight));
        break;
    }
    return S_OK;
}
CATCH_RETURN;

HRESULT StringToJsonObject(const std::string& inputString, _COM_Outptr_ IJsonObject** result)
{
    HString asHstring;
    RETURN_IF_FAILED(UTF8ToHString(inputString, asHstring.GetAddressOf()));
    return HStringToJsonObject(asHstring.Get(), result);
}

HRESULT HStringToJsonObject(const HSTRING& inputHString, _COM_Outptr_ IJsonObject** result)
{
    ComPtr<IJsonObjectStatics> jObjectStatics;
    RETURN_IF_FAILED(GetActivationFactory(HStringReference(RuntimeClass_Windows_Data_Json_JsonObject).Get(), &jObjectStatics));
    ComPtr<IJsonObject> jObject;
    HRESULT hr = jObjectStatics->Parse(inputHString, &jObject);
    if (FAILED(hr))
    {
        RETURN_IF_FAILED(ActivateInstance(HStringReference(RuntimeClass_Windows_Data_Json_JsonObject).Get(), &jObject));
    }
    *result = jObject.Detach();
    return S_OK;
}

HRESULT JsonObjectToString(_In_ IJsonObject* inputJson, std::string& result)
{
    HString asHstring;
    RETURN_IF_FAILED(JsonObjectToHString(inputJson, asHstring.GetAddressOf()));
    return HStringToUTF8(asHstring.Get(), result);
}

HRESULT JsonObjectToHString(_In_ IJsonObject* inputJson, _Outptr_ HSTRING* result)
{
    if (!inputJson)
    {
        return E_INVALIDARG;
    }
    ComPtr<IJsonObject> localInputJson(inputJson);
    ComPtr<IJsonValue> asJsonValue;
    RETURN_IF_FAILED(localInputJson.As(&asJsonValue));
    return (asJsonValue->Stringify(result));
}

HRESULT StringToJsonValue(const std::string inputString, _COM_Outptr_ IJsonValue** result)
{
    HString asHstring;
    RETURN_IF_FAILED(UTF8ToHString(inputString, asHstring.GetAddressOf()));
    return HStringToJsonValue(asHstring.Get(), result);
}

HRESULT HStringToJsonValue(const HSTRING& inputHString, _COM_Outptr_ IJsonValue** result)
{
    ComPtr<IJsonValueStatics> jValueStatics;
    RETURN_IF_FAILED(GetActivationFactory(HStringReference(RuntimeClass_Windows_Data_Json_JsonValue).Get(), &jValueStatics));
    ComPtr<IJsonValue> jValue;
    HRESULT hr = jValueStatics->Parse(inputHString, &jValue);
    if (FAILED(hr))
    {
        RETURN_IF_FAILED(ActivateInstance(HStringReference(RuntimeClass_Windows_Data_Json_JsonValue).Get(), &jValue));
    }
    *result = jValue.Detach();
    return S_OK;
}

HRESULT JsonValueToString(_In_ IJsonValue* inputValue, std::string& result)
{
    HString asHstring;
    RETURN_IF_FAILED(JsonValueToHString(inputValue, asHstring.GetAddressOf()));
    return HStringToUTF8(asHstring.Get(), result);
}

HRESULT JsonValueToHString(_In_ IJsonValue* inputJsonValue, _Outptr_ HSTRING* result)
{
    if (!inputJsonValue)
    {
        return E_INVALIDARG;
    }
    ComPtr<IJsonValue> localInputJsonValue(inputJsonValue);
    return (localInputJsonValue->Stringify(result));
}

HRESULT JsonCppToJsonObject(const Json::Value& jsonCppValue, _COM_Outptr_ IJsonObject** result)
{
    std::string jsonString = ParseUtil::JsonToString(jsonCppValue);
    return StringToJsonObject(jsonString, result);
}

HRESULT JsonObjectToJsonCpp(_In_ ABI::Windows::Data::Json::IJsonObject* jsonObject, _Out_ Json::Value* jsonCppValue)
{
    std::string jsonString;
    RETURN_IF_FAILED(JsonObjectToString(jsonObject, jsonString));

    *jsonCppValue = ParseUtil::GetJsonValueFromString(jsonString);

    return S_OK;
}

HRESULT ProjectedActionTypeToHString(ABI::AdaptiveNamespace::ActionType projectedActionType, _Outptr_ HSTRING* result)
{
    ActionType sharedActionType = static_cast<ActionType>(projectedActionType);
    return UTF8ToHString(ActionTypeToString(sharedActionType), result);
}

HRESULT ProjectedElementTypeToHString(ABI::AdaptiveNamespace::ElementType projectedElementType, _Outptr_ HSTRING* result)
{
    CardElementType sharedElementType = static_cast<CardElementType>(projectedElementType);
    return UTF8ToHString(CardElementTypeToString(sharedElementType), result);
}

HRESULT MeetsRequirements(_In_ ABI::AdaptiveNamespace::IAdaptiveCardElement* cardElement,
                          _In_ ABI::AdaptiveNamespace::IAdaptiveFeatureRegistration* featureRegistration,
                          _Out_ bool* meetsRequirements)
{
    std::shared_ptr<AdaptiveSharedNamespace::BaseCardElement> sharedElement;
    RETURN_IF_FAILED(GenerateSharedElement(cardElement, sharedElement));

    ComPtr<AdaptiveFeatureRegistration> featureRegistrationImpl = PeekInnards<AdaptiveFeatureRegistration>(featureRegistration);
    const std::shared_ptr<AdaptiveSharedNamespace::FeatureRegistration>& sharedFeatureRegistration =
        featureRegistrationImpl->GetSharedFeatureRegistration();

    *meetsRequirements = sharedElement->MeetsRequirements(*sharedFeatureRegistration);
    return S_OK;
}

HRESULT IsBackgroundImageValid(_In_ ABI::AdaptiveNamespace::IAdaptiveBackgroundImage* backgroundImageElement, _Out_ BOOL* isValid)
{
    *isValid = FALSE;
    ComPtr<ABI::AdaptiveNamespace::IAdaptiveBackgroundImage> backgroundImage(backgroundImageElement);
    if (backgroundImage != NULL)
    {
        HString url;
        RETURN_IF_FAILED(backgroundImage->get_Url(url.GetAddressOf()));
        *isValid = url.IsValid();
    }
    return S_OK;
}

void RemoteResourceElementToRemoteResourceInformationVector(_In_ ABI::AdaptiveNamespace::IAdaptiveElementWithRemoteResources* remoteResourceElement,
                                                            std::vector<RemoteResourceInformation>& resourceUris)
{
    ComPtr<ABI::Windows::Foundation::Collections::IVectorView<ABI::AdaptiveNamespace::AdaptiveRemoteResourceInformation*>> remoteResources;
    THROW_IF_FAILED(remoteResourceElement->GetResourceInformation(remoteResources.GetAddressOf()));

    ComPtr<IIterable<ABI::AdaptiveNamespace::AdaptiveRemoteResourceInformation*>> vectorIterable;
    THROW_IF_FAILED(remoteResources.As<IIterable<ABI::AdaptiveNamespace::AdaptiveRemoteResourceInformation*>>(&vectorIterable));

    Microsoft::WRL::ComPtr<IIterator<ABI::AdaptiveNamespace::AdaptiveRemoteResourceInformation*>> vectorIterator;
    HRESULT hr = vectorIterable->First(&vectorIterator);

    boolean hasCurrent;
    THROW_IF_FAILED(vectorIterator->get_HasCurrent(&hasCurrent));

    while (SUCCEEDED(hr) && hasCurrent)
    {
        ComPtr<ABI::AdaptiveNamespace::IAdaptiveRemoteResourceInformation> resourceInformation;
        THROW_IF_FAILED(vectorIterator->get_Current(&resourceInformation));

        HString url;
        THROW_IF_FAILED(resourceInformation->get_Url(url.GetAddressOf()));

        RemoteResourceInformation uriInfo;
        THROW_IF_FAILED(HStringToUTF8(url.Get(), uriInfo.url));

        HString mimeType;
        THROW_IF_FAILED(resourceInformation->get_MimeType(mimeType.GetAddressOf()));

        uriInfo.mimeType = HStringToUTF8(mimeType.Get());

        resourceUris.push_back(uriInfo);

        hr = vectorIterator->MoveNext(&hasCurrent);
    }
}

void GetUrlFromString(_In_ ABI::AdaptiveNamespace::IAdaptiveHostConfig* hostConfig,
                      _In_ HSTRING urlString,
                      _Outptr_ ABI::Windows::Foundation::IUriRuntimeClass** url)
{
    ComPtr<ABI::Windows::Foundation::IUriRuntimeClassFactory> uriActivationFactory;
    THROW_IF_FAILED(GetActivationFactory(HStringReference(RuntimeClass_Windows_Foundation_Uri).Get(), &uriActivationFactory));

    ComPtr<ABI::Windows::Foundation::IUriRuntimeClass> localUrl;

    // Try to treat URI as absolute
    boolean isUrlRelative = FAILED(uriActivationFactory->CreateUri(urlString, localUrl.GetAddressOf()));

    // Otherwise, try to treat URI as relative
    if (isUrlRelative)
    {
        HString imageBaseUrl;
        THROW_IF_FAILED(hostConfig->get_ImageBaseUrl(imageBaseUrl.GetAddressOf()));

        if (imageBaseUrl.Get() != nullptr)
        {
            THROW_IF_FAILED(uriActivationFactory->CreateWithRelativeUri(imageBaseUrl.Get(), urlString, localUrl.GetAddressOf()));
        }
    }

    THROW_IF_FAILED(localUrl.CopyTo(url));
}

HRESULT SharedWarningsToAdaptiveWarnings(const std::vector<std::shared_ptr<AdaptiveCardParseWarning>>& sharedWarnings,
                                         _In_ ABI::Windows::Foundation::Collections::IVector<ABI::AdaptiveNamespace::AdaptiveWarning*>* adaptiveWarnings)
{
    for (const auto& sharedWarning : sharedWarnings)
    {
        HString warningMessage;
        RETURN_IF_FAILED(UTF8ToHString(sharedWarning->GetReason(), warningMessage.GetAddressOf()));

        ABI::AdaptiveNamespace::WarningStatusCode statusCode =
            static_cast<ABI::AdaptiveNamespace::WarningStatusCode>(sharedWarning->GetStatusCode());

        ComPtr<ABI::AdaptiveNamespace::IAdaptiveWarning> adaptiveWarning;
        RETURN_IF_FAILED(MakeAndInitialize<AdaptiveWarning>(&adaptiveWarning, statusCode, warningMessage.Get()));

        RETURN_IF_FAILED(adaptiveWarnings->Append(adaptiveWarning.Get()));
    }

    return S_OK;
}

HRESULT AdaptiveWarningsToSharedWarnings(_In_ ABI::Windows::Foundation::Collections::IVector<ABI::AdaptiveNamespace::AdaptiveWarning*>* adaptiveWarnings,
                                         std::vector<std::shared_ptr<AdaptiveCardParseWarning>>& sharedWarnings)
{
    ComPtr<ABI::Windows::Foundation::Collections::IVector<ABI::AdaptiveNamespace::AdaptiveWarning*>> localAdaptiveWarnings{adaptiveWarnings};
    ComPtr<IIterable<ABI::AdaptiveNamespace::AdaptiveWarning*>> vectorIterable;
    RETURN_IF_FAILED(localAdaptiveWarnings.As<IIterable<ABI::AdaptiveNamespace::AdaptiveWarning*>>(&vectorIterable));

    Microsoft::WRL::ComPtr<IIterator<ABI::AdaptiveNamespace::AdaptiveWarning*>> vectorIterator;
    HRESULT hr = vectorIterable->First(&vectorIterator);

    boolean hasCurrent;
    THROW_IF_FAILED(vectorIterator->get_HasCurrent(&hasCurrent));

    while (SUCCEEDED(hr) && hasCurrent)
    {
        ComPtr<ABI::AdaptiveNamespace::IAdaptiveWarning> adaptiveWarning;
        RETURN_IF_FAILED(vectorIterator->get_Current(&adaptiveWarning));

        HString message;
        RETURN_IF_FAILED(adaptiveWarning->get_Message(message.GetAddressOf()));

        ABI::AdaptiveNamespace::WarningStatusCode statusCode;
        RETURN_IF_FAILED(adaptiveWarning->get_StatusCode(&statusCode));

        sharedWarnings.push_back(
            std::make_shared<AdaptiveCardParseWarning>(static_cast<AdaptiveSharedNamespace::WarningStatusCode>(statusCode),
                                                       HStringToUTF8(message.Get())));

        hr = vectorIterator->MoveNext(&hasCurrent);
    }

    return S_OK;
}

Color GenerateLighterColor(const Color& originalColor)
{
    const double lightIncrement = 0.25;

    Color lighterColor;
    lighterColor.A = originalColor.A;
    lighterColor.R = originalColor.R + static_cast<BYTE>((255 - originalColor.R) * lightIncrement);
    lighterColor.G = originalColor.G + static_cast<BYTE>((255 - originalColor.G) * lightIncrement);
    lighterColor.B = originalColor.B + static_cast<BYTE>((255 - originalColor.B) * lightIncrement);
    return lighterColor;
}

DateTime GetDateTime(unsigned int year, unsigned int month, unsigned int day)
{
    SYSTEMTIME systemTime = {(WORD)year, (WORD)month, 0, (WORD)day};

    // Convert to UTC
    TIME_ZONE_INFORMATION timeZone;
    GetTimeZoneInformation(&timeZone);
    TzSpecificLocalTimeToSystemTime(&timeZone, &systemTime, &systemTime);

    // Convert to ticks
    FILETIME fileTime;
    SystemTimeToFileTime(&systemTime, &fileTime);
    DateTime dateTime{(INT64)fileTime.dwLowDateTime + (((INT64)fileTime.dwHighDateTime) << 32)};

    return dateTime;
}

HRESULT GetDateTimeReference(unsigned int year, unsigned int month, unsigned int day, _COM_Outptr_ IReference<DateTime>** dateTimeReference)
{
    DateTime dateTime = GetDateTime(year, month, day);

    ComPtr<IPropertyValueStatics> factory;
    RETURN_IF_FAILED(GetActivationFactory(HStringReference(RuntimeClass_Windows_Foundation_PropertyValue).Get(), &factory));

    ComPtr<IInspectable> inspectable;
    RETURN_IF_FAILED(factory->CreateDateTime(dateTime, &inspectable));

    ComPtr<IReference<DateTime>> localDateTimeReference;
    RETURN_IF_FAILED(inspectable.As(&localDateTimeReference));

    *dateTimeReference = localDateTimeReference.Detach();

    return S_OK;
}

ABI::AdaptiveNamespace::FallbackType MapSharedFallbackTypeToUwp(const AdaptiveSharedNamespace::FallbackType type)
{
    switch (type)
    {
    case FallbackType::Drop:
    {
        return ABI::AdaptiveNamespace::FallbackType::Drop;
    }

    case FallbackType::Content:
    {
        return ABI::AdaptiveNamespace::FallbackType::Content;
    }

    case FallbackType::None:
    default:
    {
        return ABI::AdaptiveNamespace::FallbackType::None;
    }
    }
}

AdaptiveSharedNamespace::FallbackType MapUwpFallbackTypeToShared(const ABI::AdaptiveNamespace::FallbackType type)
{
    switch (type)
    {
    case ABI::AdaptiveNamespace::FallbackType::Drop:
    {
        return FallbackType::Drop;
    }

    case ABI::AdaptiveNamespace::FallbackType::Content:
    {
        return FallbackType::Content;
    }

    case ABI::AdaptiveNamespace::FallbackType::None:
    default:
    {
        return FallbackType::None;
    }
    }
}

HRESULT CopyTextElement(_In_ ABI::AdaptiveNamespace::IAdaptiveTextElement* textElement,
                        _COM_Outptr_ ABI::AdaptiveNamespace::IAdaptiveTextElement** copiedTextElement)
{
    ComPtr<AdaptiveNamespace::AdaptiveTextElement> localCopiedTextElement;
    RETURN_IF_FAILED(MakeAndInitialize<AdaptiveNamespace::AdaptiveTextRun>(&localCopiedTextElement));

    ABI::AdaptiveNamespace::ForegroundColor color;
    RETURN_IF_FAILED(textElement->get_Color(&color));
    RETURN_IF_FAILED(localCopiedTextElement->put_Color(color));

    ABI::AdaptiveNamespace::FontType fontType;
    RETURN_IF_FAILED(textElement->get_FontType(&fontType));
    RETURN_IF_FAILED(localCopiedTextElement->put_FontType(fontType));

    boolean isSubtle;
    RETURN_IF_FAILED(textElement->get_IsSubtle(&isSubtle));
    RETURN_IF_FAILED(localCopiedTextElement->put_IsSubtle(isSubtle));

    HString language;
    RETURN_IF_FAILED(textElement->get_Language(language.GetAddressOf()));
    RETURN_IF_FAILED(localCopiedTextElement->put_Language(language.Get()));

    ABI::AdaptiveNamespace::TextSize size;
    RETURN_IF_FAILED(textElement->get_Size(&size));
    RETURN_IF_FAILED(localCopiedTextElement->put_Size(size));

    ABI::AdaptiveNamespace::TextWeight weight;
    RETURN_IF_FAILED(textElement->get_Weight(&weight));
    RETURN_IF_FAILED(localCopiedTextElement->put_Weight(weight));

    HString text;
    RETURN_IF_FAILED(textElement->get_Text(text.GetAddressOf()));
    RETURN_IF_FAILED(localCopiedTextElement->put_Text(text.Get()));

    RETURN_IF_FAILED(localCopiedTextElement.CopyTo(copiedTextElement));
    return S_OK;
}

HRESULT GetAdaptiveActionParserRegistrationFromSharedModel(
    const std::shared_ptr<ActionParserRegistration>& sharedActionParserRegistration,
    _COM_Outptr_ ABI::AdaptiveNamespace::IAdaptiveActionParserRegistration** adaptiveActionParserRegistration)
{
    // Look up the well known action parser registration to see if we've got a custom action registration to pass
    std::shared_ptr<ActionElementParser> sharedActionParser =
        sharedActionParserRegistration->GetParser(c_upwActionParserRegistration);

    if (sharedActionParser != nullptr)
    {
        // The shared model wraps the passed in parsers. Get our SharedModelActionParser from it so we can retrieve the
        // IAdaptiveActionParserRegistration
        std::shared_ptr<ActionElementParserWrapper> parserWrapper =
            std::static_pointer_cast<ActionElementParserWrapper>(sharedActionParser);

        std::shared_ptr<SharedModelActionParser> sharedModelParser =
            std::static_pointer_cast<SharedModelActionParser>(parserWrapper->GetActualParser());

        RETURN_IF_FAILED(sharedModelParser->GetAdaptiveParserRegistration(adaptiveActionParserRegistration));
    }
    else
    {
        RETURN_IF_FAILED(MakeAndInitialize<AdaptiveNamespace::AdaptiveActionParserRegistration>(adaptiveActionParserRegistration));
    }

    return S_OK;
}

HRESULT GetAdaptiveElementParserRegistrationFromSharedModel(
    const std::shared_ptr<ElementParserRegistration>& sharedElementParserRegistration,
    _COM_Outptr_ ABI::AdaptiveNamespace::IAdaptiveElementParserRegistration** adaptiveElementParserRegistration)
{
    // Look up the well known Element parser registration to see if we've got a custom Element registration to pass
    std::shared_ptr<BaseCardElementParser> sharedElementParser =
        sharedElementParserRegistration->GetParser(c_uwpElementParserRegistration);

    if (sharedElementParser != nullptr)
    {
        // The shared model wraps the passed in parsers. Get our SharedModelElementParser from it so we can retrieve the
        // IAdaptiveElementParserRegistration
        std::shared_ptr<BaseCardElementParserWrapper> parserWrapper =
            std::static_pointer_cast<BaseCardElementParserWrapper>(sharedElementParser);

        std::shared_ptr<SharedModelElementParser> sharedModelParser =
            std::static_pointer_cast<SharedModelElementParser>(parserWrapper->GetActualParser());

        RETURN_IF_FAILED(sharedModelParser->GetAdaptiveParserRegistration(adaptiveElementParserRegistration));
    }
    else
    {
        RETURN_IF_FAILED(MakeAndInitialize<AdaptiveNamespace::AdaptiveElementParserRegistration>(adaptiveElementParserRegistration));
    }

    return S_OK;
}<|MERGE_RESOLUTION|>--- conflicted
+++ resolved
@@ -771,14 +771,8 @@
 }
 CATCH_RETURN;
 
-<<<<<<< HEAD
-HRESULT GenerateRequirementsProjection(
-    const std::unordered_map<std::string, SemanticVersion>& sharedRequirements,
-    _In_ ABI::Windows::Foundation::Collections::IVector<ABI::AdaptiveNamespace::AdaptiveRequirement*>* projectedRequirementVector) noexcept
-=======
-HRESULT GenerateRequirementsProjection(const std::shared_ptr<std::unordered_map<std::string, SemanticVersion>>& sharedRequirements,
+HRESULT GenerateRequirementsProjection(const std::unordered_map<std::string, SemanticVersion>& sharedRequirements,
                                        _In_ ABI::Windows::Foundation::Collections::IVector<ABI::AdaptiveNamespace::AdaptiveRequirement*>* projectedRequirementVector) noexcept
->>>>>>> 6c71cdd7
 try
 {
     for (const auto& sharedRequirement : sharedRequirements)
