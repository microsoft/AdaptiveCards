--- conflicted
+++ resolved
@@ -266,7 +266,6 @@
     color->R = static_cast<BYTE>(red);
     color->G = static_cast<BYTE>(green);
     color->B = static_cast<BYTE>(blue);
-<<<<<<< HEAD
 
     return S_OK;
 } CATCH_RETURN;
@@ -359,8 +358,6 @@
         RETURN_IF_FAILED(spacingConfig->get_Default(spacingSize));
         break;
     }
-=======
->>>>>>> b26ee647
 
     return S_OK;
 } CATCH_RETURN;
