#include "pch.h"
#include "AdaptiveCardRendererComponent.h"

#include "AdaptiveCard.h"
#include "AdaptiveCardResourceResolvers.h"
#include "AdaptiveActionSetRenderer.h"
#include "AdaptiveChoiceSetInputRenderer.h"
#include "AdaptiveColumnRenderer.h"
#include "AdaptiveColumnSetRenderer.h"
#include "AdaptiveContainerRenderer.h"
#include "AdaptiveDateInputRenderer.h"
#include "AdaptiveElementRendererRegistration.h"
#include "AdaptiveFactSetRenderer.h"
#include "AdaptiveHostConfig.h"
#include "AdaptiveImageRenderer.h"
#include "AdaptiveImageSetRenderer.h"
#include "AdaptiveMediaRenderer.h"
#include "AdaptiveNumberInputRenderer.h"
#include "AdaptiveRenderContext.h"
#include "AdaptiveTextBlockRenderer.h"
#include "AdaptiveTextInputRenderer.h"
#include "AdaptiveTimeInputRenderer.h"
#include "AdaptiveToggleInputRenderer.h"
#include "AsyncOperations.h"
#include "DefaultResourceDictionary.h"
#include "InputValue.h"
#include "RenderedAdaptiveCard.h"
#include "XamlHelpers.h"
#include <windows.foundation.collections.h>
#include <Windows.UI.Xaml.h>
#include <windows.ui.xaml.markup.h>

using namespace concurrency;
using namespace Microsoft::WRL;
using namespace Microsoft::WRL::Wrappers;
using namespace ABI::AdaptiveNamespace;
using namespace ABI::Windows::Data::Json;
using namespace ABI::Windows::Foundation;
using namespace ABI::Windows::Foundation::Collections;
using namespace ABI::Windows::Storage::Streams;
using namespace ABI::Windows::UI;
using namespace ABI::Windows::UI::Core;
using namespace ABI::Windows::UI::Xaml;
using namespace ABI::Windows::UI::Xaml::Controls;
using namespace ABI::Windows::UI::Xaml::Markup;
using namespace ABI::Windows::UI::Xaml::Media;
using namespace ABI::Windows::UI::Xaml::Media::Imaging;

namespace AdaptiveNamespace
{
    HRESULT AdaptiveCardRenderer::RuntimeClassInitialize()
    {
        m_xamlBuilder = std::make_shared<XamlBuilder>();
        RETURN_IF_FAILED(MakeAndInitialize<AdaptiveElementRendererRegistration>(&m_elementRendererRegistration));
        RETURN_IF_FAILED(RegisterDefaultElementRenderers(m_elementRendererRegistration, m_xamlBuilder));
        RETURN_IF_FAILED(MakeAndInitialize<AdaptiveHostConfig>(&m_hostConfig));
        InitializeDefaultResourceDictionary();
        UpdateActionSentimentResourceDictionary();
        return MakeAndInitialize<AdaptiveCardResourceResolvers>(&m_resourceResolvers);
    }

    HRESULT AdaptiveCardRenderer::put_OverrideStyles(_In_ ABI::Windows::UI::Xaml::IResourceDictionary* overrideDictionary)
    {
        m_overrideDictionary = overrideDictionary;
        return SetMergedDictionary();
    }

    HRESULT AdaptiveCardRenderer::get_OverrideStyles(_COM_Outptr_ ABI::Windows::UI::Xaml::IResourceDictionary** overrideDictionary)
    {
        return m_overrideDictionary.CopyTo(overrideDictionary);
    }

    HRESULT AdaptiveCardRenderer::put_HostConfig(_In_ IAdaptiveHostConfig* hostConfig)
    {
        m_hostConfig = hostConfig;
        UpdateActionSentimentResourceDictionary();
        return S_OK;
    }

    HRESULT AdaptiveCardRenderer::get_HostConfig(_COM_Outptr_ IAdaptiveHostConfig** hostConfig)
    {
        return m_hostConfig.CopyTo(hostConfig);
    }

    HRESULT AdaptiveCardRenderer::SetFixedDimensions(UINT32 desiredWidth, UINT32 desiredHeight)
    {
        m_explicitDimensions = true;
        m_desiredWidth = desiredWidth;
        m_desiredHeight = desiredHeight;

        return S_OK;
    }

    HRESULT AdaptiveCardRenderer::ResetFixedDimensions()
    {
        m_explicitDimensions = false;
        return S_OK;
    }

    HRESULT AdaptiveCardRenderer::RenderAdaptiveCard(_In_ IAdaptiveCard* adaptiveCard, _COM_Outptr_ IRenderedAdaptiveCard** result)
    {
        ComPtr<::AdaptiveNamespace::RenderedAdaptiveCard> renderedCard;
        RETURN_IF_FAILED(MakeAndInitialize<::AdaptiveNamespace::RenderedAdaptiveCard>(&renderedCard));
        renderedCard->SetOriginatingCard(adaptiveCard);

        if (adaptiveCard)
        {
            ComPtr<IFrameworkElement> xamlTreeRoot;

            if (m_explicitDimensions)
            {
                RETURN_IF_FAILED(m_xamlBuilder->SetFixedDimensions(m_desiredWidth, m_desiredHeight));
            }

            ComPtr<AdaptiveRenderContext> renderContext;
            RETURN_IF_FAILED(MakeAndInitialize<AdaptiveRenderContext>(&renderContext,
                                                                      m_hostConfig.Get(),
                                                                      m_elementRendererRegistration.Get(),
                                                                      m_resourceResolvers.Get(),
                                                                      m_mergedResourceDictionary.Get(),
                                                                      m_actionSentimentResourceDictionary.Get(),
                                                                      renderedCard.Get()));

            // This path is used for synchronous Xaml card rendering, so we don't want
            // to manually download the image assets and instead just want xaml to do
            // that automatically
            m_xamlBuilder->SetEnableXamlImageHandling(true);
            try
            {
                AdaptiveCards::Rendering::Uwp::XamlBuilder::BuildXamlTreeFromAdaptiveCard(adaptiveCard,
                                                                                          &xamlTreeRoot,
                                                                                          renderContext.Get(),
                                                                                          m_xamlBuilder);
                renderedCard->SetFrameworkElement(xamlTreeRoot.Get());
            }
            catch (...)
            {
                RETURN_IF_FAILED(renderContext->AddError(
                    ABI::AdaptiveNamespace::ErrorStatusCode::RenderFailed,
                    HStringReference(L"An unrecoverable error was encountered while rendering the card").Get()));
                renderedCard->SetFrameworkElement(nullptr);
            }
        }
        *result = renderedCard.Detach();
        return S_OK;
    }

    HRESULT AdaptiveCardRenderer::RenderCardAsXamlAsync(_In_ IAdaptiveCard* adaptiveCard,
                                                        _COM_Outptr_ IAsyncOperation<ABI::AdaptiveNamespace::RenderedAdaptiveCard*>** result)
    {
        *result = Make<RenderCardAsXamlAsyncOperation>(adaptiveCard, this).Detach();
        return S_OK;
    }

    HRESULT AdaptiveCardRenderer::RenderAdaptiveCardFromJsonString(_In_ HSTRING adaptiveJson,
                                                                   _COM_Outptr_ IRenderedAdaptiveCard** result)
    {
        ComPtr<::AdaptiveNamespace::RenderedAdaptiveCard> renderedCard;
        RETURN_IF_FAILED(MakeAndInitialize<::AdaptiveNamespace::RenderedAdaptiveCard>(&renderedCard));

        ComPtr<IAdaptiveCardParseResult> adaptiveCardParseResult;
        RETURN_IF_FAILED(CreateAdaptiveCardFromJsonString(adaptiveJson, &adaptiveCardParseResult));
        ComPtr<IAdaptiveCard> parsedCard;
        RETURN_IF_FAILED(adaptiveCardParseResult->get_AdaptiveCard(&parsedCard));
        if (parsedCard == nullptr)
        {
            ComPtr<IVector<AdaptiveError*>> renderResultErrors;
            RETURN_IF_FAILED(renderedCard->get_Errors(&renderResultErrors));
            ComPtr<IVector<AdaptiveError*>> parseErrors;
            RETURN_IF_FAILED(adaptiveCardParseResult->get_Errors(&parseErrors));
            XamlHelpers::IterateOverVector<AdaptiveError, IAdaptiveError>(parseErrors.Get(), [&](IAdaptiveError* error) {
                ComPtr<IAdaptiveError> localError(error);
                return renderResultErrors->Append(localError.Get());
            });
            *result = renderedCard.Detach();
            return S_OK;
        }
        else
        {
            ComPtr<IAdaptiveCard> adaptiveCard;
            RETURN_IF_FAILED(adaptiveCardParseResult->get_AdaptiveCard(&adaptiveCard));
            return RenderAdaptiveCard(adaptiveCard.Get(), result);
        }
    }

    HRESULT AdaptiveCardRenderer::RenderAdaptiveCardFromJson(_In_ IJsonObject* adaptiveJson,
                                                             _COM_Outptr_ IRenderedAdaptiveCard** result)
    {
        HString adaptiveJsonAsHstring;
        RETURN_IF_FAILED(JsonObjectToHString(adaptiveJson, adaptiveJsonAsHstring.GetAddressOf()));
        return RenderAdaptiveCardFromJsonString(adaptiveJsonAsHstring.Get(), result);
    }

    HRESULT AdaptiveCardRenderer::RenderAdaptiveJsonAsXamlAsync(_In_ HSTRING adaptiveJson,
                                                                _COM_Outptr_ IAsyncOperation<ABI::AdaptiveNamespace::RenderedAdaptiveCard*>** result)
    {
        ComPtr<IAdaptiveCardParseResult> adaptiveCardParseResult;
        RETURN_IF_FAILED(CreateAdaptiveCardFromJsonString(adaptiveJson, &adaptiveCardParseResult));

        ComPtr<IAdaptiveCard> adaptiveCard;
        RETURN_IF_FAILED(adaptiveCardParseResult->get_AdaptiveCard(&adaptiveCard));
        return RenderCardAsXamlAsync(adaptiveCard.Get(), result);
    }

    HRESULT AdaptiveCardRenderer::CreateAdaptiveCardFromJsonString(_In_ HSTRING adaptiveJson,
                                                                   _COM_Outptr_ ABI::AdaptiveNamespace::IAdaptiveCardParseResult** parseResult)
    {
        ComPtr<IAdaptiveCardStatics> adaptiveCardStatics;
        RETURN_IF_FAILED(MakeAndInitialize<AdaptiveCardStaticsImpl>(&adaptiveCardStatics));
        return adaptiveCardStatics->FromJsonString(adaptiveJson, parseResult);
    }

    IAdaptiveHostConfig* AdaptiveCardRenderer::GetHostConfig() { return m_hostConfig.Get(); }

    HRESULT AdaptiveCardRenderer::get_ResourceResolvers(_COM_Outptr_ IAdaptiveCardResourceResolvers** value)
    {
        return m_resourceResolvers.CopyTo(value);
    }

    ComPtr<IResourceDictionary> AdaptiveCardRenderer::GetMergedDictionary() { return m_mergedResourceDictionary; }

    ComPtr<IResourceDictionary> AdaptiveCardRenderer::GetActionSentimentResourceDictionary()
    {
        return m_actionSentimentResourceDictionary;
    }

    bool AdaptiveCardRenderer::GetFixedDimensions(_Out_ UINT32* width, _Out_ UINT32* height)
    {
        *width = 0;
        *height = 0;

        if (m_explicitDimensions)
        {
            *width = m_desiredWidth;
            *height = m_desiredHeight;
        }

        return m_explicitDimensions;
    }

    HRESULT AdaptiveCardRenderer::get_ElementRenderers(_COM_Outptr_ IAdaptiveElementRendererRegistration** value)
    {
        return m_elementRendererRegistration.CopyTo(value);
    }

    void AdaptiveCardRenderer::InitializeDefaultResourceDictionary()
    {
        ComPtr<IXamlReaderStatics> xamlReaderStatics;
        THROW_IF_FAILED(RoGetActivationFactory(HStringReference(RuntimeClass_Windows_UI_Xaml_Markup_XamlReader).Get(),
                                               __uuidof(IXamlReaderStatics),
                                               reinterpret_cast<void**>(xamlReaderStatics.GetAddressOf())));

        ComPtr<IInspectable> resourceDictionaryInspectable;
        THROW_IF_FAILED(xamlReaderStatics->Load(HStringReference(c_defaultResourceDictionary).Get(), &resourceDictionaryInspectable));
        ComPtr<IResourceDictionary> resourceDictionary;
        THROW_IF_FAILED(resourceDictionaryInspectable.As(&resourceDictionary));

        m_mergedResourceDictionary = resourceDictionary;
        m_defaultResourceDictionary = resourceDictionary;

        ComPtr<IInspectable> actionSentimentResourceDictionaryInspectable;
        THROW_IF_FAILED(xamlReaderStatics->Load(HStringReference(c_defaultActionSentimentResourceDictionary).Get(),
                                                &actionSentimentResourceDictionaryInspectable));
        ComPtr<IResourceDictionary> actionSentimentResourceDictionary;
        THROW_IF_FAILED(actionSentimentResourceDictionaryInspectable.As(&actionSentimentResourceDictionary));

        m_actionSentimentResourceDictionary = actionSentimentResourceDictionary;
    }

    void AdaptiveCardRenderer::UpdateActionSentimentResourceDictionary()
    {
        ABI::Windows::UI::Color accentColor;
        THROW_IF_FAILED(GetColorFromAdaptiveColor(m_hostConfig.Get(),
                                                  ABI::AdaptiveNamespace::ForegroundColor_Accent,
                                                  ABI::AdaptiveNamespace::ContainerStyle_Default,
                                                  false /* isSubtle */,
                                                  &accentColor));

        ABI::Windows::UI::Color attentionColor;
        THROW_IF_FAILED(GetColorFromAdaptiveColor(m_hostConfig.Get(),
                                                  ABI::AdaptiveNamespace::ForegroundColor_Attention,
                                                  ABI::AdaptiveNamespace::ContainerStyle_Default,
                                                  false /* isSubtle */,
                                                  &attentionColor));

        ABI::Windows::UI::Color lighterAccentColor = GenerateLighterColor(accentColor);
        ABI::Windows::UI::Color lighterAttentionColor = GenerateLighterColor(attentionColor);

        ComPtr<IBrush> accentColorBrush = XamlBuilder::GetSolidColorBrush(accentColor);
        THROW_IF_FAILED(XamlBuilder::TryInsertResourceToResourceDictionaries(m_actionSentimentResourceDictionary.Get(),
                                                                             L"Adaptive.Action.Positive.Button.Static.Background",
                                                                             accentColorBrush.Get()));

        ComPtr<IBrush> lightAccentColorBrush = XamlBuilder::GetSolidColorBrush(lighterAccentColor);
        THROW_IF_FAILED(XamlBuilder::TryInsertResourceToResourceDictionaries(m_actionSentimentResourceDictionary.Get(),
                                                                             L"Adaptive.Action.Positive.Button.MouseOver.Background",
                                                                             lightAccentColorBrush.Get()));

        ComPtr<IBrush> attentionColorBrush = XamlBuilder::GetSolidColorBrush(attentionColor);
        THROW_IF_FAILED(XamlBuilder::TryInsertResourceToResourceDictionaries(m_actionSentimentResourceDictionary.Get(),
                                                                             L"Adaptive.Action.Destructive.Button.Foreground",
                                                                             attentionColorBrush.Get()));

        ComPtr<IBrush> lightAttentionColorBrush = XamlBuilder::GetSolidColorBrush(lighterAttentionColor);
        THROW_IF_FAILED(XamlBuilder::TryInsertResourceToResourceDictionaries(m_actionSentimentResourceDictionary.Get(),
                                                                             L"Adaptive.Action.Destructive.Button.MouseOver.Foreground",
                                                                             lightAttentionColorBrush.Get()));
    }

    HRESULT AdaptiveCardRenderer::SetMergedDictionary()
    {
        if (m_overrideDictionary != nullptr)
        {
            m_mergedResourceDictionary = m_overrideDictionary;
            ComPtr<IVector<ResourceDictionary*>> mergedDictionaries;
            RETURN_IF_FAILED(m_mergedResourceDictionary->get_MergedDictionaries(&mergedDictionaries));
            RETURN_IF_FAILED(mergedDictionaries->Append(m_defaultResourceDictionary.Get()));
        }
        return S_OK;
    }

<<<<<<< HEAD
=======
    HRESULT AdaptiveCardRenderer::RegisterDefaultElementRenderers()
    {
        RETURN_IF_FAILED(m_elementRendererRegistration->Set(HStringReference(L"ActionSet").Get(),
                                                            Make<AdaptiveActionSetRenderer>().Get()));
        RETURN_IF_FAILED(
            m_elementRendererRegistration->Set(HStringReference(L"Column").Get(), Make<AdaptiveColumnRenderer>().Get()));
        RETURN_IF_FAILED(m_elementRendererRegistration->Set(HStringReference(L"ColumnSet").Get(),
                                                            Make<AdaptiveColumnSetRenderer>().Get()));
        RETURN_IF_FAILED(m_elementRendererRegistration->Set(HStringReference(L"Container").Get(),
                                                            Make<AdaptiveContainerRenderer>().Get()));
        RETURN_IF_FAILED(m_elementRendererRegistration->Set(HStringReference(L"FactSet").Get(),
                                                            Make<AdaptiveFactSetRenderer>().Get()));
        RETURN_IF_FAILED(m_elementRendererRegistration->Set(HStringReference(L"Image").Get(),
                                                            Make<AdaptiveImageRenderer>(m_xamlBuilder).Get()));
        RETURN_IF_FAILED(m_elementRendererRegistration->Set(HStringReference(L"ImageSet").Get(),
                                                            Make<AdaptiveImageSetRenderer>().Get()));
        RETURN_IF_FAILED(m_elementRendererRegistration->Set(HStringReference(L"Input.ChoiceSet").Get(),
                                                            Make<AdaptiveChoiceSetInputRenderer>().Get()));
        RETURN_IF_FAILED(m_elementRendererRegistration->Set(HStringReference(L"Input.Date").Get(),
                                                            Make<AdaptiveDateInputRenderer>().Get()));
        RETURN_IF_FAILED(m_elementRendererRegistration->Set(HStringReference(L"Input.Number").Get(),
                                                            Make<AdaptiveNumberInputRenderer>().Get()));
        RETURN_IF_FAILED(m_elementRendererRegistration->Set(HStringReference(L"Input.Text").Get(),
                                                            Make<AdaptiveTextInputRenderer>().Get()));
        RETURN_IF_FAILED(m_elementRendererRegistration->Set(HStringReference(L"Input.Time").Get(),
                                                            Make<AdaptiveTimeInputRenderer>().Get()));
        RETURN_IF_FAILED(m_elementRendererRegistration->Set(HStringReference(L"Input.Toggle").Get(),
                                                            Make<AdaptiveToggleInputRenderer>().Get()));
        RETURN_IF_FAILED(
            m_elementRendererRegistration->Set(HStringReference(L"Media").Get(), Make<AdaptiveMediaRenderer>().Get()));
        RETURN_IF_FAILED(m_elementRendererRegistration->Set(HStringReference(L"TextBlock").Get(),
                                                            Make<AdaptiveTextBlockRenderer>().Get()));
        return S_OK;
    }

>>>>>>> 5a3059ea
    std::shared_ptr<XamlBuilder> AdaptiveCardRenderer::GetXamlBuilder() { return m_xamlBuilder; }
}<|MERGE_RESOLUTION|>--- conflicted
+++ resolved
@@ -319,43 +319,5 @@
         return S_OK;
     }
 
-<<<<<<< HEAD
-=======
-    HRESULT AdaptiveCardRenderer::RegisterDefaultElementRenderers()
-    {
-        RETURN_IF_FAILED(m_elementRendererRegistration->Set(HStringReference(L"ActionSet").Get(),
-                                                            Make<AdaptiveActionSetRenderer>().Get()));
-        RETURN_IF_FAILED(
-            m_elementRendererRegistration->Set(HStringReference(L"Column").Get(), Make<AdaptiveColumnRenderer>().Get()));
-        RETURN_IF_FAILED(m_elementRendererRegistration->Set(HStringReference(L"ColumnSet").Get(),
-                                                            Make<AdaptiveColumnSetRenderer>().Get()));
-        RETURN_IF_FAILED(m_elementRendererRegistration->Set(HStringReference(L"Container").Get(),
-                                                            Make<AdaptiveContainerRenderer>().Get()));
-        RETURN_IF_FAILED(m_elementRendererRegistration->Set(HStringReference(L"FactSet").Get(),
-                                                            Make<AdaptiveFactSetRenderer>().Get()));
-        RETURN_IF_FAILED(m_elementRendererRegistration->Set(HStringReference(L"Image").Get(),
-                                                            Make<AdaptiveImageRenderer>(m_xamlBuilder).Get()));
-        RETURN_IF_FAILED(m_elementRendererRegistration->Set(HStringReference(L"ImageSet").Get(),
-                                                            Make<AdaptiveImageSetRenderer>().Get()));
-        RETURN_IF_FAILED(m_elementRendererRegistration->Set(HStringReference(L"Input.ChoiceSet").Get(),
-                                                            Make<AdaptiveChoiceSetInputRenderer>().Get()));
-        RETURN_IF_FAILED(m_elementRendererRegistration->Set(HStringReference(L"Input.Date").Get(),
-                                                            Make<AdaptiveDateInputRenderer>().Get()));
-        RETURN_IF_FAILED(m_elementRendererRegistration->Set(HStringReference(L"Input.Number").Get(),
-                                                            Make<AdaptiveNumberInputRenderer>().Get()));
-        RETURN_IF_FAILED(m_elementRendererRegistration->Set(HStringReference(L"Input.Text").Get(),
-                                                            Make<AdaptiveTextInputRenderer>().Get()));
-        RETURN_IF_FAILED(m_elementRendererRegistration->Set(HStringReference(L"Input.Time").Get(),
-                                                            Make<AdaptiveTimeInputRenderer>().Get()));
-        RETURN_IF_FAILED(m_elementRendererRegistration->Set(HStringReference(L"Input.Toggle").Get(),
-                                                            Make<AdaptiveToggleInputRenderer>().Get()));
-        RETURN_IF_FAILED(
-            m_elementRendererRegistration->Set(HStringReference(L"Media").Get(), Make<AdaptiveMediaRenderer>().Get()));
-        RETURN_IF_FAILED(m_elementRendererRegistration->Set(HStringReference(L"TextBlock").Get(),
-                                                            Make<AdaptiveTextBlockRenderer>().Get()));
-        return S_OK;
-    }
-
->>>>>>> 5a3059ea
     std::shared_ptr<XamlBuilder> AdaptiveCardRenderer::GetXamlBuilder() { return m_xamlBuilder; }
 }