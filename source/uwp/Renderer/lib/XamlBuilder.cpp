#include "pch.h"

#include "AdaptiveColorsConfig.h"
#include "AdaptiveColorConfig.h"
#include "AdaptiveHostConfig.h"
#include "AdaptiveImage.h"
#include <windows.foundation.collections.h>
#include <windows.storage.h>
#include <windows.ui.xaml.markup.h>
#include <windows.ui.xaml.shapes.h>
#include <windows.web.http.h>
#include <windows.web.http.filters.h>
#include "XamlBuilder.h"
#include "AdaptiveCardGetResourceStreamArgs.h"
#include "AdaptiveCardResourceResolvers.h"
#include "XamlHelpers.h"
#include "AdaptiveRenderArgs.h"
#include "json/json.h"
#include "WholeItemsPanel.h"
#include "AdaptiveCardRendererComponent.h"
#include "MarkDownParser.h"
#include "HtmlHelpers.h"
#include "DateTimeParser.h"
#include "MediaHelpers.h"
#include "AdaptiveBase64Util.h"
#include <robuffer.h>

using namespace Microsoft::WRL;
using namespace Microsoft::WRL::Wrappers;
using namespace ABI::AdaptiveNamespace;
using namespace ABI::Windows::Data::Json;
using namespace ABI::Windows::Foundation;
using namespace ABI::Windows::Foundation::Collections;
using namespace ABI::Windows::Storage;
using namespace ABI::Windows::Storage::Streams;
using namespace ABI::Windows::UI;
using namespace ABI::Windows::UI::Text;
using namespace ABI::Windows::UI::Xaml;
using namespace ABI::Windows::UI::Xaml::Data;
using namespace ABI::Windows::UI::Xaml::Controls;
using namespace ABI::Windows::UI::Xaml::Controls::Primitives;
using namespace ABI::Windows::UI::Xaml::Markup;
using namespace ABI::Windows::UI::Xaml::Media;
using namespace ABI::Windows::UI::Xaml::Media::Imaging;
using namespace ABI::Windows::UI::Xaml::Shapes;
using namespace ABI::Windows::UI::Xaml::Input;
using namespace ABI::Windows::UI::Xaml::Automation;
using namespace ABI::Windows::Web::Http;
using namespace ABI::Windows::Web::Http::Filters;

const PCWSTR c_TextBlockSubtleOpacityKey = L"TextBlock.SubtleOpacity";
const PCWSTR c_BackgroundImageOverlayBrushKey = L"AdaptiveCard.BackgroundOverlayBrush";

namespace AdaptiveNamespace
{
    XamlBuilder::XamlBuilder()
    {
        m_imageLoadTracker.AddListener(dynamic_cast<IImageLoadTrackerListener*>(this));

        THROW_IF_FAILED(GetActivationFactory(HStringReference(RuntimeClass_Windows_Storage_Streams_RandomAccessStream).Get(),
                                             &m_randomAccessStreamStatics));
    }

    ComPtr<IUIElement> XamlBuilder::CreateSeparator(_In_ IAdaptiveRenderContext* renderContext,
                                                    UINT spacing,
                                                    UINT separatorThickness,
                                                    ABI::Windows::UI::Color separatorColor,
                                                    bool isHorizontal)
    {
        ComPtr<IGrid> separator =
            XamlHelpers::CreateXamlClass<IGrid>(HStringReference(RuntimeClass_Windows_UI_Xaml_Controls_Grid));
        ComPtr<IFrameworkElement> separatorAsFrameworkElement;
        THROW_IF_FAILED(separator.As(&separatorAsFrameworkElement));

        ComPtr<IBrush> lineColorBrush = GetSolidColorBrush(separatorColor);
        ComPtr<IPanel> separatorAsPanel;
        THROW_IF_FAILED(separator.As(&separatorAsPanel));
        separatorAsPanel->put_Background(lineColorBrush.Get());

        UINT32 separatorMarginValue = spacing > separatorThickness ? (spacing - separatorThickness) / 2 : 0;
        Thickness margin = {0, 0, 0, 0};

        if (isHorizontal)
        {
            margin.Top = margin.Bottom = separatorMarginValue;
            separatorAsFrameworkElement->put_Height(separatorThickness);
        }
        else
        {
            margin.Left = margin.Right = separatorMarginValue;
            separatorAsFrameworkElement->put_Width(separatorThickness);
        }

        THROW_IF_FAILED(separatorAsFrameworkElement->put_Margin(margin));

        THROW_IF_FAILED(SetStyleFromResourceDictionary(renderContext, L"Adaptive.Separator", separatorAsFrameworkElement.Get()));

        ComPtr<IUIElement> result;
        THROW_IF_FAILED(separator.As(&result));
        return result;
    }

    HRESULT XamlBuilder::AllImagesLoaded()
    {
        FireAllImagesLoaded();
        return S_OK;
    }

    HRESULT XamlBuilder::ImagesLoadingHadError()
    {
        FireImagesLoadingHadError();
        return S_OK;
    }

<<<<<<< HEAD
    _Use_decl_annotations_ void XamlBuilder::BuildXamlTreeFromAdaptiveCard(IAdaptiveCard* adaptiveCard,
                                                                           IFrameworkElement** xamlTreeRoot,
                                                                           IAdaptiveRenderContext* renderContext,
                                                                           std::shared_ptr<XamlBuilder> xamlBuilder,
                                                                           boolean isOuterCard,
                                                                           ABI::AdaptiveNamespace::ContainerStyle defaultContainerStyle)
=======
    void XamlBuilder::BuildXamlTreeFromAdaptiveCard(_In_ IAdaptiveCard* adaptiveCard,
                                                    _Outptr_ IFrameworkElement** xamlTreeRoot,
                                                    _In_ AdaptiveCardRenderer* renderer,
                                                    _In_ AdaptiveRenderContext* renderContext,
                                                    boolean isOuterCard,
                                                    ABI::AdaptiveNamespace::ContainerStyle defaultContainerStyle)
>>>>>>> a5e156c6
    {
        *xamlTreeRoot = nullptr;
        if (adaptiveCard != nullptr)
        {
            ComPtr<IAdaptiveHostConfig> hostConfig;
            THROW_IF_FAILED(renderContext->get_HostConfig(&hostConfig));
            ComPtr<IAdaptiveCardConfig> adaptiveCardConfig;
            THROW_IF_FAILED(hostConfig->get_AdaptiveCard(&adaptiveCardConfig));

            boolean allowCustomStyle;
            THROW_IF_FAILED(adaptiveCardConfig->get_AllowCustomStyle(&allowCustomStyle));

            ABI::AdaptiveNamespace::ContainerStyle containerStyle = defaultContainerStyle;
            if (allowCustomStyle)
            {
                ABI::AdaptiveNamespace::ContainerStyle cardStyle;
                THROW_IF_FAILED(adaptiveCard->get_Style(&cardStyle));

                if (cardStyle != ABI::AdaptiveNamespace::ContainerStyle::None)
                {
                    containerStyle = cardStyle;
                }
            }
            ComPtr<IAdaptiveRenderArgs> renderArgs;
            THROW_IF_FAILED(MakeAndInitialize<AdaptiveRenderArgs>(&renderArgs, containerStyle, nullptr));

            ComPtr<IPanel> bodyElementContainer;
            ComPtr<IUIElement> rootElement =
                CreateRootCardElement(adaptiveCard, renderContext, renderArgs.Get(), xamlBuilder, &bodyElementContainer);
            ComPtr<IFrameworkElement> rootAsFrameworkElement;
            THROW_IF_FAILED(rootElement.As(&rootAsFrameworkElement));

            ComPtr<IAdaptiveActionElement> selectAction;
            THROW_IF_FAILED(adaptiveCard->get_SelectAction(&selectAction));

            // Create a new IUIElement pointer to house the root element decorated with select action
            ComPtr<IUIElement> rootSelectActionElement;
            HandleSelectAction(nullptr,
                               selectAction.Get(),
                               renderContext,
                               rootElement.Get(),
                               SupportsInteractivity(hostConfig.Get()),
                               true,
                               &rootSelectActionElement);
            THROW_IF_FAILED(rootSelectActionElement.As(&rootAsFrameworkElement));

            ComPtr<AdaptiveNamespace::AdaptiveRenderContext> contextImpl =
                PeekInnards<AdaptiveNamespace::AdaptiveRenderContext>(renderContext);

            THROW_IF_FAILED(contextImpl->put_CardFrameworkElement(rootAsFrameworkElement.Get()));

            // Enumerate the child items of the card and build xaml for them
            ComPtr<IVector<IAdaptiveCardElement*>> body;
            THROW_IF_FAILED(adaptiveCard->get_Body(&body));
            ComPtr<IAdaptiveRenderArgs> bodyRenderArgs;
            THROW_IF_FAILED(
                MakeAndInitialize<AdaptiveRenderArgs>(&bodyRenderArgs, containerStyle, rootAsFrameworkElement.Get()));
            BuildPanelChildren(body.Get(), bodyElementContainer.Get(), renderContext, bodyRenderArgs.Get(), [](IUIElement*) {});

            ABI::AdaptiveNamespace::VerticalContentAlignment verticalContentAlignment;
            THROW_IF_FAILED(adaptiveCard->get_VerticalContentAlignment(&verticalContentAlignment));
            XamlBuilder::SetVerticalContentAlignmentToChildren(bodyElementContainer.Get(), verticalContentAlignment);

            ComPtr<IVector<IAdaptiveActionElement*>> actions;
            THROW_IF_FAILED(adaptiveCard->get_Actions(&actions));
            UINT32 actionsSize;
            THROW_IF_FAILED(actions->get_Size(&actionsSize));
            if (actionsSize > 0)
            {
                if (SupportsInteractivity(hostConfig.Get()))
                {
                    unsigned int bodyCount;
                    THROW_IF_FAILED(body->get_Size(&bodyCount));
                    BuildActions(actions.Get(), bodyElementContainer.Get(), bodyCount > 0, renderContext, containerStyle);
                }
                else
                {
                    renderContext->AddWarning(
                        ABI::AdaptiveNamespace::WarningStatusCode::InteractivityNotSupported,
                        HStringReference(L"Actions collection was present in card, but interactivity is not supported").Get());
                }
            }

            if (isOuterCard)
            {
                THROW_IF_FAILED(SetStyleFromResourceDictionary(renderContext, L"Adaptive.Card", rootAsFrameworkElement.Get()));
            }
            else
            {
                THROW_IF_FAILED(
                    SetStyleFromResourceDictionary(renderContext, L"Adaptive.ShowCard.Card", rootAsFrameworkElement.Get()));
            }

            THROW_IF_FAILED(rootAsFrameworkElement.CopyTo(xamlTreeRoot));

            if (isOuterCard && (xamlBuilder != nullptr))
            {
                if (xamlBuilder->m_listeners.size() == 0)
                {
                    // If we're done and no one's listening for the images to load, make sure
                    // any outstanding image loads are no longer tracked.
                    xamlBuilder->m_imageLoadTracker.AbandonOutstandingImages();
                }
                else if (xamlBuilder->m_imageLoadTracker.GetTotalImagesTracked() == 0)
                {
                    // If there are no images to track, fire the all images loaded
                    // event to signal the xaml is ready
                    xamlBuilder->FireAllImagesLoaded();
                }
            }
        }
    }

    HRESULT XamlBuilder::AddListener(_In_ IXamlBuilderListener* listener) noexcept try
    {
        if (m_listeners.find(listener) == m_listeners.end())
        {
            m_listeners.emplace(listener);
        }
        else
        {
            return E_INVALIDARG;
        }
        return S_OK;
    }
    CATCH_RETURN;

    HRESULT XamlBuilder::RemoveListener(_In_ IXamlBuilderListener* listener) noexcept try
    {
        if (m_listeners.find(listener) != m_listeners.end())
        {
            m_listeners.erase(listener);
        }
        else
        {
            return E_INVALIDARG;
        }
        return S_OK;
    }
    CATCH_RETURN;

    HRESULT XamlBuilder::SetFixedDimensions(UINT width, UINT height) noexcept
    {
        m_fixedDimensions = true;
        m_fixedWidth = width;
        m_fixedHeight = height;
        return S_OK;
    }

    HRESULT XamlBuilder::SetEnableXamlImageHandling(bool enableXamlImageHandling) noexcept
    {
        m_enableXamlImageHandling = enableXamlImageHandling;
        return S_OK;
    }

    template<typename T>
    HRESULT XamlBuilder::TryGetResourceFromResourceDictionaries(_In_ IResourceDictionary* resourceDictionary,
                                                                std::wstring resourceName,
                                                                _COM_Outptr_ T** style)
    {
        if (resourceDictionary == nullptr)
        {
            return E_INVALIDARG;
        }

        *style = nullptr;
        try
        {
            // Get a resource key for the requested style that we can use for ResourceDistionary Lookups
            ComPtr<IPropertyValueStatics> propertyValueStatics;
            THROW_IF_FAILED(GetActivationFactory(HStringReference(RuntimeClass_Windows_Foundation_PropertyValue).Get(),
                                                 &propertyValueStatics));
            ComPtr<IInspectable> resourceKey;
            THROW_IF_FAILED(propertyValueStatics->CreateString(HStringReference(resourceName.c_str()).Get(),
                                                               resourceKey.GetAddressOf()));

            // Search for the named resource
            ComPtr<IResourceDictionary> strongDictionary = resourceDictionary;
            ComPtr<IInspectable> dictionaryValue;
            ComPtr<IMap<IInspectable*, IInspectable*>> resourceDictionaryMap;

            boolean hasKey{};
            if (SUCCEEDED(strongDictionary.As(&resourceDictionaryMap)) &&
                SUCCEEDED(resourceDictionaryMap->HasKey(resourceKey.Get(), &hasKey)) && hasKey &&
                SUCCEEDED(resourceDictionaryMap->Lookup(resourceKey.Get(), dictionaryValue.GetAddressOf())))
            {
                ComPtr<T> resourceToReturn;
                if (SUCCEEDED(dictionaryValue.As(&resourceToReturn)))
                {
                    THROW_IF_FAILED(resourceToReturn.CopyTo(style));
                    return S_OK;
                }
            }
        }
        catch (...)
        {
        }
        return E_FAIL;
    }

    HRESULT XamlBuilder::TryInsertResourceToResourceDictionaries(_In_ IResourceDictionary* resourceDictionary,
                                                                 std::wstring resourceName,
                                                                 _In_ IInspectable* value)
    {
        if (resourceDictionary == nullptr)
        {
            return E_INVALIDARG;
        }

        try
        {
            ComPtr<IPropertyValueStatics> propertyValueStatics;
            THROW_IF_FAILED(GetActivationFactory(HStringReference(RuntimeClass_Windows_Foundation_PropertyValue).Get(),
                                                 &propertyValueStatics));

            ComPtr<IInspectable> resourceKey;
            THROW_IF_FAILED(propertyValueStatics->CreateString(HStringReference(resourceName.c_str()).Get(),
                                                               resourceKey.GetAddressOf()));

            ComPtr<IResourceDictionary> strongDictionary = resourceDictionary;
            ComPtr<IMap<IInspectable*, IInspectable*>> resourceDictionaryMap;
            THROW_IF_FAILED(strongDictionary.As(&resourceDictionaryMap));

            boolean replaced{};
            THROW_IF_FAILED(resourceDictionaryMap->Insert(resourceKey.Get(), value, &replaced));
            return S_OK;
        }
        catch (...)
        {
        }
        return E_FAIL;
    }

    HRESULT XamlBuilder::SetStyleFromResourceDictionary(_In_ IAdaptiveRenderContext* renderContext,
                                                        std::wstring resourceName,
                                                        _In_ IFrameworkElement* frameworkElement)
    {
        ComPtr<IResourceDictionary> resourceDictionary;
        RETURN_IF_FAILED(renderContext->get_OverrideStyles(&resourceDictionary));

        ComPtr<IStyle> style;
        if (SUCCEEDED(TryGetResourceFromResourceDictionaries<IStyle>(resourceDictionary.Get(), resourceName, &style)))
        {
            RETURN_IF_FAILED(frameworkElement->put_Style(style.Get()));
        }

        return S_OK;
    }

<<<<<<< HEAD
    _Use_decl_annotations_ ComPtr<IUIElement> XamlBuilder::CreateRootCardElement(IAdaptiveCard* adaptiveCard,
                                                                                 IAdaptiveRenderContext* renderContext,
                                                                                 IAdaptiveRenderArgs* renderArgs,
                                                                                 std::shared_ptr<XamlBuilder> xamlBuilder,
                                                                                 IPanel** bodyElementContainer)
=======
    ComPtr<IUIElement> XamlBuilder::CreateRootCardElement(_In_ IAdaptiveCard* adaptiveCard,
                                                          _In_ IAdaptiveRenderContext* renderContext,
                                                          _In_ IAdaptiveRenderArgs* renderArgs,
                                                          _Outptr_ IPanel** outerElementContainer,
                                                          _Outptr_ IPanel** bodyElementContainer)
>>>>>>> a5e156c6
    {
        // The root of an adaptive card is a composite of several elements, depending on the card
        // properties.  From back to front these are:
        // Grid - Root element, used to enable children to stack above each other and size to fit
        // Image (optional) - Holds the background image if one is set
        // Shape (optional) - Provides the background image overlay, if one is set
        // StackPanel - The container for all the card's body elements
        ComPtr<IGrid> rootElement =
            XamlHelpers::CreateXamlClass<IGrid>(HStringReference(RuntimeClass_Windows_UI_Xaml_Controls_Grid));
        ComPtr<IAdaptiveHostConfig> hostConfig;
        THROW_IF_FAILED(renderContext->get_HostConfig(&hostConfig));
        ComPtr<IAdaptiveCardConfig> adaptiveCardConfig;
        THROW_IF_FAILED(hostConfig->get_AdaptiveCard(&adaptiveCardConfig));

        ComPtr<IPanel> rootAsPanel;
        THROW_IF_FAILED(rootElement.As(&rootAsPanel));
        ABI::AdaptiveNamespace::ContainerStyle containerStyle;
        THROW_IF_FAILED(renderArgs->get_ContainerStyle(&containerStyle));

        ABI::Windows::UI::Color backgroundColor;
        if (SUCCEEDED(GetBackgroundColorFromStyle(containerStyle, hostConfig.Get(), &backgroundColor)))
        {
            ComPtr<IBrush> backgroundColorBrush = GetSolidColorBrush(backgroundColor);
            THROW_IF_FAILED(rootAsPanel->put_Background(backgroundColorBrush.Get()));
        }

        HSTRING backgroundImage;
        THROW_IF_FAILED(adaptiveCard->get_BackgroundImage(&backgroundImage));
        if (backgroundImage != nullptr)
        {
            ApplyBackgroundToRoot(rootAsPanel.Get(), backgroundImage, renderContext, renderArgs);
        }

        // Now create the inner stack panel to serve as the root host for all the
        // body elements and apply padding from host configuration
        ComPtr<WholeItemsPanel> bodyElementHost;
        THROW_IF_FAILED(MakeAndInitialize<WholeItemsPanel>(&bodyElementHost));
        bodyElementHost->SetMainPanel(TRUE);
        bodyElementHost->SetAdaptiveHeight(TRUE);

        ComPtr<IFrameworkElement> bodyElementHostAsElement;
        THROW_IF_FAILED(bodyElementHost.As(&bodyElementHostAsElement));
        ApplyMarginToXamlElement(hostConfig.Get(), bodyElementHostAsElement.Get());

        ABI::AdaptiveNamespace::HeightType adaptiveCardHeightType;
        THROW_IF_FAILED(adaptiveCard->get_Height(&adaptiveCardHeightType));

        XamlHelpers::AppendXamlElementToPanel(bodyElementHost.Get(), rootAsPanel.Get(), adaptiveCardHeightType);
        THROW_IF_FAILED(bodyElementHost.CopyTo(bodyElementContainer));

        if (xamlBuilder && xamlBuilder->m_fixedDimensions)
        {
            ComPtr<IFrameworkElement> rootAsFrameworkElement;
            THROW_IF_FAILED(rootElement.As(&rootAsFrameworkElement));
            rootAsFrameworkElement->put_Width(xamlBuilder->m_fixedWidth);
            rootAsFrameworkElement->put_Height(xamlBuilder->m_fixedHeight);
            rootAsFrameworkElement->put_MaxHeight(xamlBuilder->m_fixedHeight);
        }

        if (adaptiveCardHeightType == ABI::AdaptiveNamespace::HeightType::Stretch)
        {
            ComPtr<IFrameworkElement> rootAsFrameworkElement;
            THROW_IF_FAILED(rootElement.As(&rootAsFrameworkElement));
            rootAsFrameworkElement->put_VerticalAlignment(VerticalAlignment::VerticalAlignment_Stretch);
        }

        ComPtr<IUIElement> rootAsUIElement;
        THROW_IF_FAILED(rootElement.As(&rootAsUIElement));
        return rootAsUIElement;
    }

    void XamlBuilder::ApplyBackgroundToRoot(_In_ ABI::Windows::UI::Xaml::Controls::IPanel* rootPanel,
                                            _In_ HSTRING url,
                                            _In_ IAdaptiveRenderContext* renderContext,
                                            _In_ IAdaptiveRenderArgs* renderArgs)
    {
        // In order to reuse the image creation code paths, we simply create an adaptive card
        // image element and then build that into xaml and apply to the root.
        ComPtr<IAdaptiveImage> adaptiveImage;
        THROW_IF_FAILED(MakeAndInitialize<AdaptiveImage>(&adaptiveImage));
        adaptiveImage->put_Url(url);

        ComPtr<IAdaptiveCardElement> adaptiveCardElement;
        THROW_IF_FAILED(adaptiveImage.As(&adaptiveCardElement));
        ComPtr<IUIElement> backgroundImage;

        ComPtr<IAdaptiveElementRendererRegistration> elementRenderers;
        THROW_IF_FAILED(renderContext->get_ElementRenderers(&elementRenderers));

        ComPtr<IAdaptiveElementRenderer> elementRenderer;
        THROW_IF_FAILED(elementRenderers->Get(HStringReference(L"Image").Get(), &elementRenderer));
        if (elementRenderer != nullptr)
        {
            elementRenderer->Render(adaptiveCardElement.Get(), renderContext, renderArgs, &backgroundImage);
            if (backgroundImage == nullptr)
            {
                return;
            }
        }

        // All background images should be stretched to fill the whole card.
        ComPtr<IImage> xamlImage;
        THROW_IF_FAILED(backgroundImage.As(&xamlImage));
        THROW_IF_FAILED(xamlImage->put_Stretch(Stretch::Stretch_UniformToFill));

        ComPtr<IFrameworkElement> backgroundAsFrameworkElement;
        THROW_IF_FAILED(xamlImage.As(&backgroundAsFrameworkElement));
        THROW_IF_FAILED(backgroundAsFrameworkElement->put_VerticalAlignment(VerticalAlignment_Stretch));

        XamlHelpers::AppendXamlElementToPanel(backgroundImage.Get(), rootPanel);

        // The overlay applied to the background image is determined by a resouce, so create
        // the overlay if that resources exists
        ComPtr<IResourceDictionary> resourceDictionary;
        THROW_IF_FAILED(renderContext->get_OverrideStyles(&resourceDictionary));
        ComPtr<IBrush> backgroundOverlayBrush;
        if (SUCCEEDED(TryGetResourceFromResourceDictionaries<IBrush>(resourceDictionary.Get(), c_BackgroundImageOverlayBrushKey, &backgroundOverlayBrush)))
        {
            ComPtr<IShape> overlayRectangle =
                XamlHelpers::CreateXamlClass<IShape>(HStringReference(RuntimeClass_Windows_UI_Xaml_Shapes_Rectangle));
            THROW_IF_FAILED(overlayRectangle->put_Fill(backgroundOverlayBrush.Get()));

            ComPtr<IUIElement> overlayRectangleAsUIElement;
            THROW_IF_FAILED(overlayRectangle.As(&overlayRectangleAsUIElement));
            XamlHelpers::AppendXamlElementToPanel(overlayRectangle.Get(), rootPanel);
        }
    }

    template<typename T>
    void XamlBuilder::SetImageSource(_In_ T* destination, _In_ IImageSource* imageSource, ABI::Windows::UI::Xaml::Media::Stretch /*stretch*/)
    {
        THROW_IF_FAILED(destination->put_Source(imageSource));
    };

    template<>
    void XamlBuilder::SetImageSource<IEllipse>(_In_ IEllipse* destination,
                                               _In_ IImageSource* imageSource,
                                               ABI::Windows::UI::Xaml::Media::Stretch stretch)
    {
        ComPtr<IImageBrush> imageBrush =
            XamlHelpers::CreateXamlClass<IImageBrush>(HStringReference(RuntimeClass_Windows_UI_Xaml_Media_ImageBrush));
        THROW_IF_FAILED(imageBrush->put_ImageSource(imageSource));

        ComPtr<ITileBrush> tileBrush;
        THROW_IF_FAILED(imageBrush.As(&tileBrush));
        THROW_IF_FAILED(tileBrush->put_Stretch(stretch));

        ComPtr<IBrush> brush;
        THROW_IF_FAILED(imageBrush.As(&brush));

        ComPtr<IShape> ellipseAsShape;
        ComPtr<IEllipse> ellipse(destination);
        THROW_IF_FAILED(ellipse.As(&ellipseAsShape));

        THROW_IF_FAILED(ellipseAsShape->put_Fill(brush.Get()));
    };

    template<typename T>
    void XamlBuilder::SetImageOnUIElement(_In_ ABI::Windows::Foundation::IUriRuntimeClass* imageUrl,
                                          _In_ T* uiElement,
                                          _In_opt_ IAdaptiveCardResourceResolvers* resolvers,
                                          _Out_ bool* mustHideElement,
                                          ABI::Windows::UI::Xaml::Media::Stretch stretch)
    {
        *mustHideElement = true;

        // Get the image url scheme
        HString schemeName;
        THROW_IF_FAILED(imageUrl->get_SchemeName(schemeName.GetAddressOf()));

        // Get the resolver for the image
        ComPtr<IAdaptiveCardResourceResolver> resolver;
        if (resolvers != nullptr)
        {
            THROW_IF_FAILED(resolvers->Get(schemeName.Get(), &resolver));
            // If we have a resolver
            if (resolver != nullptr)
            {
                // Create a BitmapImage to hold the image data.  We use BitmapImage in order to allow
                // the tracker to subscribe to the ImageLoaded/Failed events
                ComPtr<IBitmapImage> bitmapImage = XamlHelpers::CreateXamlClass<IBitmapImage>(
                    HStringReference(RuntimeClass_Windows_UI_Xaml_Media_Imaging_BitmapImage));

                if (!m_enableXamlImageHandling && (m_listeners.size() != 0))
                {
                    m_imageLoadTracker.TrackBitmapImage(bitmapImage.Get());
                }

                THROW_IF_FAILED(bitmapImage->put_CreateOptions(BitmapCreateOptions::BitmapCreateOptions_None));
                ComPtr<IBitmapSource> bitmapSource;
                bitmapImage.As(&bitmapSource);

                // Create the arguments to pass to the resolver
                ComPtr<IAdaptiveCardGetResourceStreamArgs> args;
                THROW_IF_FAILED(MakeAndInitialize<AdaptiveCardGetResourceStreamArgs>(&args, imageUrl));

                // And call the resolver to get the image stream
                ComPtr<IAsyncOperation<IRandomAccessStream*>> getResourceStreamOperation;
                THROW_IF_FAILED(resolver->GetResourceStreamAsync(args.Get(), &getResourceStreamOperation));

                ComPtr<T> strongImageControl(uiElement);
                ComPtr<XamlBuilder> strongThis(this);
                THROW_IF_FAILED(getResourceStreamOperation->put_Completed(
                    Callback<Implements<RuntimeClassFlags<WinRtClassicComMix>, IAsyncOperationCompletedHandler<IRandomAccessStream*>>>(
                        [strongThis, this, bitmapSource, strongImageControl, bitmapImage, stretch](
                            IAsyncOperation<IRandomAccessStream*>* operation, AsyncStatus status) -> HRESULT {
                            if (status == AsyncStatus::Completed)
                            {
                                // Get the random access stream
                                ComPtr<IRandomAccessStream> randomAccessStream;
                                RETURN_IF_FAILED(operation->GetResults(&randomAccessStream));

                                if (randomAccessStream == nullptr)
                                {
                                    m_imageLoadTracker.MarkFailedLoadBitmapImage(bitmapImage.Get());
                                    return S_OK;
                                }

                                RETURN_IF_FAILED(bitmapSource->SetSource(randomAccessStream.Get()));

                                ComPtr<IImageSource> imageSource;
                                RETURN_IF_FAILED(bitmapSource.As(&imageSource));

                                SetImageSource(strongImageControl.Get(), imageSource.Get(), stretch);
                                return S_OK;
                            }
                            else
                            {
                                m_imageLoadTracker.MarkFailedLoadBitmapImage(bitmapImage.Get());
                                return S_OK;
                            }
                        })
                        .Get()));

                return;
            }
        }

        INT32 isDataUriImage{};
        THROW_IF_FAILED(WindowsCompareStringOrdinal(schemeName.Get(), HStringReference(L"data").Get(), &isDataUriImage));
        if (isDataUriImage == 0)
        {
            // Decode base 64 string
            HString dataPath;
            THROW_IF_FAILED(imageUrl->get_Path(dataPath.GetAddressOf()));

            std::string data = AdaptiveBase64Util::ExtractDataFromUri(HStringToUTF8(dataPath.Get()));
            std::vector<char> decodedData = AdaptiveBase64Util::Decode(data);

            ComPtr<IBufferFactory> bufferFactory;
            THROW_IF_FAILED(GetActivationFactory(HStringReference(RuntimeClass_Windows_Storage_Streams_Buffer).Get(),
                                                 bufferFactory.GetAddressOf()));

            ComPtr<IBuffer> buffer;
            THROW_IF_FAILED(bufferFactory->Create(static_cast<UINT32>(decodedData.size()), buffer.GetAddressOf()));

            ComPtr<::Windows::Storage::Streams::IBufferByteAccess> bufferByteAccess;
            THROW_IF_FAILED(buffer.As(&bufferByteAccess));

            BYTE* dataInternal{};
            THROW_IF_FAILED(bufferByteAccess->Buffer(&dataInternal));

            memcpy_s(dataInternal, decodedData.size(), decodedData.data(), decodedData.size());

            THROW_IF_FAILED(buffer->put_Length(static_cast<UINT32>(decodedData.size())));

            ComPtr<IBitmapImage> bitmapImage = XamlHelpers::CreateXamlClass<IBitmapImage>(
                HStringReference(RuntimeClass_Windows_UI_Xaml_Media_Imaging_BitmapImage));
            m_imageLoadTracker.TrackBitmapImage(bitmapImage.Get());
            THROW_IF_FAILED(bitmapImage->put_CreateOptions(BitmapCreateOptions::BitmapCreateOptions_IgnoreImageCache));
            ComPtr<IBitmapSource> bitmapSource;
            THROW_IF_FAILED(bitmapImage.As(&bitmapSource));

            ComPtr<IRandomAccessStream> randomAccessStream = XamlHelpers::CreateXamlClass<IRandomAccessStream>(
                HStringReference(RuntimeClass_Windows_Storage_Streams_InMemoryRandomAccessStream));

            ComPtr<IOutputStream> outputStream;
            THROW_IF_FAILED(randomAccessStream.As(&outputStream));

            ComPtr<IAsyncOperationWithProgress<UINT32, UINT32>> bufferWriteOperation;
            THROW_IF_FAILED(outputStream->WriteAsync(buffer.Get(), &bufferWriteOperation));

            ComPtr<T> strongImageControl(uiElement);
            ComPtr<XamlBuilder> strongThis(this);
            THROW_IF_FAILED(bufferWriteOperation->put_Completed(
                Callback<Implements<RuntimeClassFlags<WinRtClassicComMix>, IAsyncOperationWithProgressCompletedHandler<UINT32, UINT32>>>(
                    [strongThis, this, bitmapSource, randomAccessStream, strongImageControl](
                        IAsyncOperationWithProgress<UINT32, UINT32>* /*operation*/, AsyncStatus /*status*/) -> HRESULT {
                        randomAccessStream->Seek(0);
                        RETURN_IF_FAILED(bitmapSource->SetSource(randomAccessStream.Get()));

                        ComPtr<IImageSource> imageSource;
                        RETURN_IF_FAILED(bitmapSource.As(&imageSource));

                        SetImageSource(strongImageControl.Get(), imageSource.Get());
                        return S_OK;
                    })
                    .Get()));
            m_writeAsyncOperations.push_back(bufferWriteOperation);
            *mustHideElement = false;
            return;
        }

        // Otherwise, no resolver...
        if ((m_enableXamlImageHandling) || (m_listeners.size() == 0))
        {
            // If we've been explicitly told to let Xaml handle the image loading, or there are
            // no listeners waiting on the image load callbacks, use Xaml to load the images
            ComPtr<IBitmapImage> bitmapImage = XamlHelpers::CreateXamlClass<IBitmapImage>(
                HStringReference(RuntimeClass_Windows_UI_Xaml_Media_Imaging_BitmapImage));
            THROW_IF_FAILED(bitmapImage->put_UriSource(imageUrl));

            ComPtr<IImageSource> bitmapImageSource;
            THROW_IF_FAILED(bitmapImage.As(&bitmapImageSource));
            SetImageSource(uiElement, bitmapImageSource.Get(), stretch);
        }
        else
        {
            PopulateImageFromUrlAsync(imageUrl, uiElement);
        }
    }

    template<typename T>
    void XamlBuilder::PopulateImageFromUrlAsync(_In_ IUriRuntimeClass* imageUrl, _In_ T* imageControl)
    {
        // Create the HttpClient to load the image stream
        ComPtr<IHttpBaseProtocolFilter> httpBaseProtocolFilter = XamlHelpers::CreateXamlClass<IHttpBaseProtocolFilter>(
            HStringReference(RuntimeClass_Windows_Web_Http_Filters_HttpBaseProtocolFilter));
        THROW_IF_FAILED(httpBaseProtocolFilter->put_AllowUI(false));
        ComPtr<IHttpFilter> httpFilter;
        THROW_IF_FAILED(httpBaseProtocolFilter.As(&httpFilter));
        ComPtr<IHttpClient> httpClient;
        ComPtr<IHttpClientFactory> httpClientFactory;
        THROW_IF_FAILED(GetActivationFactory(HStringReference(RuntimeClass_Windows_Web_Http_HttpClient).Get(),
                                             httpClientFactory.ReleaseAndGetAddressOf()));
        THROW_IF_FAILED(httpClientFactory->Create(httpFilter.Get(), httpClient.ReleaseAndGetAddressOf()));

        // Create a BitmapImage to hold the image data.  We use BitmapImage in order to allow
        // the tracker to subscribe to the ImageLoaded/Failed events
        ComPtr<IBitmapImage> bitmapImage =
            XamlHelpers::CreateXamlClass<IBitmapImage>(HStringReference(RuntimeClass_Windows_UI_Xaml_Media_Imaging_BitmapImage));
        m_imageLoadTracker.TrackBitmapImage(bitmapImage.Get());
        THROW_IF_FAILED(bitmapImage->put_CreateOptions(BitmapCreateOptions::BitmapCreateOptions_None));
        ComPtr<IBitmapSource> bitmapSource;
        bitmapImage.As(&bitmapSource);
        ComPtr<IAsyncOperationWithProgress<IInputStream*, HttpProgress>> getStreamOperation;
        THROW_IF_FAILED(httpClient->GetInputStreamAsync(imageUrl, &getStreamOperation));

        ComPtr<T> strongImageControl(imageControl);
        ComPtr<XamlBuilder> strongThis(this);
        THROW_IF_FAILED(getStreamOperation->put_Completed(
            Callback<Implements<RuntimeClassFlags<WinRtClassicComMix>, IAsyncOperationWithProgressCompletedHandler<IInputStream*, HttpProgress>>>(
                [strongThis, this, bitmapSource, strongImageControl, bitmapImage](
                    IAsyncOperationWithProgress<IInputStream*, HttpProgress>* operation, AsyncStatus status) -> HRESULT {
                    if (status == AsyncStatus::Completed)
                    {
                        // Load the image stream into an in memory random access stream, which is what
                        // SetSource needs
                        ComPtr<IInputStream> imageStream;
                        RETURN_IF_FAILED(operation->GetResults(&imageStream));
                        ComPtr<IRandomAccessStream> randomAccessStream = XamlHelpers::CreateXamlClass<IRandomAccessStream>(
                            HStringReference(RuntimeClass_Windows_Storage_Streams_InMemoryRandomAccessStream));
                        ComPtr<IOutputStream> outputStream;
                        RETURN_IF_FAILED(randomAccessStream.As(&outputStream));
                        ComPtr<IAsyncOperationWithProgress<UINT64, UINT64>> copyStreamOperation;
                        RETURN_IF_FAILED(m_randomAccessStreamStatics->CopyAsync(imageStream.Get(), outputStream.Get(), &copyStreamOperation));

                        return copyStreamOperation->put_Completed(
                            Callback<Implements<RuntimeClassFlags<WinRtClassicComMix>, IAsyncOperationWithProgressCompletedHandler<UINT64, UINT64>>>(
                                [strongThis, this, bitmapSource, randomAccessStream, strongImageControl](
                                    IAsyncOperationWithProgress<UINT64, UINT64>* /*operation*/, AsyncStatus /*status*/) -> HRESULT {
                                    randomAccessStream->Seek(0);
                                    RETURN_IF_FAILED(bitmapSource->SetSource(randomAccessStream.Get()));

                                    ComPtr<IImageSource> imageSource;
                                    RETURN_IF_FAILED(bitmapSource.As(&imageSource));

                                    SetImageSource(strongImageControl.Get(), imageSource.Get());
                                    return S_OK;
                                })
                                .Get());
                        m_copyStreamOperations.push_back(copyStreamOperation);
                    }
                    else
                    {
                        m_imageLoadTracker.MarkFailedLoadBitmapImage(bitmapImage.Get());
                        return S_OK;
                    }
                })
                .Get()));
        m_getStreamOperations.push_back(getStreamOperation);
    }

    void XamlBuilder::FireAllImagesLoaded()
    {
        for (auto& listener : m_listeners)
        {
            listener->AllImagesLoaded();
        }
    }

    void XamlBuilder::FireImagesLoadingHadError()
    {
        for (auto& listener : m_listeners)
        {
            listener->ImagesLoadingHadError();
        }
    }

    void XamlBuilder::BuildPanelChildren(_In_ IVector<IAdaptiveCardElement*>* children,
                                         _In_ IPanel* parentPanel,
                                         _In_ ABI::AdaptiveNamespace::IAdaptiveRenderContext* renderContext,
                                         _In_ ABI::AdaptiveNamespace::IAdaptiveRenderArgs* renderArgs,
                                         std::function<void(IUIElement* child)> childCreatedCallback)
    {
        int currentElement = 0;
        unsigned int childrenSize;
        THROW_IF_FAILED(children->get_Size(&childrenSize));
        XamlHelpers::IterateOverVector<IAdaptiveCardElement>(children, [&](IAdaptiveCardElement* element) {
            HString elementType;
            THROW_IF_FAILED(element->get_ElementTypeString(elementType.GetAddressOf()));
            ComPtr<IAdaptiveElementRendererRegistration> elementRenderers;
            THROW_IF_FAILED(renderContext->get_ElementRenderers(&elementRenderers));
            ComPtr<IAdaptiveElementRenderer> elementRenderer;
            THROW_IF_FAILED(elementRenderers->Get(elementType.Get(), &elementRenderer));
            if (elementRenderer != nullptr)
            {
                ComPtr<IAdaptiveHostConfig> hostConfig;
                THROW_IF_FAILED(renderContext->get_HostConfig(&hostConfig));
                // First element does not need a separator added
                if (currentElement++ > 0)
                {
                    bool needsSeparator;
                    UINT spacing;
                    UINT separatorThickness;
                    ABI::Windows::UI::Color separatorColor;
                    GetSeparationConfigForElement(element, hostConfig.Get(), &spacing, &separatorThickness, &separatorColor, &needsSeparator);
                    if (needsSeparator)
                    {
                        auto separator = CreateSeparator(renderContext, spacing, separatorThickness, separatorColor);
                        XamlHelpers::AppendXamlElementToPanel(separator.Get(), parentPanel);
                    }
                }

                ComPtr<IUIElement> newControl;
                elementRenderer->Render(element, renderContext, renderArgs, &newControl);

                if (newControl != nullptr)
                {
                    boolean isVisible;
                    THROW_IF_FAILED(element->get_IsVisible(&isVisible));

                    if (!isVisible)
                    {
                        THROW_IF_FAILED(newControl->put_Visibility(Visibility_Collapsed));
                    }

                    HString id;
                    THROW_IF_FAILED(element->get_Id(id.GetAddressOf()));

                    if (id.IsValid())
                    {
                        ComPtr<IFrameworkElement> newControlAsFrameworkElement;
                        THROW_IF_FAILED(newControl.As(&newControlAsFrameworkElement));
                        THROW_IF_FAILED(newControlAsFrameworkElement->put_Name(id.Get()));
                    }

                    ABI::AdaptiveNamespace::HeightType heightType{};
                    THROW_IF_FAILED(element->get_Height(&heightType));
                    XamlHelpers::AppendXamlElementToPanel(newControl.Get(), parentPanel, heightType);

                    childCreatedCallback(newControl.Get());
                }
            }
            else
            {
                std::wstring errorString = L"No Renderer found for type: ";
                errorString += elementType.GetRawBuffer(nullptr);
                renderContext->AddWarning(ABI::AdaptiveNamespace::WarningStatusCode::NoRendererForType,
                                          HStringReference(errorString.c_str()).Get());
            }
        });
    }

<<<<<<< HEAD
    void XamlBuilder::BuildShowCard(IAdaptiveShowCardActionConfig* showCardActionConfig,
                                    IAdaptiveActionElement* action,
                                    IAdaptiveRenderContext* renderContext,
                                    bool isBottomActionBar,
                                    IUIElement** uiShowCard)
=======
    void XamlBuilder::BuildShowCard(_In_ AdaptiveCardRenderer* renderer,
                                    _In_ IAdaptiveShowCardActionConfig* showCardActionConfig,
                                    _In_ IAdaptiveActionElement* action,
                                    _In_ AdaptiveRenderContext* renderContext,
                                    _Outptr_ IUIElement** uiShowCard)
>>>>>>> a5e156c6
    {
        ComPtr<IAdaptiveActionElement> localAction(action);
        ComPtr<IAdaptiveRenderContext> localRenderContext(renderContext);
        ComPtr<IAdaptiveShowCardAction> showCardAction;
        THROW_IF_FAILED(localAction.As(&showCardAction));

        ABI::AdaptiveNamespace::ContainerStyle showCardConfigStyle;
        THROW_IF_FAILED(showCardActionConfig->get_Style(&showCardConfigStyle));

        ComPtr<IAdaptiveCard> showCard;
        THROW_IF_FAILED(showCardAction->get_Card(showCard.GetAddressOf()));

        ComPtr<IFrameworkElement> localUiShowCard;
        BuildXamlTreeFromAdaptiveCard(showCard.Get(), localUiShowCard.GetAddressOf(), localRenderContext.Get(), nullptr, false, showCardConfigStyle);

        ComPtr<IGrid2> showCardGrid;
        THROW_IF_FAILED(localUiShowCard.As(&showCardGrid));

        // Set the padding
        ComPtr<IAdaptiveHostConfig> hostConfig;
        THROW_IF_FAILED(renderContext->get_HostConfig(&hostConfig));
        ComPtr<IAdaptiveSpacingConfig> spacingConfig;
        THROW_IF_FAILED(hostConfig->get_Spacing(&spacingConfig));

        UINT32 padding;
        THROW_IF_FAILED(spacingConfig->get_Padding(&padding));

        ABI::AdaptiveNamespace::ActionMode showCardActionMode;
        THROW_IF_FAILED(showCardActionConfig->get_ActionMode(&showCardActionMode));

        // Set the top margin
        ComPtr<IFrameworkElement> showCardFrameworkElement;
        THROW_IF_FAILED(localUiShowCard.As(&showCardFrameworkElement));

        UINT32 inlineTopMargin;
        THROW_IF_FAILED(showCardActionConfig->get_InlineTopMargin(&inlineTopMargin));

        double sideMargin = (double)padding * -1;
        double topMargin = isBottomActionBar ? inlineTopMargin + padding : inlineTopMargin;
        double bottomMargin = isBottomActionBar ? (double)padding * -1 : 0;

        Thickness margin = {sideMargin, topMargin, sideMargin, bottomMargin};
        THROW_IF_FAILED(showCardFrameworkElement->put_Margin(margin));

        ComPtr<IUIElement> showCardUIElement;
        THROW_IF_FAILED(localUiShowCard.As(&showCardUIElement));

        // Set the visibility as Collapsed until the action is triggered
        THROW_IF_FAILED(showCardUIElement->put_Visibility(Visibility_Collapsed));

        *uiShowCard = showCardUIElement.Detach();
    }

<<<<<<< HEAD
    _Use_decl_annotations_ void XamlBuilder::ArrangeButtonContent(IAdaptiveActionElement* action,
                                                                  IAdaptiveActionsConfig* actionsConfig,
                                                                  IAdaptiveRenderContext* renderContext,
                                                                  ABI::AdaptiveNamespace::ContainerStyle containerStyle,
                                                                  ABI::AdaptiveNamespace::IAdaptiveHostConfig* hostConfig,
                                                                  bool allActionsHaveIcons,
                                                                  IButton* button)
=======
    void XamlBuilder::ArrangeButtonContent(_In_ IAdaptiveActionElement* action,
                                           _In_ IAdaptiveActionsConfig* actionsConfig,
                                           _In_ AdaptiveRenderContext* renderContext,
                                           ABI::AdaptiveNamespace::ContainerStyle containerStyle,
                                           _In_ ABI::AdaptiveNamespace::IAdaptiveHostConfig* hostConfig,
                                           bool allActionsHaveIcons,
                                           _In_ IButton* button)
>>>>>>> a5e156c6
    {
        HString title;
        THROW_IF_FAILED(action->get_Title(title.GetAddressOf()));

        HSTRING iconUrl;
        THROW_IF_FAILED(action->get_IconUrl(&iconUrl));

        ComPtr<IButton> localButton(button);

        // Check if the button has an iconUrl
        if (iconUrl != nullptr)
        {
            // Get icon configs
            ABI::AdaptiveNamespace::IconPlacement iconPlacement;
            UINT32 iconSize;

            THROW_IF_FAILED(actionsConfig->get_IconPlacement(&iconPlacement));
            THROW_IF_FAILED(actionsConfig->get_IconSize(&iconSize));

            // Define the alignment for the button contents
            ComPtr<IStackPanel> buttonContentsStackPanel =
                XamlHelpers::CreateXamlClass<IStackPanel>(HStringReference(RuntimeClass_Windows_UI_Xaml_Controls_StackPanel));

            // Create image and add it to the button
            ComPtr<IAdaptiveImage> adaptiveImage;
            THROW_IF_FAILED(MakeAndInitialize<AdaptiveImage>(&adaptiveImage));

            adaptiveImage->put_Url(iconUrl);
            adaptiveImage->put_HorizontalAlignment(HAlignment_Center);

            ComPtr<IAdaptiveCardElement> adaptiveCardElement;
            THROW_IF_FAILED(adaptiveImage.As(&adaptiveCardElement));
            ComPtr<AdaptiveRenderArgs> childRenderArgs;
            THROW_IF_FAILED(
                MakeAndInitialize<AdaptiveRenderArgs>(&childRenderArgs, containerStyle, buttonContentsStackPanel.Get()));

            ComPtr<IAdaptiveElementRendererRegistration> elementRenderers;
            THROW_IF_FAILED(renderContext->get_ElementRenderers(&elementRenderers));

            ComPtr<IUIElement> buttonIcon;
            ComPtr<IAdaptiveElementRenderer> elementRenderer;
            THROW_IF_FAILED(elementRenderers->Get(HStringReference(L"Image").Get(), &elementRenderer));
            if (elementRenderer != nullptr)
            {
                elementRenderer->Render(adaptiveCardElement.Get(), renderContext, childRenderArgs.Get(), &buttonIcon);
                if (buttonIcon == nullptr)
                {
                    XamlHelpers::SetContent(localButton.Get(), title.Get());
                    return;
                }
            }

            // Create title text block
            ComPtr<ITextBlock> buttonText =
                XamlHelpers::CreateXamlClass<ITextBlock>(HStringReference(RuntimeClass_Windows_UI_Xaml_Controls_TextBlock));
            THROW_IF_FAILED(buttonText->put_Text(title.Get()));
            THROW_IF_FAILED(buttonText->put_TextAlignment(TextAlignment::TextAlignment_Center));

            // Handle different arrangements inside button
            ComPtr<IFrameworkElement> buttonIconAsFrameworkElement;
            THROW_IF_FAILED(buttonIcon.As(&buttonIconAsFrameworkElement));
            ComPtr<IUIElement> separator;
            if (iconPlacement == ABI::AdaptiveNamespace::IconPlacement::AboveTitle && allActionsHaveIcons)
            {
                THROW_IF_FAILED(buttonContentsStackPanel->put_Orientation(Orientation::Orientation_Vertical));

                // Set icon height to iconSize (aspect ratio is automatically maintained)
                THROW_IF_FAILED(buttonIconAsFrameworkElement->put_Height(iconSize));
            }
            else
            {
                THROW_IF_FAILED(buttonContentsStackPanel->put_Orientation(Orientation::Orientation_Horizontal));

                // Add event to the image to resize itself when the textblock is rendered
                ComPtr<IImage> buttonIconAsImage;
                THROW_IF_FAILED(buttonIcon.As(&buttonIconAsImage));

                EventRegistrationToken eventToken;
                THROW_IF_FAILED(buttonIconAsImage->add_ImageOpened(
                    Callback<IRoutedEventHandler>([buttonIconAsFrameworkElement,
                                                   buttonText](IInspectable* /*sender*/, IRoutedEventArgs * /*args*/) -> HRESULT {
                        ComPtr<IFrameworkElement> buttonTextAsFrameworkElement;
                        RETURN_IF_FAILED(buttonText.As(&buttonTextAsFrameworkElement));

                        return SetMatchingHeight(buttonIconAsFrameworkElement.Get(), buttonTextAsFrameworkElement.Get());
                    })
                        .Get(),
                    &eventToken));

                // Only add spacing when the icon must be located at the left of the title
                UINT spacingSize;
                THROW_IF_FAILED(GetSpacingSizeFromSpacing(hostConfig, ABI::AdaptiveNamespace::Spacing::Default, &spacingSize));

                ABI::Windows::UI::Color color = {0};
                separator = CreateSeparator(renderContext, spacingSize, spacingSize, color, false);
            }

            ComPtr<IPanel> buttonContentsPanel;
            THROW_IF_FAILED(buttonContentsStackPanel.As(&buttonContentsPanel));

            // Add image to stack panel
            XamlHelpers::AppendXamlElementToPanel(buttonIcon.Get(), buttonContentsPanel.Get());

            // Add separator to stack panel
            if (separator != nullptr)
            {
                XamlHelpers::AppendXamlElementToPanel(separator.Get(), buttonContentsPanel.Get());
            }

            // Add text to stack panel
            XamlHelpers::AppendXamlElementToPanel(buttonText.Get(), buttonContentsPanel.Get());

            // Finally, put the stack panel inside the final button
            ComPtr<IContentControl> buttonContentControl;
            THROW_IF_FAILED(localButton.As(&buttonContentControl));
            THROW_IF_FAILED(buttonContentControl->put_Content(buttonContentsPanel.Get()));
        }
        else
        {
            XamlHelpers::SetContent(localButton.Get(), title.Get());
        }
    }

    HRESULT XamlBuilder::HandleToggleVisibilityClick(_In_ IAdaptiveRenderContext* renderContext, _In_ IAdaptiveActionElement* action)
    {
        ComPtr<IAdaptiveActionElement> localAction(action);
        ComPtr<IAdaptiveToggleVisibility> toggleAction;
        RETURN_IF_FAILED(localAction.As(&toggleAction));

        ComPtr<IFrameworkElement> cardFrameworkElement;
        RETURN_IF_FAILED(renderContext->get_CardFrameworkElement(&cardFrameworkElement));

        ComPtr<IVector<AdaptiveToggleVisibilityTarget*>> targets;
        RETURN_IF_FAILED(toggleAction->get_TargetElements(&targets));

        ComPtr<IIterable<AdaptiveToggleVisibilityTarget*>> targetsIterable;
        RETURN_IF_FAILED(targets.As<IIterable<AdaptiveToggleVisibilityTarget*>>(&targetsIterable));

        boolean hasCurrent;
        ComPtr<IIterator<AdaptiveToggleVisibilityTarget*>> targetIterator;
        HRESULT hr = targetsIterable->First(&targetIterator);
        RETURN_IF_FAILED(targetIterator->get_HasCurrent(&hasCurrent));

        while (SUCCEEDED(hr) && hasCurrent)
        {
            ComPtr<IAdaptiveToggleVisibilityTarget> currentTarget;
            RETURN_IF_FAILED(targetIterator->get_Current(&currentTarget));

            HString toggleId;
            RETURN_IF_FAILED(currentTarget->get_ElementId(toggleId.GetAddressOf()));

            ABI::AdaptiveNamespace::IsVisible toggle;
            RETURN_IF_FAILED(currentTarget->get_IsVisible(&toggle));

            ComPtr<IInspectable> toggleElement;
            RETURN_IF_FAILED(cardFrameworkElement->FindName(toggleId.Get(), &toggleElement));

            if (toggleElement != nullptr)
            {
                ComPtr<IUIElement> toggleElementAsUIElement;
                RETURN_IF_FAILED(toggleElement.As(&toggleElementAsUIElement));

                Visibility visibilityToSet;
                if (toggle == ABI::AdaptiveNamespace::IsVisible_IsVisibleTrue)
                {
                    visibilityToSet = Visibility_Visible;
                }
                else if (toggle == ABI::AdaptiveNamespace::IsVisible_IsVisibleFalse)
                {
                    visibilityToSet = Visibility_Collapsed;
                }
                else if (toggle == ABI::AdaptiveNamespace::IsVisible_IsVisibleToggle)
                {
                    Visibility currentVisibility;
                    RETURN_IF_FAILED(toggleElementAsUIElement->get_Visibility(&currentVisibility));
                    visibilityToSet = (currentVisibility == Visibility_Collapsed) ? Visibility_Visible : Visibility_Collapsed;
                }

                RETURN_IF_FAILED(toggleElementAsUIElement->put_Visibility(visibilityToSet));
            }

            hr = targetIterator->MoveNext(&hasCurrent);
        }

        return S_OK;
    }

<<<<<<< HEAD
    void XamlBuilder::BuildActionSet(IAdaptiveCardElement* adaptiveCardElement,
                                     IAdaptiveRenderContext* renderContext,
                                     IAdaptiveRenderArgs* renderArgs,
                                     IUIElement** actionSetControl)
    {
        ComPtr<IAdaptiveHostConfig> hostConfig;
        THROW_IF_FAILED(renderContext->get_HostConfig(&hostConfig));

        if (!SupportsInteractivity(hostConfig.Get()))
        {
            renderContext->AddWarning(
                ABI::AdaptiveNamespace::WarningStatusCode::InteractivityNotSupported,
                HStringReference(L"ActionSet was stripped from card because interactivity is not supported").Get());
            return;
        }

        ComPtr<IAdaptiveCardElement> cardElement(adaptiveCardElement);
        ComPtr<IAdaptiveActionSet> adaptiveActionSet;
        THROW_IF_FAILED(cardElement.As(&adaptiveActionSet));

        ComPtr<IVector<IAdaptiveActionElement*>> actions;
        THROW_IF_FAILED(adaptiveActionSet->get_Actions(&actions));

        ABI::AdaptiveNamespace::ContainerStyle containerStyle;
        renderArgs->get_ContainerStyle(&containerStyle);

        BuildActionSetHelper(actions.Get(), renderContext, false, actionSetControl, containerStyle);
    }

    _Use_decl_annotations_ void XamlBuilder::BuildActions(IVector<IAdaptiveActionElement*>* children,
                                                          IPanel* bodyPanel,
                                                          bool insertSeparator,
                                                          IAdaptiveRenderContext* renderContext,
                                                          ABI::AdaptiveNamespace::ContainerStyle containerStyle)
=======
    void XamlBuilder::BuildActions(_In_ IVector<IAdaptiveActionElement*>* children,
                                   _In_ AdaptiveCardRenderer* renderer,
                                   _In_ IPanel* parentPanel,
                                   _In_ IPanel* bodyPanel,
                                   bool insertSeparator,
                                   _In_ AdaptiveRenderContext* renderContext,
                                   ABI::AdaptiveNamespace::ContainerStyle containerStyle)
>>>>>>> a5e156c6
    {
        ComPtr<IAdaptiveHostConfig> hostConfig;
        THROW_IF_FAILED(renderContext->get_HostConfig(&hostConfig));
        ComPtr<IAdaptiveActionsConfig> actionsConfig;
        THROW_IF_FAILED(hostConfig->get_Actions(actionsConfig.GetAddressOf()));

        // Create a separator between the body and the actions
        if (insertSeparator)
        {
            ABI::AdaptiveNamespace::Spacing spacing;
            THROW_IF_FAILED(actionsConfig->get_Spacing(&spacing));

            UINT spacingSize;
            THROW_IF_FAILED(GetSpacingSizeFromSpacing(hostConfig.Get(), spacing, &spacingSize));

            ABI::Windows::UI::Color color = {0};
            auto separator = CreateSeparator(renderContext, spacingSize, 0, color);
            XamlHelpers::AppendXamlElementToPanel(separator.Get(), bodyPanel);
        }

        ComPtr<IUIElement> actionSetControl;
        BuildActionSetHelper(children, renderContext, true, &actionSetControl, containerStyle);

        XamlHelpers::AppendXamlElementToPanel(actionSetControl.Get(), bodyPanel);
    }

    void XamlBuilder::BuildActionSetHelper(IVector<IAdaptiveActionElement*>* children,
                                           IAdaptiveRenderContext* renderContext,
                                           bool isBottomActionBar,
                                           IUIElement** actionSetControl,
                                           ABI::AdaptiveNamespace::ContainerStyle containerStyle)
    {
        ComPtr<IAdaptiveHostConfig> hostConfig;
        THROW_IF_FAILED(renderContext->get_HostConfig(&hostConfig));
        ComPtr<IAdaptiveActionsConfig> actionsConfig;
        THROW_IF_FAILED(hostConfig->get_Actions(actionsConfig.GetAddressOf()));
        ComPtr<IAdaptiveRenderContext> strongRenderContext(renderContext);

        ABI::AdaptiveNamespace::ActionAlignment actionAlignment;
        THROW_IF_FAILED(actionsConfig->get_ActionAlignment(&actionAlignment));

        ABI::AdaptiveNamespace::ActionsOrientation actionsOrientation;
        THROW_IF_FAILED(actionsConfig->get_ActionsOrientation(&actionsOrientation));

        // Declare the panel that will host the buttons
        ComPtr<IPanel> actionsPanel;
        ComPtr<IVector<ColumnDefinition*>> columnDefinitions;

        if (actionAlignment == ABI::AdaptiveNamespace::ActionAlignment::Stretch &&
            actionsOrientation == ABI::AdaptiveNamespace::ActionsOrientation::Horizontal)
        {
            // If stretch alignment and orientation is horizontal, we use a grid with equal column widths to achieve
            // stretch behavior. For vertical orientation, we'll still just use a stack panel since the concept of
            // stretching buttons height isn't really valid, especially when the height of cards are typically dynamic.
            ComPtr<IGrid> actionsGrid =
                XamlHelpers::CreateXamlClass<IGrid>(HStringReference(RuntimeClass_Windows_UI_Xaml_Controls_Grid));
            THROW_IF_FAILED(actionsGrid->get_ColumnDefinitions(&columnDefinitions));
            THROW_IF_FAILED(actionsGrid.As(&actionsPanel));
        }

        else
        {
            // Create a stack panel for the action buttons
            ComPtr<IStackPanel> actionStackPanel =
                XamlHelpers::CreateXamlClass<IStackPanel>(HStringReference(RuntimeClass_Windows_UI_Xaml_Controls_StackPanel));

            auto uiOrientation = (actionsOrientation == ABI::AdaptiveNamespace::ActionsOrientation::Horizontal) ?
                Orientation::Orientation_Horizontal :
                Orientation::Orientation_Vertical;

            THROW_IF_FAILED(actionStackPanel->put_Orientation(uiOrientation));

            ComPtr<IFrameworkElement> actionsFrameworkElement;
            THROW_IF_FAILED(actionStackPanel.As(&actionsFrameworkElement));

            switch (actionAlignment)
            {
            case ABI::AdaptiveNamespace::ActionAlignment::Center:
                THROW_IF_FAILED(actionsFrameworkElement->put_HorizontalAlignment(HorizontalAlignment_Center));
                break;
            case ABI::AdaptiveNamespace::ActionAlignment::Left:
                THROW_IF_FAILED(actionsFrameworkElement->put_HorizontalAlignment(HorizontalAlignment_Left));
                break;
            case ABI::AdaptiveNamespace::ActionAlignment::Right:
                THROW_IF_FAILED(actionsFrameworkElement->put_HorizontalAlignment(HorizontalAlignment_Right));
                break;
            case ABI::AdaptiveNamespace::ActionAlignment::Stretch:
                THROW_IF_FAILED(actionsFrameworkElement->put_HorizontalAlignment(HorizontalAlignment_Stretch));
                break;
            }

            // Add the action buttons to the stack panel
            THROW_IF_FAILED(actionStackPanel.As(&actionsPanel));
        }

        UINT32 buttonSpacing;
        THROW_IF_FAILED(actionsConfig->get_ButtonSpacing(&buttonSpacing));

        Thickness buttonMargin = {0, 0, 0, 0};
        if (actionsOrientation == ABI::AdaptiveNamespace::ActionsOrientation::Horizontal)
        {
            buttonMargin.Left = buttonMargin.Right = buttonSpacing / 2;

            // Negate the spacing on the sides so the left and right buttons are flush on the side.
            // We do NOT remove the margin from the individual button itself, since that would cause
            // the equal columns stretch behavior to not have equal columns (since the first and last
            // button would be narrower without the same margins as its peers).
            ComPtr<IFrameworkElement> actionsPanelAsFrameworkElement;
            THROW_IF_FAILED(actionsPanel.As(&actionsPanelAsFrameworkElement));
            THROW_IF_FAILED(actionsPanelAsFrameworkElement->put_Margin({buttonMargin.Left * -1, 0, buttonMargin.Right * -1, 0}));
        }
        else
        {
            buttonMargin.Top = buttonMargin.Bottom = buttonSpacing / 2;

            // Negate the spacing on the top and bottom so the first and last buttons don't have extra padding
            ComPtr<IFrameworkElement> actionsPanelAsFrameworkElement;
            THROW_IF_FAILED(actionsPanel.As(&actionsPanelAsFrameworkElement));
            THROW_IF_FAILED(actionsPanelAsFrameworkElement->put_Margin({0, buttonMargin.Top * -1, 0, buttonMargin.Bottom * -1}));
        }

        UINT32 maxActions;
        THROW_IF_FAILED(actionsConfig->get_MaxActions(&maxActions));

        ComPtr<IAdaptiveShowCardActionConfig> showCardActionConfig;
        THROW_IF_FAILED(actionsConfig->get_ShowCard(&showCardActionConfig));

        ABI::AdaptiveNamespace::ActionMode showCardActionMode;
        THROW_IF_FAILED(showCardActionConfig->get_ActionMode(&showCardActionMode));

        bool allActionsHaveIcons{true};
        XamlHelpers::IterateOverVector<IAdaptiveActionElement>(children, [&](IAdaptiveActionElement* child) {
            HSTRING iconUrl;
            THROW_IF_FAILED(child->get_IconUrl(&iconUrl));

            bool iconUrlIsEmpty = WindowsIsStringEmpty(iconUrl);
            if (iconUrlIsEmpty)
            {
                allActionsHaveIcons = false;
            }
        });

        UINT currentAction = 0;

        std::shared_ptr<std::vector<ComPtr<IUIElement>>> allShowCards = std::make_shared<std::vector<ComPtr<IUIElement>>>();
        ComPtr<IStackPanel> showCardsStackPanel =
            XamlHelpers::CreateXamlClass<IStackPanel>(HStringReference(RuntimeClass_Windows_UI_Xaml_Controls_StackPanel));
        ComPtr<IGridStatics> gridStatics;
        THROW_IF_FAILED(GetActivationFactory(HStringReference(RuntimeClass_Windows_UI_Xaml_Controls_Grid).Get(), &gridStatics));
        XamlHelpers::IterateOverVector<IAdaptiveActionElement>(children, [&](IAdaptiveActionElement* child) {
            if (currentAction < maxActions)
            {
                // Render a button for each action
                ComPtr<IAdaptiveActionElement> action(child);
                ComPtr<IButton> button =
                    XamlHelpers::CreateXamlClass<IButton>(HStringReference(RuntimeClass_Windows_UI_Xaml_Controls_Button));

                ComPtr<IFrameworkElement> buttonFrameworkElement;
                THROW_IF_FAILED(button.As(&buttonFrameworkElement));

                THROW_IF_FAILED(buttonFrameworkElement->put_Margin(buttonMargin));

                if (actionsOrientation == ABI::AdaptiveNamespace::ActionsOrientation::Horizontal)
                {
                    // For horizontal alignment, we always use stretch
                    THROW_IF_FAILED(buttonFrameworkElement->put_HorizontalAlignment(
                        ABI::Windows::UI::Xaml::HorizontalAlignment::HorizontalAlignment_Stretch));
                }
                else
                {
                    switch (actionAlignment)
                    {
                    case ABI::AdaptiveNamespace::ActionAlignment::Center:
                        THROW_IF_FAILED(buttonFrameworkElement->put_HorizontalAlignment(HorizontalAlignment_Center));
                        break;
                    case ABI::AdaptiveNamespace::ActionAlignment::Left:
                        THROW_IF_FAILED(buttonFrameworkElement->put_HorizontalAlignment(HorizontalAlignment_Left));
                        break;
                    case ABI::AdaptiveNamespace::ActionAlignment::Right:
                        THROW_IF_FAILED(buttonFrameworkElement->put_HorizontalAlignment(HorizontalAlignment_Right));
                        break;
                    case ABI::AdaptiveNamespace::ActionAlignment::Stretch:
                        THROW_IF_FAILED(buttonFrameworkElement->put_HorizontalAlignment(HorizontalAlignment_Stretch));
                        break;
                    }
                }

                ArrangeButtonContent(action.Get(),
                                     actionsConfig.Get(),
                                     renderContext,
                                     containerStyle,
                                     hostConfig.Get(),
                                     allActionsHaveIcons,
                                     button.Get());

                ABI::AdaptiveNamespace::ActionType actionType;
                THROW_IF_FAILED(action->get_ActionType(&actionType));

                // If this is a show card action and we're rendering the actions inline, render the card that will be shown
                ComPtr<IUIElement> uiShowCard;
                if (actionType == ABI::AdaptiveNamespace::ActionType::ShowCard &&
                    showCardActionMode == ABI::AdaptiveNamespace::ActionMode::Inline)
                {
                    BuildShowCard(showCardActionConfig.Get(),
                                  action.Get(),
                                  strongRenderContext.Get(),
                                  isBottomActionBar,
                                  uiShowCard.GetAddressOf());
                    allShowCards->push_back(uiShowCard);

                    ComPtr<IPanel> showCardsPanel;
                    THROW_IF_FAILED(showCardsStackPanel.As(&showCardsPanel));
                    XamlHelpers::AppendXamlElementToPanel(uiShowCard.Get(), showCardsPanel.Get());
                }

                // Add click handler
                ComPtr<IButtonBase> buttonBase;
                THROW_IF_FAILED(button.As(&buttonBase));
                ComPtr<IAdaptiveActionInvoker> actionInvoker;
                THROW_IF_FAILED(strongRenderContext->get_ActionInvoker(&actionInvoker));
                EventRegistrationToken clickToken;
                THROW_IF_FAILED(buttonBase->add_Click(
                    Callback<IRoutedEventHandler>([action, actionType, showCardActionMode, uiShowCard, allShowCards, actionInvoker, strongRenderContext](
                                                      IInspectable* /*sender*/, IRoutedEventArgs * /*args*/) -> HRESULT {
                        if (actionType == ABI::AdaptiveNamespace::ActionType::ShowCard &&
                            showCardActionMode != ABI::AdaptiveNamespace::ActionMode_Popup)
                        {
                            // Check if this show card is currently visible
                            Visibility currentVisibility;
                            RETURN_IF_FAILED(uiShowCard->get_Visibility(&currentVisibility));

                            // Collapse all cards to make sure that no other show cards are visible
                            for (std::vector<ComPtr<IUIElement>>::iterator it = allShowCards->begin();
                                 it != allShowCards->end();
                                 ++it)
                            {
                                RETURN_IF_FAILED((*it)->put_Visibility(Visibility_Collapsed));
                            }

                            // If the card had been collapsed before, show it now
                            if (currentVisibility == Visibility_Collapsed)
                            {
                                RETURN_IF_FAILED(uiShowCard->put_Visibility(Visibility_Visible));
                            }
                        }
                        else if (actionType == ABI::AdaptiveNamespace::ActionType::ToggleVisibility)
                        {
                            RETURN_IF_FAILED(HandleToggleVisibilityClick(strongRenderContext.Get(), action.Get()));
                        }
                        else
                        {
                            RETURN_IF_FAILED(actionInvoker->SendActionEvent(action.Get()));
                        }

                        return S_OK;
                    })
                        .Get(),
                    &clickToken));

                ABI::AdaptiveNamespace::Sentiment actionSentiment;
                THROW_IF_FAILED(action->get_Sentiment(&actionSentiment));

                if (actionSentiment == ABI::AdaptiveNamespace::Sentiment_Positive ||
                    actionSentiment == ABI::AdaptiveNamespace::Sentiment_Destructive)
                {
                    ComPtr<IResourceDictionary> resourceDictionary;
                    THROW_IF_FAILED(renderContext->get_OverrideStyles(&resourceDictionary));
                    ComPtr<IInspectable> subtleOpacityInspectable;

                    ComPtr<AdaptiveNamespace::AdaptiveRenderContext> contextImpl =
                        PeekInnards<AdaptiveNamespace::AdaptiveRenderContext>(renderContext);

                    if (actionSentiment == ABI::AdaptiveNamespace::Sentiment_Positive)
                    {
                        if (SUCCEEDED(TryGetResourceFromResourceDictionaries<IInspectable>(resourceDictionary.Get(),
                                                                                           L"Adaptive.Action.Positive",
                                                                                           &subtleOpacityInspectable)))
                        {
                            THROW_IF_FAILED(SetStyleFromResourceDictionary(renderContext,
                                                                           L"Adaptive.Action.Positive",
                                                                           buttonFrameworkElement.Get()));
                        }
                        else
                        {
                            // By default, set the action background color to accent color
                            ComPtr<IResourceDictionary> actionSentimentDictionary =
                                contextImpl->GetDefaultActionSentimentDictionary();

                            ComPtr<IStyle> actionPositiveSentimentStyle;
                            if (SUCCEEDED(TryGetResourceFromResourceDictionaries(actionSentimentDictionary.Get(),
                                                                                 L"PositiveActionDefaultStyle",
                                                                                 actionPositiveSentimentStyle.GetAddressOf())))
                            {
                                THROW_IF_FAILED(buttonFrameworkElement->put_Style(actionPositiveSentimentStyle.Get()));
                            }
                        }
                    }
                    else
                    {
                        if (SUCCEEDED(TryGetResourceFromResourceDictionaries<IInspectable>(resourceDictionary.Get(),
                                                                                           L"Adaptive.Action.Destructive",
                                                                                           &subtleOpacityInspectable)))
                        {
                            THROW_IF_FAILED(SetStyleFromResourceDictionary(renderContext,
                                                                           L"Adaptive.Action.Destructive",
                                                                           buttonFrameworkElement.Get()));
                        }
                        else
                        {
                            // By default, set the action text color to attention color
                            ComPtr<IResourceDictionary> actionSentimentDictionary =
                                contextImpl->GetDefaultActionSentimentDictionary();

                            ComPtr<IStyle> actionDestructiveSentimentStyle;
                            if (SUCCEEDED(TryGetResourceFromResourceDictionaries(actionSentimentDictionary.Get(),
                                                                                 L"DestructiveActionDefaultStyle",
                                                                                 actionDestructiveSentimentStyle.GetAddressOf())))
                            {
                                THROW_IF_FAILED(buttonFrameworkElement->put_Style(actionDestructiveSentimentStyle.Get()));
                            }
                        }
                    }
                }
                else
                {
                    THROW_IF_FAILED(
                        SetStyleFromResourceDictionary(renderContext, L"Adaptive.Action", buttonFrameworkElement.Get()));
                }

                XamlHelpers::AppendXamlElementToPanel(button.Get(), actionsPanel.Get());

                if (columnDefinitions != nullptr)
                {
                    // If using the equal width columns, we'll add a column and assign the column
                    ComPtr<IColumnDefinition> columnDefinition = XamlHelpers::CreateXamlClass<IColumnDefinition>(
                        HStringReference(RuntimeClass_Windows_UI_Xaml_Controls_ColumnDefinition));
                    THROW_IF_FAILED(columnDefinition->put_Width({1.0, GridUnitType::GridUnitType_Star}));
                    THROW_IF_FAILED(columnDefinitions->Append(columnDefinition.Get()));

                    gridStatics->SetColumn(buttonFrameworkElement.Get(), currentAction);
                }
            }
            else
            {
                renderContext->AddWarning(ABI::AdaptiveNamespace::WarningStatusCode::MaxActionsExceeded,
                                          HStringReference(L"Some actions were not rendered due to exceeding the maximum number of actions allowed")
                                              .Get());
                return;
            }
            currentAction++;
        });

        ComPtr<IFrameworkElement> actionsPanelAsFrameworkElement;
        THROW_IF_FAILED(actionsPanel.As(&actionsPanelAsFrameworkElement));
        THROW_IF_FAILED(
            SetStyleFromResourceDictionary(renderContext, L"Adaptive.Actions", actionsPanelAsFrameworkElement.Get()));

        ComPtr<IStackPanel> actionSet =
            XamlHelpers::CreateXamlClass<IStackPanel>(HStringReference(RuntimeClass_Windows_UI_Xaml_Controls_StackPanel));
        ComPtr<IPanel> actionSetAsPanel;
        actionSet.As(&actionSetAsPanel);

        // Add buttons and show cards to panel
        XamlHelpers::AppendXamlElementToPanel(actionsPanel.Get(), actionSetAsPanel.Get());
        XamlHelpers::AppendXamlElementToPanel(showCardsStackPanel.Get(), actionSetAsPanel.Get());

        THROW_IF_FAILED(actionSetAsPanel.CopyTo(actionSetControl));
    }

    void XamlBuilder::ApplyMarginToXamlElement(_In_ IAdaptiveHostConfig* hostConfig, _In_ IFrameworkElement* element)
    {
        ComPtr<IFrameworkElement> localElement(element);
        ComPtr<IAdaptiveSpacingConfig> spacingConfig;
        THROW_IF_FAILED(hostConfig->get_Spacing(&spacingConfig));

        UINT32 padding;
        spacingConfig->get_Padding(&padding);
        Thickness margin = {(double)padding, (double)padding, (double)padding, (double)padding};

        THROW_IF_FAILED(localElement->put_Margin(margin));
    }

    void XamlBuilder::GetSeparationConfigForElement(_In_ IAdaptiveCardElement* cardElement,
                                                    _In_ IAdaptiveHostConfig* hostConfig,
                                                    _Out_ UINT* spacing,
                                                    _Out_ UINT* separatorThickness,
                                                    _Out_ ABI::Windows::UI::Color* separatorColor,
                                                    _Out_ bool* needsSeparator)
    {
        ABI::AdaptiveNamespace::Spacing elementSpacing;
        THROW_IF_FAILED(cardElement->get_Spacing(&elementSpacing));

        UINT localSpacing;
        THROW_IF_FAILED(GetSpacingSizeFromSpacing(hostConfig, elementSpacing, &localSpacing));

        boolean hasSeparator;
        THROW_IF_FAILED(cardElement->get_Separator(&hasSeparator));

        ABI::Windows::UI::Color localColor = {0};
        UINT localThickness = 0;
        if (hasSeparator)
        {
            ComPtr<IAdaptiveSeparatorConfig> separatorConfig;
            THROW_IF_FAILED(hostConfig->get_Separator(&separatorConfig));

            THROW_IF_FAILED(separatorConfig->get_LineColor(&localColor));
            THROW_IF_FAILED(separatorConfig->get_LineThickness(&localThickness));
        }

        *needsSeparator = hasSeparator || (elementSpacing != ABI::AdaptiveNamespace::Spacing::None);

        *spacing = localSpacing;
        *separatorThickness = localThickness;
        *separatorColor = localColor;
    }

    ComPtr<IBrush> XamlBuilder::GetSolidColorBrush(ABI::Windows::UI::Color color)
    {
        ComPtr<ISolidColorBrush> solidColorBrush =
            XamlHelpers::CreateXamlClass<ISolidColorBrush>(HStringReference(RuntimeClass_Windows_UI_Xaml_Media_SolidColorBrush));
        THROW_IF_FAILED(solidColorBrush->put_Color(color));
        ComPtr<IBrush> solidColorBrushAsBrush;
        THROW_IF_FAILED(solidColorBrush.As(&solidColorBrushAsBrush));
        return solidColorBrushAsBrush;
    }

    void XamlBuilder::StyleXamlTextBlock(ABI::AdaptiveNamespace::FontStyle fontStyle,
                                         ABI::AdaptiveNamespace::TextSize size,
                                         ABI::AdaptiveNamespace::ForegroundColor color,
                                         ABI::AdaptiveNamespace::ContainerStyle containerStyle,
                                         bool isSubtle,
                                         bool wrap,
                                         UINT32 maxWidth,
                                         ABI::AdaptiveNamespace::TextWeight weight,
                                         _In_ ABI::Windows::UI::Xaml::Controls::ITextBlock* xamlTextBlock,
                                         _In_ IAdaptiveHostConfig* hostConfig)
    {
        ComPtr<ITextBlock> localTextBlock(xamlTextBlock);

        ABI::Windows::UI::Color fontColor;
        THROW_IF_FAILED(GetColorFromAdaptiveColor(hostConfig, color, containerStyle, isSubtle, &fontColor));

        ComPtr<IBrush> fontColorBrush = GetSolidColorBrush(fontColor);
        THROW_IF_FAILED(localTextBlock->put_Foreground(fontColorBrush.Get()));

        HString fontFamilyName;
        UINT32 fontSize;
        ABI::Windows::UI::Text::FontWeight xamlFontWeight;

        // Retrieve the desired FontFamily, FontSize, and FontWeight values
        THROW_IF_FAILED(GetFontDataFromStyle(hostConfig, fontStyle, size, weight, fontFamilyName.GetAddressOf(), &fontSize, &xamlFontWeight));

        // Apply font size
        THROW_IF_FAILED(localTextBlock->put_FontSize((double)fontSize));

        // Apply font weight
        THROW_IF_FAILED(localTextBlock->put_FontWeight(xamlFontWeight));

        // Apply the wrap value to the xaml element
        THROW_IF_FAILED(localTextBlock->put_TextWrapping(wrap ? TextWrapping::TextWrapping_WrapWholeWords :
                                                                TextWrapping::TextWrapping_NoWrap));
        THROW_IF_FAILED(localTextBlock->put_TextTrimming(TextTrimming::TextTrimming_CharacterEllipsis));

        // Apply font family
        ComPtr<IInspectable> inspectable;
        ComPtr<IFontFamily> fontFamily;
        ComPtr<IFontFamilyFactory> fontFamilyFactory;
        THROW_IF_FAILED(Windows::Foundation::GetActivationFactory(HStringReference(L"Windows.UI.Xaml.Media.FontFamily").Get(),
                                                                  &fontFamilyFactory));
        THROW_IF_FAILED(
            fontFamilyFactory->CreateInstanceWithName(fontFamilyName.Get(), nullptr, inspectable.ReleaseAndGetAddressOf(), &fontFamily));
        THROW_IF_FAILED(xamlTextBlock->put_FontFamily(fontFamily.Get()));

        ComPtr<IFrameworkElement> textBlockAsFrameworkElement;
        THROW_IF_FAILED(localTextBlock.As(&textBlockAsFrameworkElement));
        THROW_IF_FAILED(textBlockAsFrameworkElement->put_MaxWidth(maxWidth));
    }

    void XamlBuilder::StyleXamlTextBlock(_In_ IAdaptiveTextConfig* textConfig,
                                         ABI::AdaptiveNamespace::ContainerStyle containerStyle,
                                         _In_ ITextBlock* xamlTextBlock,
                                         _In_ IAdaptiveHostConfig* hostConfig)
    {
        ABI::AdaptiveNamespace::TextWeight textWeight;
        THROW_IF_FAILED(textConfig->get_Weight(&textWeight));

        ABI::AdaptiveNamespace::ForegroundColor textColor;
        THROW_IF_FAILED(textConfig->get_Color(&textColor));

        ABI::AdaptiveNamespace::TextSize textSize;
        THROW_IF_FAILED(textConfig->get_Size(&textSize));

        boolean isSubtle;
        THROW_IF_FAILED(textConfig->get_IsSubtle(&isSubtle));

        boolean wrap;
        THROW_IF_FAILED(textConfig->get_Wrap(&wrap));

        UINT32 maxWidth;
        THROW_IF_FAILED(textConfig->get_MaxWidth(&maxWidth));

        StyleXamlTextBlock(ABI::AdaptiveNamespace::FontStyle::Default,
                           textSize,
                           textColor,
                           containerStyle,
                           Boolify(isSubtle),
                           wrap,
                           maxWidth,
                           textWeight,
                           xamlTextBlock,
                           hostConfig);
    }

    HRESULT SetTextOnXamlTextBlock(_In_ IAdaptiveRenderContext* renderContext,
                                   _In_ HSTRING textIn,
                                   ABI::AdaptiveNamespace::FontStyle fontStyle,
                                   _In_ HSTRING language,
                                   _In_ ITextBlock* textBlock)
    {
        ComPtr<IVector<ABI::Windows::UI::Xaml::Documents::Inline*>> inlines;
        RETURN_IF_FAILED(textBlock->get_Inlines(inlines.GetAddressOf()));

        DateTimeParser parser(HStringToUTF8(language));
        auto textWithParsedDates = parser.GenerateString(HStringToUTF8(textIn));

        MarkDownParser markdownParser(textWithParsedDates);
        auto htmlString = markdownParser.TransformToHtml();

        bool handledAsHtml = false;
        if (markdownParser.HasHtmlTags())
        {
            HString htmlHString;
            UTF8ToHString(htmlString, htmlHString.GetAddressOf());

            ComPtr<ABI::Windows::Data::Xml::Dom::IXmlDocument> xmlDocument =
                XamlHelpers::CreateXamlClass<ABI::Windows::Data::Xml::Dom::IXmlDocument>(
                    HStringReference(RuntimeClass_Windows_Data_Xml_Dom_XmlDocument));

            ComPtr<ABI::Windows::Data::Xml::Dom::IXmlDocumentIO> xmlDocumentIO;
            RETURN_IF_FAILED(xmlDocument.As(&xmlDocumentIO));

            HRESULT hr = xmlDocumentIO->LoadXml(htmlHString.Get());
            if (SUCCEEDED(hr))
            {
                ComPtr<ABI::Windows::Data::Xml::Dom::IXmlNode> xmlDocumentAsNode;
                RETURN_IF_FAILED(xmlDocument.As(&xmlDocumentAsNode));

                RETURN_IF_FAILED(AddHtmlInlines(renderContext, xmlDocumentAsNode.Get(), inlines.Get(), fontStyle));
                handledAsHtml = true;
            }
        }

        if (!handledAsHtml)
        {
            HString hString;
            UTF8ToHString(textWithParsedDates, hString.GetAddressOf());
            AddSingleTextInline(renderContext, hString.Get(), fontStyle, false, false, inlines.Get());
        }

        return S_OK;
    }

    void XamlBuilder::BuildTextBlock(_In_ IAdaptiveCardElement* adaptiveCardElement,
                                     _In_ IAdaptiveRenderContext* renderContext,
                                     _In_ IAdaptiveRenderArgs* renderArgs,
                                     _Outptr_ IUIElement** textBlockControl)
    {
        ComPtr<IAdaptiveCardElement> cardElement(adaptiveCardElement);
        ComPtr<IAdaptiveTextBlock> adaptiveTextBlock;
        THROW_IF_FAILED(cardElement.As(&adaptiveTextBlock));

        ComPtr<ITextBlock> xamlTextBlock =
            XamlHelpers::CreateXamlClass<ITextBlock>(HStringReference(RuntimeClass_Windows_UI_Xaml_Controls_TextBlock));

        // ITextBlock2 will be used later on
        ComPtr<ITextBlock2> xamlTextBlock2;
        THROW_IF_FAILED(xamlTextBlock.As(&xamlTextBlock2));

        HString text;
        THROW_IF_FAILED(adaptiveTextBlock->get_Text(text.GetAddressOf()));
        HString language;
        THROW_IF_FAILED(adaptiveTextBlock->get_Language(language.GetAddressOf()));
        ABI::AdaptiveNamespace::FontStyle fontStyle;
        THROW_IF_FAILED(adaptiveTextBlock->get_FontStyle(&fontStyle));
        THROW_IF_FAILED(SetTextOnXamlTextBlock(renderContext, text.Get(), fontStyle, language.Get(), xamlTextBlock.Get()));

        ABI::AdaptiveNamespace::ForegroundColor textColor;
        THROW_IF_FAILED(adaptiveTextBlock->get_Color(&textColor));
        boolean isSubtle = false;
        THROW_IF_FAILED(adaptiveTextBlock->get_IsSubtle(&isSubtle));

        // The subtle boolean is rendered by setting the opacity on the text block, so retrieve
        // that value from the resource dictionary and set the Opacity
        if (isSubtle)
        {
            ComPtr<IResourceDictionary> resourceDictionary;
            THROW_IF_FAILED(renderContext->get_OverrideStyles(&resourceDictionary));
            ComPtr<IInspectable> subtleOpacityInspectable;
            if (SUCCEEDED(TryGetResourceFromResourceDictionaries<IInspectable>(resourceDictionary.Get(),
                                                                               c_TextBlockSubtleOpacityKey,
                                                                               &subtleOpacityInspectable)))
            {
                ComPtr<IReference<double>> subtleOpacityReference;
                if (SUCCEEDED(subtleOpacityInspectable.As(&subtleOpacityReference)))
                {
                    double subtleOpacity;
                    subtleOpacityReference.Get()->get_Value(&subtleOpacity);

                    ComPtr<IUIElement> textBlockAsUIElement;
                    THROW_IF_FAILED(xamlTextBlock.As(&textBlockAsUIElement));
                    textBlockAsUIElement->put_Opacity(subtleOpacity);
                }
            }
        }

        // Set the maximum number of lines the text block should show
        UINT maxLines;
        THROW_IF_FAILED(adaptiveTextBlock->get_MaxLines(&maxLines));
        THROW_IF_FAILED(xamlTextBlock2->put_MaxLines(maxLines));

        ABI::AdaptiveNamespace::HAlignment adaptiveHorizontalAlignment;
        THROW_IF_FAILED(adaptiveTextBlock->get_HorizontalAlignment(&adaptiveHorizontalAlignment));

        // Set the horizontal alignment of the text
        switch (adaptiveHorizontalAlignment)
        {
        case ABI::AdaptiveNamespace::HAlignment::Left:
            THROW_IF_FAILED(xamlTextBlock->put_TextAlignment(TextAlignment::TextAlignment_Left));
            break;
        case ABI::AdaptiveNamespace::HAlignment::Right:
            THROW_IF_FAILED(xamlTextBlock->put_TextAlignment(TextAlignment::TextAlignment_Right));
            break;
        case ABI::AdaptiveNamespace::HAlignment::Center:
            THROW_IF_FAILED(xamlTextBlock->put_TextAlignment(TextAlignment::TextAlignment_Center));
            break;
        }
        ABI::AdaptiveNamespace::TextSize textblockSize;
        THROW_IF_FAILED(adaptiveTextBlock->get_Size(&textblockSize));

        ABI::AdaptiveNamespace::TextWeight textWeight;
        THROW_IF_FAILED(adaptiveTextBlock->get_Weight(&textWeight));

        boolean shouldWrap = false;
        THROW_IF_FAILED(adaptiveTextBlock->get_Wrap(&shouldWrap));

        // Ensure left edge of text is consistent regardless of font size, so both small and large fonts
        // are flush on the left edge of the card by enabling TrimSideBearings
        THROW_IF_FAILED(xamlTextBlock2->put_OpticalMarginAlignment(OpticalMarginAlignment_TrimSideBearings));

        // Style the TextBlock using Host config
        ComPtr<IAdaptiveHostConfig> hostConfig;
        THROW_IF_FAILED(renderContext->get_HostConfig(&hostConfig));
        ABI::AdaptiveNamespace::ContainerStyle containerStyle;
        THROW_IF_FAILED(renderArgs->get_ContainerStyle(&containerStyle));
        StyleXamlTextBlock(fontStyle,
                           textblockSize,
                           textColor,
                           containerStyle,
                           isSubtle,
                           shouldWrap,
                           MAXUINT32,
                           textWeight,
                           xamlTextBlock.Get(),
                           hostConfig.Get());

        ComPtr<IFrameworkElement> frameworkElement;
        THROW_IF_FAILED(xamlTextBlock.As(&frameworkElement));
        THROW_IF_FAILED(SetStyleFromResourceDictionary(renderContext, L"Adaptive.TextBlock", frameworkElement.Get()));

        THROW_IF_FAILED(xamlTextBlock.CopyTo(textBlockControl));
    }

    HRESULT XamlBuilder::SetAutoImageSize(_In_ IFrameworkElement* imageControl,
                                          _In_ IInspectable* parentElement,
                                          _In_ IBitmapSource* imageSource,
                                          bool setVisible)
    {
        INT32 pixelHeight;
        RETURN_IF_FAILED(imageSource->get_PixelHeight(&pixelHeight));
        INT32 pixelWidth;
        RETURN_IF_FAILED(imageSource->get_PixelWidth(&pixelWidth));
        DOUBLE maxHeight;
        DOUBLE maxWidth;
        ComPtr<IInspectable> localParentElement(parentElement);
        ComPtr<IFrameworkElement> localElement(imageControl);
        ComPtr<IColumnDefinition> parentAsColumnDefinition;

        RETURN_IF_FAILED(localElement->get_MaxHeight(&maxHeight));
        RETURN_IF_FAILED(localElement->get_MaxWidth(&maxWidth));

        if (SUCCEEDED(localParentElement.As(&parentAsColumnDefinition)))
        {
            DOUBLE parentWidth;
            RETURN_IF_FAILED(parentAsColumnDefinition->get_ActualWidth(&parentWidth));
            if (parentWidth >= pixelWidth)
            {
                // Make sure to keep the aspect ratio of the image
                maxWidth = min(maxWidth, parentWidth);
                double aspectRatio = (double)pixelHeight / pixelWidth;
                maxHeight = maxWidth * aspectRatio;
            }
        }

        // Prevent an image from being stretched out if it is smaller than the
        // space allocated for it (when in auto mode).
        RETURN_IF_FAILED(localElement->put_MaxHeight(min(maxHeight, pixelHeight)));
        RETURN_IF_FAILED(localElement->put_MaxWidth(min(maxWidth, pixelWidth)));

        if (setVisible)
        {
            ComPtr<IUIElement> frameworkElementAsUIElement;
            RETURN_IF_FAILED(localElement.As(&frameworkElementAsUIElement));
            RETURN_IF_FAILED(frameworkElementAsUIElement->put_Visibility(Visibility::Visibility_Visible));
        }

        return S_OK;
    }

    HRESULT XamlBuilder::SetMatchingHeight(_In_ IFrameworkElement* elementToChange, _In_ IFrameworkElement* elementToMatch)
    {
        DOUBLE actualHeight;
        RETURN_IF_FAILED(elementToMatch->get_ActualHeight(&actualHeight));

        ComPtr<IFrameworkElement> localElement(elementToChange);
        RETURN_IF_FAILED(localElement->put_Height(actualHeight));

        ComPtr<IUIElement> frameworkElementAsUIElement;
        RETURN_IF_FAILED(localElement.As(&frameworkElementAsUIElement));
        RETURN_IF_FAILED(frameworkElementAsUIElement->put_Visibility(Visibility::Visibility_Visible));
        return S_OK;
    }

    void XamlBuilder::BuildImage(_In_ IAdaptiveCardElement* adaptiveCardElement,
                                 _In_ IAdaptiveRenderContext* renderContext,
                                 _In_ IAdaptiveRenderArgs* renderArgs,
                                 _Outptr_ IUIElement** imageControl)
    {
        ComPtr<IAdaptiveCardElement> cardElement(adaptiveCardElement);
        ComPtr<IAdaptiveImage> adaptiveImage;
        THROW_IF_FAILED(cardElement.As(&adaptiveImage));

        ComPtr<IAdaptiveHostConfig> hostConfig;
        THROW_IF_FAILED(renderContext->get_HostConfig(&hostConfig));

        HSTRING url;
        THROW_IF_FAILED(adaptiveImage->get_Url(&url));

        ComPtr<IUriRuntimeClass> imageUrl;
        GetUrlFromString(hostConfig.Get(), url, imageUrl.GetAddressOf());

        if (imageUrl == nullptr)
        {
            renderContext->AddWarning(ABI::AdaptiveNamespace::WarningStatusCode::AssetLoadFailed,
                                      HStringReference(L"Image not found").Get());
            *imageControl = nullptr;
            return;
        }

        UINT32 pixelWidth = 0, pixelHeight = 0;
        THROW_IF_FAILED(adaptiveImage->get_PixelWidth(&pixelWidth));
        THROW_IF_FAILED(adaptiveImage->get_PixelHeight(&pixelHeight));
        bool hasExplicitMeasurements = (pixelWidth || pixelHeight);
        bool isAspectRatioNeeded = (pixelWidth && pixelHeight);

        // Get the image's size and style
        ABI::AdaptiveNamespace::ImageSize size = ABI::AdaptiveNamespace::ImageSize::None;
        if (!hasExplicitMeasurements)
        {
            THROW_IF_FAILED(adaptiveImage->get_Size(&size));
        }

        if (size == ABI::AdaptiveNamespace::ImageSize::None && !hasExplicitMeasurements)
        {
            ComPtr<IAdaptiveImageConfig> imageConfig;
            THROW_IF_FAILED(hostConfig->get_Image(&imageConfig));
            THROW_IF_FAILED(imageConfig->get_ImageSize(&size));
        }

        ABI::AdaptiveNamespace::ImageStyle imageStyle;
        THROW_IF_FAILED(adaptiveImage->get_Style(&imageStyle));
        ComPtr<IAdaptiveCardResourceResolvers> resourceResolvers;
        THROW_IF_FAILED(renderContext->get_ResourceResolvers(&resourceResolvers));

        HSTRING backgroundColor;
        THROW_IF_FAILED(adaptiveImage->get_BackgroundColor(&backgroundColor));

        boolean isVisible;
        THROW_IF_FAILED(adaptiveCardElement->get_IsVisible(&isVisible));

        ComPtr<IFrameworkElement> frameworkElement;
        if (imageStyle == ImageStyle_Person)
        {
            ComPtr<IEllipse> ellipse =
                XamlHelpers::CreateXamlClass<IEllipse>(HStringReference(RuntimeClass_Windows_UI_Xaml_Shapes_Ellipse));
            ComPtr<IEllipse> backgroundEllipse =
                XamlHelpers::CreateXamlClass<IEllipse>(HStringReference(RuntimeClass_Windows_UI_Xaml_Shapes_Ellipse));

            Stretch stretch = (isAspectRatioNeeded) ? Stretch::Stretch_Fill : Stretch::Stretch_UniformToFill;
            bool mustHideElement{true};
            SetImageOnUIElement(imageUrl.Get(), ellipse.Get(), resourceResolvers.Get(), &mustHideElement, stretch);

            ComPtr<IShape> ellipseAsShape;
            THROW_IF_FAILED(ellipse.As(&ellipseAsShape));

            ComPtr<IShape> backgroundEllipseAsShape;
            THROW_IF_FAILED(backgroundEllipse.As(&backgroundEllipseAsShape));

            // Set Auto, None, and Stretch to Stretch_UniformToFill. An ellipse set to Stretch_Uniform ends up with size 0.
            if (size == ABI::AdaptiveNamespace::ImageSize::None || size == ABI::AdaptiveNamespace::ImageSize::Stretch ||
                size == ABI::AdaptiveNamespace::ImageSize::Auto || hasExplicitMeasurements)
            {
                THROW_IF_FAILED(ellipseAsShape->put_Stretch(stretch));
                THROW_IF_FAILED(backgroundEllipseAsShape->put_Stretch(stretch));
            }

            ComPtr<IInspectable> parentElement;
            THROW_IF_FAILED(renderArgs->get_ParentElement(&parentElement));

            if (backgroundColor != nullptr)
            {
                // Fill the background ellipse with solid color brush
                ABI::Windows::UI::Color color;
                THROW_IF_FAILED(GetColorFromString(HStringToUTF8(backgroundColor), &color));
                ComPtr<IBrush> backgroundColorBrush = GetSolidColorBrush(color);
                THROW_IF_FAILED(backgroundEllipseAsShape->put_Fill(backgroundColorBrush.Get()));

                // Create a grid to contain the background color ellipse and the image ellipse
                ComPtr<IGrid> imageGrid =
                    XamlHelpers::CreateXamlClass<IGrid>(HStringReference(RuntimeClass_Windows_UI_Xaml_Controls_Grid));

                ComPtr<IPanel> panel;
                THROW_IF_FAILED(imageGrid.As(&panel));

                XamlHelpers::AppendXamlElementToPanel(backgroundEllipse.Get(), panel.Get());
                XamlHelpers::AppendXamlElementToPanel(ellipse.Get(), panel.Get());

                THROW_IF_FAILED(imageGrid.As(&frameworkElement));
            }
            else
            {
                THROW_IF_FAILED(ellipse.As(&frameworkElement));
            }

            // Check if the image source fits in the parent container, if so, set the framework element's size to match the original image.
            if (size == ABI::AdaptiveNamespace::ImageSize::Auto && parentElement != nullptr && m_enableXamlImageHandling)
            {
                ComPtr<IBrush> ellipseBrush;
                THROW_IF_FAILED(ellipseAsShape->get_Fill(&ellipseBrush));
                ComPtr<IImageBrush> brushAsImageBrush;
                THROW_IF_FAILED(ellipseBrush.As(&brushAsImageBrush));

                ComPtr<IUIElement> ellipseAsUIElement;
                THROW_IF_FAILED(ellipse.As(&ellipseAsUIElement));

                ComPtr<IImageSource> imageSource;
                THROW_IF_FAILED(brushAsImageBrush->get_ImageSource(&imageSource));
                ComPtr<IBitmapSource> imageSourceAsBitmap;
                THROW_IF_FAILED(imageSource.As(&imageSourceAsBitmap));

                // If the image hasn't loaded yet
                if (mustHideElement)
                {
                    // Collapse the Ellipse while the image loads, so that resizing is not noticeable
                    THROW_IF_FAILED(ellipseAsUIElement->put_Visibility(Visibility::Visibility_Collapsed));
                    // Handle ImageOpened event so we can check the imageSource's size to determine if it fits in its parent
                    EventRegistrationToken eventToken;
                    THROW_IF_FAILED(brushAsImageBrush->add_ImageOpened(
                        Callback<IRoutedEventHandler>(
                            [ellipseAsUIElement, isVisible](IInspectable* /*sender*/, IRoutedEventArgs * /*args*/) -> HRESULT {
                                // Don't set the AutoImageSize on the ellipse as it makes the ellipse grow bigger than
                                // what it would be otherwise, just set the visibility when we get the image

                                if (isVisible)
                                {
                                    RETURN_IF_FAILED(ellipseAsUIElement->put_Visibility(Visibility::Visibility_Visible));
                                }
                                return S_OK;
                            })
                            .Get(),
                        &eventToken));
                }
            }
        }
        else
        {
            ComPtr<IImage> xamlImage =
                XamlHelpers::CreateXamlClass<IImage>(HStringReference(RuntimeClass_Windows_UI_Xaml_Controls_Image));

            bool mustHideElement{true};
            SetImageOnUIElement(imageUrl.Get(), xamlImage.Get(), resourceResolvers.Get(), &mustHideElement);

            if (backgroundColor != nullptr)
            {
                // Create a surronding border with solid color background to contain the image
                ComPtr<IBorder> border =
                    XamlHelpers::CreateXamlClass<IBorder>(HStringReference(RuntimeClass_Windows_UI_Xaml_Controls_Border));

                ABI::Windows::UI::Color color;
                THROW_IF_FAILED(GetColorFromString(HStringToUTF8(backgroundColor), &color));
                ComPtr<IBrush> backgroundColorBrush = GetSolidColorBrush(color);
                THROW_IF_FAILED(border->put_Background(backgroundColorBrush.Get()));

                ComPtr<IUIElement> imageAsUiElement;
                THROW_IF_FAILED(xamlImage.CopyTo(imageAsUiElement.GetAddressOf()));
                THROW_IF_FAILED(border->put_Child(imageAsUiElement.Get()));

                THROW_IF_FAILED(border.As(&frameworkElement));
            }
            else
            {
                THROW_IF_FAILED(xamlImage.As(&frameworkElement));
            }

            if (isAspectRatioNeeded)
            {
                xamlImage->put_Stretch(Stretch::Stretch_Fill);
            }

            ComPtr<IInspectable> parentElement;
            THROW_IF_FAILED(renderArgs->get_ParentElement(&parentElement));
            if (parentElement != nullptr && size == ABI::AdaptiveNamespace::ImageSize::Auto && m_enableXamlImageHandling)
            {
                ComPtr<IImageSource> imageSource;
                THROW_IF_FAILED(xamlImage->get_Source(&imageSource));
                ComPtr<IBitmapSource> imageSourceAsBitmap;
                THROW_IF_FAILED(imageSource.As(&imageSourceAsBitmap));

                ComPtr<IUIElement> imageAsUIElement;
                THROW_IF_FAILED(xamlImage.As(&imageAsUIElement));

                // If the image hasn't loaded yet
                if (mustHideElement)
                {
                    // Collapse the Image control while the image loads, so that resizing is not noticeable
                    THROW_IF_FAILED(imageAsUIElement->put_Visibility(Visibility::Visibility_Collapsed));

                    // Handle ImageOpened event so we can check the imageSource's size to determine if it fits in its parent
                    EventRegistrationToken eventToken;
                    THROW_IF_FAILED(xamlImage->add_ImageOpened(
                        Callback<IRoutedEventHandler>(
                            [frameworkElement, parentElement, imageSourceAsBitmap, isVisible](IInspectable* /*sender*/, IRoutedEventArgs *
                                                                                              /*args*/) -> HRESULT {
                                return SetAutoImageSize(frameworkElement.Get(), parentElement.Get(), imageSourceAsBitmap.Get(), isVisible);
                            })
                            .Get(),
                        &eventToken));
                }
                else
                {
                    SetAutoImageSize(frameworkElement.Get(), parentElement.Get(), imageSourceAsBitmap.Get(), isVisible);
                }
            }
        }

        ComPtr<IAdaptiveImageSizesConfig> sizeOptions;
        THROW_IF_FAILED(hostConfig->get_ImageSizes(sizeOptions.GetAddressOf()));

        if (hasExplicitMeasurements)
        {
            if (pixelWidth)
            {
                THROW_IF_FAILED(frameworkElement->put_Width(pixelWidth));
            }

            if (pixelHeight)
            {
                THROW_IF_FAILED(frameworkElement->put_Height(pixelHeight));
            }
        }
        else
        {
            switch (size)
            {
            case ABI::AdaptiveNamespace::ImageSize::Small:
            {
                UINT32 imageSize;
                THROW_IF_FAILED(sizeOptions->get_Small(&imageSize));

                THROW_IF_FAILED(frameworkElement->put_Width(imageSize));
                THROW_IF_FAILED(frameworkElement->put_Height(imageSize));
                break;
            }

            case ABI::AdaptiveNamespace::ImageSize::Medium:
            {
                UINT32 imageSize;
                THROW_IF_FAILED(sizeOptions->get_Medium(&imageSize));

                THROW_IF_FAILED(frameworkElement->put_Width(imageSize));
                THROW_IF_FAILED(frameworkElement->put_Height(imageSize));
                break;
            }

            case ABI::AdaptiveNamespace::ImageSize::Large:
            {
                UINT32 imageSize;
                THROW_IF_FAILED(sizeOptions->get_Large(&imageSize));

                THROW_IF_FAILED(frameworkElement->put_Width(imageSize));
                THROW_IF_FAILED(frameworkElement->put_Height(imageSize));
                break;
            }
            }
        }

        ABI::AdaptiveNamespace::HAlignment adaptiveHorizontalAlignment;
        THROW_IF_FAILED(adaptiveImage->get_HorizontalAlignment(&adaptiveHorizontalAlignment));

        switch (adaptiveHorizontalAlignment)
        {
        case ABI::AdaptiveNamespace::HAlignment::Left:
            THROW_IF_FAILED(frameworkElement->put_HorizontalAlignment(HorizontalAlignment_Left));
            break;
        case ABI::AdaptiveNamespace::HAlignment::Right:
            THROW_IF_FAILED(frameworkElement->put_HorizontalAlignment(HorizontalAlignment_Right));
            break;
        case ABI::AdaptiveNamespace::HAlignment::Center:
            THROW_IF_FAILED(frameworkElement->put_HorizontalAlignment(HorizontalAlignment_Center));
            break;
        }

        THROW_IF_FAILED(frameworkElement->put_VerticalAlignment(VerticalAlignment_Top));
        THROW_IF_FAILED(SetStyleFromResourceDictionary(renderContext, L"Adaptive.Image", frameworkElement.Get()));

        ComPtr<IAdaptiveActionElement> selectAction;
        THROW_IF_FAILED(adaptiveImage->get_SelectAction(&selectAction));

        ComPtr<IUIElement> imageAsUIElement;
        THROW_IF_FAILED(frameworkElement.As(&imageAsUIElement));

        HString altText;
        THROW_IF_FAILED(adaptiveImage->get_AltText(altText.GetAddressOf()));

        ComPtr<IDependencyObject> imageAsDependencyObject;
        THROW_IF_FAILED(imageAsUIElement.As(&imageAsDependencyObject));

        ComPtr<IAutomationPropertiesStatics> automationPropertiesStatics;
        THROW_IF_FAILED(
            GetActivationFactory(HStringReference(RuntimeClass_Windows_UI_Xaml_Automation_AutomationProperties).Get(),
                                 &automationPropertiesStatics));

        THROW_IF_FAILED(automationPropertiesStatics->SetName(imageAsDependencyObject.Get(), altText.Get()));

        HandleSelectAction(adaptiveCardElement,
                           selectAction.Get(),
                           renderContext,
                           imageAsUIElement.Get(),
                           SupportsInteractivity(hostConfig.Get()),
                           true,
                           imageControl);
    }

    void XamlBuilder::BuildContainer(_In_ IAdaptiveCardElement* adaptiveCardElement,
                                     _In_ IAdaptiveRenderContext* renderContext,
                                     _In_ IAdaptiveRenderArgs* renderArgs,
                                     _Outptr_ IUIElement** containerControl)
    {
        ComPtr<IAdaptiveCardElement> cardElement(adaptiveCardElement);
        ComPtr<IAdaptiveContainer> adaptiveContainer;
        THROW_IF_FAILED(cardElement.As(&adaptiveContainer));

        ComPtr<WholeItemsPanel> containerPanel;
        THROW_IF_FAILED(MakeAndInitialize<WholeItemsPanel>(&containerPanel));

        ComPtr<IFrameworkElement> containerPanelAsFrameWorkElement;
        THROW_IF_FAILED(containerPanel.As(&containerPanelAsFrameWorkElement));
        // Assign vertical alignment to the top so that on fixed height cards, the content
        // still renders at the top even if the content is shorter than the full card
        ABI::AdaptiveNamespace::HeightType containerHeightType{};
        THROW_IF_FAILED(cardElement->get_Height(&containerHeightType));
        if (containerHeightType == ABI::AdaptiveNamespace::HeightType::Auto)
        {
            THROW_IF_FAILED(containerPanelAsFrameWorkElement->put_VerticalAlignment(VerticalAlignment_Top));
        }

        ABI::AdaptiveNamespace::ContainerStyle containerStyle;
        THROW_IF_FAILED(adaptiveContainer->get_Style(&containerStyle));

        ABI::AdaptiveNamespace::ContainerStyle parentContainerStyle;
        THROW_IF_FAILED(renderArgs->get_ContainerStyle(&parentContainerStyle));

        bool hasExplicitContainerStyle{true};
        if (containerStyle == ABI::AdaptiveNamespace::ContainerStyle::None)
        {
            hasExplicitContainerStyle = false;
            containerStyle = parentContainerStyle;
        }
        ComPtr<IFrameworkElement> parentElement;
        THROW_IF_FAILED(renderArgs->get_ParentElement(&parentElement));
        ComPtr<IAdaptiveRenderArgs> newRenderArgs;
        THROW_IF_FAILED(MakeAndInitialize<AdaptiveRenderArgs>(&newRenderArgs, containerStyle, parentElement.Get()));

        ComPtr<IPanel> containerPanelAsPanel;
        THROW_IF_FAILED(containerPanel.As(&containerPanelAsPanel));
        ComPtr<IVector<IAdaptiveCardElement*>> childItems;
        THROW_IF_FAILED(adaptiveContainer->get_Items(&childItems));
        BuildPanelChildren(childItems.Get(), containerPanelAsPanel.Get(), renderContext, newRenderArgs.Get(), [](IUIElement*) {});

        ComPtr<IBorder> containerBorder =
            XamlHelpers::CreateXamlClass<IBorder>(HStringReference(RuntimeClass_Windows_UI_Xaml_Controls_Border));
        ComPtr<IAdaptiveHostConfig> hostConfig;
        THROW_IF_FAILED(renderContext->get_HostConfig(&hostConfig));

        // If container style was explicitly assigned, apply background
        if (hasExplicitContainerStyle)
        {
            ABI::Windows::UI::Color backgroundColor;
            THROW_IF_FAILED(GetBackgroundColorFromStyle(containerStyle, hostConfig.Get(), &backgroundColor));
            ComPtr<IBrush> backgroundColorBrush = GetSolidColorBrush(backgroundColor);
            THROW_IF_FAILED(containerBorder->put_Background(backgroundColorBrush.Get()));

            // If the container style doesn't match its parent, apply padding.
            if (containerStyle != parentContainerStyle)
            {
                ComPtr<IAdaptiveSpacingConfig> spacingConfig;
                THROW_IF_FAILED(hostConfig->get_Spacing(&spacingConfig));

                UINT32 padding;
                THROW_IF_FAILED(spacingConfig->get_Padding(&padding));
                DOUBLE paddingAsDouble = static_cast<DOUBLE>(padding);

                Thickness paddingThickness = {paddingAsDouble, paddingAsDouble, paddingAsDouble, paddingAsDouble};
                THROW_IF_FAILED(containerBorder->put_Padding(paddingThickness));
            }
        }

        ABI::AdaptiveNamespace::VerticalContentAlignment verticalContentAlignment;
        THROW_IF_FAILED(adaptiveContainer->get_VerticalContentAlignment(&verticalContentAlignment));

        XamlBuilder::SetVerticalContentAlignmentToChildren(containerPanel.Get(), verticalContentAlignment);

        ComPtr<IUIElement> containerPanelAsUIElement;
        THROW_IF_FAILED(containerPanel.As(&containerPanelAsUIElement));
        THROW_IF_FAILED(containerBorder->put_Child(containerPanelAsUIElement.Get()));

        THROW_IF_FAILED(
            SetStyleFromResourceDictionary(renderContext, L"Adaptive.Container", containerPanelAsFrameWorkElement.Get()));

        ComPtr<IAdaptiveActionElement> selectAction;
        THROW_IF_FAILED(adaptiveContainer->get_SelectAction(&selectAction));

        ComPtr<IUIElement> containerBorderAsUIElement;
        THROW_IF_FAILED(containerBorder.As(&containerBorderAsUIElement));

        HandleSelectAction(adaptiveCardElement,
                           selectAction.Get(),
                           renderContext,
                           containerBorderAsUIElement.Get(),
                           SupportsInteractivity(hostConfig.Get()),
                           true,
                           containerControl);
    }

    void XamlBuilder::BuildColumn(_In_ IAdaptiveCardElement* adaptiveCardElement,
                                  _In_ IAdaptiveRenderContext* renderContext,
                                  _In_ IAdaptiveRenderArgs* renderArgs,
                                  _Outptr_ IUIElement** ColumnControl)
    {
        ComPtr<IAdaptiveCardElement> cardElement(adaptiveCardElement);
        ComPtr<IAdaptiveColumn> adaptiveColumn;
        THROW_IF_FAILED(cardElement.As(&adaptiveColumn));

        ComPtr<WholeItemsPanel> columnPanel;
        THROW_IF_FAILED(MakeAndInitialize<WholeItemsPanel>(&columnPanel));

        ABI::AdaptiveNamespace::ContainerStyle containerStyle;
        THROW_IF_FAILED(adaptiveColumn->get_Style(&containerStyle));
        bool hasExplicitContainerStyle = true;
        if (containerStyle == ABI::AdaptiveNamespace::ContainerStyle::None)
        {
            hasExplicitContainerStyle = false;
            ABI::AdaptiveNamespace::ContainerStyle parentContainerStyle;
            THROW_IF_FAILED(renderArgs->get_ContainerStyle(&parentContainerStyle));
            containerStyle = parentContainerStyle;
        }

        ComPtr<IFrameworkElement> parentElement;
        THROW_IF_FAILED(renderArgs->get_ParentElement(&parentElement));
        ComPtr<IAdaptiveRenderArgs> newRenderArgs;
        THROW_IF_FAILED(MakeAndInitialize<AdaptiveRenderArgs>(&newRenderArgs, containerStyle, parentElement.Get()));

        // If container style was explicitly assigned, apply background
        ComPtr<IAdaptiveHostConfig> hostConfig;
        THROW_IF_FAILED(renderContext->get_HostConfig(&hostConfig));
        ABI::Windows::UI::Color backgroundColor;
        if (hasExplicitContainerStyle && SUCCEEDED(GetBackgroundColorFromStyle(containerStyle, hostConfig.Get(), &backgroundColor)))
        {
            ComPtr<IPanel> columnAsPanel;
            THROW_IF_FAILED(columnPanel.As(&columnAsPanel));

            ComPtr<IBrush> backgroundColorBrush = GetSolidColorBrush(backgroundColor);
            THROW_IF_FAILED(columnAsPanel->put_Background(backgroundColorBrush.Get()));
        }

        ComPtr<IPanel> columnPanelAsPanel;
        THROW_IF_FAILED(columnPanel.As(&columnPanelAsPanel));
        ComPtr<IVector<IAdaptiveCardElement*>> childItems;
        THROW_IF_FAILED(adaptiveColumn->get_Items(&childItems));
        BuildPanelChildren(childItems.Get(), columnPanelAsPanel.Get(), renderContext, newRenderArgs.Get(), [](IUIElement*) {});

        ABI::AdaptiveNamespace::VerticalContentAlignment verticalContentAlignment;
        THROW_IF_FAILED(adaptiveColumn->get_VerticalContentAlignment(&verticalContentAlignment));

        XamlBuilder::SetVerticalContentAlignmentToChildren(columnPanel.Get(), verticalContentAlignment);

        // Assign vertical alignment to the top so that on fixed height cards, the content
        // still renders at the top even if the content is shorter than the full card
        ComPtr<IFrameworkElement> columnPanelAsFrameworkElement;
        THROW_IF_FAILED(columnPanel.As(&columnPanelAsFrameworkElement));
        THROW_IF_FAILED(columnPanelAsFrameworkElement->put_VerticalAlignment(VerticalAlignment_Stretch));

        THROW_IF_FAILED(SetStyleFromResourceDictionary(renderContext, L"Adaptive.Column", columnPanelAsFrameworkElement.Get()));

        ComPtr<IAdaptiveActionElement> selectAction;
        THROW_IF_FAILED(adaptiveColumn->get_SelectAction(&selectAction));

        ComPtr<IUIElement> columnAsUIElement;
        THROW_IF_FAILED(columnPanel.As(&columnAsUIElement));

        HandleSelectAction(adaptiveCardElement,
                           selectAction.Get(),
                           renderContext,
                           columnAsUIElement.Get(),
                           SupportsInteractivity(hostConfig.Get()),
                           false,
                           ColumnControl);
    }

    void XamlBuilder::BuildColumnSet(_In_ IAdaptiveCardElement* adaptiveCardElement,
                                     _In_ IAdaptiveRenderContext* renderContext,
                                     _In_ IAdaptiveRenderArgs* renderArgs,
                                     _Outptr_ IUIElement** columnSetControl)
    {
        ComPtr<IAdaptiveCardElement> cardElement(adaptiveCardElement);
        ComPtr<IAdaptiveColumnSet> adaptiveColumnSet;
        THROW_IF_FAILED(cardElement.As(&adaptiveColumnSet));

        ComPtr<WholeItemsPanel> gridContainer;
        THROW_IF_FAILED(MakeAndInitialize<WholeItemsPanel>(&gridContainer));

        ComPtr<IGrid> xamlGrid =
            XamlHelpers::CreateXamlClass<IGrid>(HStringReference(RuntimeClass_Windows_UI_Xaml_Controls_Grid));
        ComPtr<IGridStatics> gridStatics;
        THROW_IF_FAILED(GetActivationFactory(HStringReference(RuntimeClass_Windows_UI_Xaml_Controls_Grid).Get(), &gridStatics));

        ComPtr<IVector<IAdaptiveColumn*>> columns;
        THROW_IF_FAILED(adaptiveColumnSet->get_Columns(&columns));
        int currentColumn{};
        ComPtr<IAdaptiveElementRendererRegistration> elementRenderers;
        THROW_IF_FAILED(renderContext->get_ElementRenderers(&elementRenderers));
        ComPtr<IAdaptiveElementRenderer> columnRenderer;
        THROW_IF_FAILED(elementRenderers->Get(HStringReference(L"Column").Get(), &columnRenderer));

        if (columnRenderer == nullptr)
        {
            renderContext->AddWarning(ABI::AdaptiveNamespace::WarningStatusCode::NoRendererForType,
                                      HStringReference(L"No renderer found for type: Column").Get());
            *columnSetControl = nullptr;
            return;
        }

        ComPtr<IAdaptiveHostConfig> hostConfig;
        THROW_IF_FAILED(renderContext->get_HostConfig(&hostConfig));

        XamlHelpers::IterateOverVector<IAdaptiveColumn>(
            columns.Get(),
            [xamlGrid, gridStatics, &currentColumn, renderContext, renderArgs, columnRenderer, hostConfig](IAdaptiveColumn* column) {
                ComPtr<IAdaptiveCardElement> columnAsCardElement;
                ComPtr<IAdaptiveColumn> localColumn(column);
                THROW_IF_FAILED(localColumn.As(&columnAsCardElement));
                ComPtr<IVector<ColumnDefinition*>> columnDefinitions;
                THROW_IF_FAILED(xamlGrid->get_ColumnDefinitions(&columnDefinitions));
                ComPtr<IPanel> gridAsPanel;
                THROW_IF_FAILED(xamlGrid.As(&gridAsPanel));

                // If not the first column
                if (currentColumn > 0)
                {
                    // Add Separator to the columnSet
                    bool needsSeparator;
                    UINT spacing;
                    UINT separatorThickness;
                    ABI::Windows::UI::Color separatorColor;
                    GetSeparationConfigForElement(
                        columnAsCardElement.Get(), hostConfig.Get(), &spacing, &separatorThickness, &separatorColor, &needsSeparator);

                    if (needsSeparator)
                    {
                        // Create a new ColumnDefinition for the separator
                        ComPtr<IColumnDefinition> separatorColumnDefinition = XamlHelpers::CreateXamlClass<IColumnDefinition>(
                            HStringReference(RuntimeClass_Windows_UI_Xaml_Controls_ColumnDefinition));
                        THROW_IF_FAILED(separatorColumnDefinition->put_Width({1.0, GridUnitType::GridUnitType_Auto}));
                        THROW_IF_FAILED(columnDefinitions->Append(separatorColumnDefinition.Get()));

                        auto separator = CreateSeparator(renderContext, spacing, separatorThickness, separatorColor, false);
                        ComPtr<IFrameworkElement> separatorAsFrameworkElement;
                        THROW_IF_FAILED(separator.As(&separatorAsFrameworkElement));
                        gridStatics->SetColumn(separatorAsFrameworkElement.Get(), currentColumn++);
                        XamlHelpers::AppendXamlElementToPanel(separator.Get(), gridAsPanel.Get());
                    }
                }

                // Determine if the column is auto, stretch, or percentage width, and set the column width appropriately
                ComPtr<IColumnDefinition> columnDefinition = XamlHelpers::CreateXamlClass<IColumnDefinition>(
                    HStringReference(RuntimeClass_Windows_UI_Xaml_Controls_ColumnDefinition));

                HString adaptiveColumnWidth;
                THROW_IF_FAILED(column->get_Width(adaptiveColumnWidth.GetAddressOf()));

                INT32 isStretchResult;
                THROW_IF_FAILED(WindowsCompareStringOrdinal(adaptiveColumnWidth.Get(), HStringReference(L"stretch").Get(), &isStretchResult));

                INT32 isAutoResult;
                THROW_IF_FAILED(WindowsCompareStringOrdinal(adaptiveColumnWidth.Get(), HStringReference(L"auto").Get(), &isAutoResult));

                double widthAsDouble = _wtof(adaptiveColumnWidth.GetRawBuffer(nullptr));
                UINT32 pixelWidth = 0;
                THROW_IF_FAILED(localColumn->get_PixelWidth(&pixelWidth));

                GridLength columnWidth;
                if (pixelWidth)
                {
                    // If pixel width specified, use pixel width
                    columnWidth.GridUnitType = GridUnitType::GridUnitType_Pixel;
                    columnWidth.Value = pixelWidth;
                }
                else if (isStretchResult == 0 || !adaptiveColumnWidth.IsValid())
                {
                    // If stretch specified, use stretch with default of 1
                    columnWidth.GridUnitType = GridUnitType::GridUnitType_Star;
                    columnWidth.Value = 1;
                }
                else if ((isAutoResult == 0) || (widthAsDouble <= 0))
                {
                    // If auto specified or column width invalid or set to non-positive, use auto width
                    columnWidth.GridUnitType = GridUnitType::GridUnitType_Auto;
                    columnWidth.Value = 0;
                }
                else
                {
                    // If user specified specific valid width, use that star width
                    columnWidth.GridUnitType = GridUnitType::GridUnitType_Star;
                    columnWidth.Value = _wtof(adaptiveColumnWidth.GetRawBuffer(nullptr));
                }

                THROW_IF_FAILED(columnDefinition->put_Width(columnWidth));
                THROW_IF_FAILED(columnDefinitions->Append(columnDefinition.Get()));

                ComPtr<IAdaptiveRenderArgs> columnRenderArgs;
                ABI::AdaptiveNamespace::ContainerStyle style;
                THROW_IF_FAILED(renderArgs->get_ContainerStyle(&style));
                THROW_IF_FAILED(MakeAndInitialize<AdaptiveRenderArgs>(&columnRenderArgs, style, columnDefinition.Get()));

                // Build the Column
                ComPtr<IUIElement> xamlColumn;
                columnRenderer->Render(columnAsCardElement.Get(), renderContext, columnRenderArgs.Get(), &xamlColumn);

                // Mark the column container with the current column
                ComPtr<IFrameworkElement> columnAsFrameworkElement;
                THROW_IF_FAILED(xamlColumn.As(&columnAsFrameworkElement));
                gridStatics->SetColumn(columnAsFrameworkElement.Get(), currentColumn++);

                // Finally add the column container to the grid
                XamlHelpers::AppendXamlElementToPanel(xamlColumn.Get(), gridAsPanel.Get());
            });

        ComPtr<IFrameworkElement> columnSetAsFrameworkElement;
        THROW_IF_FAILED(xamlGrid.As(&columnSetAsFrameworkElement));
        THROW_IF_FAILED(SetStyleFromResourceDictionary(renderContext, L"Adaptive.ColumnSet", columnSetAsFrameworkElement.Get()));
        THROW_IF_FAILED(columnSetAsFrameworkElement->put_VerticalAlignment(VerticalAlignment_Stretch));

        ComPtr<IAdaptiveActionElement> selectAction;
        THROW_IF_FAILED(adaptiveColumnSet->get_SelectAction(&selectAction));

        ComPtr<IPanel> gridContainerAsPanel;
        THROW_IF_FAILED(gridContainer.As(&gridContainerAsPanel));
        ComPtr<IUIElement> gridContainerAsUIElement;
        THROW_IF_FAILED(gridContainer.As(&gridContainerAsUIElement));

        ComPtr<IUIElement> gridAsUIElement;
        THROW_IF_FAILED(xamlGrid.As(&gridAsUIElement));

        ComPtr<IAdaptiveCardElement> columnSetAsCardElement;
        THROW_IF_FAILED(adaptiveColumnSet.As(&columnSetAsCardElement));

        ABI::AdaptiveNamespace::HeightType columnSetHeightType;
        THROW_IF_FAILED(columnSetAsCardElement->get_Height(&columnSetHeightType));

        XamlHelpers::AppendXamlElementToPanel(xamlGrid.Get(), gridContainerAsPanel.Get(), columnSetHeightType);
        HandleSelectAction(adaptiveCardElement,
                           selectAction.Get(),
                           renderContext,
                           gridContainerAsUIElement.Get(),
                           SupportsInteractivity(hostConfig.Get()),
                           true,
                           columnSetControl);
    }

    void XamlBuilder::BuildFactSet(_In_ IAdaptiveCardElement* adaptiveCardElement,
                                   _In_ IAdaptiveRenderContext* renderContext,
                                   _In_ IAdaptiveRenderArgs* renderArgs,
                                   _Outptr_ IUIElement** factSetControl)
    {
        ComPtr<IAdaptiveCardElement> cardElement(adaptiveCardElement);
        ComPtr<IAdaptiveFactSet> adaptiveFactSet;

        THROW_IF_FAILED(cardElement.As(&adaptiveFactSet));

        ComPtr<IGrid> xamlGrid =
            XamlHelpers::CreateXamlClass<IGrid>(HStringReference(RuntimeClass_Windows_UI_Xaml_Controls_Grid));
        ComPtr<IGridStatics> gridStatics;
        THROW_IF_FAILED(GetActivationFactory(HStringReference(RuntimeClass_Windows_UI_Xaml_Controls_Grid).Get(), &gridStatics));

        ComPtr<IColumnDefinition> titleColumn = XamlHelpers::CreateXamlClass<IColumnDefinition>(
            HStringReference(RuntimeClass_Windows_UI_Xaml_Controls_ColumnDefinition));
        ComPtr<IColumnDefinition> valueColumn = XamlHelpers::CreateXamlClass<IColumnDefinition>(
            HStringReference(RuntimeClass_Windows_UI_Xaml_Controls_ColumnDefinition));
        GridLength factSetGridTitleLength = {0, GridUnitType::GridUnitType_Auto};
        GridLength factSetGridValueLength = {1, GridUnitType::GridUnitType_Star};

        THROW_IF_FAILED(titleColumn->put_Width(factSetGridTitleLength));
        THROW_IF_FAILED(valueColumn->put_Width(factSetGridValueLength));
        ComPtr<IVector<ColumnDefinition*>> columnDefinitions;
        THROW_IF_FAILED(xamlGrid->get_ColumnDefinitions(&columnDefinitions));
        THROW_IF_FAILED(columnDefinitions->Append(titleColumn.Get()));
        THROW_IF_FAILED(columnDefinitions->Append(valueColumn.Get()));

        GridLength factSetGridHeight = {0, GridUnitType::GridUnitType_Auto};
        ABI::AdaptiveNamespace::HeightType heightType;
        THROW_IF_FAILED(cardElement->get_Height(&heightType));
        if (heightType == ABI::AdaptiveNamespace::HeightType::Stretch)
        {
            factSetGridHeight = {1, GridUnitType::GridUnitType_Star};
        }

        ComPtr<IVector<IAdaptiveFact*>> facts;
        THROW_IF_FAILED(adaptiveFactSet->get_Facts(&facts));
        int currentFact = 0;
        XamlHelpers::IterateOverVector<IAdaptiveFact>(
            facts.Get(), [xamlGrid, gridStatics, factSetGridHeight, &currentFact, renderContext, renderArgs](IAdaptiveFact* fact) {
                ComPtr<IRowDefinition> factRow = XamlHelpers::CreateXamlClass<IRowDefinition>(
                    HStringReference(RuntimeClass_Windows_UI_Xaml_Controls_RowDefinition));
                THROW_IF_FAILED(factRow->put_Height(factSetGridHeight));

                ComPtr<IVector<RowDefinition*>> rowDefinitions;
                THROW_IF_FAILED(xamlGrid->get_RowDefinitions(&rowDefinitions));
                THROW_IF_FAILED(rowDefinitions->Append(factRow.Get()));

                ComPtr<IAdaptiveFact> localFact(fact);
                ComPtr<IAdaptiveHostConfig> hostConfig;
                THROW_IF_FAILED(renderContext->get_HostConfig(&hostConfig));
                ComPtr<IAdaptiveFactSetConfig> factSetConfig;
                THROW_IF_FAILED(hostConfig->get_FactSet(&factSetConfig));

                // Get Language
                HString language;
                THROW_IF_FAILED(localFact->get_Language(language.GetAddressOf()));

                // Create the title xaml textblock and style it from Host options
                ComPtr<ITextBlock> titleTextBlock =
                    XamlHelpers::CreateXamlClass<ITextBlock>(HStringReference(RuntimeClass_Windows_UI_Xaml_Controls_TextBlock));
                HString factTitle;
                THROW_IF_FAILED(localFact->get_Title(factTitle.GetAddressOf()));
                THROW_IF_FAILED(SetTextOnXamlTextBlock(renderContext,
                                                       factTitle.Get(),
                                                       ABI::AdaptiveNamespace::FontStyle::Default,
                                                       language.Get(),
                                                       titleTextBlock.Get()));

                ComPtr<IAdaptiveTextConfig> titleTextConfig;
                THROW_IF_FAILED(factSetConfig->get_Title(&titleTextConfig));

                ABI::AdaptiveNamespace::ContainerStyle containerStyle;
                THROW_IF_FAILED(renderArgs->get_ContainerStyle(&containerStyle));
                StyleXamlTextBlock(titleTextConfig.Get(), containerStyle, titleTextBlock.Get(), hostConfig.Get());

                // Create the value xaml textblock and style it from Host options
                ComPtr<ITextBlock> valueTextBlock =
                    XamlHelpers::CreateXamlClass<ITextBlock>(HStringReference(RuntimeClass_Windows_UI_Xaml_Controls_TextBlock));
                HString factValue;
                THROW_IF_FAILED(localFact->get_Value(factValue.GetAddressOf()));
                THROW_IF_FAILED(SetTextOnXamlTextBlock(renderContext,
                                                       factValue.Get(),
                                                       ABI::AdaptiveNamespace::FontStyle::Default,
                                                       language.Get(),
                                                       valueTextBlock.Get()));

                ComPtr<IAdaptiveTextConfig> valueTextConfig;
                THROW_IF_FAILED(factSetConfig->get_Value(&valueTextConfig));
                StyleXamlTextBlock(valueTextConfig.Get(), containerStyle, valueTextBlock.Get(), hostConfig.Get());

                // Mark the column container with the current column
                ComPtr<IFrameworkElement> titleTextBlockAsFrameWorkElement;
                THROW_IF_FAILED(titleTextBlock.As(&titleTextBlockAsFrameWorkElement));
                ComPtr<IFrameworkElement> valueTextBlockAsFrameWorkElement;
                THROW_IF_FAILED(valueTextBlock.As(&valueTextBlockAsFrameWorkElement));

                UINT32 spacing;
                THROW_IF_FAILED(factSetConfig->get_Spacing(&spacing));
                // Add spacing from hostconfig to right margin of title.
                titleTextBlockAsFrameWorkElement->put_Margin({0, 0, (double)spacing, 0});

                THROW_IF_FAILED(SetStyleFromResourceDictionary(renderContext,
                                                               L"Adaptive.Fact.Title",
                                                               titleTextBlockAsFrameWorkElement.Get()));
                THROW_IF_FAILED(SetStyleFromResourceDictionary(renderContext,
                                                               L"Adaptive.Fact.Value",
                                                               valueTextBlockAsFrameWorkElement.Get()));

                THROW_IF_FAILED(gridStatics->SetColumn(titleTextBlockAsFrameWorkElement.Get(), 0));
                THROW_IF_FAILED(gridStatics->SetRow(titleTextBlockAsFrameWorkElement.Get(), currentFact));

                THROW_IF_FAILED(gridStatics->SetColumn(valueTextBlockAsFrameWorkElement.Get(), 1));
                THROW_IF_FAILED(gridStatics->SetRow(valueTextBlockAsFrameWorkElement.Get(), currentFact));

                // Finally add the column container to the grid, and increment the column count
                ComPtr<IPanel> gridAsPanel;
                THROW_IF_FAILED(xamlGrid.As(&gridAsPanel));
                ComPtr<IUIElement> titleUIElement;
                THROW_IF_FAILED(titleTextBlockAsFrameWorkElement.As(&titleUIElement));
                ComPtr<IUIElement> valueUIElement;
                THROW_IF_FAILED(valueTextBlockAsFrameWorkElement.As(&valueUIElement));

                XamlHelpers::AppendXamlElementToPanel(titleUIElement.Get(), gridAsPanel.Get());
                XamlHelpers::AppendXamlElementToPanel(valueUIElement.Get(), gridAsPanel.Get());
                ++currentFact;
            });

        ComPtr<IFrameworkElement> factSetAsFrameworkElement;
        THROW_IF_FAILED(xamlGrid.As(&factSetAsFrameworkElement));
        THROW_IF_FAILED(SetStyleFromResourceDictionary(renderContext, L"Adaptive.FactSet", factSetAsFrameworkElement.Get()));

        THROW_IF_FAILED(xamlGrid.CopyTo(factSetControl));
    }

    void XamlBuilder::BuildImageSet(_In_ IAdaptiveCardElement* adaptiveCardElement,
                                    _In_ IAdaptiveRenderContext* renderContext,
                                    _In_ IAdaptiveRenderArgs* renderArgs,
                                    _Outptr_ IUIElement** imageSetControl)
    {
        ComPtr<IAdaptiveCardElement> cardElement(adaptiveCardElement);
        ComPtr<IAdaptiveImageSet> adaptiveImageSet;
        THROW_IF_FAILED(cardElement.As(&adaptiveImageSet));

        ComPtr<IVariableSizedWrapGrid> xamlGrid = XamlHelpers::CreateXamlClass<IVariableSizedWrapGrid>(
            HStringReference(RuntimeClass_Windows_UI_Xaml_Controls_VariableSizedWrapGrid));

        THROW_IF_FAILED(xamlGrid->put_Orientation(Orientation_Horizontal));

        ComPtr<IVector<IAdaptiveImage*>> images;
        THROW_IF_FAILED(adaptiveImageSet->get_Images(&images));

        ComPtr<IAdaptiveHostConfig> hostConfig;
        THROW_IF_FAILED(renderContext->get_HostConfig(&hostConfig));
        ComPtr<IAdaptiveImageSetConfig> imageSetConfig;
        THROW_IF_FAILED(hostConfig->get_ImageSet(&imageSetConfig));

        ABI::AdaptiveNamespace::ImageSize imageSize;
        THROW_IF_FAILED(adaptiveImageSet->get_ImageSize(&imageSize));

        if (imageSize == ABI::AdaptiveNamespace::ImageSize::None)
        {
            THROW_IF_FAILED(imageSetConfig->get_ImageSize(&imageSize));
        }

        ComPtr<IAdaptiveElementRendererRegistration> elementRenderers;
        THROW_IF_FAILED(renderContext->get_ElementRenderers(&elementRenderers));
        ComPtr<IAdaptiveElementRenderer> imageRenderer;
        THROW_IF_FAILED(elementRenderers->Get(HStringReference(L"Image").Get(), &imageRenderer));
        if (imageRenderer != nullptr)
        {
            ABI::AdaptiveNamespace::ContainerStyle containerStyle;
            THROW_IF_FAILED(renderArgs->get_ContainerStyle(&containerStyle));

            ComPtr<AdaptiveRenderArgs> childRenderArgs;
            THROW_IF_FAILED(MakeAndInitialize<AdaptiveRenderArgs>(&childRenderArgs, containerStyle, xamlGrid.Get()));

            XamlHelpers::IterateOverVector<IAdaptiveImage>(
                images.Get(),
                [imageSize, xamlGrid, renderContext, childRenderArgs, imageRenderer, imageSetConfig](IAdaptiveImage* adaptiveImage) {
                    ComPtr<IUIElement> uiImage;
                    ComPtr<IAdaptiveImage> localAdaptiveImage(adaptiveImage);
                    THROW_IF_FAILED(localAdaptiveImage->put_Size(imageSize));

                    ComPtr<IAdaptiveCardElement> adaptiveElementImage;
                    localAdaptiveImage.As(&adaptiveElementImage);
                    THROW_IF_FAILED(imageRenderer->Render(adaptiveElementImage.Get(), renderContext, childRenderArgs.Get(), &uiImage));

                    ComPtr<IFrameworkElement> imageAsFrameworkElement;
                    THROW_IF_FAILED(uiImage.As(&imageAsFrameworkElement));

                    UINT32 maxImageHeight;
                    THROW_IF_FAILED(imageSetConfig->get_MaxImageHeight(&maxImageHeight));
                    THROW_IF_FAILED(imageAsFrameworkElement->put_MaxHeight(maxImageHeight));

                    ComPtr<IPanel> gridAsPanel;
                    THROW_IF_FAILED(xamlGrid.As(&gridAsPanel));

                    XamlHelpers::AppendXamlElementToPanel(uiImage.Get(), gridAsPanel.Get());
                });
        }
        else
        {
            renderContext->AddWarning(ABI::AdaptiveNamespace::WarningStatusCode::NoRendererForType,
                                      HStringReference(L"No renderer found for type: Image").Get());
            *imageSetControl = nullptr;
            return;
        }

        ComPtr<IFrameworkElement> imageSetAsFrameworkElement;
        THROW_IF_FAILED(xamlGrid.As(&imageSetAsFrameworkElement));
        THROW_IF_FAILED(SetStyleFromResourceDictionary(renderContext, L"Adaptive.ImageSet", imageSetAsFrameworkElement.Get()));

        THROW_IF_FAILED(xamlGrid.CopyTo(imageSetControl));
    }

    std::vector<std::string> GetChoiceSetValueVector(_In_ IAdaptiveChoiceSetInput* adaptiveChoiceSetInput)
    {
        HString value;
        THROW_IF_FAILED(adaptiveChoiceSetInput->get_Value(value.GetAddressOf()));

        std::vector<std::string> values;
        std::string stdValue = HStringToUTF8(value.Get());
        std::stringstream streamValue(stdValue);

        while (streamValue.good())
        {
            std::string subString;
            std::getline(streamValue, subString, ',');
            values.push_back(subString);
        }

        return values;
    }

    bool IsChoiceSelected(std::vector<std::string> selectedValues, _In_ IAdaptiveChoiceInput* choice)
    {
        HString value;
        THROW_IF_FAILED(choice->get_Value(value.GetAddressOf()));
        std::string stdValue = HStringToUTF8(value.Get());
        return std::find(selectedValues.begin(), selectedValues.end(), stdValue) != selectedValues.end();
    }

    void XamlBuilder::BuildCompactChoiceSetInput(_In_ IAdaptiveRenderContext* renderContext,
                                                 _In_ IAdaptiveChoiceSetInput* adaptiveChoiceSetInput,
                                                 _Outptr_ IUIElement** choiceInputSet)
    {
        ComPtr<IComboBox> comboBox =
            XamlHelpers::CreateXamlClass<IComboBox>(HStringReference(RuntimeClass_Windows_UI_Xaml_Controls_ComboBox));

        // Set HorizontalAlignment to Stretch (defaults to Left for combo boxes)
        ComPtr<IFrameworkElement> comboBoxAsFrameworkElement;
        THROW_IF_FAILED(comboBox.As(&comboBoxAsFrameworkElement));
        THROW_IF_FAILED(comboBoxAsFrameworkElement->put_HorizontalAlignment(HorizontalAlignment_Stretch));

        ComPtr<IItemsControl> itemsControl;
        THROW_IF_FAILED(comboBox.As(&itemsControl));

        ComPtr<IObservableVector<IInspectable*>> items;
        THROW_IF_FAILED(itemsControl->get_Items(items.GetAddressOf()));

        ComPtr<IVector<IInspectable*>> itemsVector;
        THROW_IF_FAILED(items.As(&itemsVector));

        ComPtr<IVector<IAdaptiveChoiceInput*>> choices;
        THROW_IF_FAILED(adaptiveChoiceSetInput->get_Choices(&choices));

        std::vector<std::string> values = GetChoiceSetValueVector(adaptiveChoiceSetInput);

        int currentIndex = 0;
        int selectedIndex = -1;
        XamlHelpers::IterateOverVector<IAdaptiveChoiceInput>(
            choices.Get(), [&currentIndex, &selectedIndex, itemsVector, values](IAdaptiveChoiceInput* adaptiveChoiceInput) {
                HString title;
                THROW_IF_FAILED(adaptiveChoiceInput->get_Title(title.GetAddressOf()));

                ComPtr<IComboBoxItem> comboBoxItem = XamlHelpers::CreateXamlClass<IComboBoxItem>(
                    HStringReference(RuntimeClass_Windows_UI_Xaml_Controls_ComboBoxItem));

                XamlHelpers::SetContent(comboBoxItem.Get(), title.Get());

                // If multiple values are specified, no option is selected
                if (values.size() == 1 && IsChoiceSelected(values, adaptiveChoiceInput))
                {
                    selectedIndex = currentIndex;
                }

                ComPtr<IInspectable> inspectable;
                THROW_IF_FAILED(comboBoxItem.As(&inspectable));

                THROW_IF_FAILED(itemsVector->Append(inspectable.Get()));
                currentIndex++;
            });

        ComPtr<ISelector> selector;
        THROW_IF_FAILED(comboBox.As(&selector));
        THROW_IF_FAILED(selector->put_SelectedIndex(selectedIndex));

        ComPtr<IUIElement> comboBoxAsUIElement;
        THROW_IF_FAILED(comboBox.As(&comboBoxAsUIElement));
        THROW_IF_FAILED(AddHandledTappedEvent(comboBoxAsUIElement.Get()));

        SetStyleFromResourceDictionary(renderContext, L"Adaptive.Input.ChoiceSet.Compact", comboBoxAsFrameworkElement.Get());

        THROW_IF_FAILED(comboBoxAsUIElement.CopyTo(choiceInputSet));
    }

    void XamlBuilder::BuildExpandedChoiceSetInput(_In_ IAdaptiveRenderContext* renderContext,
                                                  _In_ IAdaptiveChoiceSetInput* adaptiveChoiceSetInput,
                                                  boolean isMultiSelect,
                                                  _Outptr_ IUIElement** choiceInputSet)
    {
        ComPtr<IVector<IAdaptiveChoiceInput*>> choices;
        THROW_IF_FAILED(adaptiveChoiceSetInput->get_Choices(&choices));

        ComPtr<IStackPanel> stackPanel =
            XamlHelpers::CreateXamlClass<IStackPanel>(HStringReference(RuntimeClass_Windows_UI_Xaml_Controls_StackPanel));
        stackPanel->put_Orientation(Orientation::Orientation_Vertical);

        ComPtr<IPanel> panel;
        THROW_IF_FAILED(stackPanel.As(&panel));

        std::vector<std::string> values = GetChoiceSetValueVector(adaptiveChoiceSetInput);

        XamlHelpers::IterateOverVector<IAdaptiveChoiceInput>(choices.Get(), [panel, isMultiSelect, renderContext, values](IAdaptiveChoiceInput* adaptiveChoiceInput) {
            ComPtr<IUIElement> choiceItem;
            if (isMultiSelect)
            {
                ComPtr<ICheckBox> checkBox =
                    XamlHelpers::CreateXamlClass<ICheckBox>(HStringReference(RuntimeClass_Windows_UI_Xaml_Controls_CheckBox));
                THROW_IF_FAILED(checkBox.As(&choiceItem));

                ComPtr<IFrameworkElement> frameworkElement;
                THROW_IF_FAILED(checkBox.As(&frameworkElement));
                SetStyleFromResourceDictionary(renderContext, L"Adaptive.Input.Choice.Multiselect", frameworkElement.Get());

                XamlHelpers::SetToggleValue(choiceItem.Get(), IsChoiceSelected(values, adaptiveChoiceInput));
            }
            else
            {
                ComPtr<IRadioButton> radioButton = XamlHelpers::CreateXamlClass<IRadioButton>(
                    HStringReference(RuntimeClass_Windows_UI_Xaml_Controls_RadioButton));
                THROW_IF_FAILED(radioButton.As(&choiceItem));

                ComPtr<IFrameworkElement> frameworkElement;
                THROW_IF_FAILED(radioButton.As(&frameworkElement));
                SetStyleFromResourceDictionary(renderContext, L"Adaptive.Input.Choice.SingleSelect", frameworkElement.Get());

                if (values.size() == 1)
                {
                    // When isMultiSelect is false, only 1 specified value is accepted.
                    // Otherwise, leave all options unset
                    XamlHelpers::SetToggleValue(choiceItem.Get(), IsChoiceSelected(values, adaptiveChoiceInput));
                }
            }

            HString title;
            THROW_IF_FAILED(adaptiveChoiceInput->get_Title(title.GetAddressOf()));
            XamlHelpers::SetContent(choiceItem.Get(), title.Get());

            THROW_IF_FAILED(AddHandledTappedEvent(choiceItem.Get()));

            XamlHelpers::AppendXamlElementToPanel(choiceItem.Get(), panel.Get());
        });

        ComPtr<IFrameworkElement> choiceSetAsFrameworkElement;
        THROW_IF_FAILED(stackPanel.As(&choiceSetAsFrameworkElement));
        THROW_IF_FAILED(SetStyleFromResourceDictionary(renderContext,
                                                       L"Adaptive.Input.ChoiceSet.Expanded",
                                                       choiceSetAsFrameworkElement.Get()));

        THROW_IF_FAILED(stackPanel.CopyTo(choiceInputSet));
    }

    void AddInputValueToContext(_In_ IAdaptiveRenderContext* renderContext,
                                _In_ IAdaptiveCardElement* adaptiveCardElement,
                                _In_ IUIElement* inputUiElement)
    {
        ComPtr<IAdaptiveCardElement> cardElement(adaptiveCardElement);
        ComPtr<IAdaptiveInputElement> inputElement;
        THROW_IF_FAILED(cardElement.As(&inputElement));

        ComPtr<InputValue> input;
        THROW_IF_FAILED(MakeAndInitialize<InputValue>(&input, inputElement.Get(), inputUiElement));
        THROW_IF_FAILED(renderContext->AddInputValue(input.Get()));
    }

    void XamlBuilder::BuildChoiceSetInput(_In_ IAdaptiveCardElement* adaptiveCardElement,
                                          _In_ IAdaptiveRenderContext* renderContext,
                                          _In_ IAdaptiveRenderArgs* /*renderArgs*/,
                                          _Outptr_ IUIElement** choiceInputSet)
    {
        ComPtr<IAdaptiveHostConfig> hostConfig;
        THROW_IF_FAILED(renderContext->get_HostConfig(&hostConfig));
        if (!SupportsInteractivity(hostConfig.Get()))
        {
            renderContext->AddWarning(
                ABI::AdaptiveNamespace::WarningStatusCode::InteractivityNotSupported,
                HStringReference(L"ChoiceSet was stripped from card because interactivity is not supported").Get());
            return;
        }

        ComPtr<IAdaptiveCardElement> cardElement(adaptiveCardElement);
        ComPtr<IAdaptiveChoiceSetInput> adaptiveChoiceSetInput;
        THROW_IF_FAILED(cardElement.As(&adaptiveChoiceSetInput));

        ABI::AdaptiveNamespace::ChoiceSetStyle choiceSetStyle;
        THROW_IF_FAILED(adaptiveChoiceSetInput->get_ChoiceSetStyle(&choiceSetStyle));

        boolean isMultiSelect;
        THROW_IF_FAILED(adaptiveChoiceSetInput->get_IsMultiSelect(&isMultiSelect));

        if (choiceSetStyle == ABI::AdaptiveNamespace::ChoiceSetStyle_Compact && !isMultiSelect)
        {
            BuildCompactChoiceSetInput(renderContext, adaptiveChoiceSetInput.Get(), choiceInputSet);
        }
        else
        {
            BuildExpandedChoiceSetInput(renderContext, adaptiveChoiceSetInput.Get(), isMultiSelect, choiceInputSet);
        }

        AddInputValueToContext(renderContext, adaptiveCardElement, *choiceInputSet);
    }

    void XamlBuilder::BuildDateInput(_In_ IAdaptiveCardElement* adaptiveCardElement,
                                     _In_ IAdaptiveRenderContext* renderContext,
                                     _In_ IAdaptiveRenderArgs* /*renderArgs*/,
                                     _Outptr_ IUIElement** dateInputControl)
    {
        ComPtr<IAdaptiveHostConfig> hostConfig;
        THROW_IF_FAILED(renderContext->get_HostConfig(&hostConfig));
        if (!SupportsInteractivity(hostConfig.Get()))
        {
            renderContext->AddWarning(
                ABI::AdaptiveNamespace::WarningStatusCode::InteractivityNotSupported,
                HStringReference(L"Date input was stripped from card because interactivity is not supported").Get());
            return;
        }

        ComPtr<IAdaptiveCardElement> cardElement(adaptiveCardElement);
        ComPtr<IAdaptiveDateInput> adaptiveDateInput;
        THROW_IF_FAILED(cardElement.As(&adaptiveDateInput));

        ComPtr<ICalendarDatePicker> datePicker = XamlHelpers::CreateXamlClass<ICalendarDatePicker>(
            HStringReference(RuntimeClass_Windows_UI_Xaml_Controls_CalendarDatePicker));

        HString placeHolderText;
        THROW_IF_FAILED(adaptiveDateInput->get_Placeholder(placeHolderText.GetAddressOf()));
        THROW_IF_FAILED(datePicker->put_PlaceholderText(placeHolderText.Get()));

        // Make the picker stretch full width
        ComPtr<IFrameworkElement> datePickerAsFrameworkElement;
        THROW_IF_FAILED(datePicker.As(&datePickerAsFrameworkElement));
        THROW_IF_FAILED(datePickerAsFrameworkElement->put_HorizontalAlignment(HorizontalAlignment_Stretch));
        THROW_IF_FAILED(datePickerAsFrameworkElement->put_VerticalAlignment(VerticalAlignment_Top));

        THROW_IF_FAILED(datePicker.CopyTo(dateInputControl));

        THROW_IF_FAILED(
            SetStyleFromResourceDictionary(renderContext, L"Adaptive.Input.Date", datePickerAsFrameworkElement.Get()));

        AddInputValueToContext(renderContext, adaptiveCardElement, *dateInputControl);

        // TODO: Handle parsing dates for min/max and value
    }

    void XamlBuilder::BuildNumberInput(_In_ IAdaptiveCardElement* adaptiveCardElement,
                                       _In_ IAdaptiveRenderContext* renderContext,
                                       _In_ IAdaptiveRenderArgs* /*renderArgs*/,
                                       _Outptr_ IUIElement** numberInputControl)
    {
        ComPtr<IAdaptiveHostConfig> hostConfig;
        THROW_IF_FAILED(renderContext->get_HostConfig(&hostConfig));
        if (!SupportsInteractivity(hostConfig.Get()))
        {
            renderContext->AddWarning(
                ABI::AdaptiveNamespace::WarningStatusCode::InteractivityNotSupported,
                HStringReference(L"Number input was stripped from card because interactivity is not supported").Get());
            return;
        }

        ComPtr<IAdaptiveCardElement> cardElement(adaptiveCardElement);
        ComPtr<IAdaptiveNumberInput> adaptiveNumberInput;
        THROW_IF_FAILED(cardElement.As(&adaptiveNumberInput));

        ComPtr<ITextBox> textBox =
            XamlHelpers::CreateXamlClass<ITextBox>(HStringReference(RuntimeClass_Windows_UI_Xaml_Controls_TextBox));

        ComPtr<IInputScopeName> inputScopeName =
            XamlHelpers::CreateXamlClass<IInputScopeName>(HStringReference(RuntimeClass_Windows_UI_Xaml_Input_InputScopeName));
        THROW_IF_FAILED(inputScopeName->put_NameValue(InputScopeNameValue::InputScopeNameValue_Number));

        ComPtr<IInputScope> inputScope =
            XamlHelpers::CreateXamlClass<IInputScope>(HStringReference(RuntimeClass_Windows_UI_Xaml_Input_InputScope));
        ComPtr<IVector<InputScopeName*>> names;
        THROW_IF_FAILED(inputScope->get_Names(names.GetAddressOf()));
        THROW_IF_FAILED(names->Append(inputScopeName.Get()));

        THROW_IF_FAILED(textBox->put_InputScope(inputScope.Get()));

        INT32 value;
        THROW_IF_FAILED(adaptiveNumberInput->get_Value(&value));

        std::wstring stringValue = std::to_wstring(value);
        THROW_IF_FAILED(textBox->put_Text(HStringReference(stringValue.c_str()).Get()));

        ComPtr<ITextBox2> textBox2;
        THROW_IF_FAILED(textBox.As(&textBox2));

        HString placeHolderText;
        THROW_IF_FAILED(adaptiveNumberInput->get_Placeholder(placeHolderText.GetAddressOf()));
        THROW_IF_FAILED(textBox2->put_PlaceholderText(placeHolderText.Get()));

        ComPtr<IFrameworkElement> frameworkElement;
        THROW_IF_FAILED(textBox.As(&frameworkElement));
        THROW_IF_FAILED(frameworkElement->put_VerticalAlignment(VerticalAlignment_Top));
        THROW_IF_FAILED(SetStyleFromResourceDictionary(renderContext, L"Adaptive.Input.Number", frameworkElement.Get()));

        // TODO: Handle max and min?
        THROW_IF_FAILED(textBox.CopyTo(numberInputControl));
        AddInputValueToContext(renderContext, adaptiveCardElement, *numberInputControl);
    }

    HRESULT HandleKeydownForInlineAction(_In_ IKeyRoutedEventArgs* args,
                                         _In_ IAdaptiveActionInvoker* actionInvoker,
                                         _In_ IAdaptiveActionElement* inlineAction)
    {
        ABI::Windows::System::VirtualKey key;
        RETURN_IF_FAILED(args->get_Key(&key));

        if (key == ABI::Windows::System::VirtualKey::VirtualKey_Enter)
        {
            ComPtr<ABI::Windows::UI::Core::ICoreWindowStatic> coreWindowStatics;
            RETURN_IF_FAILED(GetActivationFactory(HStringReference(RuntimeClass_Windows_UI_Core_CoreWindow).Get(), &coreWindowStatics));

            ComPtr<ABI::Windows::UI::Core::ICoreWindow> coreWindow;
            RETURN_IF_FAILED(coreWindowStatics->GetForCurrentThread(&coreWindow));

            ABI::Windows::UI::Core::CoreVirtualKeyStates shiftKeyState;
            RETURN_IF_FAILED(coreWindow->GetKeyState(ABI::Windows::System::VirtualKey_Shift, &shiftKeyState));

            ABI::Windows::UI::Core::CoreVirtualKeyStates ctrlKeyState;
            RETURN_IF_FAILED(coreWindow->GetKeyState(ABI::Windows::System::VirtualKey_Control, &ctrlKeyState));

            if (shiftKeyState == ABI::Windows::UI::Core::CoreVirtualKeyStates_None &&
                ctrlKeyState == ABI::Windows::UI::Core::CoreVirtualKeyStates_None)
            {
                RETURN_IF_FAILED(actionInvoker->SendActionEvent(inlineAction));
                RETURN_IF_FAILED(args->put_Handled(true));
            }
        }

        return S_OK;
    }

    bool WarnForInlineShowCard(_In_ IAdaptiveRenderContext* renderContext,
                               _In_ IAdaptiveHostConfig* hostConfig,
                               _In_ IAdaptiveActionElement* action,
                               std::wstring warning)
    {
        if (action != nullptr)
        {
            ABI::AdaptiveNamespace::ActionType actionType;
            THROW_IF_FAILED(action->get_ActionType(&actionType));

            if (actionType == ABI::AdaptiveNamespace::ActionType::ShowCard)
            {
                ComPtr<IAdaptiveActionsConfig> actionsConfig;
                THROW_IF_FAILED(hostConfig->get_Actions(actionsConfig.GetAddressOf()));
                ComPtr<IAdaptiveShowCardActionConfig> showCardActionConfig;
                THROW_IF_FAILED(actionsConfig->get_ShowCard(&showCardActionConfig));
                ABI::AdaptiveNamespace::ActionMode showCardActionMode;
                THROW_IF_FAILED(showCardActionConfig->get_ActionMode(&showCardActionMode));
                if (showCardActionMode == ABI::AdaptiveNamespace::ActionMode::Inline)
                {
                    THROW_IF_FAILED(renderContext->AddWarning(ABI::AdaptiveNamespace::WarningStatusCode::UnsupportedValue,
                                                              HStringReference(warning.c_str()).Get()));
                    return true;
                }
            }
        }

        return false;
    }

    void XamlBuilder::HandleInlineAcion(_In_ IAdaptiveRenderContext* renderContext,
                                        _In_ IAdaptiveRenderArgs* renderArgs,
                                        _In_ ITextBox* textBox,
                                        _In_ IAdaptiveActionElement* inlineAction,
                                        _Outptr_ IUIElement** textBoxWithInlineAction)
    {
        ComPtr<ITextBox> localTextBox(textBox);
        ComPtr<IAdaptiveActionElement> localInlineAction(inlineAction);

        ABI::AdaptiveNamespace::ActionType actionType;
        THROW_IF_FAILED(localInlineAction->get_ActionType(&actionType));

        ComPtr<IAdaptiveHostConfig> hostConfig;
        THROW_IF_FAILED(renderContext->get_HostConfig(&hostConfig));

        // Inline ShowCards are not supported for inline actions
        if (WarnForInlineShowCard(renderContext, hostConfig.Get(), localInlineAction.Get(), L"Inline ShowCard not supported for InlineAction"))
        {
            THROW_IF_FAILED(localTextBox.CopyTo(textBoxWithInlineAction));
            return;
        }

        // Create a grid to hold the text box and the action button
        ComPtr<IGridStatics> gridStatics;
        THROW_IF_FAILED(GetActivationFactory(HStringReference(RuntimeClass_Windows_UI_Xaml_Controls_Grid).Get(), &gridStatics));

        ComPtr<IGrid> xamlGrid =
            XamlHelpers::CreateXamlClass<IGrid>(HStringReference(RuntimeClass_Windows_UI_Xaml_Controls_Grid));
        ComPtr<IVector<ColumnDefinition*>> columnDefinitions;
        THROW_IF_FAILED(xamlGrid->get_ColumnDefinitions(&columnDefinitions));
        ComPtr<IPanel> gridAsPanel;
        THROW_IF_FAILED(xamlGrid.As(&gridAsPanel));

        // Create the first column and add the text box to it
        ComPtr<IColumnDefinition> textBoxColumnDefinition = XamlHelpers::CreateXamlClass<IColumnDefinition>(
            HStringReference(RuntimeClass_Windows_UI_Xaml_Controls_ColumnDefinition));
        THROW_IF_FAILED(textBoxColumnDefinition->put_Width({1, GridUnitType::GridUnitType_Star}));
        THROW_IF_FAILED(columnDefinitions->Append(textBoxColumnDefinition.Get()));

        ComPtr<IFrameworkElement> textBoxAsFrameworkElement;
        THROW_IF_FAILED(localTextBox.As(&textBoxAsFrameworkElement));

        THROW_IF_FAILED(gridStatics->SetColumn(textBoxAsFrameworkElement.Get(), 0));
        XamlHelpers::AppendXamlElementToPanel(textBox, gridAsPanel.Get());

        // Create a separator column
        ComPtr<IColumnDefinition> separatorColumnDefinition = XamlHelpers::CreateXamlClass<IColumnDefinition>(
            HStringReference(RuntimeClass_Windows_UI_Xaml_Controls_ColumnDefinition));
        THROW_IF_FAILED(separatorColumnDefinition->put_Width({1.0, GridUnitType::GridUnitType_Auto}));
        THROW_IF_FAILED(columnDefinitions->Append(separatorColumnDefinition.Get()));

        UINT spacingSize;
        THROW_IF_FAILED(GetSpacingSizeFromSpacing(hostConfig.Get(), ABI::AdaptiveNamespace::Spacing::Default, &spacingSize));

        auto separator = CreateSeparator(renderContext, spacingSize, 0, {0}, false);

        ComPtr<IFrameworkElement> separatorAsFrameworkElement;
        THROW_IF_FAILED(separator.As(&separatorAsFrameworkElement));

        THROW_IF_FAILED(gridStatics->SetColumn(separatorAsFrameworkElement.Get(), 1));
        XamlHelpers::AppendXamlElementToPanel(separator.Get(), gridAsPanel.Get());

        // Create a column for the button
        ComPtr<IColumnDefinition> inlineActionColumnDefinition = XamlHelpers::CreateXamlClass<IColumnDefinition>(
            HStringReference(RuntimeClass_Windows_UI_Xaml_Controls_ColumnDefinition));
        THROW_IF_FAILED(inlineActionColumnDefinition->put_Width({0, GridUnitType::GridUnitType_Auto}));
        THROW_IF_FAILED(columnDefinitions->Append(inlineActionColumnDefinition.Get()));

        // Create a text box with the action title. This will be the tool tip if there's an icon
        // or the content of the button otherwise
        ComPtr<ITextBlock> titleTextBlock =
            XamlHelpers::CreateXamlClass<ITextBlock>(HStringReference(RuntimeClass_Windows_UI_Xaml_Controls_TextBlock));
        HString title;
        THROW_IF_FAILED(localInlineAction->get_Title(title.GetAddressOf()));
        THROW_IF_FAILED(titleTextBlock->put_Text(title.Get()));

        HString iconUrl;
        THROW_IF_FAILED(localInlineAction->get_IconUrl(iconUrl.GetAddressOf()));
        ComPtr<IUIElement> actionUIElement;
        if (iconUrl != nullptr)
        {
            // Render the icon using the adaptive image renderer
            ComPtr<IAdaptiveElementRendererRegistration> elementRenderers;
            THROW_IF_FAILED(renderContext->get_ElementRenderers(&elementRenderers));
            ComPtr<IAdaptiveElementRenderer> imageRenderer;
            THROW_IF_FAILED(elementRenderers->Get(HStringReference(L"Image").Get(), &imageRenderer));

            ComPtr<IAdaptiveImage> adaptiveImage;
            THROW_IF_FAILED(MakeAndInitialize<AdaptiveImage>(&adaptiveImage));

            THROW_IF_FAILED(adaptiveImage->put_Url(iconUrl.Get()));

            ComPtr<IAdaptiveCardElement> adaptiveImageAsElement;
            THROW_IF_FAILED(adaptiveImage.As(&adaptiveImageAsElement));

            THROW_IF_FAILED(imageRenderer->Render(adaptiveImageAsElement.Get(), renderContext, renderArgs, &actionUIElement));

            // Add the tool tip
            ComPtr<IToolTip> toolTip =
                XamlHelpers::CreateXamlClass<IToolTip>(HStringReference(RuntimeClass_Windows_UI_Xaml_Controls_ToolTip));
            ComPtr<IContentControl> toolTipAsContentControl;
            THROW_IF_FAILED(toolTip.As(&toolTipAsContentControl));
            THROW_IF_FAILED(toolTipAsContentControl->put_Content(titleTextBlock.Get()));

            ComPtr<IToolTipServiceStatics> toolTipService;
            THROW_IF_FAILED(GetActivationFactory(HStringReference(RuntimeClass_Windows_UI_Xaml_Controls_ToolTipService).Get(),
                                                 &toolTipService));

            ComPtr<IDependencyObject> actionAsDependencyObject;
            THROW_IF_FAILED(actionUIElement.As(&actionAsDependencyObject));

            THROW_IF_FAILED(toolTipService->SetToolTip(actionAsDependencyObject.Get(), toolTip.Get()));
        }
        else
        {
            // If there's no icon, just use the title text. Put it centered in a grid so it is
            // centered relative to the text box.
            ComPtr<IFrameworkElement> textBlockAsFrameworkElement;
            THROW_IF_FAILED(titleTextBlock.As(&textBlockAsFrameworkElement));
            THROW_IF_FAILED(textBlockAsFrameworkElement->put_VerticalAlignment(VerticalAlignment_Center));

            ComPtr<IGrid> titleGrid =
                XamlHelpers::CreateXamlClass<IGrid>(HStringReference(RuntimeClass_Windows_UI_Xaml_Controls_Grid));
            ComPtr<IPanel> panel;
            THROW_IF_FAILED(titleGrid.As(&panel));
            XamlHelpers::AppendXamlElementToPanel(titleTextBlock.Get(), panel.Get());

            THROW_IF_FAILED(panel.As(&actionUIElement));
        }

        // Make the action the same size as the text box
        EventRegistrationToken eventToken;
        THROW_IF_FAILED(textBoxAsFrameworkElement->add_Loaded(
            Callback<IRoutedEventHandler>(
                [actionUIElement, textBoxAsFrameworkElement](IInspectable* /*sender*/, IRoutedEventArgs * /*args*/) -> HRESULT {
                    ComPtr<IFrameworkElement> actionFrameworkElement;
                    RETURN_IF_FAILED(actionUIElement.As(&actionFrameworkElement));

                    return SetMatchingHeight(actionFrameworkElement.Get(), textBoxAsFrameworkElement.Get());
                })
                .Get(),
            &eventToken));

        // Wrap the action in a button
        ComPtr<IUIElement> touchTargetUIElement;
        WrapInTouchTarget(nullptr, actionUIElement.Get(), localInlineAction.Get(), renderContext, false, L"Adaptive.Input.Text.InlineAction", &touchTargetUIElement);

        ComPtr<IFrameworkElement> touchTargetFrameworkElement;
        THROW_IF_FAILED(touchTargetUIElement.As(&touchTargetFrameworkElement));

        // Align to bottom so the icon stays with the bottom of the text box as it grows in the multiline case
        THROW_IF_FAILED(touchTargetFrameworkElement->put_VerticalAlignment(VerticalAlignment_Bottom));

        // Add the action to the column
        THROW_IF_FAILED(gridStatics->SetColumn(touchTargetFrameworkElement.Get(), 2));
        XamlHelpers::AppendXamlElementToPanel(touchTargetFrameworkElement.Get(), gridAsPanel.Get());

        // If this isn't a multiline input, enter should invoke the action
        ComPtr<IAdaptiveActionInvoker> actionInvoker;
        THROW_IF_FAILED(renderContext->get_ActionInvoker(&actionInvoker));

        boolean isMultiLine;
        THROW_IF_FAILED(textBox->get_AcceptsReturn(&isMultiLine));

        if (!isMultiLine)
        {
            ComPtr<IUIElement> textBoxAsUIElement;
            THROW_IF_FAILED(localTextBox.As(&textBoxAsUIElement));

            EventRegistrationToken keyDownEventToken;
            THROW_IF_FAILED(textBoxAsUIElement->add_KeyDown(
                Callback<IKeyEventHandler>([actionInvoker, localInlineAction](IInspectable* /*sender*/, IKeyRoutedEventArgs* args) -> HRESULT {
                    return HandleKeydownForInlineAction(args, actionInvoker.Get(), localInlineAction.Get());
                })
                    .Get(),
                &keyDownEventToken));
        }

        THROW_IF_FAILED(xamlGrid.CopyTo(textBoxWithInlineAction));
    }

    void XamlBuilder::BuildTextInput(_In_ IAdaptiveCardElement* adaptiveCardElement,
                                     _In_ IAdaptiveRenderContext* renderContext,
                                     _In_ IAdaptiveRenderArgs* renderArgs,
                                     _Outptr_ IUIElement** textInputControl)
    {
        ComPtr<IAdaptiveHostConfig> hostConfig;
        THROW_IF_FAILED(renderContext->get_HostConfig(&hostConfig));
        if (!SupportsInteractivity(hostConfig.Get()))
        {
            renderContext->AddWarning(
                ABI::AdaptiveNamespace::WarningStatusCode::InteractivityNotSupported,
                HStringReference(L"Text Input was stripped from card because interactivity is not supported").Get());
            return;
        }

        ComPtr<IAdaptiveCardElement> cardElement(adaptiveCardElement);
        ComPtr<IAdaptiveTextInput> adaptiveTextInput;
        THROW_IF_FAILED(cardElement.As(&adaptiveTextInput));

        ComPtr<ITextBox> textBox =
            XamlHelpers::CreateXamlClass<ITextBox>(HStringReference(RuntimeClass_Windows_UI_Xaml_Controls_TextBox));

        boolean isMultiLine;
        THROW_IF_FAILED(adaptiveTextInput->get_IsMultiline(&isMultiLine));
        THROW_IF_FAILED(textBox->put_AcceptsReturn(isMultiLine));

        HString textValue;
        THROW_IF_FAILED(adaptiveTextInput->get_Value(textValue.GetAddressOf()));
        THROW_IF_FAILED(textBox->put_Text(textValue.Get()));

        UINT32 maxLength;
        THROW_IF_FAILED(adaptiveTextInput->get_MaxLength(&maxLength));
        THROW_IF_FAILED(textBox->put_MaxLength(maxLength));

        ComPtr<ITextBox2> textBox2;
        THROW_IF_FAILED(textBox.As(&textBox2));

        HString placeHolderText;
        THROW_IF_FAILED(adaptiveTextInput->get_Placeholder(placeHolderText.GetAddressOf()));
        THROW_IF_FAILED(textBox2->put_PlaceholderText(placeHolderText.Get()));

        ABI::AdaptiveNamespace::TextInputStyle textInputStyle;
        THROW_IF_FAILED(adaptiveTextInput->get_TextInputStyle(&textInputStyle));

        ComPtr<IInputScopeName> inputScopeName =
            XamlHelpers::CreateXamlClass<IInputScopeName>(HStringReference(RuntimeClass_Windows_UI_Xaml_Input_InputScopeName));
        switch (textInputStyle)
        {
        case ABI::AdaptiveNamespace::TextInputStyle::Email:
            THROW_IF_FAILED(inputScopeName->put_NameValue(InputScopeNameValue::InputScopeNameValue_EmailSmtpAddress));
            break;

        case ABI::AdaptiveNamespace::TextInputStyle::Tel:
            THROW_IF_FAILED(inputScopeName->put_NameValue(InputScopeNameValue::InputScopeNameValue_TelephoneNumber));
            break;

        case ABI::AdaptiveNamespace::TextInputStyle::Url:
            THROW_IF_FAILED(inputScopeName->put_NameValue(InputScopeNameValue::InputScopeNameValue_Url));
            break;
        }

        ComPtr<IInputScope> inputScope =
            XamlHelpers::CreateXamlClass<IInputScope>(HStringReference(RuntimeClass_Windows_UI_Xaml_Input_InputScope));
        ComPtr<IVector<InputScopeName*>> names;
        THROW_IF_FAILED(inputScope->get_Names(names.GetAddressOf()));
        THROW_IF_FAILED(names->Append(inputScopeName.Get()));

        THROW_IF_FAILED(textBox->put_InputScope(inputScope.Get()));

        ComPtr<IUIElement> textBoxAsUIElement;
        textBox.As(&textBoxAsUIElement);
        AddInputValueToContext(renderContext, adaptiveCardElement, textBoxAsUIElement.Get());

        ComPtr<IAdaptiveActionElement> inlineAction;
        THROW_IF_FAILED(adaptiveTextInput->get_InlineAction(&inlineAction));

        ComPtr<IFrameworkElement> textBoxAsFrameworkElement;
        THROW_IF_FAILED(textBox.As(&textBoxAsFrameworkElement));
        THROW_IF_FAILED(SetStyleFromResourceDictionary(renderContext, L"Adaptive.Input.Text", textBoxAsFrameworkElement.Get()));

        if (inlineAction != nullptr)
        {
            ComPtr<IUIElement> textBoxWithInlineAction;
            HandleInlineAcion(renderContext, renderArgs, textBox.Get(), inlineAction.Get(), &textBoxWithInlineAction);
            if (!isMultiLine)
            {
                THROW_IF_FAILED(textBoxWithInlineAction.As(&textBoxAsFrameworkElement));
                THROW_IF_FAILED(textBoxAsFrameworkElement->put_VerticalAlignment(VerticalAlignment::VerticalAlignment_Top));
            }

            THROW_IF_FAILED(textBoxWithInlineAction.CopyTo(textInputControl));
        }
        else
        {
            if (!isMultiLine)
            {
                THROW_IF_FAILED(textBoxAsFrameworkElement->put_VerticalAlignment(VerticalAlignment::VerticalAlignment_Top));
            }

            THROW_IF_FAILED(textBox.CopyTo(textInputControl));
        }
    }

    void XamlBuilder::BuildTimeInput(_In_ IAdaptiveCardElement* adaptiveCardElement,
                                     _In_ IAdaptiveRenderContext* renderContext,
                                     _In_ IAdaptiveRenderArgs* /*renderArgs*/,
                                     _Outptr_ IUIElement** timeInputControl)
    {
        ComPtr<IAdaptiveHostConfig> hostConfig;
        THROW_IF_FAILED(renderContext->get_HostConfig(&hostConfig));
        if (!SupportsInteractivity(hostConfig.Get()))
        {
            renderContext->AddWarning(
                ABI::AdaptiveNamespace::WarningStatusCode::InteractivityNotSupported,
                HStringReference(L"Time Input was stripped from card because interactivity is not supported").Get());
            return;
        }

        ComPtr<ITimePicker> timePicker =
            XamlHelpers::CreateXamlClass<ITimePicker>(HStringReference(RuntimeClass_Windows_UI_Xaml_Controls_TimePicker));

        // Make the picker stretch full width
        ComPtr<IFrameworkElement> timePickerAsFrameworkElement;
        THROW_IF_FAILED(timePicker.As(&timePickerAsFrameworkElement));
        THROW_IF_FAILED(timePickerAsFrameworkElement->put_HorizontalAlignment(HorizontalAlignment_Stretch));
        THROW_IF_FAILED(timePickerAsFrameworkElement->put_VerticalAlignment(VerticalAlignment_Top));

        THROW_IF_FAILED(
            SetStyleFromResourceDictionary(renderContext, L"Adaptive.Input.Time", timePickerAsFrameworkElement.Get()));

        // TODO: Handle placeholder text and parsing times for min/max and value

        THROW_IF_FAILED(timePicker.CopyTo(timeInputControl));
        AddInputValueToContext(renderContext, adaptiveCardElement, *timeInputControl);
    }

    void XamlBuilder::BuildToggleInput(_In_ IAdaptiveCardElement* adaptiveCardElement,
                                       _In_ IAdaptiveRenderContext* renderContext,
                                       _In_ IAdaptiveRenderArgs* /*renderArgs*/,
                                       _Outptr_ IUIElement** toggleInputControl)
    {
        ComPtr<IAdaptiveHostConfig> hostConfig;
        THROW_IF_FAILED(renderContext->get_HostConfig(&hostConfig));
        if (!SupportsInteractivity(hostConfig.Get()))
        {
            renderContext->AddWarning(
                ABI::AdaptiveNamespace::WarningStatusCode::InteractivityNotSupported,
                HStringReference(L"Toggle Input was stripped from card because interactivity is not supported").Get());
            return;
        }

        ComPtr<IAdaptiveCardElement> cardElement(adaptiveCardElement);
        ComPtr<IAdaptiveToggleInput> adaptiveToggleInput;
        THROW_IF_FAILED(cardElement.As(&adaptiveToggleInput));

        ComPtr<ICheckBox> checkBox =
            XamlHelpers::CreateXamlClass<ICheckBox>(HStringReference(RuntimeClass_Windows_UI_Xaml_Controls_CheckBox));

        HString title;
        THROW_IF_FAILED(adaptiveToggleInput->get_Title(title.GetAddressOf()));

        XamlHelpers::SetContent(checkBox.Get(), title.Get());

        HString value;
        THROW_IF_FAILED(adaptiveToggleInput->get_Value(value.GetAddressOf()));

        HString valueOn;
        THROW_IF_FAILED(adaptiveToggleInput->get_ValueOn(valueOn.GetAddressOf()));

        INT32 compareValueOn;
        THROW_IF_FAILED(WindowsCompareStringOrdinal(value.Get(), valueOn.Get(), &compareValueOn));

        XamlHelpers::SetToggleValue(checkBox.Get(), (compareValueOn == 0));

        ComPtr<IUIElement> checkboxAsUIElement;
        THROW_IF_FAILED(checkBox.As(&checkboxAsUIElement));
        THROW_IF_FAILED(AddHandledTappedEvent(checkboxAsUIElement.Get()));

        ComPtr<IFrameworkElement> frameworkElement;
        THROW_IF_FAILED(checkBox.As(&frameworkElement));
        THROW_IF_FAILED(frameworkElement->put_VerticalAlignment(VerticalAlignment_Top));
        THROW_IF_FAILED(SetStyleFromResourceDictionary(renderContext, L"Adaptive.Input.Toggle", frameworkElement.Get()));

        THROW_IF_FAILED(checkboxAsUIElement.CopyTo(toggleInputControl));
        AddInputValueToContext(renderContext, adaptiveCardElement, *toggleInputControl);
    }

    void XamlBuilder::BuildMedia(_In_ IAdaptiveCardElement* adaptiveCardElement,
                                 _In_ IAdaptiveRenderContext* renderContext,
                                 _In_ IAdaptiveRenderArgs* renderArgs,
                                 _Outptr_ IUIElement** mediaControl)
    {
        ComPtr<IAdaptiveCardElement> localCardElement{adaptiveCardElement};
        ComPtr<IAdaptiveMedia> adaptiveMedia;
        THROW_IF_FAILED(localCardElement.As(&adaptiveMedia));

        ComPtr<IAdaptiveHostConfig> hostConfig;
        THROW_IF_FAILED(renderContext->get_HostConfig(&hostConfig));

        // Get the poster image
        ComPtr<IImage> posterImage;
        GetMediaPosterAsImage(renderContext, renderArgs, adaptiveMedia.Get(), &posterImage);

        // If the host doesn't support interactivity we're done here, just return the poster image
        if (!SupportsInteractivity(hostConfig.Get()))
        {
            renderContext->AddWarning(ABI::AdaptiveNamespace::WarningStatusCode::InteractivityNotSupported,
                                      HStringReference(L"Media was present in card, but interactivity is not supported").Get());

            if (posterImage != nullptr)
            {
                THROW_IF_FAILED(posterImage.CopyTo(mediaControl));
            }

            return;
        }

        // Put the poster image in a container with a play button
        ComPtr<IUIElement> posterContainer;
        CreatePosterContainerWithPlayButton(posterImage.Get(), renderContext, renderArgs, &posterContainer);

        ComPtr<IUIElement> touchTargetUIElement;
        WrapInTouchTarget(adaptiveCardElement, posterContainer.Get(), nullptr, renderContext, true, L"Adaptive.SelectAction", &touchTargetUIElement);

        // Create a panel to hold the poster and the media element
        ComPtr<IStackPanel> mediaStackPanel =
            XamlHelpers::CreateXamlClass<IStackPanel>(HStringReference(RuntimeClass_Windows_UI_Xaml_Controls_StackPanel));
        ComPtr<IPanel> mediaPanel;
        THROW_IF_FAILED(mediaStackPanel.As(&mediaPanel));

        XamlHelpers::AppendXamlElementToPanel(touchTargetUIElement.Get(), mediaPanel.Get());

        // Check if this host allows inline playback
        ComPtr<IAdaptiveMediaConfig> mediaConfig;
        THROW_IF_FAILED(hostConfig->get_Media(&mediaConfig));

        boolean allowInlinePlayback;
        THROW_IF_FAILED(mediaConfig->get_AllowInlinePlayback(&allowInlinePlayback));

        ComPtr<IAdaptiveMediaEventInvoker> mediaInvoker;
        THROW_IF_FAILED(renderContext->get_MediaEventInvoker(&mediaInvoker));

        HString mimeType;
        ComPtr<IMediaElement> mediaElement;
        ComPtr<IUriRuntimeClass> mediaSourceUrl;
        if (allowInlinePlayback)
        {
            // Create a media element and set it's source
            mediaElement =
                XamlHelpers::CreateXamlClass<IMediaElement>(HStringReference(RuntimeClass_Windows_UI_Xaml_Controls_MediaElement));

            GetMediaSource(hostConfig.Get(), adaptiveMedia.Get(), mediaSourceUrl.GetAddressOf(), mimeType.GetAddressOf());

            if (mediaSourceUrl == nullptr)
            {
                renderContext->AddWarning(ABI::AdaptiveNamespace::WarningStatusCode::UnsupportedMediaType,
                                          HStringReference(L"Unsupported media element dropped").Get());
                return;
            }

            // Configure Auto Play and Controls
            THROW_IF_FAILED(mediaElement->put_AutoPlay(false));

            ComPtr<IMediaElement2> mediaElement2;
            THROW_IF_FAILED(mediaElement.As(&mediaElement2));
            THROW_IF_FAILED(mediaElement2->put_AreTransportControlsEnabled(true));

            ComPtr<IUIElement> mediaUIElement;
            THROW_IF_FAILED(mediaElement.As(&mediaUIElement));

            if (posterImage != nullptr)
            {
                // Set the poster on the media element
                ComPtr<IImageSource> posterImageSource;
                THROW_IF_FAILED(posterImage->get_Source(&posterImageSource));
                THROW_IF_FAILED(mediaElement->put_PosterSource(posterImageSource.Get()));
            }

            // Make the media element collapsed until the user clicks
            THROW_IF_FAILED(mediaUIElement->put_Visibility(Visibility_Collapsed));

            XamlHelpers::AppendXamlElementToPanel(mediaElement.Get(), mediaPanel.Get());
        }

        ComPtr<IUIElement> mediaPanelAsUIElement;
        THROW_IF_FAILED(mediaPanel.As(&mediaPanelAsUIElement));

        ComPtr<IButtonBase> touchTargetAsButtonBase;
        THROW_IF_FAILED(touchTargetUIElement.As(&touchTargetAsButtonBase));

        // Take a reference to the mime type string for the lambda
        HSTRING lambdaMimeType;
        WindowsDuplicateString(mimeType.Get(), &lambdaMimeType);
        ComPtr<IAdaptiveRenderContext> lambdaRenderContext{renderContext};

        EventRegistrationToken clickToken;
        THROW_IF_FAILED(touchTargetAsButtonBase->add_Click(
            Callback<IRoutedEventHandler>(
                [touchTargetUIElement, lambdaRenderContext, adaptiveMedia, mediaElement, mediaSourceUrl, lambdaMimeType, mediaInvoker](
                    IInspectable* /*sender*/, IRoutedEventArgs * /*args*/) -> HRESULT {
                    // Take ownership of the passed in HSTRING
                    HString localMimeType;
                    localMimeType.Attach(lambdaMimeType);

                    // Turn off the button to prevent extra clicks
                    ComPtr<ABI::Windows::UI::Xaml::Controls::IControl> buttonAsControl;
                    touchTargetUIElement.As(&buttonAsControl);
                    RETURN_IF_FAILED(buttonAsControl->put_IsEnabled(false));

                    // Handle the click
                    return HandleMediaClick(lambdaRenderContext.Get(),
                                            adaptiveMedia.Get(),
                                            mediaElement.Get(),
                                            touchTargetUIElement.Get(),
                                            mediaSourceUrl.Get(),
                                            lambdaMimeType,
                                            mediaInvoker.Get());
                })
                .Get(),
            &clickToken));

        THROW_IF_FAILED(mediaPanelAsUIElement.CopyTo(mediaControl));
    }

    bool XamlBuilder::SupportsInteractivity(_In_ IAdaptiveHostConfig* hostConfig)
    {
        boolean supportsInteractivity;
        THROW_IF_FAILED(hostConfig->get_SupportsInteractivity(&supportsInteractivity));
        return Boolify(supportsInteractivity);
    }

    void XamlBuilder::WrapInTouchTarget(_In_ IAdaptiveCardElement* adaptiveCardElement,
                                        _In_ IUIElement* elementToWrap,
                                        _In_ IAdaptiveActionElement* action,
                                        _In_ IAdaptiveRenderContext* renderContext,
                                        bool fullWidth,
                                        const std::wstring& style,
                                        _Outptr_ IUIElement** finalElement)
    {
        ComPtr<IAdaptiveHostConfig> hostConfig;
        THROW_IF_FAILED(renderContext->get_HostConfig(&hostConfig));

        if (WarnForInlineShowCard(renderContext, hostConfig.Get(), action, L"Inline ShowCard not supported for SelectAction"))
        {
            // Was inline show card, so don't wrap the element and just return
            ComPtr<IUIElement> localElementToWrap(elementToWrap);
            localElementToWrap.CopyTo(finalElement);
            return;
        }

        ComPtr<IButton> button =
            XamlHelpers::CreateXamlClass<IButton>(HStringReference(RuntimeClass_Windows_UI_Xaml_Controls_Button));

        ComPtr<IContentControl> buttonAsContentControl;
        THROW_IF_FAILED(button.As(&buttonAsContentControl));
        THROW_IF_FAILED(buttonAsContentControl->put_Content(elementToWrap));

        ComPtr<IAdaptiveSpacingConfig> spacingConfig;
        THROW_IF_FAILED(hostConfig->get_Spacing(&spacingConfig));

        UINT32 cardPadding = 0;
        if (fullWidth)
        {
            THROW_IF_FAILED(spacingConfig->get_Padding(&cardPadding));
        }

        ComPtr<IFrameworkElement> buttonAsFrameworkElement;
        THROW_IF_FAILED(button.As(&buttonAsFrameworkElement));

        // We want the hit target to equally split the vertical space above and below the current item.
        // However, all we know is the spacing of the current item, which only applies to the spacing above.
        // We don't know what the spacing of the NEXT element will be, so we can't calculate the correct spacing
        // below. For now, we'll simply assume the bottom spacing is the same as the top. NOTE: Only apply spacings
        // (padding, margin) for adaptive card elements to avoid adding spacings to card-level selectAction.
        if (adaptiveCardElement != nullptr)
        {
            ABI::AdaptiveNamespace::Spacing elementSpacing;
            THROW_IF_FAILED(adaptiveCardElement->get_Spacing(&elementSpacing));
            UINT spacingSize;
            THROW_IF_FAILED(GetSpacingSizeFromSpacing(hostConfig.Get(), elementSpacing, &spacingSize));
            double topBottomPadding = spacingSize / 2.0;

            // For button padding, we apply the cardPadding and topBottomPadding (and then we negate these in the margin)
            ComPtr<IControl> buttonAsControl;
            THROW_IF_FAILED(button.As(&buttonAsControl));
            THROW_IF_FAILED(buttonAsControl->put_Padding({(double)cardPadding, topBottomPadding, (double)cardPadding, topBottomPadding}));

            double negativeCardMargin = cardPadding * -1.0;
            double negativeTopBottomMargin = topBottomPadding * -1.0;

            THROW_IF_FAILED(buttonAsFrameworkElement->put_Margin(
                {negativeCardMargin, negativeTopBottomMargin, negativeCardMargin, negativeTopBottomMargin}));
        }

        // Style the hit target button
        THROW_IF_FAILED(SetStyleFromResourceDictionary(renderContext, style.c_str(), buttonAsFrameworkElement.Get()));

        if (action != nullptr)
        {
            // If we have an action, use the title for the AutomationProperties.Name
            HString title;
            THROW_IF_FAILED(action->get_Title(title.GetAddressOf()));

            ComPtr<IDependencyObject> buttonAsDependencyObject;
            THROW_IF_FAILED(button.As(&buttonAsDependencyObject));

            ComPtr<IAutomationPropertiesStatics> automationPropertiesStatics;
            THROW_IF_FAILED(
                GetActivationFactory(HStringReference(RuntimeClass_Windows_UI_Xaml_Automation_AutomationProperties).Get(),
                                     &automationPropertiesStatics));

            THROW_IF_FAILED(automationPropertiesStatics->SetName(buttonAsDependencyObject.Get(), title.Get()));

            WireButtonClickToAction(button.Get(), action, renderContext);
        }

        THROW_IF_FAILED(button.CopyTo(finalElement));
    }

    void XamlBuilder::HandleSelectAction(_In_ IAdaptiveCardElement* adaptiveCardElement,
                                         _In_ IAdaptiveActionElement* selectAction,
                                         _In_ IAdaptiveRenderContext* renderContext,
                                         _In_ IUIElement* uiElement,
                                         bool supportsInteractivity,
                                         bool fullWidthTouchTarget,
                                         _Outptr_ IUIElement** outUiElement)
    {
        if (selectAction != nullptr && supportsInteractivity)
        {
            WrapInTouchTarget(adaptiveCardElement, uiElement, selectAction, renderContext, fullWidthTouchTarget, L"Adaptive.SelectAction", outUiElement);
        }
        else
        {
            if (selectAction != nullptr)
            {
                renderContext->AddWarning(ABI::AdaptiveNamespace::WarningStatusCode::InteractivityNotSupported,
                                          HStringReference(L"SelectAction present, but Interactivity is not supported").Get());
            }

            ComPtr<IUIElement> localUiElement(uiElement);
            THROW_IF_FAILED(localUiElement.CopyTo(outUiElement));
        }
    }

    void XamlBuilder::WireButtonClickToAction(_In_ IButton* button, _In_ IAdaptiveActionElement* action, _In_ IAdaptiveRenderContext* renderContext)
    {
        // Note that this method currently doesn't support inline show card actions, it
        // assumes the caller won't call this method if inline show card is specified.
        ComPtr<IButton> localButton(button);
        ComPtr<IAdaptiveActionInvoker> actionInvoker;
        THROW_IF_FAILED(renderContext->get_ActionInvoker(&actionInvoker));
        ComPtr<IAdaptiveActionElement> strongAction(action);

        // Add click handler
        ComPtr<IButtonBase> buttonBase;
        THROW_IF_FAILED(localButton.As(&buttonBase));

        EventRegistrationToken clickToken;
        THROW_IF_FAILED(buttonBase->add_Click(Callback<IRoutedEventHandler>(
                                                  [strongAction, actionInvoker](IInspectable* /*sender*/, IRoutedEventArgs * /*args*/) -> HRESULT {
                                                      THROW_IF_FAILED(actionInvoker->SendActionEvent(strongAction.Get()));
                                                      return S_OK;
                                                  })
                                                  .Get(),
                                              &clickToken));
    }

    HRESULT XamlBuilder::AddHandledTappedEvent(_In_ IUIElement* uiElement)
    {
        if (uiElement == nullptr)
        {
            return E_INVALIDARG;
        }

        EventRegistrationToken clickToken;
        // Add Tap handler that sets the event as handled so that it doesn't propagate to the parent containers.
        return uiElement->add_Tapped(Callback<ITappedEventHandler>([](IInspectable* /*sender*/, ITappedRoutedEventArgs* args) -> HRESULT {
                                         return args->put_Handled(TRUE);
                                     })
                                         .Get(),
                                     &clickToken);
    }

    template<typename T>
    static void XamlBuilder::SetVerticalContentAlignmentToChildren(_In_ T* container,
                                                                   _In_ ABI::AdaptiveNamespace::VerticalContentAlignment verticalContentAlignment)
    {
        ComPtr<T> localContainer(container);
        ComPtr<IWholeItemsPanel> containerAsPanel;
        THROW_IF_FAILED(localContainer.As(&containerAsPanel));

        ComPtr<WholeItemsPanel> panel = PeekInnards<WholeItemsPanel>(containerAsPanel);
        panel->SetVerticalContentAlignment(verticalContentAlignment);
    }
}<|MERGE_RESOLUTION|>--- conflicted
+++ resolved
@@ -112,21 +112,13 @@
         return S_OK;
     }
 
-<<<<<<< HEAD
-    _Use_decl_annotations_ void XamlBuilder::BuildXamlTreeFromAdaptiveCard(IAdaptiveCard* adaptiveCard,
-                                                                           IFrameworkElement** xamlTreeRoot,
-                                                                           IAdaptiveRenderContext* renderContext,
-                                                                           std::shared_ptr<XamlBuilder> xamlBuilder,
-                                                                           boolean isOuterCard,
-                                                                           ABI::AdaptiveNamespace::ContainerStyle defaultContainerStyle)
-=======
     void XamlBuilder::BuildXamlTreeFromAdaptiveCard(_In_ IAdaptiveCard* adaptiveCard,
                                                     _Outptr_ IFrameworkElement** xamlTreeRoot,
                                                     _In_ AdaptiveCardRenderer* renderer,
-                                                    _In_ AdaptiveRenderContext* renderContext,
+                                                    _In_ IAdaptiveRenderContext* renderContext,
+                                                    std::shared_ptr<XamlBuilder> xamlBuilder,
                                                     boolean isOuterCard,
                                                     ABI::AdaptiveNamespace::ContainerStyle defaultContainerStyle)
->>>>>>> a5e156c6
     {
         *xamlTreeRoot = nullptr;
         if (adaptiveCard != nullptr)
@@ -376,19 +368,11 @@
         return S_OK;
     }
 
-<<<<<<< HEAD
-    _Use_decl_annotations_ ComPtr<IUIElement> XamlBuilder::CreateRootCardElement(IAdaptiveCard* adaptiveCard,
-                                                                                 IAdaptiveRenderContext* renderContext,
-                                                                                 IAdaptiveRenderArgs* renderArgs,
-                                                                                 std::shared_ptr<XamlBuilder> xamlBuilder,
-                                                                                 IPanel** bodyElementContainer)
-=======
     ComPtr<IUIElement> XamlBuilder::CreateRootCardElement(_In_ IAdaptiveCard* adaptiveCard,
                                                           _In_ IAdaptiveRenderContext* renderContext,
                                                           _In_ IAdaptiveRenderArgs* renderArgs,
-                                                          _Outptr_ IPanel** outerElementContainer,
+                                                          std::shared_ptr<XamlBuilder> xamlBuilder,
                                                           _Outptr_ IPanel** bodyElementContainer)
->>>>>>> a5e156c6
     {
         // The root of an adaptive card is a composite of several elements, depending on the card
         // properties.  From back to front these are:
@@ -873,19 +857,11 @@
         });
     }
 
-<<<<<<< HEAD
-    void XamlBuilder::BuildShowCard(IAdaptiveShowCardActionConfig* showCardActionConfig,
-                                    IAdaptiveActionElement* action,
-                                    IAdaptiveRenderContext* renderContext,
+    void XamlBuilder::BuildShowCard(_In_ IAdaptiveShowCardActionConfig* showCardActionConfig,
+                                    _In_ IAdaptiveActionElement* action,
+                                    AdaptiveRenderContext* renderContext,
                                     bool isBottomActionBar,
-                                    IUIElement** uiShowCard)
-=======
-    void XamlBuilder::BuildShowCard(_In_ AdaptiveCardRenderer* renderer,
-                                    _In_ IAdaptiveShowCardActionConfig* showCardActionConfig,
-                                    _In_ IAdaptiveActionElement* action,
-                                    _In_ AdaptiveRenderContext* renderContext,
                                     _Outptr_ IUIElement** uiShowCard)
->>>>>>> a5e156c6
     {
         ComPtr<IAdaptiveActionElement> localAction(action);
         ComPtr<IAdaptiveRenderContext> localRenderContext(renderContext);
@@ -939,23 +915,13 @@
         *uiShowCard = showCardUIElement.Detach();
     }
 
-<<<<<<< HEAD
-    _Use_decl_annotations_ void XamlBuilder::ArrangeButtonContent(IAdaptiveActionElement* action,
-                                                                  IAdaptiveActionsConfig* actionsConfig,
-                                                                  IAdaptiveRenderContext* renderContext,
-                                                                  ABI::AdaptiveNamespace::ContainerStyle containerStyle,
-                                                                  ABI::AdaptiveNamespace::IAdaptiveHostConfig* hostConfig,
-                                                                  bool allActionsHaveIcons,
-                                                                  IButton* button)
-=======
     void XamlBuilder::ArrangeButtonContent(_In_ IAdaptiveActionElement* action,
                                            _In_ IAdaptiveActionsConfig* actionsConfig,
-                                           _In_ AdaptiveRenderContext* renderContext,
+                                           _In_ IAdaptiveRenderContext* renderContext,
                                            ABI::AdaptiveNamespace::ContainerStyle containerStyle,
                                            _In_ ABI::AdaptiveNamespace::IAdaptiveHostConfig* hostConfig,
                                            bool allActionsHaveIcons,
                                            _In_ IButton* button)
->>>>>>> a5e156c6
     {
         HString title;
         THROW_IF_FAILED(action->get_Title(title.GetAddressOf()));
@@ -1143,11 +1109,10 @@
         return S_OK;
     }
 
-<<<<<<< HEAD
-    void XamlBuilder::BuildActionSet(IAdaptiveCardElement* adaptiveCardElement,
-                                     IAdaptiveRenderContext* renderContext,
-                                     IAdaptiveRenderArgs* renderArgs,
-                                     IUIElement** actionSetControl)
+    void XamlBuilder::BuildActionSet(_In_ IAdaptiveCardElement* adaptiveCardElement,
+                                     _In_ IAdaptiveRenderContext* renderContext,
+                                     _In_ IAdaptiveRenderArgs* renderArgs,
+                                     _Outptr_ IUIElement** actionSetControl)
     {
         ComPtr<IAdaptiveHostConfig> hostConfig;
         THROW_IF_FAILED(renderContext->get_HostConfig(&hostConfig));
@@ -1173,20 +1138,12 @@
         BuildActionSetHelper(actions.Get(), renderContext, false, actionSetControl, containerStyle);
     }
 
-    _Use_decl_annotations_ void XamlBuilder::BuildActions(IVector<IAdaptiveActionElement*>* children,
-                                                          IPanel* bodyPanel,
-                                                          bool insertSeparator,
-                                                          IAdaptiveRenderContext* renderContext,
-                                                          ABI::AdaptiveNamespace::ContainerStyle containerStyle)
-=======
     void XamlBuilder::BuildActions(_In_ IVector<IAdaptiveActionElement*>* children,
-                                   _In_ AdaptiveCardRenderer* renderer,
                                    _In_ IPanel* parentPanel,
                                    _In_ IPanel* bodyPanel,
                                    bool insertSeparator,
-                                   _In_ AdaptiveRenderContext* renderContext,
+                                   _In_ IAdaptiveRenderContext* renderContext,
                                    ABI::AdaptiveNamespace::ContainerStyle containerStyle)
->>>>>>> a5e156c6
     {
         ComPtr<IAdaptiveHostConfig> hostConfig;
         THROW_IF_FAILED(renderContext->get_HostConfig(&hostConfig));
