﻿#include "pch.h"

#include "AdaptiveColorsConfig.h"
#include "AdaptiveColorConfig.h"
#include "AdaptiveHostConfig.h"
#include "AdaptiveImage.h"
#include <windows.foundation.collections.h>
#include <windows.storage.h>
#include <windows.ui.xaml.shapes.h>
#include <windows.web.http.h>
#include <windows.web.http.filters.h>
#include "XamlBuilder.h"
#include "AdaptiveCardGetResourceStreamArgs.h"
#include "AdaptiveCardResourceResolvers.h"
#include "XamlHelpers.h"
#include "AdaptiveRenderArgs.h"
#include "json/json.h"
#include "WholeItemsPanel.h"
#include "AdaptiveCardRendererComponent.h"
#include "MarkDownParser.h"
#include "HtmlHelpers.h"
#include "DateTimeParser.h"

using namespace Microsoft::WRL;
using namespace Microsoft::WRL::Wrappers;
using namespace ABI::AdaptiveNamespace;
using namespace ABI::Windows::Data::Json;
using namespace ABI::Windows::Foundation;
using namespace ABI::Windows::Foundation::Collections;
using namespace ABI::Windows::Storage;
using namespace ABI::Windows::Storage::Streams;
using namespace ABI::Windows::UI;
using namespace ABI::Windows::UI::Text;
using namespace ABI::Windows::UI::Xaml;
using namespace ABI::Windows::UI::Xaml::Data;
using namespace ABI::Windows::UI::Xaml::Controls;
using namespace ABI::Windows::UI::Xaml::Controls::Primitives;
using namespace ABI::Windows::UI::Xaml::Media;
using namespace ABI::Windows::UI::Xaml::Media::Imaging;
using namespace ABI::Windows::UI::Xaml::Shapes;
using namespace ABI::Windows::UI::Xaml::Input;
using namespace ABI::Windows::Web::Http;
using namespace ABI::Windows::Web::Http::Filters;

const PCWSTR c_TextBlockSubtleOpacityKey = L"TextBlock.SubtleOpacity";
const PCWSTR c_BackgroundImageOverlayBrushKey = L"AdaptiveCard.BackgroundOverlayBrush";

AdaptiveNamespaceStart
    XamlBuilder::XamlBuilder()
    {

        m_imageLoadTracker.AddListener(dynamic_cast<IImageLoadTrackerListener*>(this));

        THROW_IF_FAILED(GetActivationFactory(HStringReference(RuntimeClass_Windows_Storage_Streams_RandomAccessStream).Get(), &m_randomAccessStreamStatics));
    }

    _Use_decl_annotations_
    ComPtr<IUIElement> XamlBuilder::CreateSeparator(
        _Inout_ IAdaptiveRenderContext* renderContext,
        UINT spacing, 
        UINT separatorThickness, 
        ABI::Windows::UI::Color separatorColor,
        bool isHorizontal)
    {
        ComPtr<IGrid> separator = XamlHelpers::CreateXamlClass<IGrid>(HStringReference(RuntimeClass_Windows_UI_Xaml_Controls_Grid));
        ComPtr<IFrameworkElement> separatorAsFrameworkElement;
        THROW_IF_FAILED(separator.As(&separatorAsFrameworkElement));

        ComPtr<IBrush> lineColorBrush = GetSolidColorBrush(separatorColor);
        ComPtr<IPanel> separatorAsPanel;
        THROW_IF_FAILED(separator.As(&separatorAsPanel));
        separatorAsPanel->put_Background(lineColorBrush.Get());

        UINT32 separatorMarginValue = spacing > separatorThickness ? (spacing - separatorThickness) / 2 : 0;
        Thickness margin = { 0, 0, 0, 0 };

        if (isHorizontal)
        {
            margin.Top = margin.Bottom = separatorMarginValue;
            separatorAsFrameworkElement->put_Height(separatorThickness);
        }
        else
        {
            margin.Left = margin.Right = separatorMarginValue;
            separatorAsFrameworkElement->put_Width(separatorThickness);
        }

        THROW_IF_FAILED(separatorAsFrameworkElement->put_Margin(margin));

        THROW_IF_FAILED(SetStyleFromResourceDictionary(renderContext, L"Adaptive.Separator", separatorAsFrameworkElement.Get()));

        ComPtr<IUIElement> result;
        THROW_IF_FAILED(separator.As(&result));
        return result;
    }

    HRESULT XamlBuilder::AllImagesLoaded()
    {
        FireAllImagesLoaded();
        return S_OK;
    }

    HRESULT XamlBuilder::ImagesLoadingHadError()
    {
        FireImagesLoadingHadError();
        return S_OK;
    }

    _Use_decl_annotations_
    void XamlBuilder::BuildXamlTreeFromAdaptiveCard(
        IAdaptiveCard* adaptiveCard,
        IFrameworkElement** xamlTreeRoot, 
        AdaptiveCardRenderer* renderer,
        AdaptiveRenderContext* renderContext,
        boolean isOuterCard,
        ABI::AdaptiveNamespace::ContainerStyle defaultContainerStyle)
    {
        *xamlTreeRoot = nullptr;
        if (adaptiveCard != nullptr)
        {
            ComPtr<IAdaptiveHostConfig> hostConfig;
            THROW_IF_FAILED(renderContext->get_HostConfig(&hostConfig));
            ComPtr<IAdaptiveCardConfig> adaptiveCardConfig;
            THROW_IF_FAILED(hostConfig->get_AdaptiveCard(&adaptiveCardConfig));

            boolean allowCustomStyle;
            THROW_IF_FAILED(adaptiveCardConfig->get_AllowCustomStyle(&allowCustomStyle));

            ABI::AdaptiveNamespace::ContainerStyle containerStyle = defaultContainerStyle;
            if (allowCustomStyle)
            {
                ABI::AdaptiveNamespace::ContainerStyle cardStyle;
                THROW_IF_FAILED(adaptiveCard->get_Style(&cardStyle));

                if (cardStyle != ABI::AdaptiveNamespace::ContainerStyle::None)
                {
                    containerStyle = cardStyle;
                }
            }
            ComPtr<IAdaptiveRenderArgs> renderArgs;
            THROW_IF_FAILED(MakeAndInitialize<AdaptiveRenderArgs>(&renderArgs, containerStyle, nullptr));

            ComPtr<IPanel> outerElementContainer;
            ComPtr<IPanel> bodyElementContainer;
            ComPtr<IUIElement> rootElement = CreateRootCardElement(adaptiveCard, renderContext, renderArgs.Get(), &outerElementContainer, &bodyElementContainer);
            ComPtr<IFrameworkElement> childElementContainerAsFE;
            THROW_IF_FAILED(rootElement.As(&childElementContainerAsFE));

            // Enumerate the child items of the card and build xaml for them
            ComPtr<IVector<IAdaptiveCardElement*>> body;
            THROW_IF_FAILED(adaptiveCard->get_Body(&body));
            ComPtr<IAdaptiveRenderArgs> bodyRenderArgs;
            THROW_IF_FAILED(MakeAndInitialize<AdaptiveRenderArgs>(&bodyRenderArgs, containerStyle, childElementContainerAsFE.Get()));
            BuildPanelChildren(body.Get(), bodyElementContainer.Get(), renderContext, bodyRenderArgs.Get(), [](IUIElement*) {});

            ABI::AdaptiveNamespace::VerticalContentAlignment verticalContentAlignment;
            THROW_IF_FAILED(adaptiveCard->get_VerticalContentAlignment(&verticalContentAlignment));
            XamlBuilder::SetVerticalContentAlignmentToChildren(bodyElementContainer.Get(), verticalContentAlignment);

            ComPtr<IAdaptiveActionElement> selectAction;
            THROW_IF_FAILED(adaptiveCard->get_SelectAction(&selectAction));

            // Create a new IUIElement pointer to house the root element decorated with select action
            ComPtr<IUIElement> rootSelectActionElement;
            HandleSelectAction(nullptr, selectAction.Get(), renderContext, rootElement.Get(), SupportsInteractivity(hostConfig.Get()), true, &rootSelectActionElement);
            THROW_IF_FAILED(rootSelectActionElement.As(&childElementContainerAsFE));

            ComPtr<IVector<IAdaptiveActionElement*>> actions;
            THROW_IF_FAILED(adaptiveCard->get_Actions(&actions));
            UINT32 actionsSize;
            THROW_IF_FAILED(actions->get_Size(&actionsSize));
            if (actionsSize > 0)
            {
                if (SupportsInteractivity(hostConfig.Get()))
                {
                    unsigned int bodyCount;
                    THROW_IF_FAILED(body->get_Size(&bodyCount));
                    BuildActions(actions.Get(), renderer, outerElementContainer.Get(), bodyElementContainer.Get(), bodyCount > 0, renderContext, containerStyle);
                }
                else
                {
                    renderContext->AddWarning(
                        ABI::AdaptiveNamespace::WarningStatusCode::InteractivityNotSupported,
                        HStringReference(L"Actions collection was present in card, but interactivity is not supported").Get());
                }
            }

            if (isOuterCard)
            {
                THROW_IF_FAILED(SetStyleFromResourceDictionary(renderContext, L"Adaptive.Card", childElementContainerAsFE.Get()));
            }
            else
            {
                THROW_IF_FAILED(SetStyleFromResourceDictionary(renderContext, L"Adaptive.ShowCard.Card", childElementContainerAsFE.Get()));
            }

            THROW_IF_FAILED(childElementContainerAsFE.CopyTo(xamlTreeRoot));

            if (isOuterCard)
            {
                if (m_listeners.size() == 0)
                {
                    // If we're done and no one's listening for the images to load, make sure 
                    // any outstanding image loads are no longer tracked.
                    m_imageLoadTracker.AbandonOutstandingImages();
                }
                else if (m_imageLoadTracker.GetTotalImagesTracked() == 0)
                {
                    // If there are no images to track, fire the all images loaded
                    // event to signal the xaml is ready
                    FireAllImagesLoaded();
                }
            }
        }
    }

    _Use_decl_annotations_
    HRESULT XamlBuilder::AddListener(IXamlBuilderListener* listener) noexcept try
    {
        if (m_listeners.find(listener) == m_listeners.end())
        {
            m_listeners.emplace(listener);
        }
        else
        {
            return E_INVALIDARG;
        }
        return S_OK;
    } CATCH_RETURN;

    _Use_decl_annotations_
    HRESULT XamlBuilder::RemoveListener(IXamlBuilderListener* listener) noexcept try
    {
        if (m_listeners.find(listener) != m_listeners.end())
        {
            m_listeners.erase(listener);
        }
        else
        {
            return E_INVALIDARG;
        }
        return S_OK;
    } CATCH_RETURN;

    HRESULT XamlBuilder::SetFixedDimensions(_In_ UINT width, _In_ UINT height) noexcept
    {
        m_fixedDimensions = true;
        m_fixedWidth = width;
        m_fixedHeight = height;
        return S_OK;
    }

    HRESULT XamlBuilder::SetEnableXamlImageHandling(_In_ bool enableXamlImageHandling) noexcept
    {
        m_enableXamlImageHandling = enableXamlImageHandling;
        return S_OK;
    }

    _Use_decl_annotations_
    template<typename T>
    HRESULT XamlBuilder::TryGetResourceFromResourceDictionaries(IResourceDictionary* resourceDictionary, std::wstring resourceName, T** style)
    {
        if (resourceDictionary == nullptr)
        {
            return E_INVALIDARG;
        }

        *style = nullptr;
        try
        {
            // Get a resource key for the requested style that we can use for ResourceDistionary Lookups
            ComPtr<IPropertyValueStatics> propertyValueStatics;
            THROW_IF_FAILED(GetActivationFactory(HStringReference(RuntimeClass_Windows_Foundation_PropertyValue).Get(), &propertyValueStatics));
            ComPtr<IInspectable> resourceKey;
            THROW_IF_FAILED(propertyValueStatics->CreateString(HStringReference(resourceName.c_str()).Get(), resourceKey.GetAddressOf()));

            // Search for the named resource
            ComPtr<IResourceDictionary> strongDictionary = resourceDictionary;
            ComPtr<IInspectable> dictionaryValue;
            ComPtr<IMap<IInspectable*, IInspectable*>> resourceDictionaryMap;

            boolean hasKey{};
            if (SUCCEEDED(strongDictionary.As(&resourceDictionaryMap)) &&
                SUCCEEDED(resourceDictionaryMap->HasKey(resourceKey.Get(), &hasKey)) &&
                hasKey && SUCCEEDED(resourceDictionaryMap->Lookup(resourceKey.Get(), dictionaryValue.GetAddressOf())))
            {
                ComPtr<T> resourceToReturn;
                if (SUCCEEDED(dictionaryValue.As(&resourceToReturn)))
                {
                    THROW_IF_FAILED(resourceToReturn.CopyTo(style));
                    return S_OK;
                }
            }
        }
        catch (...)
        {
        }
        return E_FAIL;
    }

    HRESULT XamlBuilder::SetStyleFromResourceDictionary(
        IAdaptiveRenderContext* renderContext,
        std::wstring resourceName,
        IFrameworkElement* frameworkElement)
    {
        ComPtr<IResourceDictionary> resourceDictionary;
        RETURN_IF_FAILED(renderContext->get_OverrideStyles(&resourceDictionary));

        ComPtr<IStyle> style;
        if (SUCCEEDED(TryGetResourceFromResourceDictionaries<IStyle>(resourceDictionary.Get(), resourceName, &style)))
        {
            RETURN_IF_FAILED(frameworkElement->put_Style(style.Get()));
        }

        return S_OK;
    }

    _Use_decl_annotations_
    ComPtr<IUIElement> XamlBuilder::CreateRootCardElement(
        IAdaptiveCard* adaptiveCard,
        IAdaptiveRenderContext* renderContext,
        IAdaptiveRenderArgs* renderArgs,
        IPanel** outerElementContainer,
        IPanel** bodyElementContainer)
    {
        // The root of an adaptive card is a composite of several elements, depending on the card
        // properties.  From back to front these are:
        // Grid - Root element, used to enable children to stack above each other and size to fit
        // Image (optional) - Holds the background image if one is set
        // Shape (optional) - Provides the background image overlay, if one is set
        // StackPanel - The container for all the card's body elements
        ComPtr<IGrid> rootElement = XamlHelpers::CreateXamlClass<IGrid>(HStringReference(RuntimeClass_Windows_UI_Xaml_Controls_Grid));
        ComPtr<IAdaptiveHostConfig> hostConfig;
        THROW_IF_FAILED(renderContext->get_HostConfig(&hostConfig));
        ComPtr<IAdaptiveCardConfig> adaptiveCardConfig;
        THROW_IF_FAILED(hostConfig->get_AdaptiveCard(&adaptiveCardConfig));

        ComPtr<IPanel> rootAsPanel;
        THROW_IF_FAILED(rootElement.As(&rootAsPanel));
        ABI::AdaptiveNamespace::ContainerStyle containerStyle;
        THROW_IF_FAILED(renderArgs->get_ContainerStyle(&containerStyle));

        ABI::Windows::UI::Color backgroundColor;
        if (SUCCEEDED(GetBackgroundColorFromStyle(containerStyle, hostConfig.Get(), &backgroundColor)))
        {
            ComPtr<IBrush> backgroundColorBrush = GetSolidColorBrush(backgroundColor);
            THROW_IF_FAILED(rootAsPanel->put_Background(backgroundColorBrush.Get()));
        }

        HSTRING backgroundImage;
        THROW_IF_FAILED(adaptiveCard->get_BackgroundImage(&backgroundImage));
        if (backgroundImage != nullptr)
        {
            ApplyBackgroundToRoot(rootAsPanel.Get(), backgroundImage, renderContext, renderArgs);
        }

        // Outer panel that contains the main body and any inline show cards
        ComPtr<WholeItemsPanel> outerPanel;
        THROW_IF_FAILED(MakeAndInitialize<WholeItemsPanel>(&outerPanel));
        outerPanel->SetMainPanel(TRUE);
        ComPtr<IPanel> outerPanelAsPanel;
        THROW_IF_FAILED(outerPanel.As(&outerPanelAsPanel));

        // Now create the inner stack panel to serve as the root host for all the
        // body elements and apply padding from host configuration
        ComPtr<WholeItemsPanel> bodyElementHost;
        THROW_IF_FAILED(MakeAndInitialize<WholeItemsPanel>(&bodyElementHost));
        bodyElementHost->SetMainPanel(TRUE);
        bodyElementHost->SetAdaptiveHeight(TRUE);

        ComPtr<IFrameworkElement> bodyElementHostAsElement;
        THROW_IF_FAILED(bodyElementHost.As(&bodyElementHostAsElement));
        ApplyMarginToXamlElement(hostConfig.Get(), bodyElementHostAsElement.Get());

        ABI::AdaptiveNamespace::HeightType adaptiveCardHeightType;
        THROW_IF_FAILED(adaptiveCard->get_Height(&adaptiveCardHeightType));

        XamlHelpers::AppendXamlElementToPanel(bodyElementHost.Get(), outerPanelAsPanel.Get(), adaptiveCardHeightType);
        THROW_IF_FAILED(bodyElementHost.CopyTo(bodyElementContainer));
        
        XamlHelpers::AppendXamlElementToPanel(outerPanelAsPanel.Get(), rootAsPanel.Get(), adaptiveCardHeightType);
<<<<<<< HEAD
=======

>>>>>>> 5783c3b2
        THROW_IF_FAILED(outerPanelAsPanel.CopyTo(outerElementContainer));

        if (m_fixedDimensions)
        {
            ComPtr<IFrameworkElement> rootAsFrameworkElement;
            THROW_IF_FAILED(rootElement.As(&rootAsFrameworkElement));
            rootAsFrameworkElement->put_Width(m_fixedWidth);
            rootAsFrameworkElement->put_Height(m_fixedHeight);
            rootAsFrameworkElement->put_MaxHeight(m_fixedHeight);
        }

        if (adaptiveCardHeightType == ABI::AdaptiveNamespace::HeightType::Stretch)
        {
            ComPtr<IFrameworkElement> rootAsFrameworkElement;
            THROW_IF_FAILED(rootElement.As(&rootAsFrameworkElement));
            rootAsFrameworkElement->put_VerticalAlignment(VerticalAlignment::VerticalAlignment_Stretch);
        }
<<<<<<< HEAD
        
=======

>>>>>>> 5783c3b2
        ComPtr<IUIElement> rootAsUIElement;
        THROW_IF_FAILED(rootElement.As(&rootAsUIElement));
        return rootAsUIElement;
    }

    _Use_decl_annotations_
    void XamlBuilder::ApplyBackgroundToRoot(
        ABI::Windows::UI::Xaml::Controls::IPanel* rootPanel,
        HSTRING url,
        IAdaptiveRenderContext* renderContext,
        IAdaptiveRenderArgs* renderArgs)
    {
        // In order to reuse the image creation code paths, we simply create an adaptive card
        // image element and then build that into xaml and apply to the root.
        ComPtr<IAdaptiveImage> adaptiveImage;
        THROW_IF_FAILED(MakeAndInitialize<AdaptiveImage>(&adaptiveImage));
        adaptiveImage->put_Url(url);

        ComPtr<IAdaptiveCardElement> adaptiveCardElement;
        THROW_IF_FAILED(adaptiveImage.As(&adaptiveCardElement));
        ComPtr<IUIElement> backgroundImage;
        BuildImage(adaptiveCardElement.Get(), renderContext, renderArgs, &backgroundImage);
        if (backgroundImage == nullptr)
        {
            return;
        }

        XamlHelpers::AppendXamlElementToPanel(backgroundImage.Get(), rootPanel);

        // All background images should be stretched to fill the whole card.
        ComPtr<IImage> xamlImage;
        THROW_IF_FAILED(backgroundImage.As(&xamlImage));
        THROW_IF_FAILED(xamlImage->put_Stretch(Stretch::Stretch_UniformToFill));

        // The overlay applied to the background image is determined by a resouce, so create
        // the overlay if that resources exists
        ComPtr<IResourceDictionary> resourceDictionary;
        THROW_IF_FAILED(renderContext->get_OverrideStyles(&resourceDictionary));
        ComPtr<IBrush> backgroundOverlayBrush;
        if (SUCCEEDED(TryGetResourceFromResourceDictionaries<IBrush>(resourceDictionary.Get(), c_BackgroundImageOverlayBrushKey, &backgroundOverlayBrush)))
        {
            ComPtr<IShape> overlayRectangle = XamlHelpers::CreateXamlClass<IShape>(HStringReference(RuntimeClass_Windows_UI_Xaml_Shapes_Rectangle));
            THROW_IF_FAILED(overlayRectangle->put_Fill(backgroundOverlayBrush.Get()));

            ComPtr<IUIElement> overlayRectangleAsUIElement;
            THROW_IF_FAILED(overlayRectangle.As(&overlayRectangleAsUIElement));
            XamlHelpers::AppendXamlElementToPanel(overlayRectangle.Get(), rootPanel);
        }
    }

    _Use_decl_annotations_
    template<typename T>
    void XamlBuilder::SetImageSource(
        T* destination,
        IImageSource* imageSource,
        ABI::Windows::UI::Xaml::Media::Stretch stretch)
    {
        THROW_IF_FAILED(destination->put_Source(imageSource));
    };

    _Use_decl_annotations_
    template<>
    void XamlBuilder::SetImageSource<IEllipse>(
        IEllipse* destination,
        IImageSource* imageSource,
        ABI::Windows::UI::Xaml::Media::Stretch stretch)
    {
        ComPtr<IImageBrush> imageBrush = XamlHelpers::CreateXamlClass<IImageBrush>(HStringReference(RuntimeClass_Windows_UI_Xaml_Media_ImageBrush));
        THROW_IF_FAILED(imageBrush->put_ImageSource(imageSource));

        ComPtr<ITileBrush> tileBrush;
        THROW_IF_FAILED(imageBrush.As(&tileBrush));
        THROW_IF_FAILED(tileBrush->put_Stretch(stretch));

        ComPtr<IBrush> brush;
        THROW_IF_FAILED(imageBrush.As(&brush));

        ComPtr<IShape> ellipseAsShape;
        ComPtr<IEllipse> ellipse(destination);
        THROW_IF_FAILED(ellipse.As(&ellipseAsShape));
        THROW_IF_FAILED(ellipseAsShape->put_Fill(brush.Get()));
    };

    _Use_decl_annotations_
    template<typename T>
    void XamlBuilder::SetImageOnUIElement(
        _In_ ABI::Windows::Foundation::IUriRuntimeClass* imageUrl,
        T* uiElement,
        IAdaptiveCardResourceResolvers* resolvers,
        _In_ ABI::Windows::UI::Xaml::Media::Stretch stretch
        )
    {
        // Get the image url scheme
        HString schemeName;
        THROW_IF_FAILED(imageUrl->get_SchemeName(schemeName.GetAddressOf()));

        // Get the resolver for the image
        ComPtr<IAdaptiveCardResourceResolver> resolver;
        if (resolvers != nullptr)
        {
            THROW_IF_FAILED(resolvers->Get(schemeName.Get(), &resolver));
            // If we have a resolver
            if (resolver != nullptr)
            {
                // Create a BitmapImage to hold the image data.  We use BitmapImage in order to allow
                // the tracker to subscribe to the ImageLoaded/Failed events
                ComPtr<IBitmapImage> bitmapImage = XamlHelpers::CreateXamlClass<IBitmapImage>(HStringReference(RuntimeClass_Windows_UI_Xaml_Media_Imaging_BitmapImage));

                if ((m_enableXamlImageHandling) || (m_listeners.size() == 0))
                {
                    m_imageLoadTracker.TrackBitmapImage(bitmapImage.Get());
                }

                THROW_IF_FAILED(bitmapImage->put_CreateOptions(BitmapCreateOptions::BitmapCreateOptions_None));
                ComPtr<IBitmapSource> bitmapSource;
                bitmapImage.As(&bitmapSource);

                // Create the arguments to pass to the resolver
                ComPtr<IAdaptiveCardGetResourceStreamArgs> args;
                THROW_IF_FAILED(MakeAndInitialize<AdaptiveCardGetResourceStreamArgs>(&args, imageUrl));

                // And call the resolver to get the image stream
                ComPtr<IAsyncOperation<IRandomAccessStream*>> getResourceStreamOperation;
                THROW_IF_FAILED(resolver->GetResourceStreamAsync(args.Get(), &getResourceStreamOperation));

                ComPtr<T> strongImageControl(uiElement);
                ComPtr<XamlBuilder> strongThis(this);
                THROW_IF_FAILED(getResourceStreamOperation->put_Completed(Callback<Implements<RuntimeClassFlags<WinRtClassicComMix>, IAsyncOperationCompletedHandler<IRandomAccessStream*>>>
                    ([strongThis, this, bitmapSource, strongImageControl, bitmapImage, stretch](IAsyncOperation<IRandomAccessStream*>* operation, AsyncStatus status) -> HRESULT
                {
                    if (status == AsyncStatus::Completed)
                    {
                        // Get the random access stream
                        ComPtr<IRandomAccessStream> randomAccessStream;
                        RETURN_IF_FAILED(operation->GetResults(&randomAccessStream));

                        if (randomAccessStream == nullptr)
                        {
                            m_imageLoadTracker.MarkFailedLoadBitmapImage(bitmapImage.Get());
                            return S_OK;
                        }

                        RETURN_IF_FAILED(bitmapSource->SetSource(randomAccessStream.Get()));

                        ComPtr<IImageSource> imageSource;
                        RETURN_IF_FAILED(bitmapSource.As(&imageSource));

                        SetImageSource(strongImageControl.Get(), imageSource.Get(), stretch);
                        return S_OK;
                    }
                    else
                    {
                        m_imageLoadTracker.MarkFailedLoadBitmapImage(bitmapImage.Get());
                        return S_OK;
                    }
                }).Get()));

                return;
            }
        }

        // Otherwise, no resolver...
        if ((m_enableXamlImageHandling) || (m_listeners.size() == 0))
        {
            // If we've been explicitly told to let Xaml handle the image loading, or there are
            // no listeners waiting on the image load callbacks, use Xaml to load the images
            ComPtr<IBitmapImage> bitmapImage = XamlHelpers::CreateXamlClass<IBitmapImage>(HStringReference(RuntimeClass_Windows_UI_Xaml_Media_Imaging_BitmapImage));
            THROW_IF_FAILED(bitmapImage->put_UriSource(imageUrl));

            ComPtr<IImageSource> bitmapImageSource;
            THROW_IF_FAILED(bitmapImage.As(&bitmapImageSource));
            SetImageSource(uiElement, bitmapImageSource.Get(), stretch);
        }
        else
        {
            PopulateImageFromUrlAsync(imageUrl, uiElement);
        }
    }

    _Use_decl_annotations_
    template<typename T>
    void XamlBuilder::PopulateImageFromUrlAsync(IUriRuntimeClass* imageUrl, T* imageControl)
    {
        // Create the HttpClient to load the image stream
        ComPtr<IHttpBaseProtocolFilter> httpBaseProtocolFilter =
            XamlHelpers::CreateXamlClass<IHttpBaseProtocolFilter>(HStringReference(RuntimeClass_Windows_Web_Http_Filters_HttpBaseProtocolFilter));
        THROW_IF_FAILED(httpBaseProtocolFilter->put_AllowUI(false));
        ComPtr<IHttpFilter> httpFilter;
        THROW_IF_FAILED(httpBaseProtocolFilter.As(&httpFilter));
        ComPtr<IHttpClient> httpClient;
        ComPtr<IHttpClientFactory> httpClientFactory;
        THROW_IF_FAILED(GetActivationFactory(HStringReference(RuntimeClass_Windows_Web_Http_HttpClient).Get(), httpClientFactory.ReleaseAndGetAddressOf()));
        THROW_IF_FAILED(httpClientFactory->Create(httpFilter.Get(), httpClient.ReleaseAndGetAddressOf()));

        // Create a BitmapImage to hold the image data.  We use BitmapImage in order to allow
        // the tracker to subscribe to the ImageLoaded/Failed events
        ComPtr<IBitmapImage> bitmapImage = XamlHelpers::CreateXamlClass<IBitmapImage>(HStringReference(RuntimeClass_Windows_UI_Xaml_Media_Imaging_BitmapImage));
        m_imageLoadTracker.TrackBitmapImage(bitmapImage.Get());
        THROW_IF_FAILED(bitmapImage->put_CreateOptions(BitmapCreateOptions::BitmapCreateOptions_None));
        ComPtr<IBitmapSource> bitmapSource;
        bitmapImage.As(&bitmapSource);
        ComPtr<IAsyncOperationWithProgress<IInputStream*, HttpProgress>> getStreamOperation;
        THROW_IF_FAILED(httpClient->GetInputStreamAsync(imageUrl, &getStreamOperation));

        ComPtr<T> strongImageControl(imageControl);
        ComPtr<XamlBuilder> strongThis(this);
        THROW_IF_FAILED(getStreamOperation->put_Completed(Callback<Implements<RuntimeClassFlags<WinRtClassicComMix>, IAsyncOperationWithProgressCompletedHandler<IInputStream*, HttpProgress>>>
            ([strongThis, this, bitmapSource, strongImageControl, bitmapImage](IAsyncOperationWithProgress<IInputStream*, HttpProgress>* operation, AsyncStatus status) -> HRESULT
        {
            if (status == AsyncStatus::Completed)
            {
                // Load the image stream into an in memory random access stream, which is what
                // SetSource needs
                ComPtr<IInputStream> imageStream;
                RETURN_IF_FAILED(operation->GetResults(&imageStream));
                ComPtr<IRandomAccessStream> randomAccessStream =
                    XamlHelpers::CreateXamlClass<IRandomAccessStream>(HStringReference(RuntimeClass_Windows_Storage_Streams_InMemoryRandomAccessStream));
                ComPtr<IOutputStream> outputStream;
                RETURN_IF_FAILED(randomAccessStream.As(&outputStream));
                ComPtr<IAsyncOperationWithProgress<UINT64, UINT64>> copyStreamOperation;
                RETURN_IF_FAILED(m_randomAccessStreamStatics->CopyAsync(imageStream.Get(), outputStream.Get(), &copyStreamOperation));

                return copyStreamOperation->put_Completed(Callback<Implements<RuntimeClassFlags<WinRtClassicComMix>, IAsyncOperationWithProgressCompletedHandler<UINT64, UINT64>>>
                    ([strongThis, this, bitmapSource, randomAccessStream, strongImageControl](IAsyncOperationWithProgress<UINT64, UINT64>* /*operation*/, AsyncStatus /*status*/) -> HRESULT
                {
                    randomAccessStream->Seek(0);
                    RETURN_IF_FAILED(bitmapSource->SetSource(randomAccessStream.Get()));

                    ComPtr<IImageSource> imageSource;
                    RETURN_IF_FAILED(bitmapSource.As(&imageSource));

                    SetImageSource(strongImageControl.Get(), imageSource.Get());
                    return S_OK;
                }).Get());
                m_copyStreamOperations.push_back(copyStreamOperation);
            }
            else
            {
                m_imageLoadTracker.MarkFailedLoadBitmapImage(bitmapImage.Get());
                return S_OK;
            }
        }).Get()));
        m_getStreamOperations.push_back(getStreamOperation);
    }

    void XamlBuilder::FireAllImagesLoaded()
    {
        for (auto& listener : m_listeners)
        {
            listener->AllImagesLoaded();
        }
    }

    void XamlBuilder::FireImagesLoadingHadError()
    {
        for (auto& listener : m_listeners)
        {
            listener->ImagesLoadingHadError();
        }
    }

    _Use_decl_annotations_
    void XamlBuilder::BuildPanelChildren(
        IVector<IAdaptiveCardElement*>* children,
        IPanel* parentPanel,
        ABI::AdaptiveNamespace::IAdaptiveRenderContext* renderContext,
        ABI::AdaptiveNamespace::IAdaptiveRenderArgs* renderArgs,
        std::function<void(IUIElement* child)> childCreatedCallback)
    {
        int currentElement = 0;
        unsigned int childrenSize;
        THROW_IF_FAILED(children->get_Size(&childrenSize));
        XamlHelpers::IterateOverVector<IAdaptiveCardElement>(children, [&](IAdaptiveCardElement* element)
        {
            HString elementType;
            THROW_IF_FAILED(element->get_ElementTypeString(elementType.GetAddressOf()));
            ComPtr<IAdaptiveElementRendererRegistration> elementRenderers;
            THROW_IF_FAILED(renderContext->get_ElementRenderers(&elementRenderers));
            ComPtr<IAdaptiveElementRenderer> elementRenderer;
            THROW_IF_FAILED(elementRenderers->Get(elementType.Get(), &elementRenderer));
            if (elementRenderer != nullptr)
            {
                ComPtr<IAdaptiveHostConfig> hostConfig;
                THROW_IF_FAILED(renderContext->get_HostConfig(&hostConfig));
                // First element does not need a separator added
                if (currentElement++ > 0)
                {
                    bool needsSeparator;
                    UINT spacing;
                    UINT separatorThickness;
                    ABI::Windows::UI::Color separatorColor;
                    GetSeparationConfigForElement(element, hostConfig.Get(), &spacing, &separatorThickness, &separatorColor, &needsSeparator);
                    if (needsSeparator)
                    {
                        auto separator = CreateSeparator(renderContext, spacing, separatorThickness, separatorColor);
                        XamlHelpers::AppendXamlElementToPanel(separator.Get(), parentPanel);
                    }
                }

                ComPtr<IUIElement> newControl;
                elementRenderer->Render(element, renderContext, renderArgs, &newControl);

                ABI::AdaptiveNamespace::HeightType heightType{};
                THROW_IF_FAILED(element->get_Height(&heightType));
                XamlHelpers::AppendXamlElementToPanel(newControl.Get(), parentPanel, heightType);

                childCreatedCallback(newControl.Get());
            }
            else
            {
                std::wstring errorString = L"No Renderer found for type: ";
                errorString += elementType.GetRawBuffer(nullptr);
                renderContext->AddWarning(
                   ABI::AdaptiveNamespace::WarningStatusCode::NoRendererForType,
                    HStringReference(errorString.c_str()).Get());
            }
        });
    }

    void XamlBuilder::BuildShowCard(
        AdaptiveCardRenderer* renderer,
        IAdaptiveShowCardActionConfig* showCardActionConfig,
        IAdaptiveActionElement* action,
        AdaptiveRenderContext* renderContext,
        IUIElement** uiShowCard)
    {
        ComPtr<IAdaptiveActionElement> localAction(action);
        ComPtr<AdaptiveRenderContext> localRenderContext(renderContext);
        ComPtr<IAdaptiveShowCardAction> showCardAction;
        THROW_IF_FAILED(localAction.As(&showCardAction));

        ABI::AdaptiveNamespace::ContainerStyle showCardConfigStyle;
        THROW_IF_FAILED(showCardActionConfig->get_Style(&showCardConfigStyle));

        ComPtr<IAdaptiveCard> showCard;
        THROW_IF_FAILED(showCardAction->get_Card(showCard.GetAddressOf()));

        ComPtr<IFrameworkElement> localUiShowCard;
        BuildXamlTreeFromAdaptiveCard(showCard.Get(), localUiShowCard.GetAddressOf(), renderer, localRenderContext.Get(), false, showCardConfigStyle);

        ComPtr<IGrid2> showCardGrid;
        THROW_IF_FAILED(localUiShowCard.As(&showCardGrid));

        // Set the padding
        ComPtr<IAdaptiveHostConfig> hostConfig;
        THROW_IF_FAILED(renderContext->get_HostConfig(&hostConfig));
        ComPtr<IAdaptiveSpacingConfig> spacingConfig;
        THROW_IF_FAILED(hostConfig->get_Spacing(&spacingConfig));

        UINT32 padding;
        THROW_IF_FAILED(spacingConfig->get_Padding(&padding));

        ABI::AdaptiveNamespace::ActionMode showCardActionMode;
        THROW_IF_FAILED(showCardActionConfig->get_ActionMode(&showCardActionMode));

        // Set the top margin
        ComPtr<IFrameworkElement> showCardFrameworkElement;
        THROW_IF_FAILED(localUiShowCard.As(&showCardFrameworkElement));

        UINT32 inlineTopMargin;
        THROW_IF_FAILED(showCardActionConfig->get_InlineTopMargin(&inlineTopMargin));
        Thickness margin = { 0, (double)inlineTopMargin, 0, 0 };
        THROW_IF_FAILED(showCardFrameworkElement->put_Margin(margin));

        ComPtr<IUIElement> showCardUIElement;
        THROW_IF_FAILED(localUiShowCard.As(&showCardUIElement));

        // Set the visibility as Collapsed until the action is triggered
        THROW_IF_FAILED(showCardUIElement->put_Visibility(Visibility_Collapsed));

        *uiShowCard = showCardUIElement.Detach();
    }

    _Use_decl_annotations_
    void XamlBuilder::ArrangeButtonContent(
        IAdaptiveActionElement* action,
        IAdaptiveActionsConfig* actionsConfig,
        AdaptiveRenderContext* renderContext,
        ABI::AdaptiveNamespace::ContainerStyle containerStyle,
        ABI::AdaptiveNamespace::IAdaptiveHostConfig* hostConfig,
        IButton* button)
    {
        HString title;
        THROW_IF_FAILED(action->get_Title(title.GetAddressOf()));

        HSTRING iconUrl;
        THROW_IF_FAILED(action->get_IconUrl(&iconUrl));

        ComPtr<IButton> localButton(button);

        // Check if the button has an iconUrl
        if (iconUrl != nullptr)
        {
            ABI::AdaptiveNamespace::IconPlacement iconPlacement;
            THROW_IF_FAILED(actionsConfig->get_IconPlacement(&iconPlacement));

            // Define the alignment for the button contents
            ComPtr<IStackPanel> buttonContentsStackPanel = XamlHelpers::CreateXamlClass<IStackPanel>(HStringReference(RuntimeClass_Windows_UI_Xaml_Controls_StackPanel));
            if (iconPlacement == ABI::AdaptiveNamespace::IconPlacement::AboveTitle)
            {
                THROW_IF_FAILED(buttonContentsStackPanel->put_Orientation(Orientation::Orientation_Vertical));
            }
            else
            {
                THROW_IF_FAILED(buttonContentsStackPanel->put_Orientation(Orientation::Orientation_Horizontal));
            }
            ComPtr<IPanel> buttonContentsPanel;
            THROW_IF_FAILED(buttonContentsStackPanel.As(&buttonContentsPanel));

            // Create image and add it to the button
            ComPtr<IAdaptiveImage> adaptiveImage;
            THROW_IF_FAILED(MakeAndInitialize<AdaptiveImage>(&adaptiveImage));

            adaptiveImage->put_Url(iconUrl);
            adaptiveImage->put_HorizontalAlignment(HAlignment_Center);

            ComPtr<IAdaptiveCardElement> adaptiveCardElement;
            THROW_IF_FAILED(adaptiveImage.As(&adaptiveCardElement));
            ComPtr<AdaptiveRenderArgs> childRenderArgs;
            THROW_IF_FAILED(MakeAndInitialize<AdaptiveRenderArgs>(&childRenderArgs, containerStyle, buttonContentsStackPanel.Get()));

            ComPtr<IUIElement> buttonIcon;
            BuildImage(adaptiveCardElement.Get(), renderContext, childRenderArgs.Get(), &buttonIcon);
            if (buttonIcon == nullptr)
            {
                XamlHelpers::SetContent(localButton.Get(), title.Get());
                return;
            }
            XamlHelpers::AppendXamlElementToPanel(buttonIcon.Get(), buttonContentsPanel.Get()); // Add image to stack panel
            ComPtr<IFrameworkElement> buttonIconAsFrameworkElement;
            THROW_IF_FAILED(buttonIcon.As(&buttonIconAsFrameworkElement));

            // Just add spacing when the icon must be located at the left of the title
            if (iconPlacement == ABI::AdaptiveNamespace::IconPlacement::LeftOfTitle)
            {
                UINT spacingSize;
                THROW_IF_FAILED(GetSpacingSizeFromSpacing(hostConfig, ABI::AdaptiveNamespace::Spacing::Default, &spacingSize));

                ABI::Windows::UI::Color color = { 0 };
                auto separator = CreateSeparator(renderContext, spacingSize, spacingSize, color, false);
                XamlHelpers::AppendXamlElementToPanel(separator.Get(), buttonContentsPanel.Get());
            }

            // Add text to button
            ComPtr<ITextBlock> buttonText = XamlHelpers::CreateXamlClass<ITextBlock>(HStringReference(RuntimeClass_Windows_UI_Xaml_Controls_TextBlock));
            THROW_IF_FAILED(buttonText->put_Text(title.Get()));
            THROW_IF_FAILED(buttonText->put_TextAlignment(TextAlignment::TextAlignment_Center));
            XamlHelpers::AppendXamlElementToPanel(buttonText.Get(), buttonContentsPanel.Get()); // Add text to stack panel

                                                                                                // Add event to the image to resize itself when the textblock is rendered
            ComPtr<IImage> buttonIconAsImage;
            THROW_IF_FAILED(buttonIcon.As(&buttonIconAsImage));

            EventRegistrationToken eventToken;
            THROW_IF_FAILED(buttonIconAsImage->add_ImageOpened(Callback<IRoutedEventHandler>(
                [buttonIconAsFrameworkElement, buttonText](IInspectable* /*sender*/, IRoutedEventArgs* /*args*/) -> HRESULT
            {
                return SetImageSizeAsTextBlockSize(buttonIconAsFrameworkElement.Get(), buttonText.Get());
            }).Get(), &eventToken));

            ComPtr<IContentControl> buttonContentControl;
            THROW_IF_FAILED(localButton.As(&buttonContentControl));
            THROW_IF_FAILED(buttonContentControl->put_Content(buttonContentsPanel.Get()));
        }
        else
        {
            XamlHelpers::SetContent(localButton.Get(), title.Get());
        }
    }

    _Use_decl_annotations_
    void XamlBuilder::BuildActions(
        IVector<IAdaptiveActionElement*>* children,
        AdaptiveCardRenderer* renderer,
        IPanel* parentPanel,
        IPanel* bodyPanel,
        bool insertSeparator,
        AdaptiveRenderContext* renderContext,
        ABI::AdaptiveNamespace::ContainerStyle containerStyle)
    {
        ComPtr<IAdaptiveHostConfig> hostConfig;
        THROW_IF_FAILED(renderContext->get_HostConfig(&hostConfig));
        ComPtr<IAdaptiveActionsConfig> actionsConfig;
        THROW_IF_FAILED(hostConfig->get_Actions(actionsConfig.GetAddressOf()));
        ComPtr<AdaptiveRenderContext> strongRenderContext(renderContext);
        // Create a separator between the body and the actions
        if (insertSeparator)
        {
            ABI::AdaptiveNamespace::Spacing spacing;
            THROW_IF_FAILED(actionsConfig->get_Spacing(&spacing)); 

            UINT spacingSize;
            THROW_IF_FAILED(GetSpacingSizeFromSpacing(hostConfig.Get(), spacing, &spacingSize));

            ABI::Windows::UI::Color color = { 0 };
            auto separator = CreateSeparator(renderContext, spacingSize, 0, color);
            XamlHelpers::AppendXamlElementToPanel(separator.Get(), bodyPanel);
        }

        ABI::AdaptiveNamespace::ActionAlignment actionAlignment;
        THROW_IF_FAILED(actionsConfig->get_ActionAlignment(&actionAlignment));

        ABI::AdaptiveNamespace::ActionsOrientation actionsOrientation;
        THROW_IF_FAILED(actionsConfig->get_ActionsOrientation(&actionsOrientation));

        // Declare the panel that will host the buttons
        ComPtr<IPanel> actionsPanel;
        ComPtr<IVector<ColumnDefinition*>> columnDefinitions;

        if (actionAlignment == ABI::AdaptiveNamespace::ActionAlignment::Stretch &&
            actionsOrientation == ABI::AdaptiveNamespace::ActionsOrientation::Horizontal)
        {
            // If stretch alignment and orientation is horizontal, we use a grid with equal column widths to achieve stretch behavior.
            // For vertical orientation, we'll still just use a stack panel since the concept of stretching buttons height isn't really
            // valid, especially when the height of cards are typically dynamic.
            ComPtr<IGrid> actionsGrid = XamlHelpers::CreateXamlClass<IGrid>(HStringReference(RuntimeClass_Windows_UI_Xaml_Controls_Grid));
            THROW_IF_FAILED(actionsGrid->get_ColumnDefinitions(&columnDefinitions));
            THROW_IF_FAILED(actionsGrid.As(&actionsPanel));
        }

        else
        {
            // Create a stack panel for the action buttons
            ComPtr<IStackPanel> actionStackPanel = XamlHelpers::CreateXamlClass<IStackPanel>(HStringReference(RuntimeClass_Windows_UI_Xaml_Controls_StackPanel));

            auto uiOrientation = (actionsOrientation == ABI::AdaptiveNamespace::ActionsOrientation::Horizontal) ?
                Orientation::Orientation_Horizontal :
                Orientation::Orientation_Vertical;

            THROW_IF_FAILED(actionStackPanel->put_Orientation(uiOrientation));

            ComPtr<IFrameworkElement> actionsFrameworkElement;
            THROW_IF_FAILED(actionStackPanel.As(&actionsFrameworkElement));

            switch (actionAlignment)
            {
            case ABI::AdaptiveNamespace::ActionAlignment::Center:
                THROW_IF_FAILED(actionsFrameworkElement->put_HorizontalAlignment(HorizontalAlignment_Center));
                break;
            case ABI::AdaptiveNamespace::ActionAlignment::Left:
                THROW_IF_FAILED(actionsFrameworkElement->put_HorizontalAlignment(HorizontalAlignment_Left));
                break;
            case ABI::AdaptiveNamespace::ActionAlignment::Right:
                THROW_IF_FAILED(actionsFrameworkElement->put_HorizontalAlignment(HorizontalAlignment_Right));
                break;
            case ABI::AdaptiveNamespace::ActionAlignment::Stretch:
                THROW_IF_FAILED(actionsFrameworkElement->put_HorizontalAlignment(HorizontalAlignment_Stretch));
                break;
            }

            // Add the action buttons to the stack panel
            THROW_IF_FAILED(actionStackPanel.As(&actionsPanel));
        }

        UINT32 buttonSpacing;
        THROW_IF_FAILED(actionsConfig->get_ButtonSpacing(&buttonSpacing));

        Thickness buttonMargin = { 0, 0, 0, 0 };
        if (actionsOrientation == ABI::AdaptiveNamespace::ActionsOrientation::Horizontal)
        {
            buttonMargin.Left = buttonMargin.Right = buttonSpacing / 2;

            // Negate the spacing on the sides so the left and right buttons are flush on the side.
            // We do NOT remove the margin from the individual button itself, since that would cause
            // the equal columns stretch behavior to not have equal columns (since the first and last
            // button would be narrower without the same margins as its peers).
            ComPtr<IFrameworkElement> actionsPanelAsFrameworkElement;
            THROW_IF_FAILED(actionsPanel.As(&actionsPanelAsFrameworkElement));
            THROW_IF_FAILED(actionsPanelAsFrameworkElement->put_Margin({ buttonMargin.Left * -1, 0, buttonMargin.Right * -1, 0 }));
        }
        else
        {
            buttonMargin.Top = buttonMargin.Bottom = buttonSpacing / 2;

            // Negate the spacing on the top and bottom so the first and last buttons don't have extra padding
            ComPtr<IFrameworkElement> actionsPanelAsFrameworkElement;
            THROW_IF_FAILED(actionsPanel.As(&actionsPanelAsFrameworkElement));
            THROW_IF_FAILED(actionsPanelAsFrameworkElement->put_Margin({ 0, buttonMargin.Top * -1, 0, buttonMargin.Bottom * -1 }));
        }

        UINT32 maxActions;
        THROW_IF_FAILED(actionsConfig->get_MaxActions(&maxActions));

        ComPtr<IAdaptiveShowCardActionConfig> showCardActionConfig;
        THROW_IF_FAILED(actionsConfig->get_ShowCard(&showCardActionConfig));

        ABI::AdaptiveNamespace::ActionMode showCardActionMode;
        THROW_IF_FAILED(showCardActionConfig->get_ActionMode(&showCardActionMode));

        UINT currentAction = 0;

        ComPtr<AdaptiveCardRenderer> strongRenderer(renderer);
        std::shared_ptr<std::vector<ComPtr<IUIElement>>> allShowCards = std::make_shared<std::vector<ComPtr<IUIElement>>>();
        ComPtr<IStackPanel> showCardsStackPanel = XamlHelpers::CreateXamlClass<IStackPanel>(HStringReference(RuntimeClass_Windows_UI_Xaml_Controls_StackPanel));
        ComPtr<IGridStatics> gridStatics;
        THROW_IF_FAILED(GetActivationFactory(HStringReference(RuntimeClass_Windows_UI_Xaml_Controls_Grid).Get(), &gridStatics));
        XamlHelpers::IterateOverVector<IAdaptiveActionElement>(children, [&](IAdaptiveActionElement* child)
        {
            if (currentAction < maxActions)
            {
                // Render a button for each action
                ComPtr<IAdaptiveActionElement> action(child);
                ComPtr<IButton> button = XamlHelpers::CreateXamlClass<IButton>(HStringReference(RuntimeClass_Windows_UI_Xaml_Controls_Button));

                ComPtr<IFrameworkElement> buttonFrameworkElement;
                THROW_IF_FAILED(button.As(&buttonFrameworkElement));

                THROW_IF_FAILED(buttonFrameworkElement->put_Margin(buttonMargin));

                if (actionsOrientation == ABI::AdaptiveNamespace::ActionsOrientation::Horizontal)
                {
                    // For horizontal alignment, we always use stretch
                    THROW_IF_FAILED(buttonFrameworkElement->put_HorizontalAlignment(ABI::Windows::UI::Xaml::HorizontalAlignment::HorizontalAlignment_Stretch));
                }
                else
                {
                    switch (actionAlignment)
                    {
                    case ABI::AdaptiveNamespace::ActionAlignment::Center:
                        THROW_IF_FAILED(buttonFrameworkElement->put_HorizontalAlignment(HorizontalAlignment_Center));
                        break;
                    case ABI::AdaptiveNamespace::ActionAlignment::Left:
                        THROW_IF_FAILED(buttonFrameworkElement->put_HorizontalAlignment(HorizontalAlignment_Left));
                        break;
                    case ABI::AdaptiveNamespace::ActionAlignment::Right:
                        THROW_IF_FAILED(buttonFrameworkElement->put_HorizontalAlignment(HorizontalAlignment_Right));
                        break;
                    case ABI::AdaptiveNamespace::ActionAlignment::Stretch:
                        THROW_IF_FAILED(buttonFrameworkElement->put_HorizontalAlignment(HorizontalAlignment_Stretch));
                        break;
                    }
                }

                ArrangeButtonContent(action.Get(), actionsConfig.Get(), renderContext, containerStyle, hostConfig.Get(), button.Get());

                ABI::AdaptiveNamespace::ActionType actionType;
                THROW_IF_FAILED(action->get_ActionType(&actionType));

                // If this is a show card action and we're rendering the actions inline, render the card that will be shown
                ComPtr<IUIElement> uiShowCard;
                if (actionType == ABI::AdaptiveNamespace::ActionType::ShowCard && 
                    showCardActionMode == ABI::AdaptiveNamespace::ActionMode::Inline)
                {
                    BuildShowCard(strongRenderer.Get(), showCardActionConfig.Get(), action.Get(), strongRenderContext.Get(), uiShowCard.GetAddressOf());
                    allShowCards->push_back(uiShowCard);

                    ComPtr<IPanel> showCardsPanel;
                    THROW_IF_FAILED(showCardsStackPanel.As(&showCardsPanel));
                    XamlHelpers::AppendXamlElementToPanel(uiShowCard.Get(), showCardsPanel.Get());
                }
                
                // Add click handler
                ComPtr<IButtonBase> buttonBase;
                THROW_IF_FAILED(button.As(&buttonBase));
                ComPtr<IAdaptiveActionInvoker> actionInvoker;
                THROW_IF_FAILED(strongRenderContext->get_ActionInvoker(&actionInvoker));
                EventRegistrationToken clickToken;
                THROW_IF_FAILED(buttonBase->add_Click(Callback<IRoutedEventHandler>([action, actionType, showCardActionMode, uiShowCard, allShowCards, actionInvoker](IInspectable* /*sender*/, IRoutedEventArgs* /*args*/) -> HRESULT
                {
                    if (actionType == ABI::AdaptiveNamespace::ActionType::ShowCard &&
                        showCardActionMode != ABI::AdaptiveNamespace::ActionMode_Popup)
                    {
                        // Check if this show card is currently visible
                        Visibility currentVisibility;
                        THROW_IF_FAILED(uiShowCard->get_Visibility(&currentVisibility));

                        // Collapse all cards to make sure that no other show cards are visible
                        for (std::vector<ComPtr<IUIElement>>::iterator it = allShowCards->begin(); it != allShowCards->end(); ++it)
                        {
                            THROW_IF_FAILED((*it)->put_Visibility(Visibility_Collapsed));
                        }

                        // If the card had been collapsed before, show it now
                        if (currentVisibility == Visibility_Collapsed)
                        {
                            THROW_IF_FAILED(uiShowCard->put_Visibility(Visibility_Visible));
                        }
                    }
                    else
                    {
                        THROW_IF_FAILED(actionInvoker->SendActionEvent(action.Get()));
                    }

                    return S_OK;
                }).Get(), &clickToken));

                THROW_IF_FAILED(SetStyleFromResourceDictionary(renderContext, L"Adaptive.Action", buttonFrameworkElement.Get()));

                XamlHelpers::AppendXamlElementToPanel(button.Get(), actionsPanel.Get());

                if (columnDefinitions != nullptr)
                {
                    // If using the equal width columns, we'll add a column and assign the column
                    ComPtr<IColumnDefinition> columnDefinition = XamlHelpers::CreateXamlClass<IColumnDefinition>(HStringReference(RuntimeClass_Windows_UI_Xaml_Controls_ColumnDefinition));
                    THROW_IF_FAILED(columnDefinition->put_Width({ 1.0, GridUnitType::GridUnitType_Star }));
                    THROW_IF_FAILED(columnDefinitions->Append(columnDefinition.Get()));

                    gridStatics->SetColumn(buttonFrameworkElement.Get(), currentAction);
                }
            }
            else
            {
                renderContext->AddWarning(
                   ABI::AdaptiveNamespace::WarningStatusCode::MaxActionsExceeded,
                    HStringReference(L"Some actions were not rendered due to exceeding the maximum number of actions allowed").Get());
                return;
            }
            currentAction++;
        });

        ComPtr<IFrameworkElement> actionsPanelAsFrameworkElement;
        THROW_IF_FAILED(actionsPanel.As(&actionsPanelAsFrameworkElement));
        THROW_IF_FAILED(SetStyleFromResourceDictionary(renderContext, L"Adaptive.Actions", actionsPanelAsFrameworkElement.Get()));

        // Buttons go into body panel, show cards go into outer panel so they're not inside the padding
        XamlHelpers::AppendXamlElementToPanel(actionsPanel.Get(), bodyPanel);
        XamlHelpers::AppendXamlElementToPanel(showCardsStackPanel.Get(), parentPanel);
    }

    _Use_decl_annotations_
    void XamlBuilder::ApplyMarginToXamlElement(
        IAdaptiveHostConfig* hostConfig,
        IFrameworkElement* element)
    {
        ComPtr<IFrameworkElement> localElement(element);
        ComPtr<IAdaptiveSpacingConfig> spacingConfig;
        THROW_IF_FAILED(hostConfig->get_Spacing(&spacingConfig));

        UINT32 padding;
        spacingConfig->get_Padding(&padding);
        Thickness margin = { (double)padding, (double)padding, (double)padding, (double)padding };

        THROW_IF_FAILED(localElement->put_Margin(margin));
    }

    _Use_decl_annotations_
    void XamlBuilder::GetSeparationConfigForElement(
        IAdaptiveCardElement* cardElement,
        IAdaptiveHostConfig* hostConfig,
        UINT* spacing,
        UINT* separatorThickness,
        ABI::Windows::UI::Color* separatorColor,
        bool * needsSeparator)
    {
        ABI::AdaptiveNamespace::Spacing elementSpacing;
        THROW_IF_FAILED(cardElement->get_Spacing(&elementSpacing));

        UINT localSpacing;
        THROW_IF_FAILED(GetSpacingSizeFromSpacing(hostConfig, elementSpacing, &localSpacing));

        boolean hasSeparator;
        THROW_IF_FAILED(cardElement->get_Separator(&hasSeparator));

        ABI::Windows::UI::Color localColor = { 0 };
        UINT localThickness = 0; 
        if (hasSeparator)
        {
            ComPtr<IAdaptiveSeparatorConfig> separatorConfig;
            THROW_IF_FAILED(hostConfig->get_Separator(&separatorConfig));

            THROW_IF_FAILED(separatorConfig->get_LineColor(&localColor));
            THROW_IF_FAILED(separatorConfig->get_LineThickness(&localThickness));
        }
        
        *needsSeparator = hasSeparator ||
            (elementSpacing != ABI::AdaptiveNamespace::Spacing::None);

        *spacing = localSpacing;
        *separatorThickness = localThickness;
        *separatorColor = localColor;
    }

    _Use_decl_annotations_
    ComPtr<IBrush> XamlBuilder::GetSolidColorBrush(_In_ ABI::Windows::UI::Color color)
    {
        ComPtr<ISolidColorBrush> solidColorBrush = XamlHelpers::CreateXamlClass<ISolidColorBrush>(HStringReference(RuntimeClass_Windows_UI_Xaml_Media_SolidColorBrush));
        THROW_IF_FAILED(solidColorBrush->put_Color(color));
        ComPtr<IBrush> solidColorBrushAsBrush;
        THROW_IF_FAILED(solidColorBrush.As(&solidColorBrushAsBrush));
        return solidColorBrushAsBrush;
    }

    _Use_decl_annotations_
    void XamlBuilder::StyleXamlTextBlock(
        ABI::AdaptiveNamespace::TextSize size,
        ABI::AdaptiveNamespace::ForegroundColor color,
        ABI::AdaptiveNamespace::ContainerStyle containerStyle,
        bool isSubtle,
        bool wrap,
        UINT32 maxWidth,
        ABI::AdaptiveNamespace::TextWeight weight,
        ABI::Windows::UI::Xaml::Controls::ITextBlock* xamlTextBlock,
        IAdaptiveHostConfig* hostConfig)
    {
        ComPtr<ITextBlock> localTextBlock(xamlTextBlock);

        ABI::Windows::UI::Color fontColor;
        THROW_IF_FAILED(GetColorFromAdaptiveColor(hostConfig, color, containerStyle, isSubtle, &fontColor));

        ComPtr<IBrush> fontColorBrush = GetSolidColorBrush(fontColor);
        THROW_IF_FAILED(localTextBlock->put_Foreground(fontColorBrush.Get()));

        // Retrieve the Font Size from Host Options
        ComPtr<IAdaptiveFontSizesConfig> fontSizesConfig;
        THROW_IF_FAILED(hostConfig->get_FontSizes(&fontSizesConfig));
        UINT32 fontSize;
        switch (size)
        {
        case ABI::AdaptiveNamespace::TextSize::Small:
            THROW_IF_FAILED(fontSizesConfig->get_Small(&fontSize));
            break;
        case ABI::AdaptiveNamespace::TextSize::Medium:
            THROW_IF_FAILED(fontSizesConfig->get_Medium(&fontSize));
            break;
        case ABI::AdaptiveNamespace::TextSize::Large:
            THROW_IF_FAILED(fontSizesConfig->get_Large(&fontSize));
            break;
        case ABI::AdaptiveNamespace::TextSize::ExtraLarge:
            THROW_IF_FAILED(fontSizesConfig->get_ExtraLarge(&fontSize));
            break;
        case ABI::AdaptiveNamespace::TextSize::Default:
        default:
            THROW_IF_FAILED(fontSizesConfig->get_Default(&fontSize));
            break;
        }
        THROW_IF_FAILED(localTextBlock->put_FontSize((double)fontSize));

        ComPtr<IAdaptiveFontWeightsConfig> fontWeightsConfig;
        THROW_IF_FAILED(hostConfig->get_FontWeights(&fontWeightsConfig));

        ABI::Windows::UI::Text::FontWeight xamlFontWeight;
        switch (weight)
        {
        case ABI::AdaptiveNamespace::TextWeight::Lighter:
            THROW_IF_FAILED(fontWeightsConfig->get_Lighter(&xamlFontWeight.Weight));
            break;
        case ABI::AdaptiveNamespace::TextWeight::Bolder:
            THROW_IF_FAILED(fontWeightsConfig->get_Bolder(&xamlFontWeight.Weight));
            break;
        case ABI::AdaptiveNamespace::TextWeight::Default:
        default:
            THROW_IF_FAILED(fontWeightsConfig->get_Default(&xamlFontWeight.Weight));
            break;
        }

        THROW_IF_FAILED(localTextBlock->put_FontWeight(xamlFontWeight));

        // Apply the wrap value to the xaml element
        THROW_IF_FAILED(localTextBlock->put_TextWrapping(wrap ? TextWrapping::TextWrapping_WrapWholeWords : TextWrapping::TextWrapping_NoWrap));
        THROW_IF_FAILED(localTextBlock->put_TextTrimming(TextTrimming::TextTrimming_CharacterEllipsis));

        //Apply font family
        HString fontFamilyName;
        THROW_IF_FAILED(hostConfig->get_FontFamily(fontFamilyName.GetAddressOf()));

        ComPtr<IInspectable> inspectable;
        ComPtr<IFontFamily> fontFamily;
        ComPtr<IFontFamilyFactory> fontFamilyFactory;
        THROW_IF_FAILED(Windows::Foundation::GetActivationFactory(HStringReference(L"Windows.UI.Xaml.Media.FontFamily").Get(), &fontFamilyFactory));
        THROW_IF_FAILED(fontFamilyFactory->CreateInstanceWithName(fontFamilyName.Get(), nullptr, inspectable.ReleaseAndGetAddressOf(), &fontFamily));
        THROW_IF_FAILED(xamlTextBlock->put_FontFamily(fontFamily.Get()));

        ComPtr<IFrameworkElement> textBlockAsFrameworkElement;
        THROW_IF_FAILED(localTextBlock.As(&textBlockAsFrameworkElement));
        THROW_IF_FAILED(textBlockAsFrameworkElement->put_MaxWidth(maxWidth));
    }

    _Use_decl_annotations_
    void XamlBuilder::StyleXamlTextBlock(
        IAdaptiveTextConfig* textConfig,
        ABI::AdaptiveNamespace::ContainerStyle containerStyle,
        ITextBlock* xamlTextBlock,
        IAdaptiveHostConfig* hostConfig)
    {
        ABI::AdaptiveNamespace::TextWeight textWeight;
        THROW_IF_FAILED(textConfig->get_Weight(&textWeight));
        ABI::AdaptiveNamespace::ForegroundColor textColor;
        THROW_IF_FAILED(textConfig->get_Color(&textColor));
        ABI::AdaptiveNamespace::TextSize textSize;
        THROW_IF_FAILED(textConfig->get_Size(&textSize));
        boolean isSubtle;
        THROW_IF_FAILED(textConfig->get_IsSubtle(&isSubtle));
        boolean wrap;
        THROW_IF_FAILED(textConfig->get_Wrap(&wrap));
        UINT32 maxWidth;
        THROW_IF_FAILED(textConfig->get_MaxWidth(&maxWidth));
        StyleXamlTextBlock(textSize, textColor, containerStyle, Boolify(isSubtle), wrap, maxWidth, textWeight, xamlTextBlock, hostConfig);
    }

    HRESULT SetTextOnXamlTextBlock(
        IAdaptiveRenderContext* renderContext,
        HSTRING textIn,
        HSTRING language,
        ITextBlock * textBlock)
    {
        ComPtr<IVector<ABI::Windows::UI::Xaml::Documents::Inline*>> inlines;
        RETURN_IF_FAILED(textBlock->get_Inlines(inlines.GetAddressOf()));

        DateTimeParser parser(HStringToUTF8(language));
        auto textWithParsedDates = parser.GenerateString(HStringToUTF8(textIn));

        MarkDownParser markdownParser(textWithParsedDates);
        auto htmlString = markdownParser.TransformToHtml();

        bool handledAsHtml = false;
        if (markdownParser.HasHtmlTags())
        {
            HString htmlHString;
            UTF8ToHString(htmlString, htmlHString.GetAddressOf());

            ComPtr<ABI::Windows::Data::Xml::Dom::IXmlDocument> xmlDocument = XamlHelpers::CreateXamlClass<ABI::Windows::Data::Xml::Dom::IXmlDocument>(HStringReference(RuntimeClass_Windows_Data_Xml_Dom_XmlDocument));

            ComPtr<ABI::Windows::Data::Xml::Dom::IXmlDocumentIO> xmlDocumentIO;
            RETURN_IF_FAILED(xmlDocument.As(&xmlDocumentIO));

            HRESULT hr = xmlDocumentIO->LoadXml(htmlHString.Get());
            if (SUCCEEDED(hr))
            {
                ComPtr<ABI::Windows::Data::Xml::Dom::IXmlNode> xmlDocumentAsNode;
                RETURN_IF_FAILED(xmlDocument.As(&xmlDocumentAsNode));

                RETURN_IF_FAILED(AddHtmlInlines(renderContext, xmlDocumentAsNode.Get(), inlines.Get()));
                handledAsHtml = true;
            }
        }
        
        if (!handledAsHtml)
        {
            HString hString;
            UTF8ToHString(textWithParsedDates, hString.GetAddressOf());
            AddSingleTextInline(renderContext, hString.Get(), false, false, inlines.Get());
        }

        return S_OK;
    }

    _Use_decl_annotations_
    void XamlBuilder::BuildTextBlock(
        IAdaptiveCardElement* adaptiveCardElement,
        IAdaptiveRenderContext* renderContext,
        IAdaptiveRenderArgs* renderArgs,
        IUIElement** textBlockControl)
    {
        ComPtr<IAdaptiveCardElement> cardElement(adaptiveCardElement);
        ComPtr<IAdaptiveTextBlock> adaptiveTextBlock;
        THROW_IF_FAILED(cardElement.As(&adaptiveTextBlock));

        ComPtr<ITextBlock> xamlTextBlock = XamlHelpers::CreateXamlClass<ITextBlock>(HStringReference(RuntimeClass_Windows_UI_Xaml_Controls_TextBlock));

        // ITextBlock2 will be used later on
        ComPtr<ITextBlock2> xamlTextBlock2;
        THROW_IF_FAILED(xamlTextBlock.As(&xamlTextBlock2));

        HString text;
        THROW_IF_FAILED(adaptiveTextBlock->get_Text(text.GetAddressOf()));
        HString language;
        THROW_IF_FAILED(adaptiveTextBlock->get_Language(language.GetAddressOf()));
        THROW_IF_FAILED(SetTextOnXamlTextBlock(renderContext, text.Get(), language.Get(), xamlTextBlock.Get()));

        ABI::AdaptiveNamespace::ForegroundColor textColor;
        THROW_IF_FAILED(adaptiveTextBlock->get_Color(&textColor));
        boolean isSubtle = false;
        THROW_IF_FAILED(adaptiveTextBlock->get_IsSubtle(&isSubtle));

        // The subtle boolean is rendered by setting the opacity on the text block, so retrieve
        // that value from the resource dictionary and set the Opacity
        if (isSubtle)
        {
            ComPtr<IResourceDictionary> resourceDictionary;
            THROW_IF_FAILED(renderContext->get_OverrideStyles(&resourceDictionary));
            ComPtr<IInspectable> subtleOpacityInspectable;
            if (SUCCEEDED(TryGetResourceFromResourceDictionaries<IInspectable>(resourceDictionary.Get(), c_TextBlockSubtleOpacityKey, &subtleOpacityInspectable)))
            {
                ComPtr<IReference<double>> subtleOpacityReference;
                if (SUCCEEDED(subtleOpacityInspectable.As(&subtleOpacityReference)))
                {
                    double subtleOpacity;
                    subtleOpacityReference.Get()->get_Value(&subtleOpacity);

                    ComPtr<IUIElement> textBlockAsUIElement;
                    THROW_IF_FAILED(xamlTextBlock.As(&textBlockAsUIElement));
                    textBlockAsUIElement->put_Opacity(subtleOpacity);
                }
            }
        }

        // Set the maximum number of lines the text block should show
        UINT maxLines;
        THROW_IF_FAILED(adaptiveTextBlock->get_MaxLines(&maxLines));
        THROW_IF_FAILED(xamlTextBlock2->put_MaxLines(maxLines));

        ABI::AdaptiveNamespace::HAlignment adaptiveHorizontalAlignment;
        THROW_IF_FAILED(adaptiveTextBlock->get_HorizontalAlignment(&adaptiveHorizontalAlignment));

        // Set the horizontal alignment of the text
        switch (adaptiveHorizontalAlignment)
        {
            case ABI::AdaptiveNamespace::HAlignment::Left:
                THROW_IF_FAILED(xamlTextBlock->put_TextAlignment(TextAlignment::TextAlignment_Left));
                break;
            case ABI::AdaptiveNamespace::HAlignment::Right:
                THROW_IF_FAILED(xamlTextBlock->put_TextAlignment(TextAlignment::TextAlignment_Right));
                break;
            case ABI::AdaptiveNamespace::HAlignment::Center:
                THROW_IF_FAILED(xamlTextBlock->put_TextAlignment(TextAlignment::TextAlignment_Center));
                break;
        }
        ABI::AdaptiveNamespace::TextSize textblockSize;
        THROW_IF_FAILED(adaptiveTextBlock->get_Size(&textblockSize));

        ABI::AdaptiveNamespace::TextWeight textWeight;
        THROW_IF_FAILED(adaptiveTextBlock->get_Weight(&textWeight));

        boolean shouldWrap = false;
        THROW_IF_FAILED(adaptiveTextBlock->get_Wrap(&shouldWrap));

        // Ensure left edge of text is consistent regardless of font size, so both small and large fonts
        // are flush on the left edge of the card by enabling TrimSideBearings
        THROW_IF_FAILED(xamlTextBlock2->put_OpticalMarginAlignment(OpticalMarginAlignment_TrimSideBearings));

        //Style the TextBlock using Host config
        ComPtr<IAdaptiveHostConfig> hostConfig;
        THROW_IF_FAILED(renderContext->get_HostConfig(&hostConfig));
        ABI::AdaptiveNamespace::ContainerStyle containerStyle;
        THROW_IF_FAILED(renderArgs->get_ContainerStyle(&containerStyle));
        StyleXamlTextBlock(textblockSize, textColor, containerStyle, isSubtle, shouldWrap, MAXUINT32, textWeight, xamlTextBlock.Get(), hostConfig.Get());

        ComPtr<IFrameworkElement> frameworkElement;
        THROW_IF_FAILED(xamlTextBlock.As(&frameworkElement));
        THROW_IF_FAILED(SetStyleFromResourceDictionary(renderContext, L"Adaptive.TextBlock", frameworkElement.Get()));

        THROW_IF_FAILED(xamlTextBlock.CopyTo(textBlockControl));
    }

    _Use_decl_annotations_
    HRESULT XamlBuilder::SetAutoImageSize(IFrameworkElement* imageControl, IInspectable* parentElement, IBitmapSource* imageSource)
    {
        INT32 pixelHeight;
        RETURN_IF_FAILED(imageSource->get_PixelHeight(&pixelHeight));
        INT32 pixelWidth;
        RETURN_IF_FAILED(imageSource->get_PixelWidth(&pixelWidth));
        DOUBLE maxHeight;
        DOUBLE maxWidth;
        ComPtr<IInspectable> localParentElement(parentElement);
        ComPtr<IFrameworkElement> localElement(imageControl);
        ComPtr<IColumnDefinition> parentAsColumnDefinition;

        RETURN_IF_FAILED(localElement->get_MaxHeight(&maxHeight));
        RETURN_IF_FAILED(localElement->get_MaxWidth(&maxWidth));

        if (SUCCEEDED(localParentElement.As(&parentAsColumnDefinition)))
        {
            DOUBLE parentWidth;
            RETURN_IF_FAILED(parentAsColumnDefinition->get_ActualWidth(&parentWidth));
            if (parentWidth >= pixelWidth)
            {
                // Make sure to keep the aspect ratio of the image
                maxWidth = min(maxWidth, parentWidth);
                double aspectRatio = (double)pixelHeight / pixelWidth;
                maxHeight = maxWidth * aspectRatio;
            }
        }

        // Prevent an image from being stretched out if it is smaller than the
        // space allocated for it (when in auto mode).
        RETURN_IF_FAILED(localElement->put_MaxHeight(min(maxHeight, pixelHeight)));
        RETURN_IF_FAILED(localElement->put_MaxWidth(min(maxWidth, pixelWidth)));

        ComPtr<IUIElement> frameworkElementAsUIElement;
        RETURN_IF_FAILED(localElement.As(&frameworkElementAsUIElement));
        RETURN_IF_FAILED(frameworkElementAsUIElement->put_Visibility(Visibility::Visibility_Visible));

        return S_OK;
    }

    _Use_decl_annotations_
    HRESULT XamlBuilder::SetImageSizeAsTextBlockSize(IFrameworkElement* imageControl, ITextBlock* textBlock)
    {
        ComPtr<ITextBlock> localTextBlock(textBlock);
        ComPtr<IFrameworkElement> textBlockAsFrameworkElement;
        RETURN_IF_FAILED(localTextBlock.As(&textBlockAsFrameworkElement));
        DOUBLE textBlockHeight;
        RETURN_IF_FAILED(textBlockAsFrameworkElement->get_ActualHeight(&textBlockHeight));
        
        ComPtr<IFrameworkElement> localElement(imageControl);
        RETURN_IF_FAILED(localElement->put_Height(textBlockHeight));
        RETURN_IF_FAILED(localElement->put_Width(textBlockHeight));

        ComPtr<IUIElement> frameworkElementAsUIElement;
        RETURN_IF_FAILED(localElement.As(&frameworkElementAsUIElement));
        RETURN_IF_FAILED(frameworkElementAsUIElement->put_Visibility(Visibility::Visibility_Visible));
        return S_OK;
    }

    _Use_decl_annotations_
    void XamlBuilder::BuildImage(
        IAdaptiveCardElement* adaptiveCardElement,
        IAdaptiveRenderContext* renderContext,
        IAdaptiveRenderArgs* renderArgs,
        IUIElement** imageControl)
    {
        ComPtr<IAdaptiveCardElement> cardElement(adaptiveCardElement);
        ComPtr<IAdaptiveImage> adaptiveImage;
        THROW_IF_FAILED(cardElement.As(&adaptiveImage));

        ComPtr<IAdaptiveHostConfig> hostConfig;
        THROW_IF_FAILED(renderContext->get_HostConfig(&hostConfig));

        ComPtr<IUriRuntimeClassFactory> uriActivationFactory;
        THROW_IF_FAILED(GetActivationFactory(
            HStringReference(RuntimeClass_Windows_Foundation_Uri).Get(),
            &uriActivationFactory));

        HSTRING url;
        THROW_IF_FAILED(adaptiveImage->get_Url(&url));

        ComPtr<IUriRuntimeClass> imageUrl;

        // Try to treat URI as absolute
        boolean isUrlRelative = FAILED(uriActivationFactory->CreateUri(url, imageUrl.GetAddressOf()));

        // Otherwise, try to treat URI as relative
        if (isUrlRelative)
        {
            HSTRING imageBaseUrl;
            THROW_IF_FAILED(hostConfig->get_ImageBaseUrl(&imageBaseUrl));

            if (imageBaseUrl == NULL) {
                renderContext->AddWarning(
                    ABI::AdaptiveNamespace::WarningStatusCode::AssetLoadFailed,
                    HStringReference(L"Image not found").Get());
                *imageControl = nullptr;
                return;
            }

            THROW_IF_FAILED(uriActivationFactory->CreateWithRelativeUri(
                imageBaseUrl,
                url,
                imageUrl.GetAddressOf())
            );
        }

        UINT32 pixelWidth = 0, pixelHeight = 0;
        THROW_IF_FAILED(adaptiveImage->get_PixelWidth(&pixelWidth));
        THROW_IF_FAILED(adaptiveImage->get_PixelHeight(&pixelHeight));
        bool hasExplicitMeasurements = (pixelWidth || pixelHeight);
        bool isAspectRatioNeeded = (pixelWidth  && pixelHeight);

        // Get the image's size and style
        ABI::AdaptiveNamespace::ImageSize size = ABI::AdaptiveNamespace::ImageSize::None;
        if (!hasExplicitMeasurements)
        {
            THROW_IF_FAILED(adaptiveImage->get_Size(&size));
        }

        if (size == ABI::AdaptiveNamespace::ImageSize::None && !hasExplicitMeasurements)
        {
            ComPtr<IAdaptiveImageConfig> imageConfig;
            THROW_IF_FAILED(hostConfig->get_Image(&imageConfig));
            THROW_IF_FAILED(imageConfig->get_ImageSize(&size));
        }

        ABI::AdaptiveNamespace::ImageStyle imageStyle;
        THROW_IF_FAILED(adaptiveImage->get_Style(&imageStyle));
        ComPtr<IAdaptiveCardResourceResolvers> resourceResolvers;
        THROW_IF_FAILED(renderContext->get_ResourceResolvers(&resourceResolvers));

        ComPtr<IFrameworkElement> frameworkElement;
        if (imageStyle == ImageStyle_Person)
        {
            ComPtr<IEllipse> ellipse = XamlHelpers::CreateXamlClass<IEllipse>(HStringReference(RuntimeClass_Windows_UI_Xaml_Shapes_Ellipse));

            Stretch stretch = (isAspectRatioNeeded) ? Stretch::Stretch_Fill : Stretch::Stretch_UniformToFill;
            SetImageOnUIElement(imageUrl.Get(), ellipse.Get(), resourceResolvers.Get(), stretch);

            ComPtr<IShape> ellipseAsShape;
            THROW_IF_FAILED(ellipse.As(&ellipseAsShape));

            // Set Auto, None, and Stretch to Stretch_UniformToFill. An ellipse set to Stretch_Uniform ends up with size 0.
            if (size == ABI::AdaptiveNamespace::ImageSize::None ||
                size == ABI::AdaptiveNamespace::ImageSize::Stretch ||
                size == ABI::AdaptiveNamespace::ImageSize::Auto ||
                hasExplicitMeasurements)
            {
                THROW_IF_FAILED(ellipseAsShape->put_Stretch(stretch));
            }

            ComPtr<IInspectable> parentElement;
            THROW_IF_FAILED(renderArgs->get_ParentElement(&parentElement));
            THROW_IF_FAILED(ellipse.As(&frameworkElement));

            // Check if the image source fits in the parent container, if so, set the framework element's size to match the original image.
            if (size == ABI::AdaptiveNamespace::ImageSize::Auto &&
                parentElement != nullptr &&
                m_enableXamlImageHandling)
            {
                ComPtr<IBrush> ellipseBrush;
                THROW_IF_FAILED(ellipseAsShape->get_Fill(&ellipseBrush));
                ComPtr<IImageBrush> brushAsImageBrush;
                THROW_IF_FAILED(ellipseBrush.As(&brushAsImageBrush));

                ComPtr<IUIElement> ellipseAsUIElement;
                THROW_IF_FAILED(ellipse.As(&ellipseAsUIElement));

                ComPtr<IImageSource> imageSource;
                THROW_IF_FAILED(brushAsImageBrush->get_ImageSource(&imageSource));
                ComPtr<IBitmapSource> imageSourceAsBitmap;
                THROW_IF_FAILED(imageSource.As(&imageSourceAsBitmap));
                // Collapse the Ellipse while the image loads, so that resizing is not noticeable
                THROW_IF_FAILED(ellipseAsUIElement->put_Visibility(Visibility::Visibility_Collapsed));
                // Handle ImageOpened event so we can check the imageSource's size to determine if it fits in its parent
                EventRegistrationToken eventToken;
                THROW_IF_FAILED(brushAsImageBrush->add_ImageOpened(Callback<IRoutedEventHandler>(
                    [ellipseAsUIElement](IInspectable* /*sender*/, IRoutedEventArgs* /*args*/) -> HRESULT
                {
                    // Don't set the AutoImageSize on the ellipse as it makes the ellipse grow bigger than
                    // what it would be otherwise, just set the visibility when we get the image
                    return ellipseAsUIElement->put_Visibility(Visibility::Visibility_Visible);
                }).Get(), &eventToken));
            }
        }
        else
        {
            ComPtr<IImage> xamlImage = XamlHelpers::CreateXamlClass<IImage>(HStringReference(RuntimeClass_Windows_UI_Xaml_Controls_Image));
            SetImageOnUIElement(imageUrl.Get(), xamlImage.Get(), resourceResolvers.Get());
            THROW_IF_FAILED(xamlImage.As(&frameworkElement));

            if(isAspectRatioNeeded)
            {
                xamlImage->put_Stretch(Stretch::Stretch_Fill);
            }

            ComPtr<IInspectable> parentElement;
            THROW_IF_FAILED(renderArgs->get_ParentElement(&parentElement));
            if (parentElement != nullptr &&
                size == ABI::AdaptiveNamespace::ImageSize::Auto &&
                m_enableXamlImageHandling)
            {
                ComPtr<IImageSource> imageSource;
                THROW_IF_FAILED(xamlImage->get_Source(&imageSource));
                ComPtr<IBitmapSource> imageSourceAsBitmap;
                THROW_IF_FAILED(imageSource.As(&imageSourceAsBitmap));

                ComPtr<IUIElement> imageAsUIElement;
                THROW_IF_FAILED(xamlImage.As(&imageAsUIElement));

                //Collapse the Image control while the image loads, so that resizing is not noticeable
                THROW_IF_FAILED(imageAsUIElement->put_Visibility(Visibility::Visibility_Collapsed));

                // Handle ImageOpened event so we can check the imageSource's size to determine if it fits in its parent
                EventRegistrationToken eventToken;
                THROW_IF_FAILED(xamlImage->add_ImageOpened(Callback<IRoutedEventHandler>(
                    [frameworkElement, parentElement, imageSourceAsBitmap](IInspectable* /*sender*/, IRoutedEventArgs* /*args*/) -> HRESULT
                {
                    return SetAutoImageSize(frameworkElement.Get(), parentElement.Get(), imageSourceAsBitmap.Get());
                }).Get(), &eventToken));
            }
        }

        ComPtr<IAdaptiveImageSizesConfig> sizeOptions;
        THROW_IF_FAILED(hostConfig->get_ImageSizes(sizeOptions.GetAddressOf()));

        if(hasExplicitMeasurements)
        {
            if(pixelWidth) 
            {
                THROW_IF_FAILED(frameworkElement->put_Width(pixelWidth));
            }

            if(pixelHeight)
            { 
                THROW_IF_FAILED(frameworkElement->put_Height(pixelHeight));
            }
        }
        else
        {
            switch (size)
            {
                case ABI::AdaptiveNamespace::ImageSize::Small:
                {
                    UINT32 imageSize;
                    THROW_IF_FAILED(sizeOptions->get_Small(&imageSize));

                    THROW_IF_FAILED(frameworkElement->put_Width(imageSize));
                    THROW_IF_FAILED(frameworkElement->put_Height(imageSize));
                    break;
                }

                case ABI::AdaptiveNamespace::ImageSize::Medium:
                {
                    UINT32 imageSize;
                    THROW_IF_FAILED(sizeOptions->get_Medium(&imageSize));

                    THROW_IF_FAILED(frameworkElement->put_Width(imageSize));
                    THROW_IF_FAILED(frameworkElement->put_Height(imageSize));
                    break;
                }

                case ABI::AdaptiveNamespace::ImageSize::Large:
                {
                    UINT32 imageSize;
                    THROW_IF_FAILED(sizeOptions->get_Large(&imageSize));

                    THROW_IF_FAILED(frameworkElement->put_Width(imageSize));
                    THROW_IF_FAILED(frameworkElement->put_Height(imageSize));
                    break;
                }
            }
        }

        ABI::AdaptiveNamespace::HAlignment adaptiveHorizontalAlignment;
        THROW_IF_FAILED(adaptiveImage->get_HorizontalAlignment(&adaptiveHorizontalAlignment));

        switch (adaptiveHorizontalAlignment)
        {
            case ABI::AdaptiveNamespace::HAlignment::Left:
                THROW_IF_FAILED(frameworkElement->put_HorizontalAlignment(HorizontalAlignment_Left));
                break;
            case ABI::AdaptiveNamespace::HAlignment::Right:
                THROW_IF_FAILED(frameworkElement->put_HorizontalAlignment(HorizontalAlignment_Right));
                break;
            case ABI::AdaptiveNamespace::HAlignment::Center:
                THROW_IF_FAILED(frameworkElement->put_HorizontalAlignment(HorizontalAlignment_Center));
                break;
        }

        THROW_IF_FAILED(SetStyleFromResourceDictionary(renderContext, L"Adaptive.Image", frameworkElement.Get()));

        ComPtr<IAdaptiveActionElement> selectAction;
        THROW_IF_FAILED(adaptiveImage->get_SelectAction(&selectAction));

        ComPtr<IUIElement> imageAsUIElement;
        THROW_IF_FAILED(frameworkElement.As(&imageAsUIElement));

        HandleSelectAction(adaptiveCardElement, selectAction.Get(), renderContext, imageAsUIElement.Get(), SupportsInteractivity(hostConfig.Get()), true, imageControl);
    }

    _Use_decl_annotations_
    void XamlBuilder::BuildContainer(
        IAdaptiveCardElement* adaptiveCardElement,
        IAdaptiveRenderContext* renderContext,
        IAdaptiveRenderArgs* renderArgs,
        IUIElement** containerControl)
    {
        ComPtr<IAdaptiveCardElement> cardElement(adaptiveCardElement);
        ComPtr<IAdaptiveContainer> adaptiveContainer;
        THROW_IF_FAILED(cardElement.As(&adaptiveContainer));

        ComPtr<WholeItemsPanel> containerPanel;
        THROW_IF_FAILED(MakeAndInitialize<WholeItemsPanel>(&containerPanel));

        ComPtr<IFrameworkElement> containerPanelAsFrameWorkElement;
        THROW_IF_FAILED(containerPanel.As(&containerPanelAsFrameWorkElement));
        // Assign vertical alignment to the top so that on fixed height cards, the content
        // still renders at the top even if the content is shorter than the full card
        ABI::AdaptiveNamespace::HeightType containerHeightType{};
        THROW_IF_FAILED(cardElement->get_Height(&containerHeightType));
        if (containerHeightType == ABI::AdaptiveNamespace::HeightType::Auto)
        {
            THROW_IF_FAILED(containerPanelAsFrameWorkElement->put_VerticalAlignment(VerticalAlignment_Top));
        }

        ABI::AdaptiveNamespace::ContainerStyle containerStyle;
        THROW_IF_FAILED(adaptiveContainer->get_Style(&containerStyle));

        ABI::AdaptiveNamespace::ContainerStyle parentContainerStyle;
        THROW_IF_FAILED(renderArgs->get_ContainerStyle(&parentContainerStyle));

        bool hasExplicitContainerStyle{true};
        if (containerStyle == ABI::AdaptiveNamespace::ContainerStyle::None)
        {
            hasExplicitContainerStyle = false;
            containerStyle = parentContainerStyle;
        }
        ComPtr<IFrameworkElement> parentElement;
        THROW_IF_FAILED(renderArgs->get_ParentElement(&parentElement));
        ComPtr<IAdaptiveRenderArgs> newRenderArgs;
        THROW_IF_FAILED(MakeAndInitialize<AdaptiveRenderArgs>(&newRenderArgs, containerStyle, parentElement.Get()));

        ComPtr<IPanel> containerPanelAsPanel;
        THROW_IF_FAILED(containerPanel.As(&containerPanelAsPanel));
        ComPtr<IVector<IAdaptiveCardElement*>> childItems;
        THROW_IF_FAILED(adaptiveContainer->get_Items(&childItems));
        BuildPanelChildren(childItems.Get(), containerPanelAsPanel.Get(), renderContext, newRenderArgs.Get(), [](IUIElement*) {});

        ComPtr<IBorder> containerBorder = XamlHelpers::CreateXamlClass<IBorder>(HStringReference(RuntimeClass_Windows_UI_Xaml_Controls_Border));
        ComPtr<IAdaptiveHostConfig> hostConfig;
        THROW_IF_FAILED(renderContext->get_HostConfig(&hostConfig));

        // If container style was explicitly assigned, apply background
        if (hasExplicitContainerStyle)
        {
            ABI::Windows::UI::Color backgroundColor;
            THROW_IF_FAILED(GetBackgroundColorFromStyle(containerStyle, hostConfig.Get(), &backgroundColor));
            ComPtr<IBrush> backgroundColorBrush = GetSolidColorBrush(backgroundColor);
            THROW_IF_FAILED(containerBorder->put_Background(backgroundColorBrush.Get()));

            // If the container style doesn't match its parent, apply padding.
            if (containerStyle != parentContainerStyle)
            {
                ComPtr<IAdaptiveSpacingConfig> spacingConfig;
                THROW_IF_FAILED(hostConfig->get_Spacing(&spacingConfig));

                UINT32 padding;
                THROW_IF_FAILED(spacingConfig->get_Padding(&padding));
                DOUBLE paddingAsDouble = static_cast<DOUBLE>(padding);

                Thickness paddingThickness = {paddingAsDouble, paddingAsDouble, paddingAsDouble, paddingAsDouble};
                THROW_IF_FAILED(containerBorder->put_Padding(paddingThickness));
            }
        }

        ABI::AdaptiveNamespace::VerticalContentAlignment verticalContentAlignment;
        THROW_IF_FAILED(adaptiveContainer->get_VerticalContentAlignment(&verticalContentAlignment));

        XamlBuilder::SetVerticalContentAlignmentToChildren(containerPanel.Get(), verticalContentAlignment);

        ComPtr<IUIElement> containerPanelAsUIElement;
        THROW_IF_FAILED(containerPanel.As(&containerPanelAsUIElement));
        THROW_IF_FAILED(containerBorder->put_Child(containerPanelAsUIElement.Get()));

        THROW_IF_FAILED(SetStyleFromResourceDictionary(renderContext, L"Adaptive.Container", containerPanelAsFrameWorkElement.Get()));

        ComPtr<IAdaptiveActionElement> selectAction;
        THROW_IF_FAILED(adaptiveContainer->get_SelectAction(&selectAction));

        ComPtr<IUIElement> containerBorderAsUIElement;
        THROW_IF_FAILED(containerBorder.As(&containerBorderAsUIElement));

        HandleSelectAction(adaptiveCardElement, selectAction.Get(), renderContext, containerBorderAsUIElement.Get(), SupportsInteractivity(hostConfig.Get()), true, containerControl);
    }

    _Use_decl_annotations_
    void XamlBuilder::BuildColumn(
        IAdaptiveCardElement* adaptiveCardElement,
        IAdaptiveRenderContext* renderContext,
        IAdaptiveRenderArgs* renderArgs,
        IUIElement** ColumnControl)
    {
        ComPtr<IAdaptiveCardElement> cardElement(adaptiveCardElement);
        ComPtr<IAdaptiveColumn> adaptiveColumn;
        THROW_IF_FAILED(cardElement.As(&adaptiveColumn));

        ComPtr<WholeItemsPanel> columnPanel;
        THROW_IF_FAILED(MakeAndInitialize<WholeItemsPanel>(&columnPanel));

        ABI::AdaptiveNamespace::ContainerStyle containerStyle;
        THROW_IF_FAILED(adaptiveColumn->get_Style(&containerStyle));
        bool hasExplicitContainerStyle = true;
        if (containerStyle == ABI::AdaptiveNamespace::ContainerStyle::None)
        {
            hasExplicitContainerStyle = false;
            ABI::AdaptiveNamespace::ContainerStyle parentContainerStyle;
            THROW_IF_FAILED(renderArgs->get_ContainerStyle(&parentContainerStyle));
            containerStyle = parentContainerStyle;
        }

        ComPtr<IFrameworkElement> parentElement;
        THROW_IF_FAILED(renderArgs->get_ParentElement(&parentElement));
        ComPtr<IAdaptiveRenderArgs> newRenderArgs;
        THROW_IF_FAILED(MakeAndInitialize<AdaptiveRenderArgs>(&newRenderArgs, containerStyle, parentElement.Get()));

        // If container style was explicitly assigned, apply background
        ComPtr<IAdaptiveHostConfig> hostConfig;
        THROW_IF_FAILED(renderContext->get_HostConfig(&hostConfig));
        ABI::Windows::UI::Color backgroundColor;
        if (hasExplicitContainerStyle && SUCCEEDED(GetBackgroundColorFromStyle(containerStyle, hostConfig.Get(), &backgroundColor)))
        {
            ComPtr<IPanel> columnAsPanel;
            THROW_IF_FAILED(columnPanel.As(&columnAsPanel));

            ComPtr<IBrush> backgroundColorBrush = GetSolidColorBrush(backgroundColor);
            THROW_IF_FAILED(columnAsPanel->put_Background(backgroundColorBrush.Get()));
        }

        ComPtr<IPanel> columnPanelAsPanel;
        THROW_IF_FAILED(columnPanel.As(&columnPanelAsPanel));
        ComPtr<IVector<IAdaptiveCardElement*>> childItems;
        THROW_IF_FAILED(adaptiveColumn->get_Items(&childItems));
        BuildPanelChildren(childItems.Get(), columnPanelAsPanel.Get(), renderContext, newRenderArgs.Get(), [](IUIElement*) {});

        ABI::AdaptiveNamespace::VerticalContentAlignment verticalContentAlignment;
        THROW_IF_FAILED(adaptiveColumn->get_VerticalContentAlignment(&verticalContentAlignment));

        XamlBuilder::SetVerticalContentAlignmentToChildren(columnPanel.Get(), verticalContentAlignment);

        // Assign vertical alignment to the top so that on fixed height cards, the content
        // still renders at the top even if the content is shorter than the full card
        ComPtr<IFrameworkElement> columnPanelAsFrameworkElement;
        THROW_IF_FAILED(columnPanel.As(&columnPanelAsFrameworkElement));
        THROW_IF_FAILED(columnPanelAsFrameworkElement->put_VerticalAlignment(VerticalAlignment_Stretch));

        THROW_IF_FAILED(SetStyleFromResourceDictionary(renderContext, L"Adaptive.Column", columnPanelAsFrameworkElement.Get()));

        ComPtr<IAdaptiveActionElement> selectAction;
        THROW_IF_FAILED(adaptiveColumn->get_SelectAction(&selectAction));

        ComPtr<IUIElement> columnAsUIElement;
        THROW_IF_FAILED(columnPanel.As(&columnAsUIElement));

        HandleSelectAction(adaptiveCardElement, selectAction.Get(), renderContext, columnAsUIElement.Get(), SupportsInteractivity(hostConfig.Get()), false, ColumnControl);
    }

    _Use_decl_annotations_
    void XamlBuilder::BuildColumnSet(
        IAdaptiveCardElement* adaptiveCardElement,
        IAdaptiveRenderContext* renderContext,
        IAdaptiveRenderArgs* renderArgs,
        IUIElement** columnSetControl)
    {
        ComPtr<IAdaptiveCardElement> cardElement(adaptiveCardElement);
        ComPtr<IAdaptiveColumnSet> adaptiveColumnSet;
        THROW_IF_FAILED(cardElement.As(&adaptiveColumnSet));

        ComPtr<WholeItemsPanel> gridContainer;
        THROW_IF_FAILED(MakeAndInitialize<WholeItemsPanel>(&gridContainer));

        ComPtr<IGrid> xamlGrid = XamlHelpers::CreateXamlClass<IGrid>(HStringReference(RuntimeClass_Windows_UI_Xaml_Controls_Grid));
        ComPtr<IGridStatics> gridStatics;
        THROW_IF_FAILED(GetActivationFactory(HStringReference(RuntimeClass_Windows_UI_Xaml_Controls_Grid).Get(), &gridStatics));

        ComPtr<IVector<IAdaptiveColumn*>> columns;
        THROW_IF_FAILED(adaptiveColumnSet->get_Columns(&columns));
        int currentColumn{};
        ComPtr<IAdaptiveElementRendererRegistration> elementRenderers;
        THROW_IF_FAILED(renderContext->get_ElementRenderers(&elementRenderers));
        ComPtr<IAdaptiveElementRenderer> columnRenderer;
        THROW_IF_FAILED(elementRenderers->Get(HStringReference(L"Column").Get(), &columnRenderer));
        
        if (columnRenderer == nullptr)
        {
            renderContext->AddWarning(
               ABI::AdaptiveNamespace::WarningStatusCode::NoRendererForType,
                HStringReference(L"No renderer found for type: Column").Get());
            *columnSetControl = nullptr;
            return;
        }

        ComPtr<IAdaptiveHostConfig> hostConfig;
        THROW_IF_FAILED(renderContext->get_HostConfig(&hostConfig));

        XamlHelpers::IterateOverVector<IAdaptiveColumn>(columns.Get(), [xamlGrid, gridStatics, &currentColumn, renderContext, renderArgs, columnRenderer, hostConfig](IAdaptiveColumn* column)
        {
            ComPtr<IAdaptiveCardElement> columnAsCardElement;
            ComPtr<IAdaptiveColumn> localColumn(column);
            THROW_IF_FAILED(localColumn.As(&columnAsCardElement));
            ComPtr<IVector<ColumnDefinition*>> columnDefinitions;
            THROW_IF_FAILED(xamlGrid->get_ColumnDefinitions(&columnDefinitions));
            ComPtr<IPanel> gridAsPanel;
            THROW_IF_FAILED(xamlGrid.As(&gridAsPanel));

            // If not the first column
            if (currentColumn > 0)
            {
                // Add Separator to the columnSet
                bool needsSeparator;
                UINT spacing;
                UINT separatorThickness;
                ABI::Windows::UI::Color separatorColor;
                GetSeparationConfigForElement(columnAsCardElement.Get(), hostConfig.Get(), &spacing, &separatorThickness, &separatorColor, &needsSeparator);

                if (needsSeparator)
                {
                    //Create a new ColumnDefinition for the separator
                    ComPtr<IColumnDefinition> separatorColumnDefinition = XamlHelpers::CreateXamlClass<IColumnDefinition>(HStringReference(RuntimeClass_Windows_UI_Xaml_Controls_ColumnDefinition));
                    THROW_IF_FAILED(separatorColumnDefinition->put_Width({ 1.0, GridUnitType::GridUnitType_Auto }));
                    THROW_IF_FAILED(columnDefinitions->Append(separatorColumnDefinition.Get()));

                    auto separator = CreateSeparator(renderContext, spacing, separatorThickness, separatorColor, false);
                    ComPtr<IFrameworkElement> separatorAsFrameworkElement;
                    THROW_IF_FAILED(separator.As(&separatorAsFrameworkElement));
                    gridStatics->SetColumn(separatorAsFrameworkElement.Get(), currentColumn++);
                    XamlHelpers::AppendXamlElementToPanel(separator.Get(), gridAsPanel.Get());
                }
            }

            // Determine if the column is auto, stretch, or percentage width, and set the column width appropriately
            ComPtr<IColumnDefinition> columnDefinition = XamlHelpers::CreateXamlClass<IColumnDefinition>(HStringReference(RuntimeClass_Windows_UI_Xaml_Controls_ColumnDefinition));

            HString adaptiveColumnWidth;
            THROW_IF_FAILED(column->get_Width(adaptiveColumnWidth.GetAddressOf()));

            INT32 isStretchResult;
            THROW_IF_FAILED(WindowsCompareStringOrdinal(adaptiveColumnWidth.Get(), HStringReference(L"stretch").Get(), &isStretchResult));

            INT32 isAutoResult;
            THROW_IF_FAILED(WindowsCompareStringOrdinal(adaptiveColumnWidth.Get(), HStringReference(L"auto").Get(), &isAutoResult));

            double widthAsDouble = _wtof(adaptiveColumnWidth.GetRawBuffer(nullptr));
            UINT32 pixelWidth = 0; 
            THROW_IF_FAILED(localColumn->get_PixelWidth(&pixelWidth));

            GridLength columnWidth;
            if (pixelWidth)
            { 
                // If pixel width specified, use pixel width
                columnWidth.GridUnitType = GridUnitType::GridUnitType_Pixel;
                columnWidth.Value = pixelWidth;
            }
            else if (isAutoResult == 0)
            {
                // If auto specified, use auto width
                columnWidth.GridUnitType = GridUnitType::GridUnitType_Auto;
                columnWidth.Value = 0;
            }
            else if (isStretchResult == 0 || !adaptiveColumnWidth.IsValid() || (widthAsDouble <= 0))
            {
                // If stretch specified, or column width invalid or set to non-positive, use stretch with default of 1
                columnWidth.GridUnitType = GridUnitType::GridUnitType_Star;
                columnWidth.Value = 1;
            }
            else
            {
                // If user specified specific valid width, use that star width
                columnWidth.GridUnitType = GridUnitType::GridUnitType_Star;
                columnWidth.Value = _wtof(adaptiveColumnWidth.GetRawBuffer(nullptr));
            }

            THROW_IF_FAILED(columnDefinition->put_Width(columnWidth));
            THROW_IF_FAILED(columnDefinitions->Append(columnDefinition.Get()));

            ComPtr<IAdaptiveRenderArgs> columnRenderArgs;
            ABI::AdaptiveNamespace::ContainerStyle style;
            THROW_IF_FAILED(renderArgs->get_ContainerStyle(&style));
            THROW_IF_FAILED(MakeAndInitialize<AdaptiveRenderArgs>(&columnRenderArgs, style, columnDefinition.Get()));

            // Build the Column
            ComPtr<IUIElement> xamlColumn;
            columnRenderer->Render(columnAsCardElement.Get(), renderContext, columnRenderArgs.Get(), &xamlColumn);

            // Mark the column container with the current column
            ComPtr<IFrameworkElement> columnAsFrameworkElement;
            THROW_IF_FAILED(xamlColumn.As(&columnAsFrameworkElement));
            gridStatics->SetColumn(columnAsFrameworkElement.Get(), currentColumn++);

            // Finally add the column container to the grid
            XamlHelpers::AppendXamlElementToPanel(xamlColumn.Get(), gridAsPanel.Get());
        });

        ComPtr<IFrameworkElement> columnSetAsFrameworkElement;
        THROW_IF_FAILED(xamlGrid.As(&columnSetAsFrameworkElement));
        THROW_IF_FAILED(SetStyleFromResourceDictionary(renderContext, L"Adaptive.ColumnSet", columnSetAsFrameworkElement.Get()));
        THROW_IF_FAILED(columnSetAsFrameworkElement->put_VerticalAlignment(VerticalAlignment_Stretch));

        ComPtr<IAdaptiveActionElement> selectAction;
        THROW_IF_FAILED(adaptiveColumnSet->get_SelectAction(&selectAction));

        ComPtr<IPanel> gridContainerAsPanel;
        THROW_IF_FAILED(gridContainer.As(&gridContainerAsPanel));
        ComPtr<IUIElement> gridContainerAsUIElement;
        THROW_IF_FAILED(gridContainer.As(&gridContainerAsUIElement));

        ComPtr<IUIElement> gridAsUIElement;
        THROW_IF_FAILED(xamlGrid.As(&gridAsUIElement));

        ComPtr<IAdaptiveCardElement> columnSetAsCardElement;
        THROW_IF_FAILED(adaptiveColumnSet.As(&columnSetAsCardElement));

        ABI::AdaptiveNamespace::HeightType columnSetHeightType;
        THROW_IF_FAILED(columnSetAsCardElement->get_Height(&columnSetHeightType));

        XamlHelpers::AppendXamlElementToPanel(xamlGrid.Get(), gridContainerAsPanel.Get(), columnSetHeightType);
        HandleSelectAction(adaptiveCardElement, selectAction.Get(), renderContext, gridContainerAsUIElement.Get(), SupportsInteractivity(hostConfig.Get()), true, columnSetControl);
    }

    _Use_decl_annotations_
    void XamlBuilder::BuildFactSet(
        IAdaptiveCardElement* adaptiveCardElement,
        IAdaptiveRenderContext* renderContext,
        IAdaptiveRenderArgs* renderArgs,
        IUIElement** factSetControl)
    {
        ComPtr<IAdaptiveCardElement> cardElement(adaptiveCardElement);
        ComPtr<IAdaptiveFactSet> adaptiveFactSet;

        THROW_IF_FAILED(cardElement.As(&adaptiveFactSet));

        ComPtr<IGrid> xamlGrid = XamlHelpers::CreateXamlClass<IGrid>(HStringReference(RuntimeClass_Windows_UI_Xaml_Controls_Grid));
        ComPtr<IGridStatics> gridStatics;
        THROW_IF_FAILED(GetActivationFactory(HStringReference(RuntimeClass_Windows_UI_Xaml_Controls_Grid).Get(), &gridStatics));

        ComPtr<IColumnDefinition> titleColumn = XamlHelpers::CreateXamlClass<IColumnDefinition>(HStringReference(RuntimeClass_Windows_UI_Xaml_Controls_ColumnDefinition));
        ComPtr<IColumnDefinition> valueColumn = XamlHelpers::CreateXamlClass<IColumnDefinition>(HStringReference(RuntimeClass_Windows_UI_Xaml_Controls_ColumnDefinition));
        GridLength factSetGridTitleLength = { 0, GridUnitType::GridUnitType_Auto };
        GridLength factSetGridValueLength = { 1, GridUnitType::GridUnitType_Star };

        THROW_IF_FAILED(titleColumn->put_Width(factSetGridTitleLength));
        THROW_IF_FAILED(valueColumn->put_Width(factSetGridValueLength));
        ComPtr<IVector<ColumnDefinition*>> columnDefinitions;
        THROW_IF_FAILED(xamlGrid->get_ColumnDefinitions(&columnDefinitions));
        THROW_IF_FAILED(columnDefinitions->Append(titleColumn.Get()));
        THROW_IF_FAILED(columnDefinitions->Append(valueColumn.Get()));

        GridLength factSetGridHeight = {0, GridUnitType::GridUnitType_Auto};
        ABI::AdaptiveNamespace::HeightType heightType;
        THROW_IF_FAILED(cardElement->get_Height(&heightType));
        if (heightType == ABI::AdaptiveNamespace::HeightType::Stretch)
        {
            factSetGridHeight = {1, GridUnitType::GridUnitType_Star};
        }

        ComPtr<IVector<IAdaptiveFact*>> facts;
        THROW_IF_FAILED(adaptiveFactSet->get_Facts(&facts));
        int currentFact = 0;
        XamlHelpers::IterateOverVector<IAdaptiveFact>(facts.Get(), [xamlGrid, gridStatics, factSetGridHeight, &currentFact, renderContext, renderArgs](IAdaptiveFact* fact)
        {
            ComPtr<IRowDefinition> factRow = XamlHelpers::CreateXamlClass<IRowDefinition>(HStringReference(RuntimeClass_Windows_UI_Xaml_Controls_RowDefinition));
            THROW_IF_FAILED(factRow->put_Height(factSetGridHeight));

            ComPtr<IVector<RowDefinition*>> rowDefinitions;
            THROW_IF_FAILED(xamlGrid->get_RowDefinitions(&rowDefinitions));
            THROW_IF_FAILED(rowDefinitions->Append(factRow.Get()));

            ComPtr<IAdaptiveFact> localFact(fact);
            ComPtr<IAdaptiveHostConfig> hostConfig;
            THROW_IF_FAILED(renderContext->get_HostConfig(&hostConfig));
            ComPtr<IAdaptiveFactSetConfig> factSetConfig;
            THROW_IF_FAILED(hostConfig->get_FactSet(&factSetConfig));

            // Create the title xaml textblock and style it from Host options
            ComPtr<ITextBlock> titleTextBlock = XamlHelpers::CreateXamlClass<ITextBlock>(HStringReference(RuntimeClass_Windows_UI_Xaml_Controls_TextBlock));
            HString factTitle;
            THROW_IF_FAILED(localFact->get_Title(factTitle.GetAddressOf()));
            THROW_IF_FAILED(titleTextBlock->put_Text(factTitle.Get()));
            ComPtr<IAdaptiveTextConfig> titleTextConfig;
            THROW_IF_FAILED(factSetConfig->get_Title(&titleTextConfig));

            ABI::AdaptiveNamespace::ContainerStyle containerStyle;
            THROW_IF_FAILED(renderArgs->get_ContainerStyle(&containerStyle));
            StyleXamlTextBlock(titleTextConfig.Get(), containerStyle, titleTextBlock.Get(), hostConfig.Get());

            // Create the value xaml textblock and style it from Host options
            ComPtr<ITextBlock> valueTextBlock = XamlHelpers::CreateXamlClass<ITextBlock>(HStringReference(RuntimeClass_Windows_UI_Xaml_Controls_TextBlock));
            HString factValue;
            THROW_IF_FAILED(localFact->get_Value(factValue.GetAddressOf()));
            THROW_IF_FAILED(valueTextBlock->put_Text(factValue.Get()));
            ComPtr<IAdaptiveTextConfig> valueTextConfig;
            THROW_IF_FAILED(factSetConfig->get_Value(&valueTextConfig));
            StyleXamlTextBlock(valueTextConfig.Get(), containerStyle, valueTextBlock.Get(), hostConfig.Get());

            // Mark the column container with the current column
            ComPtr<IFrameworkElement> titleTextBlockAsFrameWorkElement;
            THROW_IF_FAILED(titleTextBlock.As(&titleTextBlockAsFrameWorkElement));
            ComPtr<IFrameworkElement> valueTextBlockAsFrameWorkElement;
            THROW_IF_FAILED(valueTextBlock.As(&valueTextBlockAsFrameWorkElement));

            UINT32 spacing;
            THROW_IF_FAILED(factSetConfig->get_Spacing(&spacing));
            //Add spacing from hostconfig to right margin of title.
            titleTextBlockAsFrameWorkElement->put_Margin({ 0, 0, (double)spacing, 0 });

            THROW_IF_FAILED(SetStyleFromResourceDictionary(renderContext, L"Adaptive.Fact.Title", titleTextBlockAsFrameWorkElement.Get()));
            THROW_IF_FAILED(SetStyleFromResourceDictionary(renderContext, L"Adaptive.Fact.Value", valueTextBlockAsFrameWorkElement.Get()));

            THROW_IF_FAILED(gridStatics->SetColumn(titleTextBlockAsFrameWorkElement.Get(), 0));
            THROW_IF_FAILED(gridStatics->SetRow(titleTextBlockAsFrameWorkElement.Get(), currentFact));

            THROW_IF_FAILED(gridStatics->SetColumn(valueTextBlockAsFrameWorkElement.Get(), 1));
            THROW_IF_FAILED(gridStatics->SetRow(valueTextBlockAsFrameWorkElement.Get(), currentFact));

            // Finally add the column container to the grid, and increment the column count
            ComPtr<IPanel> gridAsPanel;
            THROW_IF_FAILED(xamlGrid.As(&gridAsPanel));
            ComPtr<IUIElement> titleUIElement;
            THROW_IF_FAILED(titleTextBlockAsFrameWorkElement.As(&titleUIElement));
            ComPtr<IUIElement> valueUIElement;
            THROW_IF_FAILED(valueTextBlockAsFrameWorkElement.As(&valueUIElement));

            XamlHelpers::AppendXamlElementToPanel(titleUIElement.Get(), gridAsPanel.Get());
            XamlHelpers::AppendXamlElementToPanel(valueUIElement.Get(), gridAsPanel.Get());
            ++currentFact;
        });

        ComPtr<IFrameworkElement> factSetAsFrameworkElement;
        THROW_IF_FAILED(xamlGrid.As(&factSetAsFrameworkElement));
        THROW_IF_FAILED(SetStyleFromResourceDictionary(renderContext, L"Adaptive.FactSet", factSetAsFrameworkElement.Get()));

        THROW_IF_FAILED(xamlGrid.CopyTo(factSetControl));
    }

    _Use_decl_annotations_
    void XamlBuilder::BuildImageSet(
        IAdaptiveCardElement* adaptiveCardElement,
        IAdaptiveRenderContext* renderContext,
        IAdaptiveRenderArgs* renderArgs,
        IUIElement** imageSetControl)
    {
        ComPtr<IAdaptiveCardElement> cardElement(adaptiveCardElement);
        ComPtr<IAdaptiveImageSet> adaptiveImageSet;
        THROW_IF_FAILED(cardElement.As(&adaptiveImageSet));

        ComPtr<IVariableSizedWrapGrid> xamlGrid = XamlHelpers::CreateXamlClass<IVariableSizedWrapGrid>(HStringReference(RuntimeClass_Windows_UI_Xaml_Controls_VariableSizedWrapGrid));

        THROW_IF_FAILED(xamlGrid->put_Orientation(Orientation_Horizontal));

        ComPtr<IVector<IAdaptiveImage*>> images;
        THROW_IF_FAILED(adaptiveImageSet->get_Images(&images));

        ComPtr<IAdaptiveHostConfig> hostConfig;
        THROW_IF_FAILED(renderContext->get_HostConfig(&hostConfig));
        ComPtr<IAdaptiveImageSetConfig> imageSetConfig;
        THROW_IF_FAILED(hostConfig->get_ImageSet(&imageSetConfig));

        ABI::AdaptiveNamespace::ImageSize imageSize;
        THROW_IF_FAILED(adaptiveImageSet->get_ImageSize(&imageSize));

        if (imageSize == ABI::AdaptiveNamespace::ImageSize::None)
        {
            THROW_IF_FAILED(imageSetConfig->get_ImageSize(&imageSize));
        }

        ComPtr<IAdaptiveElementRendererRegistration> elementRenderers;
        THROW_IF_FAILED(renderContext->get_ElementRenderers(&elementRenderers));
        ComPtr<IAdaptiveElementRenderer> imageRenderer;
        THROW_IF_FAILED(elementRenderers->Get(HStringReference(L"Image").Get(), &imageRenderer));
        if (imageRenderer != nullptr)
        {
            ABI::AdaptiveNamespace::ContainerStyle containerStyle;
            THROW_IF_FAILED(renderArgs->get_ContainerStyle(&containerStyle));

            ComPtr<AdaptiveRenderArgs> childRenderArgs;
            THROW_IF_FAILED(MakeAndInitialize<AdaptiveRenderArgs>(&childRenderArgs, containerStyle, xamlGrid.Get()));

            XamlHelpers::IterateOverVector<IAdaptiveImage>(images.Get(), [imageSize, xamlGrid, renderContext, childRenderArgs, imageRenderer, imageSetConfig](IAdaptiveImage* adaptiveImage)
            {
                ComPtr<IUIElement> uiImage;
                ComPtr<IAdaptiveImage> localAdaptiveImage(adaptiveImage);
                THROW_IF_FAILED(localAdaptiveImage->put_Size(imageSize));

                ComPtr<IAdaptiveCardElement> adaptiveElementImage;
                localAdaptiveImage.As(&adaptiveElementImage);
                THROW_IF_FAILED(imageRenderer->Render(adaptiveElementImage.Get(), renderContext, childRenderArgs.Get(), &uiImage));

                ComPtr<IFrameworkElement> imageAsFrameworkElement;
                THROW_IF_FAILED(uiImage.As(&imageAsFrameworkElement));

                UINT32 maxImageHeight;
                THROW_IF_FAILED(imageSetConfig->get_MaxImageHeight(&maxImageHeight));
                THROW_IF_FAILED(imageAsFrameworkElement->put_MaxHeight(maxImageHeight));

                ComPtr<IPanel> gridAsPanel;
                THROW_IF_FAILED(xamlGrid.As(&gridAsPanel));

                XamlHelpers::AppendXamlElementToPanel(uiImage.Get(), gridAsPanel.Get());
            });
        }
        else
        {
            renderContext->AddWarning(
               ABI::AdaptiveNamespace::WarningStatusCode::NoRendererForType,
                HStringReference(L"No renderer found for type: Image").Get());
            *imageSetControl = nullptr;
            return;
        }

        ComPtr<IFrameworkElement> imageSetAsFrameworkElement;
        THROW_IF_FAILED(xamlGrid.As(&imageSetAsFrameworkElement));
        THROW_IF_FAILED(SetStyleFromResourceDictionary(renderContext, L"Adaptive.ImageSet", imageSetAsFrameworkElement.Get()));

        THROW_IF_FAILED(xamlGrid.CopyTo(imageSetControl));
    }

    std::vector<std::string> GetChoiceSetValueVector(
        IAdaptiveChoiceSetInput* adaptiveChoiceSetInput)
    {
        HString value;
        THROW_IF_FAILED(adaptiveChoiceSetInput->get_Value(value.GetAddressOf()));

        std::vector<std::string> values;
        std::string stdValue = HStringToUTF8(value.Get());
        std::stringstream streamValue(stdValue);

        while (streamValue.good())
        {
            std::string subString;
            std::getline(streamValue, subString, ',');
            values.push_back(subString);
        }

        return values;
    }

    bool IsChoiceSelected(
        std::vector<std::string> selectedValues,
        IAdaptiveChoiceInput* choice)
    {
        HString value;
        THROW_IF_FAILED(choice->get_Value(value.GetAddressOf()));
        std::string stdValue = HStringToUTF8(value.Get());
        return std::find(selectedValues.begin(), selectedValues.end(), stdValue) != selectedValues.end();
    }

    void XamlBuilder::BuildCompactChoiceSetInput(
        IAdaptiveRenderContext* renderContext,
        IAdaptiveChoiceSetInput* adaptiveChoiceSetInput,
        IUIElement** choiceInputSet)
    {
        ComPtr<IComboBox> comboBox = XamlHelpers::CreateXamlClass<IComboBox>(HStringReference(RuntimeClass_Windows_UI_Xaml_Controls_ComboBox));

        // Set HorizontalAlignment to Stretch (defaults to Left for combo boxes)
        ComPtr<IFrameworkElement> comboBoxAsFrameworkElement;
        THROW_IF_FAILED(comboBox.As(&comboBoxAsFrameworkElement));
        THROW_IF_FAILED(comboBoxAsFrameworkElement->put_HorizontalAlignment(HorizontalAlignment_Stretch));

        ComPtr<IItemsControl> itemsControl;
        THROW_IF_FAILED(comboBox.As(&itemsControl));

        ComPtr<IObservableVector<IInspectable*>> items;
        THROW_IF_FAILED(itemsControl->get_Items(items.GetAddressOf()));

        ComPtr<IVector<IInspectable*>> itemsVector;
        THROW_IF_FAILED(items.As(&itemsVector));

        ComPtr<IVector<IAdaptiveChoiceInput*>> choices;
        THROW_IF_FAILED(adaptiveChoiceSetInput->get_Choices(&choices));

        std::vector<std::string> values = GetChoiceSetValueVector(adaptiveChoiceSetInput);

        int currentIndex = 0;
        int selectedIndex = -1;
        XamlHelpers::IterateOverVector<IAdaptiveChoiceInput>(choices.Get(), [&currentIndex, &selectedIndex, itemsVector, values](IAdaptiveChoiceInput* adaptiveChoiceInput)
        {
            HString title;
            THROW_IF_FAILED(adaptiveChoiceInput->get_Title(title.GetAddressOf()));

            ComPtr<IComboBoxItem> comboBoxItem = XamlHelpers::CreateXamlClass<IComboBoxItem>(HStringReference(RuntimeClass_Windows_UI_Xaml_Controls_ComboBoxItem));

            XamlHelpers::SetContent(comboBoxItem.Get(), title.Get());

            if (IsChoiceSelected(values, adaptiveChoiceInput))
            {
                selectedIndex = currentIndex;
            }

            ComPtr<IInspectable> inspectable;
            THROW_IF_FAILED(comboBoxItem.As(&inspectable));

            THROW_IF_FAILED(itemsVector->Append(inspectable.Get()));
            currentIndex++;
        });

        ComPtr<ISelector> selector;
        THROW_IF_FAILED(comboBox.As(&selector));
        THROW_IF_FAILED(selector->put_SelectedIndex(selectedIndex));

        ComPtr<IUIElement> comboBoxAsUIElement;
        THROW_IF_FAILED(comboBox.As(&comboBoxAsUIElement));
        THROW_IF_FAILED(AddHandledTappedEvent(comboBoxAsUIElement.Get()));

        SetStyleFromResourceDictionary(renderContext, L"Adaptive.Input.ChoiceSet.Compact", comboBoxAsFrameworkElement.Get());

        THROW_IF_FAILED(comboBoxAsUIElement.CopyTo(choiceInputSet));
    }

    void XamlBuilder::BuildExpandedChoiceSetInput(
        IAdaptiveRenderContext* renderContext,
        IAdaptiveChoiceSetInput* adaptiveChoiceSetInput,
        boolean isMultiSelect,
        IUIElement** choiceInputSet)
    {
        ComPtr<IVector<IAdaptiveChoiceInput*>> choices;
        THROW_IF_FAILED(adaptiveChoiceSetInput->get_Choices(&choices));

        ComPtr<IStackPanel> stackPanel = XamlHelpers::CreateXamlClass<IStackPanel>(HStringReference(RuntimeClass_Windows_UI_Xaml_Controls_StackPanel));
        stackPanel->put_Orientation(Orientation::Orientation_Vertical);

        ComPtr<IPanel> panel;
        THROW_IF_FAILED(stackPanel.As(&panel));

        std::vector<std::string> values = GetChoiceSetValueVector(adaptiveChoiceSetInput);

        XamlHelpers::IterateOverVector<IAdaptiveChoiceInput>(choices.Get(), [panel, isMultiSelect, renderContext, values](IAdaptiveChoiceInput* adaptiveChoiceInput)
        {
            ComPtr<IUIElement> choiceItem;
            if (isMultiSelect)
            {
                ComPtr<ICheckBox> checkBox = XamlHelpers::CreateXamlClass<ICheckBox>(HStringReference(RuntimeClass_Windows_UI_Xaml_Controls_CheckBox));
                THROW_IF_FAILED(checkBox.As(&choiceItem));

                ComPtr<IFrameworkElement> frameworkElement;
                THROW_IF_FAILED(checkBox.As(&frameworkElement));
                SetStyleFromResourceDictionary(renderContext, L"Adaptive.Input.Choice.Multiselect", frameworkElement.Get());
            }
            else
            {
                ComPtr<IRadioButton> radioButton = XamlHelpers::CreateXamlClass<IRadioButton>(HStringReference(RuntimeClass_Windows_UI_Xaml_Controls_RadioButton));
                THROW_IF_FAILED(radioButton.As(&choiceItem));

                ComPtr<IFrameworkElement> frameworkElement;
                THROW_IF_FAILED(radioButton.As(&frameworkElement));
                SetStyleFromResourceDictionary(renderContext, L"Adaptive.Input.Choice.SingleSelect", frameworkElement.Get());
            }

            HString title;
            THROW_IF_FAILED(adaptiveChoiceInput->get_Title(title.GetAddressOf()));
            XamlHelpers::SetContent(choiceItem.Get(), title.Get());

            XamlHelpers::SetToggleValue(choiceItem.Get(), IsChoiceSelected(values, adaptiveChoiceInput));

            THROW_IF_FAILED(AddHandledTappedEvent(choiceItem.Get()));
            
            XamlHelpers::AppendXamlElementToPanel(choiceItem.Get(), panel.Get());
        });

        ComPtr<IFrameworkElement> choiceSetAsFrameworkElement;
        THROW_IF_FAILED(stackPanel.As(&choiceSetAsFrameworkElement));
        THROW_IF_FAILED(SetStyleFromResourceDictionary(renderContext, L"Adaptive.Input.ChoiceSet.Expanded", choiceSetAsFrameworkElement.Get()));

        THROW_IF_FAILED(stackPanel.CopyTo(choiceInputSet));
    }

    void AddInputValueToContext(
        IAdaptiveRenderContext* renderContext, 
        IAdaptiveCardElement* adaptiveCardElement, 
        IUIElement* inputUiElement)
    {
        ComPtr<IAdaptiveCardElement> cardElement(adaptiveCardElement);
        ComPtr<IAdaptiveInputElement> inputElement;
        THROW_IF_FAILED(cardElement.As(&inputElement));

        ComPtr<InputValue> input;
        THROW_IF_FAILED(MakeAndInitialize<InputValue>(&input, inputElement.Get(), inputUiElement));
        THROW_IF_FAILED(renderContext->AddInputValue(input.Get()));
    }

    void XamlBuilder::BuildChoiceSetInput(
        IAdaptiveCardElement* adaptiveCardElement,
        IAdaptiveRenderContext* renderContext,
        IAdaptiveRenderArgs* /*renderArgs*/,
        IUIElement** choiceInputSet)
    {
        ComPtr<IAdaptiveHostConfig> hostConfig;
        THROW_IF_FAILED(renderContext->get_HostConfig(&hostConfig));
        if (!SupportsInteractivity(hostConfig.Get()))
        {
            renderContext->AddWarning(
               ABI::AdaptiveNamespace::WarningStatusCode::InteractivityNotSupported,
                HStringReference(L"ChoiceSet was stripped from card because interactivity is not supported").Get());
            return;
        }

        ComPtr<IAdaptiveCardElement> cardElement(adaptiveCardElement);
        ComPtr<IAdaptiveChoiceSetInput> adaptiveChoiceSetInput;
        THROW_IF_FAILED(cardElement.As(&adaptiveChoiceSetInput));

        ABI::AdaptiveNamespace::ChoiceSetStyle choiceSetStyle;
        THROW_IF_FAILED(adaptiveChoiceSetInput->get_ChoiceSetStyle(&choiceSetStyle));

        boolean isMultiSelect;
        THROW_IF_FAILED(adaptiveChoiceSetInput->get_IsMultiSelect(&isMultiSelect));

        if (choiceSetStyle == ABI::AdaptiveNamespace::ChoiceSetStyle_Compact &&
            !isMultiSelect)
        {
            BuildCompactChoiceSetInput(renderContext, adaptiveChoiceSetInput.Get(), choiceInputSet);
        }
        else
        {
            BuildExpandedChoiceSetInput(renderContext, adaptiveChoiceSetInput.Get(), isMultiSelect, choiceInputSet);
        }

        AddInputValueToContext(renderContext, adaptiveCardElement, *choiceInputSet);
    }

    void XamlBuilder::BuildDateInput(
        IAdaptiveCardElement* adaptiveCardElement,
        IAdaptiveRenderContext* renderContext,
        IAdaptiveRenderArgs* /*renderArgs*/,
        IUIElement** dateInputControl)
    {
        ComPtr<IAdaptiveHostConfig> hostConfig;
        THROW_IF_FAILED(renderContext->get_HostConfig(&hostConfig));
        if (!SupportsInteractivity(hostConfig.Get()))
        {
            renderContext->AddWarning(
               ABI::AdaptiveNamespace::WarningStatusCode::InteractivityNotSupported,
                HStringReference(L"Date input was stripped from card because interactivity is not supported").Get());
            return;
        }

        ComPtr<IAdaptiveCardElement> cardElement(adaptiveCardElement);
        ComPtr<IAdaptiveDateInput> adaptiveDateInput;
        THROW_IF_FAILED(cardElement.As(&adaptiveDateInput));

        ComPtr<ICalendarDatePicker> datePicker = XamlHelpers::CreateXamlClass<ICalendarDatePicker>(HStringReference(RuntimeClass_Windows_UI_Xaml_Controls_CalendarDatePicker));

        HString placeHolderText;
        THROW_IF_FAILED(adaptiveDateInput->get_Placeholder(placeHolderText.GetAddressOf()));
        THROW_IF_FAILED(datePicker->put_PlaceholderText(placeHolderText.Get()));

        // Make the picker stretch full width
        ComPtr<IFrameworkElement> datePickerAsFrameworkElement;
        THROW_IF_FAILED(datePicker.As(&datePickerAsFrameworkElement));
        THROW_IF_FAILED(datePickerAsFrameworkElement->put_HorizontalAlignment(HorizontalAlignment_Stretch));

        THROW_IF_FAILED(datePicker.CopyTo(dateInputControl));
        
        THROW_IF_FAILED(SetStyleFromResourceDictionary(renderContext, L"Adaptive.Input.Date", datePickerAsFrameworkElement.Get()));
        
        AddInputValueToContext(renderContext, adaptiveCardElement, *dateInputControl);

        // TODO: Handle parsing dates for min/max and value
    }

    void XamlBuilder::BuildNumberInput(
        IAdaptiveCardElement* adaptiveCardElement,
        IAdaptiveRenderContext* renderContext,
        IAdaptiveRenderArgs* /*renderArgs*/,
        IUIElement** numberInputControl)
    {
        ComPtr<IAdaptiveHostConfig> hostConfig;
        THROW_IF_FAILED(renderContext->get_HostConfig(&hostConfig));
        if (!SupportsInteractivity(hostConfig.Get()))
        {
            renderContext->AddWarning(
               ABI::AdaptiveNamespace::WarningStatusCode::InteractivityNotSupported,
                HStringReference(L"Number input was stripped from card because interactivity is not supported").Get());
            return;
        }

        ComPtr<IAdaptiveCardElement> cardElement(adaptiveCardElement);
        ComPtr<IAdaptiveNumberInput> adaptiveNumberInput;
        THROW_IF_FAILED(cardElement.As(&adaptiveNumberInput));

        ComPtr<ITextBox> textBox = XamlHelpers::CreateXamlClass<ITextBox>(HStringReference(RuntimeClass_Windows_UI_Xaml_Controls_TextBox));

        ComPtr<IInputScopeName> inputScopeName = XamlHelpers::CreateXamlClass<IInputScopeName>(HStringReference(RuntimeClass_Windows_UI_Xaml_Input_InputScopeName));
        THROW_IF_FAILED(inputScopeName->put_NameValue(InputScopeNameValue::InputScopeNameValue_Number));

        ComPtr<IInputScope> inputScope = XamlHelpers::CreateXamlClass<IInputScope>(HStringReference(RuntimeClass_Windows_UI_Xaml_Input_InputScope));
        ComPtr<IVector<InputScopeName*>> names;
        THROW_IF_FAILED(inputScope->get_Names(names.GetAddressOf()));
        THROW_IF_FAILED(names->Append(inputScopeName.Get()));

        THROW_IF_FAILED(textBox->put_InputScope(inputScope.Get()));

        INT32 value;
        THROW_IF_FAILED(adaptiveNumberInput->get_Value(&value));

        std::wstring stringValue = std::to_wstring(value);
        THROW_IF_FAILED(textBox->put_Text(HStringReference(stringValue.c_str()).Get()));

        ComPtr<ITextBox2> textBox2;
        THROW_IF_FAILED(textBox.As(&textBox2));

        HString placeHolderText;
        THROW_IF_FAILED(adaptiveNumberInput->get_Placeholder(placeHolderText.GetAddressOf()));
        THROW_IF_FAILED(textBox2->put_PlaceholderText(placeHolderText.Get()));

        ComPtr<IFrameworkElement> frameworkElement;
        THROW_IF_FAILED(textBox.As(&frameworkElement));
        THROW_IF_FAILED(SetStyleFromResourceDictionary(renderContext, L"Adaptive.Input.Number", frameworkElement.Get()));

        // TODO: Handle max and min?
        THROW_IF_FAILED(textBox.CopyTo(numberInputControl));
        AddInputValueToContext(renderContext, adaptiveCardElement, *numberInputControl);
    }

    void XamlBuilder::BuildTextInput(
        IAdaptiveCardElement* adaptiveCardElement,
        IAdaptiveRenderContext* renderContext,
        IAdaptiveRenderArgs* /*renderArgs*/,
        IUIElement** textInputControl)
    {
        ComPtr<IAdaptiveHostConfig> hostConfig;
        THROW_IF_FAILED(renderContext->get_HostConfig(&hostConfig));
        if (!SupportsInteractivity(hostConfig.Get()))
        {
            renderContext->AddWarning(
               ABI::AdaptiveNamespace::WarningStatusCode::InteractivityNotSupported,
                HStringReference(L"Text Input was stripped from card because interactivity is not supported").Get());
            return;
        }

        ComPtr<IAdaptiveCardElement> cardElement(adaptiveCardElement);
        ComPtr<IAdaptiveTextInput> adaptiveTextInput;
        THROW_IF_FAILED(cardElement.As(&adaptiveTextInput));

        ComPtr<ITextBox> textBox = XamlHelpers::CreateXamlClass<ITextBox>(HStringReference(RuntimeClass_Windows_UI_Xaml_Controls_TextBox));

        boolean isMultiLine;
        THROW_IF_FAILED(adaptiveTextInput->get_IsMultiline(&isMultiLine));
        THROW_IF_FAILED(textBox->put_AcceptsReturn(isMultiLine));

        HString textValue;
        THROW_IF_FAILED(adaptiveTextInput->get_Value(textValue.GetAddressOf()));
        THROW_IF_FAILED(textBox->put_Text(textValue.Get()));

        UINT32 maxLength;
        THROW_IF_FAILED(adaptiveTextInput->get_MaxLength(&maxLength));
        THROW_IF_FAILED(textBox->put_MaxLength(maxLength));

        ComPtr<ITextBox2> textBox2;
        THROW_IF_FAILED(textBox.As(&textBox2));

        HString placeHolderText;
        THROW_IF_FAILED(adaptiveTextInput->get_Placeholder(placeHolderText.GetAddressOf()));
        THROW_IF_FAILED(textBox2->put_PlaceholderText(placeHolderText.Get()));

        ABI::AdaptiveNamespace::TextInputStyle textInputStyle;
        THROW_IF_FAILED(adaptiveTextInput->get_TextInputStyle(&textInputStyle));

        ComPtr<IInputScopeName> inputScopeName = XamlHelpers::CreateXamlClass<IInputScopeName>(HStringReference(RuntimeClass_Windows_UI_Xaml_Input_InputScopeName));
        switch (textInputStyle)
        {
            case ABI::AdaptiveNamespace::TextInputStyle::Email:
                THROW_IF_FAILED(inputScopeName->put_NameValue(InputScopeNameValue::InputScopeNameValue_EmailSmtpAddress));
                break;

            case ABI::AdaptiveNamespace::TextInputStyle::Tel:
                THROW_IF_FAILED(inputScopeName->put_NameValue(InputScopeNameValue::InputScopeNameValue_TelephoneNumber));
                break;

            case ABI::AdaptiveNamespace::TextInputStyle::Url:
                THROW_IF_FAILED(inputScopeName->put_NameValue(InputScopeNameValue::InputScopeNameValue_Url));
                break;
        }

        ComPtr<IInputScope> inputScope = XamlHelpers::CreateXamlClass<IInputScope>(HStringReference(RuntimeClass_Windows_UI_Xaml_Input_InputScope));
        ComPtr<IVector<InputScopeName*>> names;
        THROW_IF_FAILED(inputScope->get_Names(names.GetAddressOf()));
        THROW_IF_FAILED(names->Append(inputScopeName.Get()));

        THROW_IF_FAILED(textBox->put_InputScope(inputScope.Get()));

        ComPtr<IFrameworkElement> frameworkElement;
        THROW_IF_FAILED(textBox.As(&frameworkElement));
        THROW_IF_FAILED(SetStyleFromResourceDictionary(renderContext, L"Adaptive.Input.Text", frameworkElement.Get()));

        if (!isMultiLine)
        {
            THROW_IF_FAILED(frameworkElement->put_VerticalAlignment(VerticalAlignment::VerticalAlignment_Top));
        }

        THROW_IF_FAILED(textBox.CopyTo(textInputControl));
        AddInputValueToContext(renderContext, adaptiveCardElement, *textInputControl);
    }

    void XamlBuilder::BuildTimeInput(
        IAdaptiveCardElement* adaptiveCardElement,
        IAdaptiveRenderContext* renderContext,
        IAdaptiveRenderArgs* /*renderArgs*/,
        IUIElement** timeInputControl)
    {
        ComPtr<IAdaptiveHostConfig> hostConfig;
        THROW_IF_FAILED(renderContext->get_HostConfig(&hostConfig));
        if (!SupportsInteractivity(hostConfig.Get()))
        {
            renderContext->AddWarning(
               ABI::AdaptiveNamespace::WarningStatusCode::InteractivityNotSupported,
                HStringReference(L"Time Input was stripped from card because interactivity is not supported").Get());
            return;
        }

        ComPtr<ITimePicker> timePicker = XamlHelpers::CreateXamlClass<ITimePicker>(HStringReference(RuntimeClass_Windows_UI_Xaml_Controls_TimePicker));

        // Make the picker stretch full width
        ComPtr<IFrameworkElement> timePickerAsFrameworkElement;
        THROW_IF_FAILED(timePicker.As(&timePickerAsFrameworkElement));
        THROW_IF_FAILED(timePickerAsFrameworkElement->put_HorizontalAlignment(HorizontalAlignment_Stretch));

        THROW_IF_FAILED(SetStyleFromResourceDictionary(renderContext, L"Adaptive.Input.Time", timePickerAsFrameworkElement.Get()));

        // TODO: Handle placeholder text and parsing times for min/max and value

        THROW_IF_FAILED(timePicker.CopyTo(timeInputControl));
        AddInputValueToContext(renderContext, adaptiveCardElement, *timeInputControl);
    }

    void XamlBuilder::BuildToggleInput(
        IAdaptiveCardElement* adaptiveCardElement,
        IAdaptiveRenderContext* renderContext,
        IAdaptiveRenderArgs* /*renderArgs*/,
        IUIElement** toggleInputControl)
    {
        ComPtr<IAdaptiveHostConfig> hostConfig;
        THROW_IF_FAILED(renderContext->get_HostConfig(&hostConfig));
        if (!SupportsInteractivity(hostConfig.Get()))
        {
            renderContext->AddWarning(
               ABI::AdaptiveNamespace::WarningStatusCode::InteractivityNotSupported,
                HStringReference(L"Toggle Input was stripped from card because interactivity is not supported").Get());
            return;
        }

        ComPtr<IAdaptiveCardElement> cardElement(adaptiveCardElement);
        ComPtr<IAdaptiveToggleInput> adaptiveToggleInput;
        THROW_IF_FAILED(cardElement.As(&adaptiveToggleInput));

        ComPtr<ICheckBox> checkBox = XamlHelpers::CreateXamlClass<ICheckBox>(HStringReference(RuntimeClass_Windows_UI_Xaml_Controls_CheckBox));

        HString title;
        THROW_IF_FAILED(adaptiveToggleInput->get_Title(title.GetAddressOf()));

        XamlHelpers::SetContent(checkBox.Get(), title.Get());

        HString value;
        THROW_IF_FAILED(adaptiveToggleInput->get_Value(value.GetAddressOf()));

        HString valueOn;
        THROW_IF_FAILED(adaptiveToggleInput->get_ValueOn(valueOn.GetAddressOf()));

        INT32 compareValueOn;
        THROW_IF_FAILED(WindowsCompareStringOrdinal(value.Get(), valueOn.Get(), &compareValueOn));

        XamlHelpers::SetToggleValue(checkBox.Get(), (compareValueOn == 0));

        ComPtr<IUIElement> checkboxAsUIElement;
        THROW_IF_FAILED(checkBox.As(&checkboxAsUIElement));
        THROW_IF_FAILED(AddHandledTappedEvent(checkboxAsUIElement.Get()));

        ComPtr<IFrameworkElement> frameworkElement;
        THROW_IF_FAILED(checkBox.As(&frameworkElement));
        THROW_IF_FAILED(SetStyleFromResourceDictionary(renderContext, L"Adaptive.Input.Toggle", frameworkElement.Get()));

        THROW_IF_FAILED(checkboxAsUIElement.CopyTo(toggleInputControl));
        AddInputValueToContext(renderContext, adaptiveCardElement, *toggleInputControl);
    }

    bool XamlBuilder::SupportsInteractivity(IAdaptiveHostConfig* hostConfig)
    {
        boolean supportsInteractivity;
        THROW_IF_FAILED(hostConfig->get_SupportsInteractivity(&supportsInteractivity));
        return Boolify(supportsInteractivity);
    }

    void XamlBuilder::WrapInTouchTarget(
        IAdaptiveCardElement* adaptiveCardElement,
        IUIElement* elementToWrap,
        IAdaptiveActionElement* action,
        IAdaptiveRenderContext* renderContext,
        bool fullWidth,
        IUIElement** finalElement)
    {
        ComPtr<IAdaptiveHostConfig> hostConfig;
        THROW_IF_FAILED(renderContext->get_HostConfig(&hostConfig));
        ABI::AdaptiveNamespace::ActionType actionType;
        THROW_IF_FAILED(action->get_ActionType(&actionType));

        // TODO: In future should support inline ShowCard, but that's complicated for inline elements
        if (actionType == ABI::AdaptiveNamespace::ActionType::ShowCard)
        {
            ComPtr<IAdaptiveActionsConfig> actionsConfig;
            THROW_IF_FAILED(hostConfig->get_Actions(actionsConfig.GetAddressOf()));
            ComPtr<IAdaptiveShowCardActionConfig> showCardActionConfig;
            THROW_IF_FAILED(actionsConfig->get_ShowCard(&showCardActionConfig));
            ABI::AdaptiveNamespace::ActionMode showCardActionMode;
            THROW_IF_FAILED(showCardActionConfig->get_ActionMode(&showCardActionMode));
            if (showCardActionMode == ABI::AdaptiveNamespace::ActionMode::Inline)
            {
                // Was inline show card, so don't wrap the element and just return
                ComPtr<IUIElement> localElementToWrap(elementToWrap);
                localElementToWrap.CopyTo(finalElement);
                return;
            }
        }

        ComPtr<IButton> button = XamlHelpers::CreateXamlClass<IButton>(HStringReference(RuntimeClass_Windows_UI_Xaml_Controls_Button));

        ComPtr<IContentControl> buttonAsContentControl;
        THROW_IF_FAILED(button.As(&buttonAsContentControl));
        THROW_IF_FAILED(buttonAsContentControl->put_Content(elementToWrap));

        ComPtr<IAdaptiveSpacingConfig> spacingConfig;
        THROW_IF_FAILED(hostConfig->get_Spacing(&spacingConfig));

        UINT32 cardPadding = 0;
        if (fullWidth)
        {
            THROW_IF_FAILED(spacingConfig->get_Padding(&cardPadding));
        }

        ComPtr<IFrameworkElement> buttonAsFrameworkElement;
        THROW_IF_FAILED(button.As(&buttonAsFrameworkElement));

        // We want the hit target to equally split the vertical space above and below the current item.
        // However, all we know is the spacing of the current item, which only applies to the spacing above.
        // We don't know what the spacing of the NEXT element will be, so we can't calculate the correct spacing below.
        // For now, we'll simply assume the bottom spacing is the same as the top.
        // NOTE: Only apply spacings (padding, margin) for adaptive card elements to avoid adding
        // spacings to card-level selectAction.
        if (adaptiveCardElement != nullptr)
        {
            ABI::AdaptiveNamespace::Spacing elementSpacing;
            THROW_IF_FAILED(adaptiveCardElement->get_Spacing(&elementSpacing));
            UINT spacingSize;
            THROW_IF_FAILED(GetSpacingSizeFromSpacing(hostConfig.Get(), elementSpacing, &spacingSize));
            double topBottomPadding = spacingSize / 2.0;

            // For button padding, we apply the cardPadding and topBottomPadding (and then we negate these in the margin)
            ComPtr<IControl> buttonAsControl;
            THROW_IF_FAILED(button.As(&buttonAsControl));
            THROW_IF_FAILED(buttonAsControl->put_Padding({ (double)cardPadding, topBottomPadding, (double)cardPadding, topBottomPadding }));

            double negativeCardMargin = cardPadding * -1.0;
            double negativeTopBottomMargin = topBottomPadding * -1.0;

            THROW_IF_FAILED(buttonAsFrameworkElement->put_Margin({ negativeCardMargin, negativeTopBottomMargin, negativeCardMargin, negativeTopBottomMargin }));
        }

        // Style the hit target button
        THROW_IF_FAILED(SetStyleFromResourceDictionary(renderContext, L"Adaptive.SelectAction", buttonAsFrameworkElement.Get()));

        WireButtonClickToAction(button.Get(), action, renderContext);

        THROW_IF_FAILED(button.CopyTo(finalElement));
    }

    void XamlBuilder::HandleSelectAction(
        IAdaptiveCardElement* adaptiveCardElement,
        IAdaptiveActionElement* selectAction,
        IAdaptiveRenderContext* renderContext,
        IUIElement* uiElement,
        bool supportsInteractivity,
        bool fullWidthTouchTarget,
        IUIElement** outUiElement)
    {
        if (selectAction != nullptr && supportsInteractivity)
        {
            WrapInTouchTarget(adaptiveCardElement, uiElement, selectAction, renderContext, fullWidthTouchTarget, outUiElement);
        }
        else
        {
            if (selectAction != nullptr)
            {
                renderContext->AddWarning(
                    ABI::AdaptiveNamespace::WarningStatusCode::InteractivityNotSupported,
                    HStringReference(L"SelectAction present, but Interactivity is not supported").Get());
            }

            ComPtr<IUIElement> localUiElement(uiElement);
            THROW_IF_FAILED(localUiElement.CopyTo(outUiElement));
        }
    }

    void XamlBuilder::WireButtonClickToAction(
        IButton* button,
        IAdaptiveActionElement* action,
        IAdaptiveRenderContext* renderContext)
    {
        // Note that this method currently doesn't support inline show card actions, it
        // assumes the caller won't call this method if inline show card is specified.
        ComPtr<IButton> localButton(button);
        ComPtr<IAdaptiveActionInvoker> actionInvoker;
        THROW_IF_FAILED(renderContext->get_ActionInvoker(&actionInvoker));
        ComPtr<IAdaptiveActionElement> strongAction(action);

        // Add click handler
        ComPtr<IButtonBase> buttonBase;
        THROW_IF_FAILED(localButton.As(&buttonBase));

        EventRegistrationToken clickToken;
        THROW_IF_FAILED(buttonBase->add_Click(Callback<IRoutedEventHandler>([strongAction, actionInvoker](IInspectable* /*sender*/, IRoutedEventArgs* /*args*/) -> HRESULT
        {
            THROW_IF_FAILED(actionInvoker->SendActionEvent(strongAction.Get()));
            return S_OK;
        }).Get(), &clickToken));
    }

    HRESULT XamlBuilder::AddHandledTappedEvent(IUIElement* uiElement)
    {
        if (uiElement == nullptr)
        {
            return E_INVALIDARG;
        }

        EventRegistrationToken clickToken;
        // Add Tap handler that sets the event as handled so that it doesn't propagate to the parent containers.
        return uiElement->add_Tapped(Callback<ITappedEventHandler>([](IInspectable* /*sender*/, ITappedRoutedEventArgs* args) -> HRESULT
        {
            return args->put_Handled(TRUE);
        }).Get(), &clickToken);
    }

    _Use_decl_annotations_
    template<typename T>
    static void XamlBuilder::SetVerticalContentAlignmentToChildren(
        _In_ T* container,
        _In_ ABI::AdaptiveNamespace::VerticalContentAlignment verticalContentAlignment)
    {
        ComPtr<T> localContainer(container);
        ComPtr<IWholeItemsPanel> containerAsPanel;
        THROW_IF_FAILED(localContainer.As(&containerAsPanel));

        ComPtr<WholeItemsPanel> panel = PeekInnards<WholeItemsPanel>(containerAsPanel);
        panel->SetVerticalContentAlignment(verticalContentAlignment);
    }

AdaptiveNamespaceEnd<|MERGE_RESOLUTION|>--- conflicted
+++ resolved
@@ -379,10 +379,6 @@
         THROW_IF_FAILED(bodyElementHost.CopyTo(bodyElementContainer));
         
         XamlHelpers::AppendXamlElementToPanel(outerPanelAsPanel.Get(), rootAsPanel.Get(), adaptiveCardHeightType);
-<<<<<<< HEAD
-=======
-
->>>>>>> 5783c3b2
         THROW_IF_FAILED(outerPanelAsPanel.CopyTo(outerElementContainer));
 
         if (m_fixedDimensions)
@@ -400,11 +396,7 @@
             THROW_IF_FAILED(rootElement.As(&rootAsFrameworkElement));
             rootAsFrameworkElement->put_VerticalAlignment(VerticalAlignment::VerticalAlignment_Stretch);
         }
-<<<<<<< HEAD
-        
-=======
-
->>>>>>> 5783c3b2
+
         ComPtr<IUIElement> rootAsUIElement;
         THROW_IF_FAILED(rootElement.As(&rootAsUIElement));
         return rootAsUIElement;
