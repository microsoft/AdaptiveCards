--- conflicted
+++ resolved
@@ -2481,23 +2481,8 @@
             RETURN_IF_FAILED(containerPanelAsFrameWorkElement->put_VerticalAlignment(ABI::Windows::UI::Xaml::VerticalAlignment_Top));
         }
 
-<<<<<<< HEAD
-        UINT32 containerMinHeight{};
-        RETURN_IF_FAILED(adaptiveContainer->get_MinHeight(&containerMinHeight));
-        if (containerMinHeight > 0)
-        {
-            RETURN_IF_FAILED(containerPanelAsFrameWorkElement->put_MinHeight(containerMinHeight));
-        }
-
-        ABI::AdaptiveNamespace::ContainerStyle containerStyle;
-        RETURN_IF_FAILED(adaptiveContainer->get_Style(&containerStyle));
-
-        ABI::AdaptiveNamespace::ContainerStyle parentContainerStyle;
-        RETURN_IF_FAILED(renderArgs->get_ContainerStyle(&parentContainerStyle));
-=======
         ComPtr<IAdaptiveContainerBase> containerAsContainerBase;
         RETURN_IF_FAILED(adaptiveContainer.As(&containerAsContainerBase));
->>>>>>> d81e7c30
 
         UINT32 containerMinHeight{};
         RETURN_IF_FAILED(containerAsContainerBase->get_MinHeight(&containerMinHeight));
@@ -2637,11 +2622,7 @@
         RETURN_IF_FAILED(SetStyleFromResourceDictionary(renderContext, L"Adaptive.Column", columnPanelAsFrameworkElement.Get()));
 
         UINT32 columnMinHeight{};
-<<<<<<< HEAD
-        RETURN_IF_FAILED(adaptiveColumn->get_MinHeight(&columnMinHeight));
-=======
         RETURN_IF_FAILED(columnAsContainerBase->get_MinHeight(&columnMinHeight));
->>>>>>> d81e7c30
         if (columnMinHeight > 0)
         {
             RETURN_IF_FAILED(columnPanelAsFrameworkElement->put_MinHeight(columnMinHeight));
@@ -2864,11 +2845,7 @@
 
         ComPtr<IPanel> gridContainerAsPanel;
         RETURN_IF_FAILED(gridContainer.As(&gridContainerAsPanel));
-<<<<<<< HEAD
-        ComPtr<IUIElement> gridContainerAsUIElement;
-        RETURN_IF_FAILED(gridContainer.As(&gridContainerAsUIElement));
-=======
->>>>>>> d81e7c30
+
         ComPtr<IFrameworkElement> gridContainerAsFrameworkElement;
         RETURN_IF_FAILED(gridContainer.As(&gridContainerAsFrameworkElement));
 
@@ -2881,16 +2858,11 @@
         ABI::AdaptiveNamespace::HeightType columnSetHeightType;
         RETURN_IF_FAILED(columnSetAsCardElement->get_Height(&columnSetHeightType));
 
-<<<<<<< HEAD
-        UINT32 columnSetMinHeight{};
-        RETURN_IF_FAILED(adaptiveColumnSet->get_MinHeight(&columnSetMinHeight));
-=======
         ComPtr<IAdaptiveContainerBase> columnAsContainerBase;
         RETURN_IF_FAILED(adaptiveColumnSet.As(&columnAsContainerBase));
 
         UINT32 columnSetMinHeight{};
         RETURN_IF_FAILED(columnAsContainerBase->get_MinHeight(&columnSetMinHeight));
->>>>>>> d81e7c30
         if (columnSetMinHeight > 0)
         {
             RETURN_IF_FAILED(gridContainerAsFrameworkElement->put_MinHeight(columnSetMinHeight));
