#include "pch.h"

#include "AdaptiveColorsConfig.h"
#include "AdaptiveColorConfig.h"
#include "AdaptiveHostConfig.h"
#include "AdaptiveImage.h"
#include <windows.foundation.collections.h>
#include <windows.storage.h>
#include <windows.ui.xaml.markup.h>
#include <windows.ui.xaml.shapes.h>
#include <windows.web.http.h>
#include <windows.web.http.filters.h>
#include "XamlBuilder.h"
#include "AdaptiveCardGetResourceStreamArgs.h"
#include "AdaptiveCardResourceResolvers.h"
#include "XamlHelpers.h"
#include "AdaptiveRenderArgs.h"
#include "json/json.h"
#include "WholeItemsPanel.h"
#include "AdaptiveCardRendererComponent.h"
#include "MarkDownParser.h"
#include "HtmlHelpers.h"
#include "DateTimeParser.h"
#include "MediaHelpers.h"

using namespace Microsoft::WRL;
using namespace Microsoft::WRL::Wrappers;
using namespace ABI::AdaptiveNamespace;
using namespace ABI::Windows::Data::Json;
using namespace ABI::Windows::Foundation;
using namespace ABI::Windows::Foundation::Collections;
using namespace ABI::Windows::Storage;
using namespace ABI::Windows::Storage::Streams;
using namespace ABI::Windows::UI;
using namespace ABI::Windows::UI::Text;
using namespace ABI::Windows::UI::Xaml;
using namespace ABI::Windows::UI::Xaml::Data;
using namespace ABI::Windows::UI::Xaml::Controls;
using namespace ABI::Windows::UI::Xaml::Controls::Primitives;
using namespace ABI::Windows::UI::Xaml::Markup;
using namespace ABI::Windows::UI::Xaml::Media;
using namespace ABI::Windows::UI::Xaml::Media::Imaging;
using namespace ABI::Windows::UI::Xaml::Shapes;
using namespace ABI::Windows::UI::Xaml::Input;
using namespace ABI::Windows::UI::Xaml::Automation;
using namespace ABI::Windows::Web::Http;
using namespace ABI::Windows::Web::Http::Filters;

const PCWSTR c_TextBlockSubtleOpacityKey = L"TextBlock.SubtleOpacity";
const PCWSTR c_BackgroundImageOverlayBrushKey = L"AdaptiveCard.BackgroundOverlayBrush";

namespace AdaptiveNamespace
{
    XamlBuilder::XamlBuilder()
    {
        m_imageLoadTracker.AddListener(dynamic_cast<IImageLoadTrackerListener*>(this));

        THROW_IF_FAILED(GetActivationFactory(HStringReference(RuntimeClass_Windows_Storage_Streams_RandomAccessStream).Get(),
                                             &m_randomAccessStreamStatics));
    }

    _Use_decl_annotations_ ComPtr<IUIElement> XamlBuilder::CreateSeparator(_Inout_ IAdaptiveRenderContext* renderContext,
                                                                           UINT spacing,
                                                                           UINT separatorThickness,
                                                                           ABI::Windows::UI::Color separatorColor,
                                                                           bool isHorizontal)
    {
        ComPtr<IGrid> separator =
            XamlHelpers::CreateXamlClass<IGrid>(HStringReference(RuntimeClass_Windows_UI_Xaml_Controls_Grid));
        ComPtr<IFrameworkElement> separatorAsFrameworkElement;
        THROW_IF_FAILED(separator.As(&separatorAsFrameworkElement));

        ComPtr<IBrush> lineColorBrush = GetSolidColorBrush(separatorColor);
        ComPtr<IPanel> separatorAsPanel;
        THROW_IF_FAILED(separator.As(&separatorAsPanel));
        separatorAsPanel->put_Background(lineColorBrush.Get());

        UINT32 separatorMarginValue = spacing > separatorThickness ? (spacing - separatorThickness) / 2 : 0;
        Thickness margin = {0, 0, 0, 0};

        if (isHorizontal)
        {
            margin.Top = margin.Bottom = separatorMarginValue;
            separatorAsFrameworkElement->put_Height(separatorThickness);
        }
        else
        {
            margin.Left = margin.Right = separatorMarginValue;
            separatorAsFrameworkElement->put_Width(separatorThickness);
        }

        THROW_IF_FAILED(separatorAsFrameworkElement->put_Margin(margin));

        THROW_IF_FAILED(SetStyleFromResourceDictionary(renderContext, L"Adaptive.Separator", separatorAsFrameworkElement.Get()));

        ComPtr<IUIElement> result;
        THROW_IF_FAILED(separator.As(&result));
        return result;
    }

    HRESULT XamlBuilder::AllImagesLoaded()
    {
        FireAllImagesLoaded();
        return S_OK;
    }

    HRESULT XamlBuilder::ImagesLoadingHadError()
    {
        FireImagesLoadingHadError();
        return S_OK;
    }

    _Use_decl_annotations_ void XamlBuilder::BuildXamlTreeFromAdaptiveCard(IAdaptiveCard* adaptiveCard,
                                                                           IFrameworkElement** xamlTreeRoot,
                                                                           IAdaptiveRenderContext* renderContext,
                                                                           std::shared_ptr<XamlBuilder> xamlBuilder,
                                                                           boolean isOuterCard,
                                                                           ABI::AdaptiveNamespace::ContainerStyle defaultContainerStyle)
    {
        *xamlTreeRoot = nullptr;
        if (adaptiveCard != nullptr)
        {
            ComPtr<IAdaptiveHostConfig> hostConfig;
            THROW_IF_FAILED(renderContext->get_HostConfig(&hostConfig));
            ComPtr<IAdaptiveCardConfig> adaptiveCardConfig;
            THROW_IF_FAILED(hostConfig->get_AdaptiveCard(&adaptiveCardConfig));

            boolean allowCustomStyle;
            THROW_IF_FAILED(adaptiveCardConfig->get_AllowCustomStyle(&allowCustomStyle));

            ABI::AdaptiveNamespace::ContainerStyle containerStyle = defaultContainerStyle;
            if (allowCustomStyle)
            {
                ABI::AdaptiveNamespace::ContainerStyle cardStyle;
                THROW_IF_FAILED(adaptiveCard->get_Style(&cardStyle));

                if (cardStyle != ABI::AdaptiveNamespace::ContainerStyle::None)
                {
                    containerStyle = cardStyle;
                }
            }
            ComPtr<IAdaptiveRenderArgs> renderArgs;
            THROW_IF_FAILED(MakeAndInitialize<AdaptiveRenderArgs>(&renderArgs, containerStyle, nullptr));

            ComPtr<IPanel> bodyElementContainer;
            ComPtr<IUIElement> rootElement =
                CreateRootCardElement(adaptiveCard, renderContext, renderArgs.Get(), xamlBuilder, &bodyElementContainer);
            ComPtr<IFrameworkElement> childElementContainerAsFE;
            THROW_IF_FAILED(rootElement.As(&childElementContainerAsFE));

            // Enumerate the child items of the card and build xaml for them
            ComPtr<IVector<IAdaptiveCardElement*>> body;
            THROW_IF_FAILED(adaptiveCard->get_Body(&body));
            ComPtr<IAdaptiveRenderArgs> bodyRenderArgs;
            THROW_IF_FAILED(
                MakeAndInitialize<AdaptiveRenderArgs>(&bodyRenderArgs, containerStyle, childElementContainerAsFE.Get()));
            BuildPanelChildren(body.Get(), bodyElementContainer.Get(), renderContext, bodyRenderArgs.Get(), [](IUIElement*) {});

            ABI::AdaptiveNamespace::VerticalContentAlignment verticalContentAlignment;
            THROW_IF_FAILED(adaptiveCard->get_VerticalContentAlignment(&verticalContentAlignment));
            XamlBuilder::SetVerticalContentAlignmentToChildren(bodyElementContainer.Get(), verticalContentAlignment);

            ComPtr<IAdaptiveActionElement> selectAction;
            THROW_IF_FAILED(adaptiveCard->get_SelectAction(&selectAction));

            // Create a new IUIElement pointer to house the root element decorated with select action
            ComPtr<IUIElement> rootSelectActionElement;
            HandleSelectAction(nullptr,
                               selectAction.Get(),
                               renderContext,
                               rootElement.Get(),
                               SupportsInteractivity(hostConfig.Get()),
                               true,
                               &rootSelectActionElement);
            THROW_IF_FAILED(rootSelectActionElement.As(&childElementContainerAsFE));

            ComPtr<IVector<IAdaptiveActionElement*>> actions;
            THROW_IF_FAILED(adaptiveCard->get_Actions(&actions));
            UINT32 actionsSize;
            THROW_IF_FAILED(actions->get_Size(&actionsSize));
            if (actionsSize > 0)
            {
                if (SupportsInteractivity(hostConfig.Get()))
                {
                    unsigned int bodyCount;
                    THROW_IF_FAILED(body->get_Size(&bodyCount));
                    BuildActions(actions.Get(), bodyElementContainer.Get(), bodyCount > 0, renderContext, containerStyle);
                }
                else
                {
                    renderContext->AddWarning(
                        ABI::AdaptiveNamespace::WarningStatusCode::InteractivityNotSupported,
                        HStringReference(L"Actions collection was present in card, but interactivity is not supported").Get());
                }
            }

            if (isOuterCard)
            {
                THROW_IF_FAILED(
                    SetStyleFromResourceDictionary(renderContext, L"Adaptive.Card", childElementContainerAsFE.Get()));
            }
            else
            {
                THROW_IF_FAILED(
                    SetStyleFromResourceDictionary(renderContext, L"Adaptive.ShowCard.Card", childElementContainerAsFE.Get()));
            }

            THROW_IF_FAILED(childElementContainerAsFE.CopyTo(xamlTreeRoot));

            if (isOuterCard && (xamlBuilder != nullptr))
            {
                if (xamlBuilder->m_listeners.size() == 0)
                {
                    // If we're done and no one's listening for the images to load, make sure
                    // any outstanding image loads are no longer tracked.
                    xamlBuilder->m_imageLoadTracker.AbandonOutstandingImages();
                }
                else if (xamlBuilder->m_imageLoadTracker.GetTotalImagesTracked() == 0)
                {
                    // If there are no images to track, fire the all images loaded
                    // event to signal the xaml is ready
                    xamlBuilder->FireAllImagesLoaded();
                }
            }
        }
    }

    _Use_decl_annotations_ HRESULT XamlBuilder::AddListener(IXamlBuilderListener* listener) noexcept try
    {
        if (m_listeners.find(listener) == m_listeners.end())
        {
            m_listeners.emplace(listener);
        }
        else
        {
            return E_INVALIDARG;
        }
        return S_OK;
    }
    CATCH_RETURN;

    _Use_decl_annotations_ HRESULT XamlBuilder::RemoveListener(IXamlBuilderListener* listener) noexcept try
    {
        if (m_listeners.find(listener) != m_listeners.end())
        {
            m_listeners.erase(listener);
        }
        else
        {
            return E_INVALIDARG;
        }
        return S_OK;
    }
    CATCH_RETURN;

    HRESULT XamlBuilder::SetFixedDimensions(_In_ UINT width, _In_ UINT height) noexcept
    {
        m_fixedDimensions = true;
        m_fixedWidth = width;
        m_fixedHeight = height;
        return S_OK;
    }

    HRESULT XamlBuilder::SetEnableXamlImageHandling(_In_ bool enableXamlImageHandling) noexcept
    {
        m_enableXamlImageHandling = enableXamlImageHandling;
        return S_OK;
    }

    _Use_decl_annotations_ template<typename T>
    HRESULT XamlBuilder::TryGetResourceFromResourceDictionaries(IResourceDictionary* resourceDictionary,
                                                                std::wstring resourceName,
                                                                T** style)
    {
        if (resourceDictionary == nullptr)
        {
            return E_INVALIDARG;
        }

        *style = nullptr;
        try
        {
            // Get a resource key for the requested style that we can use for ResourceDistionary Lookups
            ComPtr<IPropertyValueStatics> propertyValueStatics;
            THROW_IF_FAILED(GetActivationFactory(HStringReference(RuntimeClass_Windows_Foundation_PropertyValue).Get(),
                                                 &propertyValueStatics));
            ComPtr<IInspectable> resourceKey;
            THROW_IF_FAILED(propertyValueStatics->CreateString(HStringReference(resourceName.c_str()).Get(),
                                                               resourceKey.GetAddressOf()));

            // Search for the named resource
            ComPtr<IResourceDictionary> strongDictionary = resourceDictionary;
            ComPtr<IInspectable> dictionaryValue;
            ComPtr<IMap<IInspectable*, IInspectable*>> resourceDictionaryMap;

            boolean hasKey{};
            if (SUCCEEDED(strongDictionary.As(&resourceDictionaryMap)) &&
                SUCCEEDED(resourceDictionaryMap->HasKey(resourceKey.Get(), &hasKey)) && hasKey &&
                SUCCEEDED(resourceDictionaryMap->Lookup(resourceKey.Get(), dictionaryValue.GetAddressOf())))
            {
                ComPtr<T> resourceToReturn;
                if (SUCCEEDED(dictionaryValue.As(&resourceToReturn)))
                {
                    THROW_IF_FAILED(resourceToReturn.CopyTo(style));
                    return S_OK;
                }
            }
        }
        catch (...)
        {
        }
        return E_FAIL;
    }

    HRESULT XamlBuilder::TryInsertResourceToResourceDictionaries(IResourceDictionary* resourceDictionary,
                                                                 std::wstring resourceName,
                                                                 IInspectable* value)
    {
        if (resourceDictionary == nullptr)
        {
            return E_INVALIDARG;
        }

        try
        {
            ComPtr<IPropertyValueStatics> propertyValueStatics;
            THROW_IF_FAILED(GetActivationFactory(HStringReference(RuntimeClass_Windows_Foundation_PropertyValue).Get(),
                                                 &propertyValueStatics));

            ComPtr<IInspectable> resourceKey;
            THROW_IF_FAILED(propertyValueStatics->CreateString(HStringReference(resourceName.c_str()).Get(),
                                                               resourceKey.GetAddressOf()));

            ComPtr<IResourceDictionary> strongDictionary = resourceDictionary;
            ComPtr<IMap<IInspectable*, IInspectable*>> resourceDictionaryMap;
            THROW_IF_FAILED(strongDictionary.As(&resourceDictionaryMap));

            boolean replaced{};
            THROW_IF_FAILED(resourceDictionaryMap->Insert(resourceKey.Get(), value, &replaced));
            return S_OK;
        }
        catch (...)
        {
        }
        return E_FAIL;
    }

    HRESULT XamlBuilder::SetStyleFromResourceDictionary(IAdaptiveRenderContext* renderContext,
                                                        std::wstring resourceName,
                                                        IFrameworkElement* frameworkElement)
    {
        ComPtr<IResourceDictionary> resourceDictionary;
        RETURN_IF_FAILED(renderContext->get_OverrideStyles(&resourceDictionary));

        ComPtr<IStyle> style;
        if (SUCCEEDED(TryGetResourceFromResourceDictionaries<IStyle>(resourceDictionary.Get(), resourceName, &style)))
        {
            RETURN_IF_FAILED(frameworkElement->put_Style(style.Get()));
        }

        return S_OK;
    }

    _Use_decl_annotations_ ComPtr<IUIElement> XamlBuilder::CreateRootCardElement(IAdaptiveCard* adaptiveCard,
                                                                                 IAdaptiveRenderContext* renderContext,
                                                                                 IAdaptiveRenderArgs* renderArgs,
                                                                                 std::shared_ptr<XamlBuilder> xamlBuilder,
                                                                                 IPanel** bodyElementContainer)
    {
        // The root of an adaptive card is a composite of several elements, depending on the card
        // properties.  From back to front these are:
        // Grid - Root element, used to enable children to stack above each other and size to fit
        // Image (optional) - Holds the background image if one is set
        // Shape (optional) - Provides the background image overlay, if one is set
        // StackPanel - The container for all the card's body elements
        ComPtr<IGrid> rootElement =
            XamlHelpers::CreateXamlClass<IGrid>(HStringReference(RuntimeClass_Windows_UI_Xaml_Controls_Grid));
        ComPtr<IAdaptiveHostConfig> hostConfig;
        THROW_IF_FAILED(renderContext->get_HostConfig(&hostConfig));
        ComPtr<IAdaptiveCardConfig> adaptiveCardConfig;
        THROW_IF_FAILED(hostConfig->get_AdaptiveCard(&adaptiveCardConfig));

        ComPtr<IPanel> rootAsPanel;
        THROW_IF_FAILED(rootElement.As(&rootAsPanel));
        ABI::AdaptiveNamespace::ContainerStyle containerStyle;
        THROW_IF_FAILED(renderArgs->get_ContainerStyle(&containerStyle));

        ABI::Windows::UI::Color backgroundColor;
        if (SUCCEEDED(GetBackgroundColorFromStyle(containerStyle, hostConfig.Get(), &backgroundColor)))
        {
            ComPtr<IBrush> backgroundColorBrush = GetSolidColorBrush(backgroundColor);
            THROW_IF_FAILED(rootAsPanel->put_Background(backgroundColorBrush.Get()));
        }

        HSTRING backgroundImage;
        THROW_IF_FAILED(adaptiveCard->get_BackgroundImage(&backgroundImage));
        if (backgroundImage != nullptr)
        {
            ApplyBackgroundToRoot(rootAsPanel.Get(), backgroundImage, renderContext, renderArgs);
        }

        // Now create the inner stack panel to serve as the root host for all the
        // body elements and apply padding from host configuration
        ComPtr<WholeItemsPanel> bodyElementHost;
        THROW_IF_FAILED(MakeAndInitialize<WholeItemsPanel>(&bodyElementHost));
        bodyElementHost->SetMainPanel(TRUE);
        bodyElementHost->SetAdaptiveHeight(TRUE);

        ComPtr<IFrameworkElement> bodyElementHostAsElement;
        THROW_IF_FAILED(bodyElementHost.As(&bodyElementHostAsElement));
        ApplyMarginToXamlElement(hostConfig.Get(), bodyElementHostAsElement.Get());

        ABI::AdaptiveNamespace::HeightType adaptiveCardHeightType;
        THROW_IF_FAILED(adaptiveCard->get_Height(&adaptiveCardHeightType));

        XamlHelpers::AppendXamlElementToPanel(bodyElementHost.Get(), rootAsPanel.Get(), adaptiveCardHeightType);
        THROW_IF_FAILED(bodyElementHost.CopyTo(bodyElementContainer));

        if (xamlBuilder && xamlBuilder->m_fixedDimensions)
        {
            ComPtr<IFrameworkElement> rootAsFrameworkElement;
            THROW_IF_FAILED(rootElement.As(&rootAsFrameworkElement));
            rootAsFrameworkElement->put_Width(xamlBuilder->m_fixedWidth);
            rootAsFrameworkElement->put_Height(xamlBuilder->m_fixedHeight);
            rootAsFrameworkElement->put_MaxHeight(xamlBuilder->m_fixedHeight);
        }

        if (adaptiveCardHeightType == ABI::AdaptiveNamespace::HeightType::Stretch)
        {
            ComPtr<IFrameworkElement> rootAsFrameworkElement;
            THROW_IF_FAILED(rootElement.As(&rootAsFrameworkElement));
            rootAsFrameworkElement->put_VerticalAlignment(VerticalAlignment::VerticalAlignment_Stretch);
        }

        ComPtr<IUIElement> rootAsUIElement;
        THROW_IF_FAILED(rootElement.As(&rootAsUIElement));
        return rootAsUIElement;
    }

    _Use_decl_annotations_ void XamlBuilder::ApplyBackgroundToRoot(ABI::Windows::UI::Xaml::Controls::IPanel* rootPanel,
                                                                   HSTRING url,
                                                                   IAdaptiveRenderContext* renderContext,
                                                                   IAdaptiveRenderArgs* renderArgs)
    {
        // In order to reuse the image creation code paths, we simply create an adaptive card
        // image element and then build that into xaml and apply to the root.
        ComPtr<IAdaptiveImage> adaptiveImage;
        THROW_IF_FAILED(MakeAndInitialize<AdaptiveImage>(&adaptiveImage));
        adaptiveImage->put_Url(url);

        ComPtr<IAdaptiveCardElement> adaptiveCardElement;
        THROW_IF_FAILED(adaptiveImage.As(&adaptiveCardElement));
        ComPtr<IUIElement> backgroundImage;

        ComPtr<IAdaptiveElementRendererRegistration> elementRenderers;
        THROW_IF_FAILED(renderContext->get_ElementRenderers(&elementRenderers));

        ComPtr<IAdaptiveElementRenderer> elementRenderer;
        THROW_IF_FAILED(elementRenderers->Get(HStringReference(L"Image").Get(), &elementRenderer));
        if (elementRenderer != nullptr)
        {
            elementRenderer->Render(adaptiveCardElement.Get(), renderContext, renderArgs, &backgroundImage);
            if (backgroundImage == nullptr)
            {
                return;
            }
        }

        // All background images should be stretched to fill the whole card.
        ComPtr<IImage> xamlImage;
        THROW_IF_FAILED(backgroundImage.As(&xamlImage));
        THROW_IF_FAILED(xamlImage->put_Stretch(Stretch::Stretch_UniformToFill));

        ComPtr<IFrameworkElement> backgroundAsFrameworkElement;
        THROW_IF_FAILED(xamlImage.As(&backgroundAsFrameworkElement));
        THROW_IF_FAILED(backgroundAsFrameworkElement->put_VerticalAlignment(VerticalAlignment_Stretch));

        XamlHelpers::AppendXamlElementToPanel(backgroundImage.Get(), rootPanel);

        // The overlay applied to the background image is determined by a resouce, so create
        // the overlay if that resources exists
        ComPtr<IResourceDictionary> resourceDictionary;
        THROW_IF_FAILED(renderContext->get_OverrideStyles(&resourceDictionary));
        ComPtr<IBrush> backgroundOverlayBrush;
        if (SUCCEEDED(TryGetResourceFromResourceDictionaries<IBrush>(resourceDictionary.Get(), c_BackgroundImageOverlayBrushKey, &backgroundOverlayBrush)))
        {
            ComPtr<IShape> overlayRectangle =
                XamlHelpers::CreateXamlClass<IShape>(HStringReference(RuntimeClass_Windows_UI_Xaml_Shapes_Rectangle));
            THROW_IF_FAILED(overlayRectangle->put_Fill(backgroundOverlayBrush.Get()));

            ComPtr<IUIElement> overlayRectangleAsUIElement;
            THROW_IF_FAILED(overlayRectangle.As(&overlayRectangleAsUIElement));
            XamlHelpers::AppendXamlElementToPanel(overlayRectangle.Get(), rootPanel);
        }
    }

    _Use_decl_annotations_ template<typename T>
    void XamlBuilder::SetImageSource(T* destination, IImageSource* imageSource, ABI::Windows::UI::Xaml::Media::Stretch /*stretch*/)
    {
        THROW_IF_FAILED(destination->put_Source(imageSource));
    };

    _Use_decl_annotations_ template<>
    void XamlBuilder::SetImageSource<IEllipse>(IEllipse* destination, IImageSource* imageSource, ABI::Windows::UI::Xaml::Media::Stretch stretch)
    {
        ComPtr<IImageBrush> imageBrush =
            XamlHelpers::CreateXamlClass<IImageBrush>(HStringReference(RuntimeClass_Windows_UI_Xaml_Media_ImageBrush));
        THROW_IF_FAILED(imageBrush->put_ImageSource(imageSource));

        ComPtr<ITileBrush> tileBrush;
        THROW_IF_FAILED(imageBrush.As(&tileBrush));
        THROW_IF_FAILED(tileBrush->put_Stretch(stretch));

        ComPtr<IBrush> brush;
        THROW_IF_FAILED(imageBrush.As(&brush));

        ComPtr<IShape> ellipseAsShape;
        ComPtr<IEllipse> ellipse(destination);
        THROW_IF_FAILED(ellipse.As(&ellipseAsShape));

        THROW_IF_FAILED(ellipseAsShape->put_Fill(brush.Get()));
    };

    _Use_decl_annotations_ template<typename T>
    void XamlBuilder::SetImageOnUIElement(_In_ ABI::Windows::Foundation::IUriRuntimeClass* imageUrl,
                                          T* uiElement,
                                          IAdaptiveCardResourceResolvers* resolvers,
                                          _In_ ABI::Windows::UI::Xaml::Media::Stretch stretch)
    {
        // Get the image url scheme
        HString schemeName;
        THROW_IF_FAILED(imageUrl->get_SchemeName(schemeName.GetAddressOf()));

        // Get the resolver for the image
        ComPtr<IAdaptiveCardResourceResolver> resolver;
        if (resolvers != nullptr)
        {
            THROW_IF_FAILED(resolvers->Get(schemeName.Get(), &resolver));
            // If we have a resolver
            if (resolver != nullptr)
            {
                // Create a BitmapImage to hold the image data.  We use BitmapImage in order to allow
                // the tracker to subscribe to the ImageLoaded/Failed events
                ComPtr<IBitmapImage> bitmapImage = XamlHelpers::CreateXamlClass<IBitmapImage>(
                    HStringReference(RuntimeClass_Windows_UI_Xaml_Media_Imaging_BitmapImage));

                if (!m_enableXamlImageHandling && (m_listeners.size() != 0))
                {
                    m_imageLoadTracker.TrackBitmapImage(bitmapImage.Get());
                }

                THROW_IF_FAILED(bitmapImage->put_CreateOptions(BitmapCreateOptions::BitmapCreateOptions_None));
                ComPtr<IBitmapSource> bitmapSource;
                bitmapImage.As(&bitmapSource);

                // Create the arguments to pass to the resolver
                ComPtr<IAdaptiveCardGetResourceStreamArgs> args;
                THROW_IF_FAILED(MakeAndInitialize<AdaptiveCardGetResourceStreamArgs>(&args, imageUrl));

                // And call the resolver to get the image stream
                ComPtr<IAsyncOperation<IRandomAccessStream*>> getResourceStreamOperation;
                THROW_IF_FAILED(resolver->GetResourceStreamAsync(args.Get(), &getResourceStreamOperation));

                ComPtr<T> strongImageControl(uiElement);
                ComPtr<XamlBuilder> strongThis(this);
                THROW_IF_FAILED(getResourceStreamOperation->put_Completed(
                    Callback<Implements<RuntimeClassFlags<WinRtClassicComMix>, IAsyncOperationCompletedHandler<IRandomAccessStream*>>>(
                        [strongThis, this, bitmapSource, strongImageControl, bitmapImage, stretch](
                            IAsyncOperation<IRandomAccessStream*>* operation, AsyncStatus status) -> HRESULT {
                            if (status == AsyncStatus::Completed)
                            {
                                // Get the random access stream
                                ComPtr<IRandomAccessStream> randomAccessStream;
                                RETURN_IF_FAILED(operation->GetResults(&randomAccessStream));

                                if (randomAccessStream == nullptr)
                                {
                                    m_imageLoadTracker.MarkFailedLoadBitmapImage(bitmapImage.Get());
                                    return S_OK;
                                }

                                RETURN_IF_FAILED(bitmapSource->SetSource(randomAccessStream.Get()));

                                ComPtr<IImageSource> imageSource;
                                RETURN_IF_FAILED(bitmapSource.As(&imageSource));

                                SetImageSource(strongImageControl.Get(), imageSource.Get(), stretch);
                                return S_OK;
                            }
                            else
                            {
                                m_imageLoadTracker.MarkFailedLoadBitmapImage(bitmapImage.Get());
                                return S_OK;
                            }
                        })
                        .Get()));

                return;
            }
        }

        // Otherwise, no resolver...
        if ((m_enableXamlImageHandling) || (m_listeners.size() == 0))
        {
            // If we've been explicitly told to let Xaml handle the image loading, or there are
            // no listeners waiting on the image load callbacks, use Xaml to load the images
            ComPtr<IBitmapImage> bitmapImage = XamlHelpers::CreateXamlClass<IBitmapImage>(
                HStringReference(RuntimeClass_Windows_UI_Xaml_Media_Imaging_BitmapImage));
            THROW_IF_FAILED(bitmapImage->put_UriSource(imageUrl));

            ComPtr<IImageSource> bitmapImageSource;
            THROW_IF_FAILED(bitmapImage.As(&bitmapImageSource));
            SetImageSource(uiElement, bitmapImageSource.Get(), stretch);
        }
        else
        {
            PopulateImageFromUrlAsync(imageUrl, uiElement);
        }
    }

    _Use_decl_annotations_ template<typename T>
    void XamlBuilder::PopulateImageFromUrlAsync(IUriRuntimeClass* imageUrl, T* imageControl)
    {
        // Create the HttpClient to load the image stream
        ComPtr<IHttpBaseProtocolFilter> httpBaseProtocolFilter = XamlHelpers::CreateXamlClass<IHttpBaseProtocolFilter>(
            HStringReference(RuntimeClass_Windows_Web_Http_Filters_HttpBaseProtocolFilter));
        THROW_IF_FAILED(httpBaseProtocolFilter->put_AllowUI(false));
        ComPtr<IHttpFilter> httpFilter;
        THROW_IF_FAILED(httpBaseProtocolFilter.As(&httpFilter));
        ComPtr<IHttpClient> httpClient;
        ComPtr<IHttpClientFactory> httpClientFactory;
        THROW_IF_FAILED(GetActivationFactory(HStringReference(RuntimeClass_Windows_Web_Http_HttpClient).Get(),
                                             httpClientFactory.ReleaseAndGetAddressOf()));
        THROW_IF_FAILED(httpClientFactory->Create(httpFilter.Get(), httpClient.ReleaseAndGetAddressOf()));

        // Create a BitmapImage to hold the image data.  We use BitmapImage in order to allow
        // the tracker to subscribe to the ImageLoaded/Failed events
        ComPtr<IBitmapImage> bitmapImage =
            XamlHelpers::CreateXamlClass<IBitmapImage>(HStringReference(RuntimeClass_Windows_UI_Xaml_Media_Imaging_BitmapImage));
        m_imageLoadTracker.TrackBitmapImage(bitmapImage.Get());
        THROW_IF_FAILED(bitmapImage->put_CreateOptions(BitmapCreateOptions::BitmapCreateOptions_None));
        ComPtr<IBitmapSource> bitmapSource;
        bitmapImage.As(&bitmapSource);
        ComPtr<IAsyncOperationWithProgress<IInputStream*, HttpProgress>> getStreamOperation;
        THROW_IF_FAILED(httpClient->GetInputStreamAsync(imageUrl, &getStreamOperation));

        ComPtr<T> strongImageControl(imageControl);
        ComPtr<XamlBuilder> strongThis(this);
        THROW_IF_FAILED(getStreamOperation->put_Completed(
            Callback<Implements<RuntimeClassFlags<WinRtClassicComMix>, IAsyncOperationWithProgressCompletedHandler<IInputStream*, HttpProgress>>>(
                [strongThis, this, bitmapSource, strongImageControl, bitmapImage](
                    IAsyncOperationWithProgress<IInputStream*, HttpProgress>* operation, AsyncStatus status) -> HRESULT {
                    if (status == AsyncStatus::Completed)
                    {
                        // Load the image stream into an in memory random access stream, which is what
                        // SetSource needs
                        ComPtr<IInputStream> imageStream;
                        RETURN_IF_FAILED(operation->GetResults(&imageStream));
                        ComPtr<IRandomAccessStream> randomAccessStream = XamlHelpers::CreateXamlClass<IRandomAccessStream>(
                            HStringReference(RuntimeClass_Windows_Storage_Streams_InMemoryRandomAccessStream));
                        ComPtr<IOutputStream> outputStream;
                        RETURN_IF_FAILED(randomAccessStream.As(&outputStream));
                        ComPtr<IAsyncOperationWithProgress<UINT64, UINT64>> copyStreamOperation;
                        RETURN_IF_FAILED(m_randomAccessStreamStatics->CopyAsync(imageStream.Get(), outputStream.Get(), &copyStreamOperation));

                        return copyStreamOperation->put_Completed(
                            Callback<Implements<RuntimeClassFlags<WinRtClassicComMix>, IAsyncOperationWithProgressCompletedHandler<UINT64, UINT64>>>(
                                [strongThis, this, bitmapSource, randomAccessStream, strongImageControl](
                                    IAsyncOperationWithProgress<UINT64, UINT64>* /*operation*/, AsyncStatus /*status*/) -> HRESULT {
                                    randomAccessStream->Seek(0);
                                    RETURN_IF_FAILED(bitmapSource->SetSource(randomAccessStream.Get()));

                                    ComPtr<IImageSource> imageSource;
                                    RETURN_IF_FAILED(bitmapSource.As(&imageSource));

                                    SetImageSource(strongImageControl.Get(), imageSource.Get());
                                    return S_OK;
                                })
                                .Get());
                        m_copyStreamOperations.push_back(copyStreamOperation);
                    }
                    else
                    {
                        m_imageLoadTracker.MarkFailedLoadBitmapImage(bitmapImage.Get());
                        return S_OK;
                    }
                })
                .Get()));
        m_getStreamOperations.push_back(getStreamOperation);
    }

    void XamlBuilder::FireAllImagesLoaded()
    {
        for (auto& listener : m_listeners)
        {
            listener->AllImagesLoaded();
        }
    }

    void XamlBuilder::FireImagesLoadingHadError()
    {
        for (auto& listener : m_listeners)
        {
            listener->ImagesLoadingHadError();
        }
    }

    _Use_decl_annotations_ void XamlBuilder::BuildPanelChildren(IVector<IAdaptiveCardElement*>* children,
                                                                IPanel* parentPanel,
                                                                ABI::AdaptiveNamespace::IAdaptiveRenderContext* renderContext,
                                                                ABI::AdaptiveNamespace::IAdaptiveRenderArgs* renderArgs,
                                                                std::function<void(IUIElement* child)> childCreatedCallback)
    {
        int currentElement = 0;
        unsigned int childrenSize;
        THROW_IF_FAILED(children->get_Size(&childrenSize));
        XamlHelpers::IterateOverVector<IAdaptiveCardElement>(children, [&](IAdaptiveCardElement* element) {
            HString elementType;
            THROW_IF_FAILED(element->get_ElementTypeString(elementType.GetAddressOf()));
            ComPtr<IAdaptiveElementRendererRegistration> elementRenderers;
            THROW_IF_FAILED(renderContext->get_ElementRenderers(&elementRenderers));
            ComPtr<IAdaptiveElementRenderer> elementRenderer;
            THROW_IF_FAILED(elementRenderers->Get(elementType.Get(), &elementRenderer));
            if (elementRenderer != nullptr)
            {
                ComPtr<IAdaptiveHostConfig> hostConfig;
                THROW_IF_FAILED(renderContext->get_HostConfig(&hostConfig));
                // First element does not need a separator added
                if (currentElement++ > 0)
                {
                    bool needsSeparator;
                    UINT spacing;
                    UINT separatorThickness;
                    ABI::Windows::UI::Color separatorColor;
                    GetSeparationConfigForElement(element, hostConfig.Get(), &spacing, &separatorThickness, &separatorColor, &needsSeparator);
                    if (needsSeparator)
                    {
                        auto separator = CreateSeparator(renderContext, spacing, separatorThickness, separatorColor);
                        XamlHelpers::AppendXamlElementToPanel(separator.Get(), parentPanel);
                    }
                }

                ComPtr<IUIElement> newControl;
                elementRenderer->Render(element, renderContext, renderArgs, &newControl);

                ABI::AdaptiveNamespace::HeightType heightType{};
                THROW_IF_FAILED(element->get_Height(&heightType));
                XamlHelpers::AppendXamlElementToPanel(newControl.Get(), parentPanel, heightType);

                childCreatedCallback(newControl.Get());
            }
            else
            {
                std::wstring errorString = L"No Renderer found for type: ";
                errorString += elementType.GetRawBuffer(nullptr);
                renderContext->AddWarning(ABI::AdaptiveNamespace::WarningStatusCode::NoRendererForType,
                                          HStringReference(errorString.c_str()).Get());
            }
        });
    }

    void XamlBuilder::BuildShowCard(IAdaptiveShowCardActionConfig* showCardActionConfig,
                                    IAdaptiveActionElement* action,
                                    IAdaptiveRenderContext* renderContext,
                                    bool isBottomActionBar,
                                    IUIElement** uiShowCard)
    {
        ComPtr<IAdaptiveActionElement> localAction(action);
        ComPtr<IAdaptiveRenderContext> localRenderContext(renderContext);
        ComPtr<IAdaptiveShowCardAction> showCardAction;
        THROW_IF_FAILED(localAction.As(&showCardAction));

        ABI::AdaptiveNamespace::ContainerStyle showCardConfigStyle;
        THROW_IF_FAILED(showCardActionConfig->get_Style(&showCardConfigStyle));

        ComPtr<IAdaptiveCard> showCard;
        THROW_IF_FAILED(showCardAction->get_Card(showCard.GetAddressOf()));

        ComPtr<IFrameworkElement> localUiShowCard;
        BuildXamlTreeFromAdaptiveCard(showCard.Get(), localUiShowCard.GetAddressOf(), localRenderContext.Get(), nullptr, false, showCardConfigStyle);

        ComPtr<IGrid2> showCardGrid;
        THROW_IF_FAILED(localUiShowCard.As(&showCardGrid));

        // Set the padding
        ComPtr<IAdaptiveHostConfig> hostConfig;
        THROW_IF_FAILED(renderContext->get_HostConfig(&hostConfig));
        ComPtr<IAdaptiveSpacingConfig> spacingConfig;
        THROW_IF_FAILED(hostConfig->get_Spacing(&spacingConfig));

        UINT32 padding;
        THROW_IF_FAILED(spacingConfig->get_Padding(&padding));

        ABI::AdaptiveNamespace::ActionMode showCardActionMode;
        THROW_IF_FAILED(showCardActionConfig->get_ActionMode(&showCardActionMode));

        // Set the top margin
        ComPtr<IFrameworkElement> showCardFrameworkElement;
        THROW_IF_FAILED(localUiShowCard.As(&showCardFrameworkElement));

        UINT32 inlineTopMargin;
        THROW_IF_FAILED(showCardActionConfig->get_InlineTopMargin(&inlineTopMargin));

        double sideMargin = (double)padding * -1;
        double topMargin = isBottomActionBar ? inlineTopMargin + padding : inlineTopMargin;
        double bottomMargin = isBottomActionBar ? (double)padding * -1 : 0;

        Thickness margin = {sideMargin, topMargin, sideMargin, bottomMargin};
        THROW_IF_FAILED(showCardFrameworkElement->put_Margin(margin));

        ComPtr<IUIElement> showCardUIElement;
        THROW_IF_FAILED(localUiShowCard.As(&showCardUIElement));

        // Set the visibility as Collapsed until the action is triggered
        THROW_IF_FAILED(showCardUIElement->put_Visibility(Visibility_Collapsed));

        *uiShowCard = showCardUIElement.Detach();
    }

    _Use_decl_annotations_ void XamlBuilder::ArrangeButtonContent(IAdaptiveActionElement* action,
                                                                  IAdaptiveActionsConfig* actionsConfig,
                                                                  IAdaptiveRenderContext* renderContext,
                                                                  ABI::AdaptiveNamespace::ContainerStyle containerStyle,
                                                                  ABI::AdaptiveNamespace::IAdaptiveHostConfig* hostConfig,
                                                                  bool allActionsHaveIcons,
                                                                  IButton* button)
    {
        HString title;
        THROW_IF_FAILED(action->get_Title(title.GetAddressOf()));

        HSTRING iconUrl;
        THROW_IF_FAILED(action->get_IconUrl(&iconUrl));

        ComPtr<IButton> localButton(button);

        // Check if the button has an iconUrl
        if (iconUrl != nullptr)
        {
            // Get icon configs
            ABI::AdaptiveNamespace::IconPlacement iconPlacement;
            UINT32 iconSize;

            THROW_IF_FAILED(actionsConfig->get_IconPlacement(&iconPlacement));
            THROW_IF_FAILED(actionsConfig->get_IconSize(&iconSize));

            // Define the alignment for the button contents
            ComPtr<IStackPanel> buttonContentsStackPanel =
                XamlHelpers::CreateXamlClass<IStackPanel>(HStringReference(RuntimeClass_Windows_UI_Xaml_Controls_StackPanel));

            // Create image and add it to the button
            ComPtr<IAdaptiveImage> adaptiveImage;
            THROW_IF_FAILED(MakeAndInitialize<AdaptiveImage>(&adaptiveImage));

            adaptiveImage->put_Url(iconUrl);
            adaptiveImage->put_HorizontalAlignment(HAlignment_Center);

            ComPtr<IAdaptiveCardElement> adaptiveCardElement;
            THROW_IF_FAILED(adaptiveImage.As(&adaptiveCardElement));
            ComPtr<AdaptiveRenderArgs> childRenderArgs;
            THROW_IF_FAILED(
                MakeAndInitialize<AdaptiveRenderArgs>(&childRenderArgs, containerStyle, buttonContentsStackPanel.Get()));

            ComPtr<IAdaptiveElementRendererRegistration> elementRenderers;
            THROW_IF_FAILED(renderContext->get_ElementRenderers(&elementRenderers));

            ComPtr<IUIElement> buttonIcon;
            ComPtr<IAdaptiveElementRenderer> elementRenderer;
            THROW_IF_FAILED(elementRenderers->Get(HStringReference(L"Image").Get(), &elementRenderer));
            if (elementRenderer != nullptr)
            {
                elementRenderer->Render(adaptiveCardElement.Get(), renderContext, childRenderArgs.Get(), &buttonIcon);
                if (buttonIcon == nullptr)
                {
                    XamlHelpers::SetContent(localButton.Get(), title.Get());
                    return;
                }
            }

            // Create title text block
            ComPtr<ITextBlock> buttonText =
                XamlHelpers::CreateXamlClass<ITextBlock>(HStringReference(RuntimeClass_Windows_UI_Xaml_Controls_TextBlock));
            THROW_IF_FAILED(buttonText->put_Text(title.Get()));
            THROW_IF_FAILED(buttonText->put_TextAlignment(TextAlignment::TextAlignment_Center));

            // Handle different arrangements inside button
            ComPtr<IFrameworkElement> buttonIconAsFrameworkElement;
            THROW_IF_FAILED(buttonIcon.As(&buttonIconAsFrameworkElement));
            ComPtr<IUIElement> separator;
            if (iconPlacement == ABI::AdaptiveNamespace::IconPlacement::AboveTitle && allActionsHaveIcons)
            {
                THROW_IF_FAILED(buttonContentsStackPanel->put_Orientation(Orientation::Orientation_Vertical));

                // Set icon height to iconSize (aspect ratio is automatically maintained)
                THROW_IF_FAILED(buttonIconAsFrameworkElement->put_Height(iconSize));
            }
            else
            {
                THROW_IF_FAILED(buttonContentsStackPanel->put_Orientation(Orientation::Orientation_Horizontal));

                // Add event to the image to resize itself when the textblock is rendered
                ComPtr<IImage> buttonIconAsImage;
                THROW_IF_FAILED(buttonIcon.As(&buttonIconAsImage));

                EventRegistrationToken eventToken;
                THROW_IF_FAILED(buttonIconAsImage->add_ImageOpened(
                    Callback<IRoutedEventHandler>([buttonIconAsFrameworkElement,
                                                   buttonText](IInspectable* /*sender*/, IRoutedEventArgs * /*args*/) -> HRESULT {
                        ComPtr<IFrameworkElement> buttonTextAsFrameworkElement;
                        RETURN_IF_FAILED(buttonText.As(&buttonTextAsFrameworkElement));

                        return SetMatchingHeight(buttonIconAsFrameworkElement.Get(), buttonTextAsFrameworkElement.Get());
                    })
                        .Get(),
                    &eventToken));

                // Only add spacing when the icon must be located at the left of the title
                UINT spacingSize;
                THROW_IF_FAILED(GetSpacingSizeFromSpacing(hostConfig, ABI::AdaptiveNamespace::Spacing::Default, &spacingSize));

                ABI::Windows::UI::Color color = {0};
                separator = CreateSeparator(renderContext, spacingSize, spacingSize, color, false);
            }

            ComPtr<IPanel> buttonContentsPanel;
            THROW_IF_FAILED(buttonContentsStackPanel.As(&buttonContentsPanel));

            // Add image to stack panel
            XamlHelpers::AppendXamlElementToPanel(buttonIcon.Get(), buttonContentsPanel.Get());

            // Add separator to stack panel
            if (separator != nullptr)
            {
                XamlHelpers::AppendXamlElementToPanel(separator.Get(), buttonContentsPanel.Get());
            }

            // Add text to stack panel
            XamlHelpers::AppendXamlElementToPanel(buttonText.Get(), buttonContentsPanel.Get());

            // Finally, put the stack panel inside the final button
            ComPtr<IContentControl> buttonContentControl;
            THROW_IF_FAILED(localButton.As(&buttonContentControl));
            THROW_IF_FAILED(buttonContentControl->put_Content(buttonContentsPanel.Get()));
        }
        else
        {
            XamlHelpers::SetContent(localButton.Get(), title.Get());
        }
    }

    void XamlBuilder::BuildActionSet(IAdaptiveCardElement* adaptiveCardElement,
                                     IAdaptiveRenderContext* renderContext,
                                     IAdaptiveRenderArgs* renderArgs,
                                     IUIElement** actionSetControl)
    {
        ComPtr<IAdaptiveHostConfig> hostConfig;
        THROW_IF_FAILED(renderContext->get_HostConfig(&hostConfig));

        if (!SupportsInteractivity(hostConfig.Get()))
        {
            renderContext->AddWarning(
                ABI::AdaptiveNamespace::WarningStatusCode::InteractivityNotSupported,
                HStringReference(L"ActionSet was stripped from card because interactivity is not supported").Get());
            return;
        }

        ComPtr<IAdaptiveCardElement> cardElement(adaptiveCardElement);
        ComPtr<IAdaptiveActionSet> adaptiveActionSet;
        THROW_IF_FAILED(cardElement.As(&adaptiveActionSet));

        ComPtr<IVector<IAdaptiveActionElement*>> actions;
        THROW_IF_FAILED(adaptiveActionSet->get_Actions(&actions));

        ABI::AdaptiveNamespace::ActionsOrientation orientation;
        THROW_IF_FAILED(adaptiveActionSet->get_Orientation(&orientation));

        ABI::AdaptiveNamespace::ContainerStyle containerStyle;
        renderArgs->get_ContainerStyle(&containerStyle);

        BuildActionSetHelper(actions.Get(), orientation, renderContext, false, actionSetControl, containerStyle);
    }

    _Use_decl_annotations_ void XamlBuilder::BuildActions(IVector<IAdaptiveActionElement*>* children,
                                                          IPanel* bodyPanel,
                                                          bool insertSeparator,
                                                          IAdaptiveRenderContext* renderContext,
                                                          ABI::AdaptiveNamespace::ContainerStyle containerStyle)
    {
        ComPtr<IAdaptiveHostConfig> hostConfig;
        THROW_IF_FAILED(renderContext->get_HostConfig(&hostConfig));
        ComPtr<IAdaptiveActionsConfig> actionsConfig;
        THROW_IF_FAILED(hostConfig->get_Actions(actionsConfig.GetAddressOf()));

        // Create a separator between the body and the actions
        if (insertSeparator)
        {
            ABI::AdaptiveNamespace::Spacing spacing;
            THROW_IF_FAILED(actionsConfig->get_Spacing(&spacing));

            UINT spacingSize;
            THROW_IF_FAILED(GetSpacingSizeFromSpacing(hostConfig.Get(), spacing, &spacingSize));

            ABI::Windows::UI::Color color = {0};
            auto separator = CreateSeparator(renderContext, spacingSize, 0, color);
            XamlHelpers::AppendXamlElementToPanel(separator.Get(), bodyPanel);
        }

        ComPtr<IUIElement> actionSetControl;
        BuildActionSetHelper(children, ABI::AdaptiveNamespace::ActionsOrientation::None, renderContext, true, &actionSetControl, containerStyle);

        XamlHelpers::AppendXamlElementToPanel(actionSetControl.Get(), bodyPanel);
    }

    void XamlBuilder::BuildActionSetHelper(IVector<IAdaptiveActionElement*>* children,
                                           ABI::AdaptiveNamespace::ActionsOrientation actionsOrientation,
                                           IAdaptiveRenderContext* renderContext,
                                           bool isBottomActionBar,
                                           IUIElement** actionSetControl,
                                           ABI::AdaptiveNamespace::ContainerStyle containerStyle)
    {
        ComPtr<IAdaptiveHostConfig> hostConfig;
        THROW_IF_FAILED(renderContext->get_HostConfig(&hostConfig));
        ComPtr<IAdaptiveActionsConfig> actionsConfig;
        THROW_IF_FAILED(hostConfig->get_Actions(actionsConfig.GetAddressOf()));
        ComPtr<IAdaptiveRenderContext> strongRenderContext(renderContext);

        ABI::AdaptiveNamespace::ActionAlignment actionAlignment;
        THROW_IF_FAILED(actionsConfig->get_ActionAlignment(&actionAlignment));

        if (actionsOrientation == ABI::AdaptiveNamespace::ActionsOrientation::None)
        {
            THROW_IF_FAILED(actionsConfig->get_ActionsOrientation(&actionsOrientation));
        }

        // Declare the panel that will host the buttons
        ComPtr<IPanel> actionsPanel;
        ComPtr<IVector<ColumnDefinition*>> columnDefinitions;

        if (actionAlignment == ABI::AdaptiveNamespace::ActionAlignment::Stretch &&
            actionsOrientation == ABI::AdaptiveNamespace::ActionsOrientation::Horizontal)
        {
            // If stretch alignment and orientation is horizontal, we use a grid with equal column widths to achieve
            // stretch behavior. For vertical orientation, we'll still just use a stack panel since the concept of
            // stretching buttons height isn't really valid, especially when the height of cards are typically dynamic.
            ComPtr<IGrid> actionsGrid =
                XamlHelpers::CreateXamlClass<IGrid>(HStringReference(RuntimeClass_Windows_UI_Xaml_Controls_Grid));
            THROW_IF_FAILED(actionsGrid->get_ColumnDefinitions(&columnDefinitions));
            THROW_IF_FAILED(actionsGrid.As(&actionsPanel));
        }

        else
        {
            // Create a stack panel for the action buttons
            ComPtr<IStackPanel> actionStackPanel =
                XamlHelpers::CreateXamlClass<IStackPanel>(HStringReference(RuntimeClass_Windows_UI_Xaml_Controls_StackPanel));

            auto uiOrientation = (actionsOrientation == ABI::AdaptiveNamespace::ActionsOrientation::Horizontal) ?
                Orientation::Orientation_Horizontal :
                Orientation::Orientation_Vertical;

            THROW_IF_FAILED(actionStackPanel->put_Orientation(uiOrientation));

            ComPtr<IFrameworkElement> actionsFrameworkElement;
            THROW_IF_FAILED(actionStackPanel.As(&actionsFrameworkElement));

            switch (actionAlignment)
            {
            case ABI::AdaptiveNamespace::ActionAlignment::Center:
                THROW_IF_FAILED(actionsFrameworkElement->put_HorizontalAlignment(HorizontalAlignment_Center));
                break;
            case ABI::AdaptiveNamespace::ActionAlignment::Left:
                THROW_IF_FAILED(actionsFrameworkElement->put_HorizontalAlignment(HorizontalAlignment_Left));
                break;
            case ABI::AdaptiveNamespace::ActionAlignment::Right:
                THROW_IF_FAILED(actionsFrameworkElement->put_HorizontalAlignment(HorizontalAlignment_Right));
                break;
            case ABI::AdaptiveNamespace::ActionAlignment::Stretch:
                THROW_IF_FAILED(actionsFrameworkElement->put_HorizontalAlignment(HorizontalAlignment_Stretch));
                break;
            }

            // Add the action buttons to the stack panel
            THROW_IF_FAILED(actionStackPanel.As(&actionsPanel));
        }

        UINT32 buttonSpacing;
        THROW_IF_FAILED(actionsConfig->get_ButtonSpacing(&buttonSpacing));

        Thickness buttonMargin = {0, 0, 0, 0};
        if (actionsOrientation == ABI::AdaptiveNamespace::ActionsOrientation::Horizontal)
        {
            buttonMargin.Left = buttonMargin.Right = buttonSpacing / 2;

            // Negate the spacing on the sides so the left and right buttons are flush on the side.
            // We do NOT remove the margin from the individual button itself, since that would cause
            // the equal columns stretch behavior to not have equal columns (since the first and last
            // button would be narrower without the same margins as its peers).
            ComPtr<IFrameworkElement> actionsPanelAsFrameworkElement;
            THROW_IF_FAILED(actionsPanel.As(&actionsPanelAsFrameworkElement));
            THROW_IF_FAILED(actionsPanelAsFrameworkElement->put_Margin({buttonMargin.Left * -1, 0, buttonMargin.Right * -1, 0}));
        }
        else
        {
            buttonMargin.Top = buttonMargin.Bottom = buttonSpacing / 2;

            // Negate the spacing on the top and bottom so the first and last buttons don't have extra padding
            ComPtr<IFrameworkElement> actionsPanelAsFrameworkElement;
            THROW_IF_FAILED(actionsPanel.As(&actionsPanelAsFrameworkElement));
            THROW_IF_FAILED(actionsPanelAsFrameworkElement->put_Margin({0, buttonMargin.Top * -1, 0, buttonMargin.Bottom * -1}));
        }

        UINT32 maxActions;
        THROW_IF_FAILED(actionsConfig->get_MaxActions(&maxActions));

        ComPtr<IAdaptiveShowCardActionConfig> showCardActionConfig;
        THROW_IF_FAILED(actionsConfig->get_ShowCard(&showCardActionConfig));

        ABI::AdaptiveNamespace::ActionMode showCardActionMode;
        THROW_IF_FAILED(showCardActionConfig->get_ActionMode(&showCardActionMode));

        bool allActionsHaveIcons{true};
        XamlHelpers::IterateOverVector<IAdaptiveActionElement>(children, [&](IAdaptiveActionElement* child) {
            HSTRING iconUrl;
            THROW_IF_FAILED(child->get_IconUrl(&iconUrl));

            bool iconUrlIsEmpty = WindowsIsStringEmpty(iconUrl);
            if (iconUrlIsEmpty)
            {
                allActionsHaveIcons = false;
            }
        });

        UINT currentAction = 0;

        std::shared_ptr<std::vector<ComPtr<IUIElement>>> allShowCards = std::make_shared<std::vector<ComPtr<IUIElement>>>();
        ComPtr<IStackPanel> showCardsStackPanel =
            XamlHelpers::CreateXamlClass<IStackPanel>(HStringReference(RuntimeClass_Windows_UI_Xaml_Controls_StackPanel));
        ComPtr<IGridStatics> gridStatics;
        THROW_IF_FAILED(GetActivationFactory(HStringReference(RuntimeClass_Windows_UI_Xaml_Controls_Grid).Get(), &gridStatics));
        XamlHelpers::IterateOverVector<IAdaptiveActionElement>(children, [&](IAdaptiveActionElement* child) {
            if (currentAction < maxActions)
            {
                // Render a button for each action
                ComPtr<IAdaptiveActionElement> action(child);
                ComPtr<IButton> button =
                    XamlHelpers::CreateXamlClass<IButton>(HStringReference(RuntimeClass_Windows_UI_Xaml_Controls_Button));

                ComPtr<IFrameworkElement> buttonFrameworkElement;
                THROW_IF_FAILED(button.As(&buttonFrameworkElement));

                THROW_IF_FAILED(buttonFrameworkElement->put_Margin(buttonMargin));

                if (actionsOrientation == ABI::AdaptiveNamespace::ActionsOrientation::Horizontal)
                {
                    // For horizontal alignment, we always use stretch
                    THROW_IF_FAILED(buttonFrameworkElement->put_HorizontalAlignment(
                        ABI::Windows::UI::Xaml::HorizontalAlignment::HorizontalAlignment_Stretch));
                }
                else
                {
                    switch (actionAlignment)
                    {
                    case ABI::AdaptiveNamespace::ActionAlignment::Center:
                        THROW_IF_FAILED(buttonFrameworkElement->put_HorizontalAlignment(HorizontalAlignment_Center));
                        break;
                    case ABI::AdaptiveNamespace::ActionAlignment::Left:
                        THROW_IF_FAILED(buttonFrameworkElement->put_HorizontalAlignment(HorizontalAlignment_Left));
                        break;
                    case ABI::AdaptiveNamespace::ActionAlignment::Right:
                        THROW_IF_FAILED(buttonFrameworkElement->put_HorizontalAlignment(HorizontalAlignment_Right));
                        break;
                    case ABI::AdaptiveNamespace::ActionAlignment::Stretch:
                        THROW_IF_FAILED(buttonFrameworkElement->put_HorizontalAlignment(HorizontalAlignment_Stretch));
                        break;
                    }
                }

                ArrangeButtonContent(action.Get(),
                                     actionsConfig.Get(),
                                     renderContext,
                                     containerStyle,
                                     hostConfig.Get(),
                                     allActionsHaveIcons,
                                     button.Get());

                ABI::AdaptiveNamespace::ActionType actionType;
                THROW_IF_FAILED(action->get_ActionType(&actionType));

                // If this is a show card action and we're rendering the actions inline, render the card that will be shown
                ComPtr<IUIElement> uiShowCard;
                if (actionType == ABI::AdaptiveNamespace::ActionType::ShowCard &&
                    showCardActionMode == ABI::AdaptiveNamespace::ActionMode::Inline)
                {
                    BuildShowCard(showCardActionConfig.Get(),
                                  action.Get(),
                                  strongRenderContext.Get(),
                                  isBottomActionBar,
                                  uiShowCard.GetAddressOf());
                    allShowCards->push_back(uiShowCard);

                    ComPtr<IPanel> showCardsPanel;
                    THROW_IF_FAILED(showCardsStackPanel.As(&showCardsPanel));
                    XamlHelpers::AppendXamlElementToPanel(uiShowCard.Get(), showCardsPanel.Get());
                }

                // Add click handler
                ComPtr<IButtonBase> buttonBase;
                THROW_IF_FAILED(button.As(&buttonBase));
                ComPtr<IAdaptiveActionInvoker> actionInvoker;
                THROW_IF_FAILED(strongRenderContext->get_ActionInvoker(&actionInvoker));
                EventRegistrationToken clickToken;
                THROW_IF_FAILED(buttonBase->add_Click(
                    Callback<IRoutedEventHandler>([action, actionType, showCardActionMode, uiShowCard, allShowCards, actionInvoker](
                                                      IInspectable* /*sender*/, IRoutedEventArgs * /*args*/) -> HRESULT {
                        if (actionType == ABI::AdaptiveNamespace::ActionType::ShowCard &&
                            showCardActionMode != ABI::AdaptiveNamespace::ActionMode_Popup)
                        {
                            // Check if this show card is currently visible
                            Visibility currentVisibility;
                            THROW_IF_FAILED(uiShowCard->get_Visibility(&currentVisibility));

                            // Collapse all cards to make sure that no other show cards are visible
                            for (std::vector<ComPtr<IUIElement>>::iterator it = allShowCards->begin();
                                 it != allShowCards->end();
                                 ++it)
                            {
                                THROW_IF_FAILED((*it)->put_Visibility(Visibility_Collapsed));
                            }

                            // If the card had been collapsed before, show it now
                            if (currentVisibility == Visibility_Collapsed)
                            {
                                THROW_IF_FAILED(uiShowCard->put_Visibility(Visibility_Visible));
                            }
                        }
                        else
                        {
                            THROW_IF_FAILED(actionInvoker->SendActionEvent(action.Get()));
                        }

                        return S_OK;
                    })
                        .Get(),
                    &clickToken));

                ABI::AdaptiveNamespace::Sentiment actionSentiment;
                THROW_IF_FAILED(action->get_Sentiment(&actionSentiment));

                if (actionSentiment == ABI::AdaptiveNamespace::Sentiment_Positive ||
                    actionSentiment == ABI::AdaptiveNamespace::Sentiment_Destructive)
                {
                    ComPtr<IResourceDictionary> resourceDictionary;
                    THROW_IF_FAILED(renderContext->get_OverrideStyles(&resourceDictionary));
                    ComPtr<IInspectable> subtleOpacityInspectable;

                    ComPtr<AdaptiveNamespace::AdaptiveRenderContext> contextImpl =
                        PeekInnards<AdaptiveNamespace::AdaptiveRenderContext>(renderContext);

                    if (actionSentiment == ABI::AdaptiveNamespace::Sentiment_Positive)
                    {
                        if (SUCCEEDED(TryGetResourceFromResourceDictionaries<IInspectable>(resourceDictionary.Get(),
                                                                                           L"Adaptive.Action.Positive",
                                                                                           &subtleOpacityInspectable)))
                        {
                            THROW_IF_FAILED(SetStyleFromResourceDictionary(renderContext,
                                                                           L"Adaptive.Action.Positive",
                                                                           buttonFrameworkElement.Get()));
                        }
                        else
                        {
                            // By default, set the action background color to accent color
                            ComPtr<IResourceDictionary> actionSentimentDictionary =
<<<<<<< HEAD
                                contextImpl->GetDefaultActionSentimentDictionary();
=======
                                renderContext->GetDefaultActionSentimentDictionary();
>>>>>>> b9296f39

                            ComPtr<IStyle> actionPositiveSentimentStyle;
                            if (SUCCEEDED(TryGetResourceFromResourceDictionaries(actionSentimentDictionary.Get(),
                                                                                 L"PositiveActionDefaultStyle",
                                                                                 actionPositiveSentimentStyle.GetAddressOf())))
                            {
                                THROW_IF_FAILED(buttonFrameworkElement->put_Style(actionPositiveSentimentStyle.Get()));
                            }
                        }
                    }
                    else
                    {
                        if (SUCCEEDED(TryGetResourceFromResourceDictionaries<IInspectable>(resourceDictionary.Get(),
                                                                                           L"Adaptive.Action.Destructive",
                                                                                           &subtleOpacityInspectable)))
                        {
                            THROW_IF_FAILED(SetStyleFromResourceDictionary(renderContext,
                                                                           L"Adaptive.Action.Destructive",
                                                                           buttonFrameworkElement.Get()));
                        }
                        else
                        {
                            // By default, set the action text color to attention color
                            ComPtr<IResourceDictionary> actionSentimentDictionary =
<<<<<<< HEAD
                                contextImpl->GetDefaultActionSentimentDictionary();
=======
                                renderContext->GetDefaultActionSentimentDictionary();
>>>>>>> b9296f39

                            ComPtr<IStyle> actionDestructiveSentimentStyle;
                            if (SUCCEEDED(TryGetResourceFromResourceDictionaries(actionSentimentDictionary.Get(),
                                                                                 L"DestructiveActionDefaultStyle",
                                                                                 actionDestructiveSentimentStyle.GetAddressOf())))
                            {
                                THROW_IF_FAILED(buttonFrameworkElement->put_Style(actionDestructiveSentimentStyle.Get()));
                            }
                        }
                    }
                }
                else
                {
                    THROW_IF_FAILED(
                        SetStyleFromResourceDictionary(renderContext, L"Adaptive.Action", buttonFrameworkElement.Get()));
                }

                XamlHelpers::AppendXamlElementToPanel(button.Get(), actionsPanel.Get());

                if (columnDefinitions != nullptr)
                {
                    // If using the equal width columns, we'll add a column and assign the column
                    ComPtr<IColumnDefinition> columnDefinition = XamlHelpers::CreateXamlClass<IColumnDefinition>(
                        HStringReference(RuntimeClass_Windows_UI_Xaml_Controls_ColumnDefinition));
                    THROW_IF_FAILED(columnDefinition->put_Width({1.0, GridUnitType::GridUnitType_Star}));
                    THROW_IF_FAILED(columnDefinitions->Append(columnDefinition.Get()));

                    gridStatics->SetColumn(buttonFrameworkElement.Get(), currentAction);
                }
            }
            else
            {
                renderContext->AddWarning(ABI::AdaptiveNamespace::WarningStatusCode::MaxActionsExceeded,
                                          HStringReference(L"Some actions were not rendered due to exceeding the maximum number of actions allowed")
                                              .Get());
                return;
            }
            currentAction++;
        });

        ComPtr<IFrameworkElement> actionsPanelAsFrameworkElement;
        THROW_IF_FAILED(actionsPanel.As(&actionsPanelAsFrameworkElement));
        THROW_IF_FAILED(
            SetStyleFromResourceDictionary(renderContext, L"Adaptive.Actions", actionsPanelAsFrameworkElement.Get()));

        ComPtr<IStackPanel> actionSet =
            XamlHelpers::CreateXamlClass<IStackPanel>(HStringReference(RuntimeClass_Windows_UI_Xaml_Controls_StackPanel));
        ComPtr<IPanel> actionSetAsPanel;
        actionSet.As(&actionSetAsPanel);

        // Add buttons and show cards to panel
        XamlHelpers::AppendXamlElementToPanel(actionsPanel.Get(), actionSetAsPanel.Get());
        XamlHelpers::AppendXamlElementToPanel(showCardsStackPanel.Get(), actionSetAsPanel.Get());

        THROW_IF_FAILED(actionSetAsPanel.CopyTo(actionSetControl));
    }

    _Use_decl_annotations_ void XamlBuilder::ApplyMarginToXamlElement(IAdaptiveHostConfig* hostConfig, IFrameworkElement* element)
    {
        ComPtr<IFrameworkElement> localElement(element);
        ComPtr<IAdaptiveSpacingConfig> spacingConfig;
        THROW_IF_FAILED(hostConfig->get_Spacing(&spacingConfig));

        UINT32 padding;
        spacingConfig->get_Padding(&padding);
        Thickness margin = {(double)padding, (double)padding, (double)padding, (double)padding};

        THROW_IF_FAILED(localElement->put_Margin(margin));
    }

    _Use_decl_annotations_ void XamlBuilder::GetSeparationConfigForElement(IAdaptiveCardElement* cardElement,
                                                                           IAdaptiveHostConfig* hostConfig,
                                                                           UINT* spacing,
                                                                           UINT* separatorThickness,
                                                                           ABI::Windows::UI::Color* separatorColor,
                                                                           bool* needsSeparator)
    {
        ABI::AdaptiveNamespace::Spacing elementSpacing;
        THROW_IF_FAILED(cardElement->get_Spacing(&elementSpacing));

        UINT localSpacing;
        THROW_IF_FAILED(GetSpacingSizeFromSpacing(hostConfig, elementSpacing, &localSpacing));

        boolean hasSeparator;
        THROW_IF_FAILED(cardElement->get_Separator(&hasSeparator));

        ABI::Windows::UI::Color localColor = {0};
        UINT localThickness = 0;
        if (hasSeparator)
        {
            ComPtr<IAdaptiveSeparatorConfig> separatorConfig;
            THROW_IF_FAILED(hostConfig->get_Separator(&separatorConfig));

            THROW_IF_FAILED(separatorConfig->get_LineColor(&localColor));
            THROW_IF_FAILED(separatorConfig->get_LineThickness(&localThickness));
        }

        *needsSeparator = hasSeparator || (elementSpacing != ABI::AdaptiveNamespace::Spacing::None);

        *spacing = localSpacing;
        *separatorThickness = localThickness;
        *separatorColor = localColor;
    }

    _Use_decl_annotations_ ComPtr<IBrush> XamlBuilder::GetSolidColorBrush(_In_ ABI::Windows::UI::Color color)
    {
        ComPtr<ISolidColorBrush> solidColorBrush =
            XamlHelpers::CreateXamlClass<ISolidColorBrush>(HStringReference(RuntimeClass_Windows_UI_Xaml_Media_SolidColorBrush));
        THROW_IF_FAILED(solidColorBrush->put_Color(color));
        ComPtr<IBrush> solidColorBrushAsBrush;
        THROW_IF_FAILED(solidColorBrush.As(&solidColorBrushAsBrush));
        return solidColorBrushAsBrush;
    }

    _Use_decl_annotations_ void XamlBuilder::StyleXamlTextBlock(ABI::AdaptiveNamespace::FontStyle fontStyle,
                                                                ABI::AdaptiveNamespace::TextSize size,
                                                                ABI::AdaptiveNamespace::ForegroundColor color,
                                                                ABI::AdaptiveNamespace::ContainerStyle containerStyle,
                                                                bool isSubtle,
                                                                bool wrap,
                                                                UINT32 maxWidth,
                                                                ABI::AdaptiveNamespace::TextWeight weight,
                                                                ABI::Windows::UI::Xaml::Controls::ITextBlock* xamlTextBlock,
                                                                IAdaptiveHostConfig* hostConfig)
    {
        ComPtr<ITextBlock> localTextBlock(xamlTextBlock);

        ABI::Windows::UI::Color fontColor;
        THROW_IF_FAILED(GetColorFromAdaptiveColor(hostConfig, color, containerStyle, isSubtle, &fontColor));

        ComPtr<IBrush> fontColorBrush = GetSolidColorBrush(fontColor);
        THROW_IF_FAILED(localTextBlock->put_Foreground(fontColorBrush.Get()));

        HString fontFamilyName;
        UINT32 fontSize;
        ABI::Windows::UI::Text::FontWeight xamlFontWeight;

        // Retrieve the desired FontFamily, FontSize, and FontWeight values
        THROW_IF_FAILED(GetFontDataFromStyle(hostConfig, fontStyle, size, weight, fontFamilyName.GetAddressOf(), &fontSize, &xamlFontWeight));

        // Apply font size
        THROW_IF_FAILED(localTextBlock->put_FontSize((double)fontSize));

        // Apply font weight
        THROW_IF_FAILED(localTextBlock->put_FontWeight(xamlFontWeight));

        // Apply the wrap value to the xaml element
        THROW_IF_FAILED(localTextBlock->put_TextWrapping(wrap ? TextWrapping::TextWrapping_WrapWholeWords :
                                                                TextWrapping::TextWrapping_NoWrap));
        THROW_IF_FAILED(localTextBlock->put_TextTrimming(TextTrimming::TextTrimming_CharacterEllipsis));

        // Apply font family
        ComPtr<IInspectable> inspectable;
        ComPtr<IFontFamily> fontFamily;
        ComPtr<IFontFamilyFactory> fontFamilyFactory;
        THROW_IF_FAILED(Windows::Foundation::GetActivationFactory(HStringReference(L"Windows.UI.Xaml.Media.FontFamily").Get(),
                                                                  &fontFamilyFactory));
        THROW_IF_FAILED(
            fontFamilyFactory->CreateInstanceWithName(fontFamilyName.Get(), nullptr, inspectable.ReleaseAndGetAddressOf(), &fontFamily));
        THROW_IF_FAILED(xamlTextBlock->put_FontFamily(fontFamily.Get()));

        ComPtr<IFrameworkElement> textBlockAsFrameworkElement;
        THROW_IF_FAILED(localTextBlock.As(&textBlockAsFrameworkElement));
        THROW_IF_FAILED(textBlockAsFrameworkElement->put_MaxWidth(maxWidth));
    }

    _Use_decl_annotations_ void XamlBuilder::StyleXamlTextBlock(IAdaptiveTextConfig* textConfig,
                                                                ABI::AdaptiveNamespace::ContainerStyle containerStyle,
                                                                ITextBlock* xamlTextBlock,
                                                                IAdaptiveHostConfig* hostConfig)
    {
        ABI::AdaptiveNamespace::TextWeight textWeight;
        THROW_IF_FAILED(textConfig->get_Weight(&textWeight));

        ABI::AdaptiveNamespace::ForegroundColor textColor;
        THROW_IF_FAILED(textConfig->get_Color(&textColor));

        ABI::AdaptiveNamespace::TextSize textSize;
        THROW_IF_FAILED(textConfig->get_Size(&textSize));

        boolean isSubtle;
        THROW_IF_FAILED(textConfig->get_IsSubtle(&isSubtle));

        boolean wrap;
        THROW_IF_FAILED(textConfig->get_Wrap(&wrap));

        UINT32 maxWidth;
        THROW_IF_FAILED(textConfig->get_MaxWidth(&maxWidth));

        StyleXamlTextBlock(ABI::AdaptiveNamespace::FontStyle::Default,
                           textSize,
                           textColor,
                           containerStyle,
                           Boolify(isSubtle),
                           wrap,
                           maxWidth,
                           textWeight,
                           xamlTextBlock,
                           hostConfig);
    }

    HRESULT SetTextOnXamlTextBlock(IAdaptiveRenderContext* renderContext,
                                   HSTRING textIn,
                                   ABI::AdaptiveNamespace::FontStyle fontStyle,
                                   HSTRING language,
                                   ITextBlock* textBlock)
    {
        ComPtr<IVector<ABI::Windows::UI::Xaml::Documents::Inline*>> inlines;
        RETURN_IF_FAILED(textBlock->get_Inlines(inlines.GetAddressOf()));

        DateTimeParser parser(HStringToUTF8(language));
        auto textWithParsedDates = parser.GenerateString(HStringToUTF8(textIn));

        MarkDownParser markdownParser(textWithParsedDates);
        auto htmlString = markdownParser.TransformToHtml();

        bool handledAsHtml = false;
        if (markdownParser.HasHtmlTags())
        {
            HString htmlHString;
            UTF8ToHString(htmlString, htmlHString.GetAddressOf());

            ComPtr<ABI::Windows::Data::Xml::Dom::IXmlDocument> xmlDocument =
                XamlHelpers::CreateXamlClass<ABI::Windows::Data::Xml::Dom::IXmlDocument>(
                    HStringReference(RuntimeClass_Windows_Data_Xml_Dom_XmlDocument));

            ComPtr<ABI::Windows::Data::Xml::Dom::IXmlDocumentIO> xmlDocumentIO;
            RETURN_IF_FAILED(xmlDocument.As(&xmlDocumentIO));

            HRESULT hr = xmlDocumentIO->LoadXml(htmlHString.Get());
            if (SUCCEEDED(hr))
            {
                ComPtr<ABI::Windows::Data::Xml::Dom::IXmlNode> xmlDocumentAsNode;
                RETURN_IF_FAILED(xmlDocument.As(&xmlDocumentAsNode));

                RETURN_IF_FAILED(AddHtmlInlines(renderContext, xmlDocumentAsNode.Get(), inlines.Get(), fontStyle));
                handledAsHtml = true;
            }
        }

        if (!handledAsHtml)
        {
            HString hString;
            UTF8ToHString(textWithParsedDates, hString.GetAddressOf());
            AddSingleTextInline(renderContext, hString.Get(), fontStyle, false, false, inlines.Get());
        }

        return S_OK;
    }

    _Use_decl_annotations_ void XamlBuilder::BuildTextBlock(IAdaptiveCardElement* adaptiveCardElement,
                                                            IAdaptiveRenderContext* renderContext,
                                                            IAdaptiveRenderArgs* renderArgs,
                                                            IUIElement** textBlockControl)
    {
        ComPtr<IAdaptiveCardElement> cardElement(adaptiveCardElement);
        ComPtr<IAdaptiveTextBlock> adaptiveTextBlock;
        THROW_IF_FAILED(cardElement.As(&adaptiveTextBlock));

        ComPtr<ITextBlock> xamlTextBlock =
            XamlHelpers::CreateXamlClass<ITextBlock>(HStringReference(RuntimeClass_Windows_UI_Xaml_Controls_TextBlock));

        // ITextBlock2 will be used later on
        ComPtr<ITextBlock2> xamlTextBlock2;
        THROW_IF_FAILED(xamlTextBlock.As(&xamlTextBlock2));

        HString text;
        THROW_IF_FAILED(adaptiveTextBlock->get_Text(text.GetAddressOf()));
        HString language;
        THROW_IF_FAILED(adaptiveTextBlock->get_Language(language.GetAddressOf()));
        ABI::AdaptiveNamespace::FontStyle fontStyle;
        THROW_IF_FAILED(adaptiveTextBlock->get_FontStyle(&fontStyle));
        THROW_IF_FAILED(SetTextOnXamlTextBlock(renderContext, text.Get(), fontStyle, language.Get(), xamlTextBlock.Get()));

        ABI::AdaptiveNamespace::ForegroundColor textColor;
        THROW_IF_FAILED(adaptiveTextBlock->get_Color(&textColor));
        boolean isSubtle = false;
        THROW_IF_FAILED(adaptiveTextBlock->get_IsSubtle(&isSubtle));

        // The subtle boolean is rendered by setting the opacity on the text block, so retrieve
        // that value from the resource dictionary and set the Opacity
        if (isSubtle)
        {
            ComPtr<IResourceDictionary> resourceDictionary;
            THROW_IF_FAILED(renderContext->get_OverrideStyles(&resourceDictionary));
            ComPtr<IInspectable> subtleOpacityInspectable;
            if (SUCCEEDED(TryGetResourceFromResourceDictionaries<IInspectable>(resourceDictionary.Get(),
                                                                               c_TextBlockSubtleOpacityKey,
                                                                               &subtleOpacityInspectable)))
            {
                ComPtr<IReference<double>> subtleOpacityReference;
                if (SUCCEEDED(subtleOpacityInspectable.As(&subtleOpacityReference)))
                {
                    double subtleOpacity;
                    subtleOpacityReference.Get()->get_Value(&subtleOpacity);

                    ComPtr<IUIElement> textBlockAsUIElement;
                    THROW_IF_FAILED(xamlTextBlock.As(&textBlockAsUIElement));
                    textBlockAsUIElement->put_Opacity(subtleOpacity);
                }
            }
        }

        // Set the maximum number of lines the text block should show
        UINT maxLines;
        THROW_IF_FAILED(adaptiveTextBlock->get_MaxLines(&maxLines));
        THROW_IF_FAILED(xamlTextBlock2->put_MaxLines(maxLines));

        ABI::AdaptiveNamespace::HAlignment adaptiveHorizontalAlignment;
        THROW_IF_FAILED(adaptiveTextBlock->get_HorizontalAlignment(&adaptiveHorizontalAlignment));

        // Set the horizontal alignment of the text
        switch (adaptiveHorizontalAlignment)
        {
        case ABI::AdaptiveNamespace::HAlignment::Left:
            THROW_IF_FAILED(xamlTextBlock->put_TextAlignment(TextAlignment::TextAlignment_Left));
            break;
        case ABI::AdaptiveNamespace::HAlignment::Right:
            THROW_IF_FAILED(xamlTextBlock->put_TextAlignment(TextAlignment::TextAlignment_Right));
            break;
        case ABI::AdaptiveNamespace::HAlignment::Center:
            THROW_IF_FAILED(xamlTextBlock->put_TextAlignment(TextAlignment::TextAlignment_Center));
            break;
        }
        ABI::AdaptiveNamespace::TextSize textblockSize;
        THROW_IF_FAILED(adaptiveTextBlock->get_Size(&textblockSize));

        ABI::AdaptiveNamespace::TextWeight textWeight;
        THROW_IF_FAILED(adaptiveTextBlock->get_Weight(&textWeight));

        boolean shouldWrap = false;
        THROW_IF_FAILED(adaptiveTextBlock->get_Wrap(&shouldWrap));

        // Ensure left edge of text is consistent regardless of font size, so both small and large fonts
        // are flush on the left edge of the card by enabling TrimSideBearings
        THROW_IF_FAILED(xamlTextBlock2->put_OpticalMarginAlignment(OpticalMarginAlignment_TrimSideBearings));

        // Style the TextBlock using Host config
        ComPtr<IAdaptiveHostConfig> hostConfig;
        THROW_IF_FAILED(renderContext->get_HostConfig(&hostConfig));
        ABI::AdaptiveNamespace::ContainerStyle containerStyle;
        THROW_IF_FAILED(renderArgs->get_ContainerStyle(&containerStyle));
        StyleXamlTextBlock(fontStyle,
                           textblockSize,
                           textColor,
                           containerStyle,
                           isSubtle,
                           shouldWrap,
                           MAXUINT32,
                           textWeight,
                           xamlTextBlock.Get(),
                           hostConfig.Get());

        ComPtr<IFrameworkElement> frameworkElement;
        THROW_IF_FAILED(xamlTextBlock.As(&frameworkElement));
        THROW_IF_FAILED(SetStyleFromResourceDictionary(renderContext, L"Adaptive.TextBlock", frameworkElement.Get()));

        THROW_IF_FAILED(xamlTextBlock.CopyTo(textBlockControl));
    }

    _Use_decl_annotations_ HRESULT XamlBuilder::SetAutoImageSize(IFrameworkElement* imageControl,
                                                                 IInspectable* parentElement,
                                                                 IBitmapSource* imageSource)
    {
        INT32 pixelHeight;
        RETURN_IF_FAILED(imageSource->get_PixelHeight(&pixelHeight));
        INT32 pixelWidth;
        RETURN_IF_FAILED(imageSource->get_PixelWidth(&pixelWidth));
        DOUBLE maxHeight;
        DOUBLE maxWidth;
        ComPtr<IInspectable> localParentElement(parentElement);
        ComPtr<IFrameworkElement> localElement(imageControl);
        ComPtr<IColumnDefinition> parentAsColumnDefinition;

        RETURN_IF_FAILED(localElement->get_MaxHeight(&maxHeight));
        RETURN_IF_FAILED(localElement->get_MaxWidth(&maxWidth));

        if (SUCCEEDED(localParentElement.As(&parentAsColumnDefinition)))
        {
            DOUBLE parentWidth;
            RETURN_IF_FAILED(parentAsColumnDefinition->get_ActualWidth(&parentWidth));
            if (parentWidth >= pixelWidth)
            {
                // Make sure to keep the aspect ratio of the image
                maxWidth = min(maxWidth, parentWidth);
                double aspectRatio = (double)pixelHeight / pixelWidth;
                maxHeight = maxWidth * aspectRatio;
            }
        }

        // Prevent an image from being stretched out if it is smaller than the
        // space allocated for it (when in auto mode).
        RETURN_IF_FAILED(localElement->put_MaxHeight(min(maxHeight, pixelHeight)));
        RETURN_IF_FAILED(localElement->put_MaxWidth(min(maxWidth, pixelWidth)));

        ComPtr<IUIElement> frameworkElementAsUIElement;
        RETURN_IF_FAILED(localElement.As(&frameworkElementAsUIElement));
        RETURN_IF_FAILED(frameworkElementAsUIElement->put_Visibility(Visibility::Visibility_Visible));

        return S_OK;
    }

    _Use_decl_annotations_ HRESULT XamlBuilder::SetMatchingHeight(IFrameworkElement* elementToChange, IFrameworkElement* elementToMatch)
    {
        DOUBLE actualHeight;
        RETURN_IF_FAILED(elementToMatch->get_ActualHeight(&actualHeight));

        ComPtr<IFrameworkElement> localElement(elementToChange);
        RETURN_IF_FAILED(localElement->put_Height(actualHeight));

        ComPtr<IUIElement> frameworkElementAsUIElement;
        RETURN_IF_FAILED(localElement.As(&frameworkElementAsUIElement));
        RETURN_IF_FAILED(frameworkElementAsUIElement->put_Visibility(Visibility::Visibility_Visible));
        return S_OK;
    }

    _Use_decl_annotations_ void XamlBuilder::BuildImage(IAdaptiveCardElement* adaptiveCardElement,
                                                        IAdaptiveRenderContext* renderContext,
                                                        IAdaptiveRenderArgs* renderArgs,
                                                        IUIElement** imageControl)
    {
        ComPtr<IAdaptiveCardElement> cardElement(adaptiveCardElement);
        ComPtr<IAdaptiveImage> adaptiveImage;
        THROW_IF_FAILED(cardElement.As(&adaptiveImage));

        ComPtr<IAdaptiveHostConfig> hostConfig;
        THROW_IF_FAILED(renderContext->get_HostConfig(&hostConfig));

        HSTRING url;
        THROW_IF_FAILED(adaptiveImage->get_Url(&url));

        ComPtr<IUriRuntimeClass> imageUrl;
        GetUrlFromString(hostConfig.Get(), url, imageUrl.GetAddressOf());

        if (imageUrl == nullptr)
        {
            renderContext->AddWarning(ABI::AdaptiveNamespace::WarningStatusCode::AssetLoadFailed,
                                      HStringReference(L"Image not found").Get());
            *imageControl = nullptr;
            return;
        }

        UINT32 pixelWidth = 0, pixelHeight = 0;
        THROW_IF_FAILED(adaptiveImage->get_PixelWidth(&pixelWidth));
        THROW_IF_FAILED(adaptiveImage->get_PixelHeight(&pixelHeight));
        bool hasExplicitMeasurements = (pixelWidth || pixelHeight);
        bool isAspectRatioNeeded = (pixelWidth && pixelHeight);

        // Get the image's size and style
        ABI::AdaptiveNamespace::ImageSize size = ABI::AdaptiveNamespace::ImageSize::None;
        if (!hasExplicitMeasurements)
        {
            THROW_IF_FAILED(adaptiveImage->get_Size(&size));
        }

        if (size == ABI::AdaptiveNamespace::ImageSize::None && !hasExplicitMeasurements)
        {
            ComPtr<IAdaptiveImageConfig> imageConfig;
            THROW_IF_FAILED(hostConfig->get_Image(&imageConfig));
            THROW_IF_FAILED(imageConfig->get_ImageSize(&size));
        }

        ABI::AdaptiveNamespace::ImageStyle imageStyle;
        THROW_IF_FAILED(adaptiveImage->get_Style(&imageStyle));
        ComPtr<IAdaptiveCardResourceResolvers> resourceResolvers;
        THROW_IF_FAILED(renderContext->get_ResourceResolvers(&resourceResolvers));

        HSTRING backgroundColor;
        THROW_IF_FAILED(adaptiveImage->get_BackgroundColor(&backgroundColor));

        ComPtr<IFrameworkElement> frameworkElement;
        if (imageStyle == ImageStyle_Person)
        {
            ComPtr<IEllipse> ellipse =
                XamlHelpers::CreateXamlClass<IEllipse>(HStringReference(RuntimeClass_Windows_UI_Xaml_Shapes_Ellipse));
            ComPtr<IEllipse> backgroundEllipse =
                XamlHelpers::CreateXamlClass<IEllipse>(HStringReference(RuntimeClass_Windows_UI_Xaml_Shapes_Ellipse));

            Stretch stretch = (isAspectRatioNeeded) ? Stretch::Stretch_Fill : Stretch::Stretch_UniformToFill;
            SetImageOnUIElement(imageUrl.Get(), ellipse.Get(), resourceResolvers.Get(), stretch);

            ComPtr<IShape> ellipseAsShape;
            THROW_IF_FAILED(ellipse.As(&ellipseAsShape));

            ComPtr<IShape> backgroundEllipseAsShape;
            THROW_IF_FAILED(backgroundEllipse.As(&backgroundEllipseAsShape));

            // Set Auto, None, and Stretch to Stretch_UniformToFill. An ellipse set to Stretch_Uniform ends up with size 0.
            if (size == ABI::AdaptiveNamespace::ImageSize::None || size == ABI::AdaptiveNamespace::ImageSize::Stretch ||
                size == ABI::AdaptiveNamespace::ImageSize::Auto || hasExplicitMeasurements)
            {
                THROW_IF_FAILED(ellipseAsShape->put_Stretch(stretch));
                THROW_IF_FAILED(backgroundEllipseAsShape->put_Stretch(stretch));
            }

            ComPtr<IInspectable> parentElement;
            THROW_IF_FAILED(renderArgs->get_ParentElement(&parentElement));

            if (backgroundColor != nullptr)
            {
                // Fill the background ellipse with solid color brush
                ABI::Windows::UI::Color color;
                THROW_IF_FAILED(GetColorFromString(HStringToUTF8(backgroundColor), &color));
                ComPtr<IBrush> backgroundColorBrush = GetSolidColorBrush(color);
                THROW_IF_FAILED(backgroundEllipseAsShape->put_Fill(backgroundColorBrush.Get()));

                // Create a grid to contain the background color ellipse and the image ellipse
                ComPtr<IGrid> imageGrid =
                    XamlHelpers::CreateXamlClass<IGrid>(HStringReference(RuntimeClass_Windows_UI_Xaml_Controls_Grid));

                ComPtr<IPanel> panel;
                THROW_IF_FAILED(imageGrid.As(&panel));

                XamlHelpers::AppendXamlElementToPanel(backgroundEllipse.Get(), panel.Get());
                XamlHelpers::AppendXamlElementToPanel(ellipse.Get(), panel.Get());

                THROW_IF_FAILED(imageGrid.As(&frameworkElement));
            }
            else
            {
                THROW_IF_FAILED(ellipse.As(&frameworkElement));
            }

            // Check if the image source fits in the parent container, if so, set the framework element's size to match the original image.
            if (size == ABI::AdaptiveNamespace::ImageSize::Auto && parentElement != nullptr && m_enableXamlImageHandling)
            {
                ComPtr<IBrush> ellipseBrush;
                THROW_IF_FAILED(ellipseAsShape->get_Fill(&ellipseBrush));
                ComPtr<IImageBrush> brushAsImageBrush;
                THROW_IF_FAILED(ellipseBrush.As(&brushAsImageBrush));

                ComPtr<IUIElement> ellipseAsUIElement;
                THROW_IF_FAILED(ellipse.As(&ellipseAsUIElement));

                ComPtr<IImageSource> imageSource;
                THROW_IF_FAILED(brushAsImageBrush->get_ImageSource(&imageSource));
                ComPtr<IBitmapSource> imageSourceAsBitmap;
                THROW_IF_FAILED(imageSource.As(&imageSourceAsBitmap));
                // Collapse the Ellipse while the image loads, so that resizing is not noticeable
                THROW_IF_FAILED(ellipseAsUIElement->put_Visibility(Visibility::Visibility_Collapsed));
                // Handle ImageOpened event so we can check the imageSource's size to determine if it fits in its parent
                EventRegistrationToken eventToken;
                THROW_IF_FAILED(brushAsImageBrush->add_ImageOpened(
                    Callback<IRoutedEventHandler>([ellipseAsUIElement](IInspectable* /*sender*/, IRoutedEventArgs * /*args*/) -> HRESULT {
                        // Don't set the AutoImageSize on the ellipse as it makes the ellipse grow bigger than
                        // what it would be otherwise, just set the visibility when we get the image
                        return ellipseAsUIElement->put_Visibility(Visibility::Visibility_Visible);
                    })
                        .Get(),
                    &eventToken));
            }
        }
        else
        {
            ComPtr<IImage> xamlImage =
                XamlHelpers::CreateXamlClass<IImage>(HStringReference(RuntimeClass_Windows_UI_Xaml_Controls_Image));
            SetImageOnUIElement(imageUrl.Get(), xamlImage.Get(), resourceResolvers.Get());

            if (backgroundColor != nullptr)
            {
                // Create a surronding border with solid color background to contain the image
                ComPtr<IBorder> border =
                    XamlHelpers::CreateXamlClass<IBorder>(HStringReference(RuntimeClass_Windows_UI_Xaml_Controls_Border));

                ABI::Windows::UI::Color color;
                THROW_IF_FAILED(GetColorFromString(HStringToUTF8(backgroundColor), &color));
                ComPtr<IBrush> backgroundColorBrush = GetSolidColorBrush(color);
                THROW_IF_FAILED(border->put_Background(backgroundColorBrush.Get()));

                ComPtr<IUIElement> imageAsUiElement;
                THROW_IF_FAILED(xamlImage.CopyTo(imageAsUiElement.GetAddressOf()));
                THROW_IF_FAILED(border->put_Child(imageAsUiElement.Get()));

                THROW_IF_FAILED(border.As(&frameworkElement));
            }
            else
            {
                THROW_IF_FAILED(xamlImage.As(&frameworkElement));
            }

            if (isAspectRatioNeeded)
            {
                xamlImage->put_Stretch(Stretch::Stretch_Fill);
            }

            ComPtr<IInspectable> parentElement;
            THROW_IF_FAILED(renderArgs->get_ParentElement(&parentElement));
            if (parentElement != nullptr && size == ABI::AdaptiveNamespace::ImageSize::Auto && m_enableXamlImageHandling)
            {
                ComPtr<IImageSource> imageSource;
                THROW_IF_FAILED(xamlImage->get_Source(&imageSource));
                ComPtr<IBitmapSource> imageSourceAsBitmap;
                THROW_IF_FAILED(imageSource.As(&imageSourceAsBitmap));

                ComPtr<IUIElement> imageAsUIElement;
                THROW_IF_FAILED(xamlImage.As(&imageAsUIElement));

                // Collapse the Image control while the image loads, so that resizing is not noticeable
                THROW_IF_FAILED(imageAsUIElement->put_Visibility(Visibility::Visibility_Collapsed));

                // Handle ImageOpened event so we can check the imageSource's size to determine if it fits in its parent
                EventRegistrationToken eventToken;
                THROW_IF_FAILED(xamlImage->add_ImageOpened(
                    Callback<IRoutedEventHandler>([frameworkElement, parentElement, imageSourceAsBitmap](IInspectable* /*sender*/, IRoutedEventArgs *
                                                                                                         /*args*/) -> HRESULT {
                        return SetAutoImageSize(frameworkElement.Get(), parentElement.Get(), imageSourceAsBitmap.Get());
                    })
                        .Get(),
                    &eventToken));
            }
        }

        ComPtr<IAdaptiveImageSizesConfig> sizeOptions;
        THROW_IF_FAILED(hostConfig->get_ImageSizes(sizeOptions.GetAddressOf()));

        if (hasExplicitMeasurements)
        {
            if (pixelWidth)
            {
                THROW_IF_FAILED(frameworkElement->put_Width(pixelWidth));
            }

            if (pixelHeight)
            {
                THROW_IF_FAILED(frameworkElement->put_Height(pixelHeight));
            }
        }
        else
        {
            switch (size)
            {
            case ABI::AdaptiveNamespace::ImageSize::Small:
            {
                UINT32 imageSize;
                THROW_IF_FAILED(sizeOptions->get_Small(&imageSize));

                THROW_IF_FAILED(frameworkElement->put_Width(imageSize));
                THROW_IF_FAILED(frameworkElement->put_Height(imageSize));
                break;
            }

            case ABI::AdaptiveNamespace::ImageSize::Medium:
            {
                UINT32 imageSize;
                THROW_IF_FAILED(sizeOptions->get_Medium(&imageSize));

                THROW_IF_FAILED(frameworkElement->put_Width(imageSize));
                THROW_IF_FAILED(frameworkElement->put_Height(imageSize));
                break;
            }

            case ABI::AdaptiveNamespace::ImageSize::Large:
            {
                UINT32 imageSize;
                THROW_IF_FAILED(sizeOptions->get_Large(&imageSize));

                THROW_IF_FAILED(frameworkElement->put_Width(imageSize));
                THROW_IF_FAILED(frameworkElement->put_Height(imageSize));
                break;
            }
            }
        }

        ABI::AdaptiveNamespace::HAlignment adaptiveHorizontalAlignment;
        THROW_IF_FAILED(adaptiveImage->get_HorizontalAlignment(&adaptiveHorizontalAlignment));

        switch (adaptiveHorizontalAlignment)
        {
        case ABI::AdaptiveNamespace::HAlignment::Left:
            THROW_IF_FAILED(frameworkElement->put_HorizontalAlignment(HorizontalAlignment_Left));
            break;
        case ABI::AdaptiveNamespace::HAlignment::Right:
            THROW_IF_FAILED(frameworkElement->put_HorizontalAlignment(HorizontalAlignment_Right));
            break;
        case ABI::AdaptiveNamespace::HAlignment::Center:
            THROW_IF_FAILED(frameworkElement->put_HorizontalAlignment(HorizontalAlignment_Center));
            break;
        }

        THROW_IF_FAILED(frameworkElement->put_VerticalAlignment(VerticalAlignment_Top));
        THROW_IF_FAILED(SetStyleFromResourceDictionary(renderContext, L"Adaptive.Image", frameworkElement.Get()));

        ComPtr<IAdaptiveActionElement> selectAction;
        THROW_IF_FAILED(adaptiveImage->get_SelectAction(&selectAction));

        ComPtr<IUIElement> imageAsUIElement;
        THROW_IF_FAILED(frameworkElement.As(&imageAsUIElement));

        HString altText;
        THROW_IF_FAILED(adaptiveImage->get_AltText(altText.GetAddressOf()));

        ComPtr<IDependencyObject> imageAsDependencyObject;
        THROW_IF_FAILED(imageAsUIElement.As(&imageAsDependencyObject));

        ComPtr<IAutomationPropertiesStatics> automationPropertiesStatics;
        THROW_IF_FAILED(
            GetActivationFactory(HStringReference(RuntimeClass_Windows_UI_Xaml_Automation_AutomationProperties).Get(),
                                 &automationPropertiesStatics));

        THROW_IF_FAILED(automationPropertiesStatics->SetName(imageAsDependencyObject.Get(), altText.Get()));

        HandleSelectAction(adaptiveCardElement,
                           selectAction.Get(),
                           renderContext,
                           imageAsUIElement.Get(),
                           SupportsInteractivity(hostConfig.Get()),
                           true,
                           imageControl);
    }

    _Use_decl_annotations_ void XamlBuilder::BuildContainer(IAdaptiveCardElement* adaptiveCardElement,
                                                            IAdaptiveRenderContext* renderContext,
                                                            IAdaptiveRenderArgs* renderArgs,
                                                            IUIElement** containerControl)
    {
        ComPtr<IAdaptiveCardElement> cardElement(adaptiveCardElement);
        ComPtr<IAdaptiveContainer> adaptiveContainer;
        THROW_IF_FAILED(cardElement.As(&adaptiveContainer));

        ComPtr<WholeItemsPanel> containerPanel;
        THROW_IF_FAILED(MakeAndInitialize<WholeItemsPanel>(&containerPanel));

        ComPtr<IFrameworkElement> containerPanelAsFrameWorkElement;
        THROW_IF_FAILED(containerPanel.As(&containerPanelAsFrameWorkElement));
        // Assign vertical alignment to the top so that on fixed height cards, the content
        // still renders at the top even if the content is shorter than the full card
        ABI::AdaptiveNamespace::HeightType containerHeightType{};
        THROW_IF_FAILED(cardElement->get_Height(&containerHeightType));
        if (containerHeightType == ABI::AdaptiveNamespace::HeightType::Auto)
        {
            THROW_IF_FAILED(containerPanelAsFrameWorkElement->put_VerticalAlignment(VerticalAlignment_Top));
        }

        ABI::AdaptiveNamespace::ContainerStyle containerStyle;
        THROW_IF_FAILED(adaptiveContainer->get_Style(&containerStyle));

        ABI::AdaptiveNamespace::ContainerStyle parentContainerStyle;
        THROW_IF_FAILED(renderArgs->get_ContainerStyle(&parentContainerStyle));

        bool hasExplicitContainerStyle{true};
        if (containerStyle == ABI::AdaptiveNamespace::ContainerStyle::None)
        {
            hasExplicitContainerStyle = false;
            containerStyle = parentContainerStyle;
        }
        ComPtr<IFrameworkElement> parentElement;
        THROW_IF_FAILED(renderArgs->get_ParentElement(&parentElement));
        ComPtr<IAdaptiveRenderArgs> newRenderArgs;
        THROW_IF_FAILED(MakeAndInitialize<AdaptiveRenderArgs>(&newRenderArgs, containerStyle, parentElement.Get()));

        ComPtr<IPanel> containerPanelAsPanel;
        THROW_IF_FAILED(containerPanel.As(&containerPanelAsPanel));
        ComPtr<IVector<IAdaptiveCardElement*>> childItems;
        THROW_IF_FAILED(adaptiveContainer->get_Items(&childItems));
        BuildPanelChildren(childItems.Get(), containerPanelAsPanel.Get(), renderContext, newRenderArgs.Get(), [](IUIElement*) {});

        ComPtr<IBorder> containerBorder =
            XamlHelpers::CreateXamlClass<IBorder>(HStringReference(RuntimeClass_Windows_UI_Xaml_Controls_Border));
        ComPtr<IAdaptiveHostConfig> hostConfig;
        THROW_IF_FAILED(renderContext->get_HostConfig(&hostConfig));

        // If container style was explicitly assigned, apply background
        if (hasExplicitContainerStyle)
        {
            ABI::Windows::UI::Color backgroundColor;
            THROW_IF_FAILED(GetBackgroundColorFromStyle(containerStyle, hostConfig.Get(), &backgroundColor));
            ComPtr<IBrush> backgroundColorBrush = GetSolidColorBrush(backgroundColor);
            THROW_IF_FAILED(containerBorder->put_Background(backgroundColorBrush.Get()));

            // If the container style doesn't match its parent, apply padding.
            if (containerStyle != parentContainerStyle)
            {
                ComPtr<IAdaptiveSpacingConfig> spacingConfig;
                THROW_IF_FAILED(hostConfig->get_Spacing(&spacingConfig));

                UINT32 padding;
                THROW_IF_FAILED(spacingConfig->get_Padding(&padding));
                DOUBLE paddingAsDouble = static_cast<DOUBLE>(padding);

                Thickness paddingThickness = {paddingAsDouble, paddingAsDouble, paddingAsDouble, paddingAsDouble};
                THROW_IF_FAILED(containerBorder->put_Padding(paddingThickness));
            }
        }

        ABI::AdaptiveNamespace::VerticalContentAlignment verticalContentAlignment;
        THROW_IF_FAILED(adaptiveContainer->get_VerticalContentAlignment(&verticalContentAlignment));

        XamlBuilder::SetVerticalContentAlignmentToChildren(containerPanel.Get(), verticalContentAlignment);

        ComPtr<IUIElement> containerPanelAsUIElement;
        THROW_IF_FAILED(containerPanel.As(&containerPanelAsUIElement));
        THROW_IF_FAILED(containerBorder->put_Child(containerPanelAsUIElement.Get()));

        THROW_IF_FAILED(
            SetStyleFromResourceDictionary(renderContext, L"Adaptive.Container", containerPanelAsFrameWorkElement.Get()));

        ComPtr<IAdaptiveActionElement> selectAction;
        THROW_IF_FAILED(adaptiveContainer->get_SelectAction(&selectAction));

        ComPtr<IUIElement> containerBorderAsUIElement;
        THROW_IF_FAILED(containerBorder.As(&containerBorderAsUIElement));

        HandleSelectAction(adaptiveCardElement,
                           selectAction.Get(),
                           renderContext,
                           containerBorderAsUIElement.Get(),
                           SupportsInteractivity(hostConfig.Get()),
                           true,
                           containerControl);
    }

    _Use_decl_annotations_ void XamlBuilder::BuildColumn(IAdaptiveCardElement* adaptiveCardElement,
                                                         IAdaptiveRenderContext* renderContext,
                                                         IAdaptiveRenderArgs* renderArgs,
                                                         IUIElement** ColumnControl)
    {
        ComPtr<IAdaptiveCardElement> cardElement(adaptiveCardElement);
        ComPtr<IAdaptiveColumn> adaptiveColumn;
        THROW_IF_FAILED(cardElement.As(&adaptiveColumn));

        ComPtr<WholeItemsPanel> columnPanel;
        THROW_IF_FAILED(MakeAndInitialize<WholeItemsPanel>(&columnPanel));

        ABI::AdaptiveNamespace::ContainerStyle containerStyle;
        THROW_IF_FAILED(adaptiveColumn->get_Style(&containerStyle));
        bool hasExplicitContainerStyle = true;
        if (containerStyle == ABI::AdaptiveNamespace::ContainerStyle::None)
        {
            hasExplicitContainerStyle = false;
            ABI::AdaptiveNamespace::ContainerStyle parentContainerStyle;
            THROW_IF_FAILED(renderArgs->get_ContainerStyle(&parentContainerStyle));
            containerStyle = parentContainerStyle;
        }

        ComPtr<IFrameworkElement> parentElement;
        THROW_IF_FAILED(renderArgs->get_ParentElement(&parentElement));
        ComPtr<IAdaptiveRenderArgs> newRenderArgs;
        THROW_IF_FAILED(MakeAndInitialize<AdaptiveRenderArgs>(&newRenderArgs, containerStyle, parentElement.Get()));

        // If container style was explicitly assigned, apply background
        ComPtr<IAdaptiveHostConfig> hostConfig;
        THROW_IF_FAILED(renderContext->get_HostConfig(&hostConfig));
        ABI::Windows::UI::Color backgroundColor;
        if (hasExplicitContainerStyle && SUCCEEDED(GetBackgroundColorFromStyle(containerStyle, hostConfig.Get(), &backgroundColor)))
        {
            ComPtr<IPanel> columnAsPanel;
            THROW_IF_FAILED(columnPanel.As(&columnAsPanel));

            ComPtr<IBrush> backgroundColorBrush = GetSolidColorBrush(backgroundColor);
            THROW_IF_FAILED(columnAsPanel->put_Background(backgroundColorBrush.Get()));
        }

        ComPtr<IPanel> columnPanelAsPanel;
        THROW_IF_FAILED(columnPanel.As(&columnPanelAsPanel));
        ComPtr<IVector<IAdaptiveCardElement*>> childItems;
        THROW_IF_FAILED(adaptiveColumn->get_Items(&childItems));
        BuildPanelChildren(childItems.Get(), columnPanelAsPanel.Get(), renderContext, newRenderArgs.Get(), [](IUIElement*) {});

        ABI::AdaptiveNamespace::VerticalContentAlignment verticalContentAlignment;
        THROW_IF_FAILED(adaptiveColumn->get_VerticalContentAlignment(&verticalContentAlignment));

        XamlBuilder::SetVerticalContentAlignmentToChildren(columnPanel.Get(), verticalContentAlignment);

        // Assign vertical alignment to the top so that on fixed height cards, the content
        // still renders at the top even if the content is shorter than the full card
        ComPtr<IFrameworkElement> columnPanelAsFrameworkElement;
        THROW_IF_FAILED(columnPanel.As(&columnPanelAsFrameworkElement));
        THROW_IF_FAILED(columnPanelAsFrameworkElement->put_VerticalAlignment(VerticalAlignment_Stretch));

        THROW_IF_FAILED(SetStyleFromResourceDictionary(renderContext, L"Adaptive.Column", columnPanelAsFrameworkElement.Get()));

        ComPtr<IAdaptiveActionElement> selectAction;
        THROW_IF_FAILED(adaptiveColumn->get_SelectAction(&selectAction));

        ComPtr<IUIElement> columnAsUIElement;
        THROW_IF_FAILED(columnPanel.As(&columnAsUIElement));

        HandleSelectAction(adaptiveCardElement,
                           selectAction.Get(),
                           renderContext,
                           columnAsUIElement.Get(),
                           SupportsInteractivity(hostConfig.Get()),
                           false,
                           ColumnControl);
    }

    _Use_decl_annotations_ void XamlBuilder::BuildColumnSet(IAdaptiveCardElement* adaptiveCardElement,
                                                            IAdaptiveRenderContext* renderContext,
                                                            IAdaptiveRenderArgs* renderArgs,
                                                            IUIElement** columnSetControl)
    {
        ComPtr<IAdaptiveCardElement> cardElement(adaptiveCardElement);
        ComPtr<IAdaptiveColumnSet> adaptiveColumnSet;
        THROW_IF_FAILED(cardElement.As(&adaptiveColumnSet));

        ComPtr<WholeItemsPanel> gridContainer;
        THROW_IF_FAILED(MakeAndInitialize<WholeItemsPanel>(&gridContainer));

        ComPtr<IGrid> xamlGrid =
            XamlHelpers::CreateXamlClass<IGrid>(HStringReference(RuntimeClass_Windows_UI_Xaml_Controls_Grid));
        ComPtr<IGridStatics> gridStatics;
        THROW_IF_FAILED(GetActivationFactory(HStringReference(RuntimeClass_Windows_UI_Xaml_Controls_Grid).Get(), &gridStatics));

        ComPtr<IVector<IAdaptiveColumn*>> columns;
        THROW_IF_FAILED(adaptiveColumnSet->get_Columns(&columns));
        int currentColumn{};
        ComPtr<IAdaptiveElementRendererRegistration> elementRenderers;
        THROW_IF_FAILED(renderContext->get_ElementRenderers(&elementRenderers));
        ComPtr<IAdaptiveElementRenderer> columnRenderer;
        THROW_IF_FAILED(elementRenderers->Get(HStringReference(L"Column").Get(), &columnRenderer));

        if (columnRenderer == nullptr)
        {
            renderContext->AddWarning(ABI::AdaptiveNamespace::WarningStatusCode::NoRendererForType,
                                      HStringReference(L"No renderer found for type: Column").Get());
            *columnSetControl = nullptr;
            return;
        }

        ComPtr<IAdaptiveHostConfig> hostConfig;
        THROW_IF_FAILED(renderContext->get_HostConfig(&hostConfig));

        XamlHelpers::IterateOverVector<IAdaptiveColumn>(
            columns.Get(),
            [xamlGrid, gridStatics, &currentColumn, renderContext, renderArgs, columnRenderer, hostConfig](IAdaptiveColumn* column) {
                ComPtr<IAdaptiveCardElement> columnAsCardElement;
                ComPtr<IAdaptiveColumn> localColumn(column);
                THROW_IF_FAILED(localColumn.As(&columnAsCardElement));
                ComPtr<IVector<ColumnDefinition*>> columnDefinitions;
                THROW_IF_FAILED(xamlGrid->get_ColumnDefinitions(&columnDefinitions));
                ComPtr<IPanel> gridAsPanel;
                THROW_IF_FAILED(xamlGrid.As(&gridAsPanel));

                // If not the first column
                if (currentColumn > 0)
                {
                    // Add Separator to the columnSet
                    bool needsSeparator;
                    UINT spacing;
                    UINT separatorThickness;
                    ABI::Windows::UI::Color separatorColor;
                    GetSeparationConfigForElement(
                        columnAsCardElement.Get(), hostConfig.Get(), &spacing, &separatorThickness, &separatorColor, &needsSeparator);

                    if (needsSeparator)
                    {
                        // Create a new ColumnDefinition for the separator
                        ComPtr<IColumnDefinition> separatorColumnDefinition = XamlHelpers::CreateXamlClass<IColumnDefinition>(
                            HStringReference(RuntimeClass_Windows_UI_Xaml_Controls_ColumnDefinition));
                        THROW_IF_FAILED(separatorColumnDefinition->put_Width({1.0, GridUnitType::GridUnitType_Auto}));
                        THROW_IF_FAILED(columnDefinitions->Append(separatorColumnDefinition.Get()));

                        auto separator = CreateSeparator(renderContext, spacing, separatorThickness, separatorColor, false);
                        ComPtr<IFrameworkElement> separatorAsFrameworkElement;
                        THROW_IF_FAILED(separator.As(&separatorAsFrameworkElement));
                        gridStatics->SetColumn(separatorAsFrameworkElement.Get(), currentColumn++);
                        XamlHelpers::AppendXamlElementToPanel(separator.Get(), gridAsPanel.Get());
                    }
                }

                // Determine if the column is auto, stretch, or percentage width, and set the column width appropriately
                ComPtr<IColumnDefinition> columnDefinition = XamlHelpers::CreateXamlClass<IColumnDefinition>(
                    HStringReference(RuntimeClass_Windows_UI_Xaml_Controls_ColumnDefinition));

                HString adaptiveColumnWidth;
                THROW_IF_FAILED(column->get_Width(adaptiveColumnWidth.GetAddressOf()));

                INT32 isStretchResult;
                THROW_IF_FAILED(WindowsCompareStringOrdinal(adaptiveColumnWidth.Get(), HStringReference(L"stretch").Get(), &isStretchResult));

                INT32 isAutoResult;
                THROW_IF_FAILED(WindowsCompareStringOrdinal(adaptiveColumnWidth.Get(), HStringReference(L"auto").Get(), &isAutoResult));

                double widthAsDouble = _wtof(adaptiveColumnWidth.GetRawBuffer(nullptr));
                UINT32 pixelWidth = 0;
                THROW_IF_FAILED(localColumn->get_PixelWidth(&pixelWidth));

                GridLength columnWidth;
                if (pixelWidth)
                {
                    // If pixel width specified, use pixel width
                    columnWidth.GridUnitType = GridUnitType::GridUnitType_Pixel;
                    columnWidth.Value = pixelWidth;
                }
                else if (isAutoResult == 0)
                {
                    // If auto specified, use auto width
                    columnWidth.GridUnitType = GridUnitType::GridUnitType_Auto;
                    columnWidth.Value = 0;
                }
                else if (isStretchResult == 0 || !adaptiveColumnWidth.IsValid() || (widthAsDouble <= 0))
                {
                    // If stretch specified, or column width invalid or set to non-positive, use stretch with default of 1
                    columnWidth.GridUnitType = GridUnitType::GridUnitType_Star;
                    columnWidth.Value = 1;
                }
                else
                {
                    // If user specified specific valid width, use that star width
                    columnWidth.GridUnitType = GridUnitType::GridUnitType_Star;
                    columnWidth.Value = _wtof(adaptiveColumnWidth.GetRawBuffer(nullptr));
                }

                THROW_IF_FAILED(columnDefinition->put_Width(columnWidth));
                THROW_IF_FAILED(columnDefinitions->Append(columnDefinition.Get()));

                ComPtr<IAdaptiveRenderArgs> columnRenderArgs;
                ABI::AdaptiveNamespace::ContainerStyle style;
                THROW_IF_FAILED(renderArgs->get_ContainerStyle(&style));
                THROW_IF_FAILED(MakeAndInitialize<AdaptiveRenderArgs>(&columnRenderArgs, style, columnDefinition.Get()));

                // Build the Column
                ComPtr<IUIElement> xamlColumn;
                columnRenderer->Render(columnAsCardElement.Get(), renderContext, columnRenderArgs.Get(), &xamlColumn);

                // Mark the column container with the current column
                ComPtr<IFrameworkElement> columnAsFrameworkElement;
                THROW_IF_FAILED(xamlColumn.As(&columnAsFrameworkElement));
                gridStatics->SetColumn(columnAsFrameworkElement.Get(), currentColumn++);

                // Finally add the column container to the grid
                XamlHelpers::AppendXamlElementToPanel(xamlColumn.Get(), gridAsPanel.Get());
            });

        ComPtr<IFrameworkElement> columnSetAsFrameworkElement;
        THROW_IF_FAILED(xamlGrid.As(&columnSetAsFrameworkElement));
        THROW_IF_FAILED(SetStyleFromResourceDictionary(renderContext, L"Adaptive.ColumnSet", columnSetAsFrameworkElement.Get()));
        THROW_IF_FAILED(columnSetAsFrameworkElement->put_VerticalAlignment(VerticalAlignment_Stretch));

        ComPtr<IAdaptiveActionElement> selectAction;
        THROW_IF_FAILED(adaptiveColumnSet->get_SelectAction(&selectAction));

        ComPtr<IPanel> gridContainerAsPanel;
        THROW_IF_FAILED(gridContainer.As(&gridContainerAsPanel));
        ComPtr<IUIElement> gridContainerAsUIElement;
        THROW_IF_FAILED(gridContainer.As(&gridContainerAsUIElement));

        ComPtr<IUIElement> gridAsUIElement;
        THROW_IF_FAILED(xamlGrid.As(&gridAsUIElement));

        ComPtr<IAdaptiveCardElement> columnSetAsCardElement;
        THROW_IF_FAILED(adaptiveColumnSet.As(&columnSetAsCardElement));

        ABI::AdaptiveNamespace::HeightType columnSetHeightType;
        THROW_IF_FAILED(columnSetAsCardElement->get_Height(&columnSetHeightType));

        XamlHelpers::AppendXamlElementToPanel(xamlGrid.Get(), gridContainerAsPanel.Get(), columnSetHeightType);
        HandleSelectAction(adaptiveCardElement,
                           selectAction.Get(),
                           renderContext,
                           gridContainerAsUIElement.Get(),
                           SupportsInteractivity(hostConfig.Get()),
                           true,
                           columnSetControl);
    }

    _Use_decl_annotations_ void XamlBuilder::BuildFactSet(IAdaptiveCardElement* adaptiveCardElement,
                                                          IAdaptiveRenderContext* renderContext,
                                                          IAdaptiveRenderArgs* renderArgs,
                                                          IUIElement** factSetControl)
    {
        ComPtr<IAdaptiveCardElement> cardElement(adaptiveCardElement);
        ComPtr<IAdaptiveFactSet> adaptiveFactSet;

        THROW_IF_FAILED(cardElement.As(&adaptiveFactSet));

        ComPtr<IGrid> xamlGrid =
            XamlHelpers::CreateXamlClass<IGrid>(HStringReference(RuntimeClass_Windows_UI_Xaml_Controls_Grid));
        ComPtr<IGridStatics> gridStatics;
        THROW_IF_FAILED(GetActivationFactory(HStringReference(RuntimeClass_Windows_UI_Xaml_Controls_Grid).Get(), &gridStatics));

        ComPtr<IColumnDefinition> titleColumn = XamlHelpers::CreateXamlClass<IColumnDefinition>(
            HStringReference(RuntimeClass_Windows_UI_Xaml_Controls_ColumnDefinition));
        ComPtr<IColumnDefinition> valueColumn = XamlHelpers::CreateXamlClass<IColumnDefinition>(
            HStringReference(RuntimeClass_Windows_UI_Xaml_Controls_ColumnDefinition));
        GridLength factSetGridTitleLength = {0, GridUnitType::GridUnitType_Auto};
        GridLength factSetGridValueLength = {1, GridUnitType::GridUnitType_Star};

        THROW_IF_FAILED(titleColumn->put_Width(factSetGridTitleLength));
        THROW_IF_FAILED(valueColumn->put_Width(factSetGridValueLength));
        ComPtr<IVector<ColumnDefinition*>> columnDefinitions;
        THROW_IF_FAILED(xamlGrid->get_ColumnDefinitions(&columnDefinitions));
        THROW_IF_FAILED(columnDefinitions->Append(titleColumn.Get()));
        THROW_IF_FAILED(columnDefinitions->Append(valueColumn.Get()));

        GridLength factSetGridHeight = {0, GridUnitType::GridUnitType_Auto};
        ABI::AdaptiveNamespace::HeightType heightType;
        THROW_IF_FAILED(cardElement->get_Height(&heightType));
        if (heightType == ABI::AdaptiveNamespace::HeightType::Stretch)
        {
            factSetGridHeight = {1, GridUnitType::GridUnitType_Star};
        }

        ComPtr<IVector<IAdaptiveFact*>> facts;
        THROW_IF_FAILED(adaptiveFactSet->get_Facts(&facts));
        int currentFact = 0;
        XamlHelpers::IterateOverVector<IAdaptiveFact>(
            facts.Get(), [xamlGrid, gridStatics, factSetGridHeight, &currentFact, renderContext, renderArgs](IAdaptiveFact* fact) {
                ComPtr<IRowDefinition> factRow = XamlHelpers::CreateXamlClass<IRowDefinition>(
                    HStringReference(RuntimeClass_Windows_UI_Xaml_Controls_RowDefinition));
                THROW_IF_FAILED(factRow->put_Height(factSetGridHeight));

                ComPtr<IVector<RowDefinition*>> rowDefinitions;
                THROW_IF_FAILED(xamlGrid->get_RowDefinitions(&rowDefinitions));
                THROW_IF_FAILED(rowDefinitions->Append(factRow.Get()));

                ComPtr<IAdaptiveFact> localFact(fact);
                ComPtr<IAdaptiveHostConfig> hostConfig;
                THROW_IF_FAILED(renderContext->get_HostConfig(&hostConfig));
                ComPtr<IAdaptiveFactSetConfig> factSetConfig;
                THROW_IF_FAILED(hostConfig->get_FactSet(&factSetConfig));

                // Get Language
                HString language;
                THROW_IF_FAILED(localFact->get_Language(language.GetAddressOf()));

                // Create the title xaml textblock and style it from Host options
                ComPtr<ITextBlock> titleTextBlock =
                    XamlHelpers::CreateXamlClass<ITextBlock>(HStringReference(RuntimeClass_Windows_UI_Xaml_Controls_TextBlock));
                HString factTitle;
                THROW_IF_FAILED(localFact->get_Title(factTitle.GetAddressOf()));
                THROW_IF_FAILED(SetTextOnXamlTextBlock(renderContext,
                                                       factTitle.Get(),
                                                       ABI::AdaptiveNamespace::FontStyle::Default,
                                                       language.Get(),
                                                       titleTextBlock.Get()));

                ComPtr<IAdaptiveTextConfig> titleTextConfig;
                THROW_IF_FAILED(factSetConfig->get_Title(&titleTextConfig));

                ABI::AdaptiveNamespace::ContainerStyle containerStyle;
                THROW_IF_FAILED(renderArgs->get_ContainerStyle(&containerStyle));
                StyleXamlTextBlock(titleTextConfig.Get(), containerStyle, titleTextBlock.Get(), hostConfig.Get());

                // Create the value xaml textblock and style it from Host options
                ComPtr<ITextBlock> valueTextBlock =
                    XamlHelpers::CreateXamlClass<ITextBlock>(HStringReference(RuntimeClass_Windows_UI_Xaml_Controls_TextBlock));
                HString factValue;
                THROW_IF_FAILED(localFact->get_Value(factValue.GetAddressOf()));
                THROW_IF_FAILED(SetTextOnXamlTextBlock(renderContext,
                                                       factValue.Get(),
                                                       ABI::AdaptiveNamespace::FontStyle::Default,
                                                       language.Get(),
                                                       valueTextBlock.Get()));

                ComPtr<IAdaptiveTextConfig> valueTextConfig;
                THROW_IF_FAILED(factSetConfig->get_Value(&valueTextConfig));
                StyleXamlTextBlock(valueTextConfig.Get(), containerStyle, valueTextBlock.Get(), hostConfig.Get());

                // Mark the column container with the current column
                ComPtr<IFrameworkElement> titleTextBlockAsFrameWorkElement;
                THROW_IF_FAILED(titleTextBlock.As(&titleTextBlockAsFrameWorkElement));
                ComPtr<IFrameworkElement> valueTextBlockAsFrameWorkElement;
                THROW_IF_FAILED(valueTextBlock.As(&valueTextBlockAsFrameWorkElement));

                UINT32 spacing;
                THROW_IF_FAILED(factSetConfig->get_Spacing(&spacing));
                // Add spacing from hostconfig to right margin of title.
                titleTextBlockAsFrameWorkElement->put_Margin({0, 0, (double)spacing, 0});

                THROW_IF_FAILED(SetStyleFromResourceDictionary(renderContext,
                                                               L"Adaptive.Fact.Title",
                                                               titleTextBlockAsFrameWorkElement.Get()));
                THROW_IF_FAILED(SetStyleFromResourceDictionary(renderContext,
                                                               L"Adaptive.Fact.Value",
                                                               valueTextBlockAsFrameWorkElement.Get()));

                THROW_IF_FAILED(gridStatics->SetColumn(titleTextBlockAsFrameWorkElement.Get(), 0));
                THROW_IF_FAILED(gridStatics->SetRow(titleTextBlockAsFrameWorkElement.Get(), currentFact));

                THROW_IF_FAILED(gridStatics->SetColumn(valueTextBlockAsFrameWorkElement.Get(), 1));
                THROW_IF_FAILED(gridStatics->SetRow(valueTextBlockAsFrameWorkElement.Get(), currentFact));

                // Finally add the column container to the grid, and increment the column count
                ComPtr<IPanel> gridAsPanel;
                THROW_IF_FAILED(xamlGrid.As(&gridAsPanel));
                ComPtr<IUIElement> titleUIElement;
                THROW_IF_FAILED(titleTextBlockAsFrameWorkElement.As(&titleUIElement));
                ComPtr<IUIElement> valueUIElement;
                THROW_IF_FAILED(valueTextBlockAsFrameWorkElement.As(&valueUIElement));

                XamlHelpers::AppendXamlElementToPanel(titleUIElement.Get(), gridAsPanel.Get());
                XamlHelpers::AppendXamlElementToPanel(valueUIElement.Get(), gridAsPanel.Get());
                ++currentFact;
            });

        ComPtr<IFrameworkElement> factSetAsFrameworkElement;
        THROW_IF_FAILED(xamlGrid.As(&factSetAsFrameworkElement));
        THROW_IF_FAILED(SetStyleFromResourceDictionary(renderContext, L"Adaptive.FactSet", factSetAsFrameworkElement.Get()));

        THROW_IF_FAILED(xamlGrid.CopyTo(factSetControl));
    }

    _Use_decl_annotations_ void XamlBuilder::BuildImageSet(IAdaptiveCardElement* adaptiveCardElement,
                                                           IAdaptiveRenderContext* renderContext,
                                                           IAdaptiveRenderArgs* renderArgs,
                                                           IUIElement** imageSetControl)
    {
        ComPtr<IAdaptiveCardElement> cardElement(adaptiveCardElement);
        ComPtr<IAdaptiveImageSet> adaptiveImageSet;
        THROW_IF_FAILED(cardElement.As(&adaptiveImageSet));

        ComPtr<IVariableSizedWrapGrid> xamlGrid = XamlHelpers::CreateXamlClass<IVariableSizedWrapGrid>(
            HStringReference(RuntimeClass_Windows_UI_Xaml_Controls_VariableSizedWrapGrid));

        THROW_IF_FAILED(xamlGrid->put_Orientation(Orientation_Horizontal));

        ComPtr<IVector<IAdaptiveImage*>> images;
        THROW_IF_FAILED(adaptiveImageSet->get_Images(&images));

        ComPtr<IAdaptiveHostConfig> hostConfig;
        THROW_IF_FAILED(renderContext->get_HostConfig(&hostConfig));
        ComPtr<IAdaptiveImageSetConfig> imageSetConfig;
        THROW_IF_FAILED(hostConfig->get_ImageSet(&imageSetConfig));

        ABI::AdaptiveNamespace::ImageSize imageSize;
        THROW_IF_FAILED(adaptiveImageSet->get_ImageSize(&imageSize));

        if (imageSize == ABI::AdaptiveNamespace::ImageSize::None)
        {
            THROW_IF_FAILED(imageSetConfig->get_ImageSize(&imageSize));
        }

        ComPtr<IAdaptiveElementRendererRegistration> elementRenderers;
        THROW_IF_FAILED(renderContext->get_ElementRenderers(&elementRenderers));
        ComPtr<IAdaptiveElementRenderer> imageRenderer;
        THROW_IF_FAILED(elementRenderers->Get(HStringReference(L"Image").Get(), &imageRenderer));
        if (imageRenderer != nullptr)
        {
            ABI::AdaptiveNamespace::ContainerStyle containerStyle;
            THROW_IF_FAILED(renderArgs->get_ContainerStyle(&containerStyle));

            ComPtr<AdaptiveRenderArgs> childRenderArgs;
            THROW_IF_FAILED(MakeAndInitialize<AdaptiveRenderArgs>(&childRenderArgs, containerStyle, xamlGrid.Get()));

            XamlHelpers::IterateOverVector<IAdaptiveImage>(
                images.Get(),
                [imageSize, xamlGrid, renderContext, childRenderArgs, imageRenderer, imageSetConfig](IAdaptiveImage* adaptiveImage) {
                    ComPtr<IUIElement> uiImage;
                    ComPtr<IAdaptiveImage> localAdaptiveImage(adaptiveImage);
                    THROW_IF_FAILED(localAdaptiveImage->put_Size(imageSize));

                    ComPtr<IAdaptiveCardElement> adaptiveElementImage;
                    localAdaptiveImage.As(&adaptiveElementImage);
                    THROW_IF_FAILED(imageRenderer->Render(adaptiveElementImage.Get(), renderContext, childRenderArgs.Get(), &uiImage));

                    ComPtr<IFrameworkElement> imageAsFrameworkElement;
                    THROW_IF_FAILED(uiImage.As(&imageAsFrameworkElement));

                    UINT32 maxImageHeight;
                    THROW_IF_FAILED(imageSetConfig->get_MaxImageHeight(&maxImageHeight));
                    THROW_IF_FAILED(imageAsFrameworkElement->put_MaxHeight(maxImageHeight));

                    ComPtr<IPanel> gridAsPanel;
                    THROW_IF_FAILED(xamlGrid.As(&gridAsPanel));

                    XamlHelpers::AppendXamlElementToPanel(uiImage.Get(), gridAsPanel.Get());
                });
        }
        else
        {
            renderContext->AddWarning(ABI::AdaptiveNamespace::WarningStatusCode::NoRendererForType,
                                      HStringReference(L"No renderer found for type: Image").Get());
            *imageSetControl = nullptr;
            return;
        }

        ComPtr<IFrameworkElement> imageSetAsFrameworkElement;
        THROW_IF_FAILED(xamlGrid.As(&imageSetAsFrameworkElement));
        THROW_IF_FAILED(SetStyleFromResourceDictionary(renderContext, L"Adaptive.ImageSet", imageSetAsFrameworkElement.Get()));

        THROW_IF_FAILED(xamlGrid.CopyTo(imageSetControl));
    }

    std::vector<std::string> GetChoiceSetValueVector(IAdaptiveChoiceSetInput* adaptiveChoiceSetInput)
    {
        HString value;
        THROW_IF_FAILED(adaptiveChoiceSetInput->get_Value(value.GetAddressOf()));

        std::vector<std::string> values;
        std::string stdValue = HStringToUTF8(value.Get());
        std::stringstream streamValue(stdValue);

        while (streamValue.good())
        {
            std::string subString;
            std::getline(streamValue, subString, ',');
            values.push_back(subString);
        }

        return values;
    }

    bool IsChoiceSelected(std::vector<std::string> selectedValues, IAdaptiveChoiceInput* choice)
    {
        HString value;
        THROW_IF_FAILED(choice->get_Value(value.GetAddressOf()));
        std::string stdValue = HStringToUTF8(value.Get());
        return std::find(selectedValues.begin(), selectedValues.end(), stdValue) != selectedValues.end();
    }

    void XamlBuilder::BuildCompactChoiceSetInput(IAdaptiveRenderContext* renderContext,
                                                 IAdaptiveChoiceSetInput* adaptiveChoiceSetInput,
                                                 IUIElement** choiceInputSet)
    {
        ComPtr<IComboBox> comboBox =
            XamlHelpers::CreateXamlClass<IComboBox>(HStringReference(RuntimeClass_Windows_UI_Xaml_Controls_ComboBox));

        // Set HorizontalAlignment to Stretch (defaults to Left for combo boxes)
        ComPtr<IFrameworkElement> comboBoxAsFrameworkElement;
        THROW_IF_FAILED(comboBox.As(&comboBoxAsFrameworkElement));
        THROW_IF_FAILED(comboBoxAsFrameworkElement->put_HorizontalAlignment(HorizontalAlignment_Stretch));

        ComPtr<IItemsControl> itemsControl;
        THROW_IF_FAILED(comboBox.As(&itemsControl));

        ComPtr<IObservableVector<IInspectable*>> items;
        THROW_IF_FAILED(itemsControl->get_Items(items.GetAddressOf()));

        ComPtr<IVector<IInspectable*>> itemsVector;
        THROW_IF_FAILED(items.As(&itemsVector));

        ComPtr<IVector<IAdaptiveChoiceInput*>> choices;
        THROW_IF_FAILED(adaptiveChoiceSetInput->get_Choices(&choices));

        std::vector<std::string> values = GetChoiceSetValueVector(adaptiveChoiceSetInput);

        int currentIndex = 0;
        int selectedIndex = -1;
        XamlHelpers::IterateOverVector<IAdaptiveChoiceInput>(
            choices.Get(), [&currentIndex, &selectedIndex, itemsVector, values](IAdaptiveChoiceInput* adaptiveChoiceInput) {
                HString title;
                THROW_IF_FAILED(adaptiveChoiceInput->get_Title(title.GetAddressOf()));

                ComPtr<IComboBoxItem> comboBoxItem = XamlHelpers::CreateXamlClass<IComboBoxItem>(
                    HStringReference(RuntimeClass_Windows_UI_Xaml_Controls_ComboBoxItem));

                XamlHelpers::SetContent(comboBoxItem.Get(), title.Get());

                // If multiple values are specified, no option is selected
                if (values.size() == 1 && IsChoiceSelected(values, adaptiveChoiceInput))
                {
                    selectedIndex = currentIndex;
                }

                ComPtr<IInspectable> inspectable;
                THROW_IF_FAILED(comboBoxItem.As(&inspectable));

                THROW_IF_FAILED(itemsVector->Append(inspectable.Get()));
                currentIndex++;
            });

        ComPtr<ISelector> selector;
        THROW_IF_FAILED(comboBox.As(&selector));
        THROW_IF_FAILED(selector->put_SelectedIndex(selectedIndex));

        ComPtr<IUIElement> comboBoxAsUIElement;
        THROW_IF_FAILED(comboBox.As(&comboBoxAsUIElement));
        THROW_IF_FAILED(AddHandledTappedEvent(comboBoxAsUIElement.Get()));

        SetStyleFromResourceDictionary(renderContext, L"Adaptive.Input.ChoiceSet.Compact", comboBoxAsFrameworkElement.Get());

        THROW_IF_FAILED(comboBoxAsUIElement.CopyTo(choiceInputSet));
    }

    void XamlBuilder::BuildExpandedChoiceSetInput(IAdaptiveRenderContext* renderContext,
                                                  IAdaptiveChoiceSetInput* adaptiveChoiceSetInput,
                                                  boolean isMultiSelect,
                                                  IUIElement** choiceInputSet)
    {
        ComPtr<IVector<IAdaptiveChoiceInput*>> choices;
        THROW_IF_FAILED(adaptiveChoiceSetInput->get_Choices(&choices));

        ComPtr<IStackPanel> stackPanel =
            XamlHelpers::CreateXamlClass<IStackPanel>(HStringReference(RuntimeClass_Windows_UI_Xaml_Controls_StackPanel));
        stackPanel->put_Orientation(Orientation::Orientation_Vertical);

        ComPtr<IPanel> panel;
        THROW_IF_FAILED(stackPanel.As(&panel));

        std::vector<std::string> values = GetChoiceSetValueVector(adaptiveChoiceSetInput);

        XamlHelpers::IterateOverVector<IAdaptiveChoiceInput>(choices.Get(), [panel, isMultiSelect, renderContext, values](IAdaptiveChoiceInput* adaptiveChoiceInput) {
            ComPtr<IUIElement> choiceItem;
            if (isMultiSelect)
            {
                ComPtr<ICheckBox> checkBox =
                    XamlHelpers::CreateXamlClass<ICheckBox>(HStringReference(RuntimeClass_Windows_UI_Xaml_Controls_CheckBox));
                THROW_IF_FAILED(checkBox.As(&choiceItem));

                ComPtr<IFrameworkElement> frameworkElement;
                THROW_IF_FAILED(checkBox.As(&frameworkElement));
                SetStyleFromResourceDictionary(renderContext, L"Adaptive.Input.Choice.Multiselect", frameworkElement.Get());

                XamlHelpers::SetToggleValue(choiceItem.Get(), IsChoiceSelected(values, adaptiveChoiceInput));
            }
            else
            {
                ComPtr<IRadioButton> radioButton = XamlHelpers::CreateXamlClass<IRadioButton>(
                    HStringReference(RuntimeClass_Windows_UI_Xaml_Controls_RadioButton));
                THROW_IF_FAILED(radioButton.As(&choiceItem));

                ComPtr<IFrameworkElement> frameworkElement;
                THROW_IF_FAILED(radioButton.As(&frameworkElement));
                SetStyleFromResourceDictionary(renderContext, L"Adaptive.Input.Choice.SingleSelect", frameworkElement.Get());

                if (values.size() == 1)
                {
                    // When isMultiSelect is false, only 1 specified value is accepted.
                    // Otherwise, leave all options unset
                    XamlHelpers::SetToggleValue(choiceItem.Get(), IsChoiceSelected(values, adaptiveChoiceInput));
                }
            }

            HString title;
            THROW_IF_FAILED(adaptiveChoiceInput->get_Title(title.GetAddressOf()));
            XamlHelpers::SetContent(choiceItem.Get(), title.Get());

            THROW_IF_FAILED(AddHandledTappedEvent(choiceItem.Get()));

            XamlHelpers::AppendXamlElementToPanel(choiceItem.Get(), panel.Get());
        });

        ComPtr<IFrameworkElement> choiceSetAsFrameworkElement;
        THROW_IF_FAILED(stackPanel.As(&choiceSetAsFrameworkElement));
        THROW_IF_FAILED(SetStyleFromResourceDictionary(renderContext,
                                                       L"Adaptive.Input.ChoiceSet.Expanded",
                                                       choiceSetAsFrameworkElement.Get()));

        THROW_IF_FAILED(stackPanel.CopyTo(choiceInputSet));
    }

    void AddInputValueToContext(IAdaptiveRenderContext* renderContext, IAdaptiveCardElement* adaptiveCardElement, IUIElement* inputUiElement)
    {
        ComPtr<IAdaptiveCardElement> cardElement(adaptiveCardElement);
        ComPtr<IAdaptiveInputElement> inputElement;
        THROW_IF_FAILED(cardElement.As(&inputElement));

        ComPtr<InputValue> input;
        THROW_IF_FAILED(MakeAndInitialize<InputValue>(&input, inputElement.Get(), inputUiElement));
        THROW_IF_FAILED(renderContext->AddInputValue(input.Get()));
    }

    void XamlBuilder::BuildChoiceSetInput(IAdaptiveCardElement* adaptiveCardElement,
                                          IAdaptiveRenderContext* renderContext,
                                          IAdaptiveRenderArgs* /*renderArgs*/,
                                          IUIElement** choiceInputSet)
    {
        ComPtr<IAdaptiveHostConfig> hostConfig;
        THROW_IF_FAILED(renderContext->get_HostConfig(&hostConfig));
        if (!SupportsInteractivity(hostConfig.Get()))
        {
            renderContext->AddWarning(
                ABI::AdaptiveNamespace::WarningStatusCode::InteractivityNotSupported,
                HStringReference(L"ChoiceSet was stripped from card because interactivity is not supported").Get());
            return;
        }

        ComPtr<IAdaptiveCardElement> cardElement(adaptiveCardElement);
        ComPtr<IAdaptiveChoiceSetInput> adaptiveChoiceSetInput;
        THROW_IF_FAILED(cardElement.As(&adaptiveChoiceSetInput));

        ABI::AdaptiveNamespace::ChoiceSetStyle choiceSetStyle;
        THROW_IF_FAILED(adaptiveChoiceSetInput->get_ChoiceSetStyle(&choiceSetStyle));

        boolean isMultiSelect;
        THROW_IF_FAILED(adaptiveChoiceSetInput->get_IsMultiSelect(&isMultiSelect));

        if (choiceSetStyle == ABI::AdaptiveNamespace::ChoiceSetStyle_Compact && !isMultiSelect)
        {
            BuildCompactChoiceSetInput(renderContext, adaptiveChoiceSetInput.Get(), choiceInputSet);
        }
        else
        {
            BuildExpandedChoiceSetInput(renderContext, adaptiveChoiceSetInput.Get(), isMultiSelect, choiceInputSet);
        }

        AddInputValueToContext(renderContext, adaptiveCardElement, *choiceInputSet);
    }

    void XamlBuilder::BuildDateInput(IAdaptiveCardElement* adaptiveCardElement,
                                     IAdaptiveRenderContext* renderContext,
                                     IAdaptiveRenderArgs* /*renderArgs*/,
                                     IUIElement** dateInputControl)
    {
        ComPtr<IAdaptiveHostConfig> hostConfig;
        THROW_IF_FAILED(renderContext->get_HostConfig(&hostConfig));
        if (!SupportsInteractivity(hostConfig.Get()))
        {
            renderContext->AddWarning(
                ABI::AdaptiveNamespace::WarningStatusCode::InteractivityNotSupported,
                HStringReference(L"Date input was stripped from card because interactivity is not supported").Get());
            return;
        }

        ComPtr<IAdaptiveCardElement> cardElement(adaptiveCardElement);
        ComPtr<IAdaptiveDateInput> adaptiveDateInput;
        THROW_IF_FAILED(cardElement.As(&adaptiveDateInput));

        ComPtr<ICalendarDatePicker> datePicker = XamlHelpers::CreateXamlClass<ICalendarDatePicker>(
            HStringReference(RuntimeClass_Windows_UI_Xaml_Controls_CalendarDatePicker));

        HString placeHolderText;
        THROW_IF_FAILED(adaptiveDateInput->get_Placeholder(placeHolderText.GetAddressOf()));
        THROW_IF_FAILED(datePicker->put_PlaceholderText(placeHolderText.Get()));

        // Make the picker stretch full width
        ComPtr<IFrameworkElement> datePickerAsFrameworkElement;
        THROW_IF_FAILED(datePicker.As(&datePickerAsFrameworkElement));
        THROW_IF_FAILED(datePickerAsFrameworkElement->put_HorizontalAlignment(HorizontalAlignment_Stretch));
        THROW_IF_FAILED(datePickerAsFrameworkElement->put_VerticalAlignment(VerticalAlignment_Top));

        THROW_IF_FAILED(datePicker.CopyTo(dateInputControl));

        THROW_IF_FAILED(
            SetStyleFromResourceDictionary(renderContext, L"Adaptive.Input.Date", datePickerAsFrameworkElement.Get()));

        AddInputValueToContext(renderContext, adaptiveCardElement, *dateInputControl);

        // TODO: Handle parsing dates for min/max and value
    }

    void XamlBuilder::BuildNumberInput(IAdaptiveCardElement* adaptiveCardElement,
                                       IAdaptiveRenderContext* renderContext,
                                       IAdaptiveRenderArgs* /*renderArgs*/,
                                       IUIElement** numberInputControl)
    {
        ComPtr<IAdaptiveHostConfig> hostConfig;
        THROW_IF_FAILED(renderContext->get_HostConfig(&hostConfig));
        if (!SupportsInteractivity(hostConfig.Get()))
        {
            renderContext->AddWarning(
                ABI::AdaptiveNamespace::WarningStatusCode::InteractivityNotSupported,
                HStringReference(L"Number input was stripped from card because interactivity is not supported").Get());
            return;
        }

        ComPtr<IAdaptiveCardElement> cardElement(adaptiveCardElement);
        ComPtr<IAdaptiveNumberInput> adaptiveNumberInput;
        THROW_IF_FAILED(cardElement.As(&adaptiveNumberInput));

        ComPtr<ITextBox> textBox =
            XamlHelpers::CreateXamlClass<ITextBox>(HStringReference(RuntimeClass_Windows_UI_Xaml_Controls_TextBox));

        ComPtr<IInputScopeName> inputScopeName =
            XamlHelpers::CreateXamlClass<IInputScopeName>(HStringReference(RuntimeClass_Windows_UI_Xaml_Input_InputScopeName));
        THROW_IF_FAILED(inputScopeName->put_NameValue(InputScopeNameValue::InputScopeNameValue_Number));

        ComPtr<IInputScope> inputScope =
            XamlHelpers::CreateXamlClass<IInputScope>(HStringReference(RuntimeClass_Windows_UI_Xaml_Input_InputScope));
        ComPtr<IVector<InputScopeName*>> names;
        THROW_IF_FAILED(inputScope->get_Names(names.GetAddressOf()));
        THROW_IF_FAILED(names->Append(inputScopeName.Get()));

        THROW_IF_FAILED(textBox->put_InputScope(inputScope.Get()));

        INT32 value;
        THROW_IF_FAILED(adaptiveNumberInput->get_Value(&value));

        std::wstring stringValue = std::to_wstring(value);
        THROW_IF_FAILED(textBox->put_Text(HStringReference(stringValue.c_str()).Get()));

        ComPtr<ITextBox2> textBox2;
        THROW_IF_FAILED(textBox.As(&textBox2));

        HString placeHolderText;
        THROW_IF_FAILED(adaptiveNumberInput->get_Placeholder(placeHolderText.GetAddressOf()));
        THROW_IF_FAILED(textBox2->put_PlaceholderText(placeHolderText.Get()));

        ComPtr<IFrameworkElement> frameworkElement;
        THROW_IF_FAILED(textBox.As(&frameworkElement));
        THROW_IF_FAILED(frameworkElement->put_VerticalAlignment(VerticalAlignment_Top));
        THROW_IF_FAILED(SetStyleFromResourceDictionary(renderContext, L"Adaptive.Input.Number", frameworkElement.Get()));

        // TODO: Handle max and min?
        THROW_IF_FAILED(textBox.CopyTo(numberInputControl));
        AddInputValueToContext(renderContext, adaptiveCardElement, *numberInputControl);
    }

    HRESULT HandleKeydownForInlineAction(IKeyRoutedEventArgs* args, IAdaptiveActionInvoker* actionInvoker, IAdaptiveActionElement* inlineAction)
    {
        ABI::Windows::System::VirtualKey key;
        RETURN_IF_FAILED(args->get_Key(&key));

        if (key == ABI::Windows::System::VirtualKey::VirtualKey_Enter)
        {
            ComPtr<ABI::Windows::UI::Core::ICoreWindowStatic> coreWindowStatics;
            RETURN_IF_FAILED(GetActivationFactory(HStringReference(RuntimeClass_Windows_UI_Core_CoreWindow).Get(), &coreWindowStatics));

            ComPtr<ABI::Windows::UI::Core::ICoreWindow> coreWindow;
            RETURN_IF_FAILED(coreWindowStatics->GetForCurrentThread(&coreWindow));

            ABI::Windows::UI::Core::CoreVirtualKeyStates shiftKeyState;
            RETURN_IF_FAILED(coreWindow->GetKeyState(ABI::Windows::System::VirtualKey_Shift, &shiftKeyState));

            ABI::Windows::UI::Core::CoreVirtualKeyStates ctrlKeyState;
            RETURN_IF_FAILED(coreWindow->GetKeyState(ABI::Windows::System::VirtualKey_Control, &ctrlKeyState));

            if (shiftKeyState == ABI::Windows::UI::Core::CoreVirtualKeyStates_None &&
                ctrlKeyState == ABI::Windows::UI::Core::CoreVirtualKeyStates_None)
            {
                RETURN_IF_FAILED(actionInvoker->SendActionEvent(inlineAction));
                RETURN_IF_FAILED(args->put_Handled(true));
            }
        }

        return S_OK;
    }

    bool WarnForInlineShowCard(IAdaptiveRenderContext* renderContext,
                               IAdaptiveHostConfig* hostConfig,
                               IAdaptiveActionElement* action,
                               std::wstring warning)
    {
        if (action != nullptr)
        {
            ABI::AdaptiveNamespace::ActionType actionType;
            THROW_IF_FAILED(action->get_ActionType(&actionType));

            if (actionType == ABI::AdaptiveNamespace::ActionType::ShowCard)
            {
                ComPtr<IAdaptiveActionsConfig> actionsConfig;
                THROW_IF_FAILED(hostConfig->get_Actions(actionsConfig.GetAddressOf()));
                ComPtr<IAdaptiveShowCardActionConfig> showCardActionConfig;
                THROW_IF_FAILED(actionsConfig->get_ShowCard(&showCardActionConfig));
                ABI::AdaptiveNamespace::ActionMode showCardActionMode;
                THROW_IF_FAILED(showCardActionConfig->get_ActionMode(&showCardActionMode));
                if (showCardActionMode == ABI::AdaptiveNamespace::ActionMode::Inline)
                {
                    THROW_IF_FAILED(renderContext->AddWarning(ABI::AdaptiveNamespace::WarningStatusCode::UnsupportedValue,
                                                              HStringReference(warning.c_str()).Get()));
                    return true;
                }
            }
        }

        return false;
    }

    void XamlBuilder::HandleInlineAcion(IAdaptiveRenderContext* renderContext,
                                        IAdaptiveRenderArgs* renderArgs,
                                        ITextBox* textBox,
                                        IAdaptiveActionElement* inlineAction,
                                        IUIElement** textBoxWithInlineAction)
    {
        ComPtr<ITextBox> localTextBox(textBox);
        ComPtr<IAdaptiveActionElement> localInlineAction(inlineAction);

        ABI::AdaptiveNamespace::ActionType actionType;
        THROW_IF_FAILED(localInlineAction->get_ActionType(&actionType));

        ComPtr<IAdaptiveHostConfig> hostConfig;
        THROW_IF_FAILED(renderContext->get_HostConfig(&hostConfig));

        // Inline ShowCards are not supported for inline actions
        if (WarnForInlineShowCard(renderContext, hostConfig.Get(), localInlineAction.Get(), L"Inline ShowCard not supported for InlineAction"))
        {
            THROW_IF_FAILED(localTextBox.CopyTo(textBoxWithInlineAction));
            return;
        }

        // Create a grid to hold the text box and the action button
        ComPtr<IGridStatics> gridStatics;
        THROW_IF_FAILED(GetActivationFactory(HStringReference(RuntimeClass_Windows_UI_Xaml_Controls_Grid).Get(), &gridStatics));

        ComPtr<IGrid> xamlGrid =
            XamlHelpers::CreateXamlClass<IGrid>(HStringReference(RuntimeClass_Windows_UI_Xaml_Controls_Grid));
        ComPtr<IVector<ColumnDefinition*>> columnDefinitions;
        THROW_IF_FAILED(xamlGrid->get_ColumnDefinitions(&columnDefinitions));
        ComPtr<IPanel> gridAsPanel;
        THROW_IF_FAILED(xamlGrid.As(&gridAsPanel));

        // Create the first column and add the text box to it
        ComPtr<IColumnDefinition> textBoxColumnDefinition = XamlHelpers::CreateXamlClass<IColumnDefinition>(
            HStringReference(RuntimeClass_Windows_UI_Xaml_Controls_ColumnDefinition));
        THROW_IF_FAILED(textBoxColumnDefinition->put_Width({1, GridUnitType::GridUnitType_Star}));
        THROW_IF_FAILED(columnDefinitions->Append(textBoxColumnDefinition.Get()));

        ComPtr<IFrameworkElement> textBoxAsFrameworkElement;
        THROW_IF_FAILED(localTextBox.As(&textBoxAsFrameworkElement));

        THROW_IF_FAILED(gridStatics->SetColumn(textBoxAsFrameworkElement.Get(), 0));
        XamlHelpers::AppendXamlElementToPanel(textBox, gridAsPanel.Get());

        // Create a separator column
        ComPtr<IColumnDefinition> separatorColumnDefinition = XamlHelpers::CreateXamlClass<IColumnDefinition>(
            HStringReference(RuntimeClass_Windows_UI_Xaml_Controls_ColumnDefinition));
        THROW_IF_FAILED(separatorColumnDefinition->put_Width({1.0, GridUnitType::GridUnitType_Auto}));
        THROW_IF_FAILED(columnDefinitions->Append(separatorColumnDefinition.Get()));

        UINT spacingSize;
        THROW_IF_FAILED(GetSpacingSizeFromSpacing(hostConfig.Get(), ABI::AdaptiveNamespace::Spacing::Default, &spacingSize));

        auto separator = CreateSeparator(renderContext, spacingSize, 0, {0}, false);

        ComPtr<IFrameworkElement> separatorAsFrameworkElement;
        THROW_IF_FAILED(separator.As(&separatorAsFrameworkElement));

        THROW_IF_FAILED(gridStatics->SetColumn(separatorAsFrameworkElement.Get(), 1));
        XamlHelpers::AppendXamlElementToPanel(separator.Get(), gridAsPanel.Get());

        // Create a column for the button
        ComPtr<IColumnDefinition> inlineActionColumnDefinition = XamlHelpers::CreateXamlClass<IColumnDefinition>(
            HStringReference(RuntimeClass_Windows_UI_Xaml_Controls_ColumnDefinition));
        THROW_IF_FAILED(inlineActionColumnDefinition->put_Width({0, GridUnitType::GridUnitType_Auto}));
        THROW_IF_FAILED(columnDefinitions->Append(inlineActionColumnDefinition.Get()));

        // Create a text box with the action title. This will be the tool tip if there's an icon
        // or the content of the button otherwise
        ComPtr<ITextBlock> titleTextBlock =
            XamlHelpers::CreateXamlClass<ITextBlock>(HStringReference(RuntimeClass_Windows_UI_Xaml_Controls_TextBlock));
        HString title;
        THROW_IF_FAILED(localInlineAction->get_Title(title.GetAddressOf()));
        THROW_IF_FAILED(titleTextBlock->put_Text(title.Get()));

        HString iconUrl;
        THROW_IF_FAILED(localInlineAction->get_IconUrl(iconUrl.GetAddressOf()));
        ComPtr<IUIElement> actionUIElement;
        if (iconUrl != nullptr)
        {
            // Render the icon using the adaptive image renderer
            ComPtr<IAdaptiveElementRendererRegistration> elementRenderers;
            THROW_IF_FAILED(renderContext->get_ElementRenderers(&elementRenderers));
            ComPtr<IAdaptiveElementRenderer> imageRenderer;
            THROW_IF_FAILED(elementRenderers->Get(HStringReference(L"Image").Get(), &imageRenderer));

            ComPtr<IAdaptiveImage> adaptiveImage;
            THROW_IF_FAILED(MakeAndInitialize<AdaptiveImage>(&adaptiveImage));

            THROW_IF_FAILED(adaptiveImage->put_Url(iconUrl.Get()));

            ComPtr<IAdaptiveCardElement> adaptiveImageAsElement;
            THROW_IF_FAILED(adaptiveImage.As(&adaptiveImageAsElement));

            THROW_IF_FAILED(imageRenderer->Render(adaptiveImageAsElement.Get(), renderContext, renderArgs, &actionUIElement));

            // Add the tool tip
            ComPtr<IToolTip> toolTip =
                XamlHelpers::CreateXamlClass<IToolTip>(HStringReference(RuntimeClass_Windows_UI_Xaml_Controls_ToolTip));
            ComPtr<IContentControl> toolTipAsContentControl;
            THROW_IF_FAILED(toolTip.As(&toolTipAsContentControl));
            THROW_IF_FAILED(toolTipAsContentControl->put_Content(titleTextBlock.Get()));

            ComPtr<IToolTipServiceStatics> toolTipService;
            THROW_IF_FAILED(GetActivationFactory(HStringReference(RuntimeClass_Windows_UI_Xaml_Controls_ToolTipService).Get(),
                                                 &toolTipService));

            ComPtr<IDependencyObject> actionAsDependencyObject;
            THROW_IF_FAILED(actionUIElement.As(&actionAsDependencyObject));

            THROW_IF_FAILED(toolTipService->SetToolTip(actionAsDependencyObject.Get(), toolTip.Get()));
        }
        else
        {
            // If there's no icon, just use the title text. Put it centered in a grid so it is
            // centered relative to the text box.
            ComPtr<IFrameworkElement> textBlockAsFrameworkElement;
            THROW_IF_FAILED(titleTextBlock.As(&textBlockAsFrameworkElement));
            THROW_IF_FAILED(textBlockAsFrameworkElement->put_VerticalAlignment(VerticalAlignment_Center));

            ComPtr<IGrid> titleGrid =
                XamlHelpers::CreateXamlClass<IGrid>(HStringReference(RuntimeClass_Windows_UI_Xaml_Controls_Grid));
            ComPtr<IPanel> panel;
            THROW_IF_FAILED(titleGrid.As(&panel));
            XamlHelpers::AppendXamlElementToPanel(titleTextBlock.Get(), panel.Get());

            THROW_IF_FAILED(panel.As(&actionUIElement));
        }

        // Make the action the same size as the text box
        EventRegistrationToken eventToken;
        THROW_IF_FAILED(textBoxAsFrameworkElement->add_Loaded(
            Callback<IRoutedEventHandler>(
                [actionUIElement, textBoxAsFrameworkElement](IInspectable* /*sender*/, IRoutedEventArgs * /*args*/) -> HRESULT {
                    ComPtr<IFrameworkElement> actionFrameworkElement;
                    RETURN_IF_FAILED(actionUIElement.As(&actionFrameworkElement));

                    return SetMatchingHeight(actionFrameworkElement.Get(), textBoxAsFrameworkElement.Get());
                })
                .Get(),
            &eventToken));

        // Wrap the action in a button
        ComPtr<IUIElement> touchTargetUIElement;
        WrapInTouchTarget(nullptr, actionUIElement.Get(), localInlineAction.Get(), renderContext, false, L"Adaptive.Input.Text.InlineAction", &touchTargetUIElement);

        ComPtr<IFrameworkElement> touchTargetFrameworkElement;
        THROW_IF_FAILED(touchTargetUIElement.As(&touchTargetFrameworkElement));

        // Align to bottom so the icon stays with the bottom of the text box as it grows in the multiline case
        THROW_IF_FAILED(touchTargetFrameworkElement->put_VerticalAlignment(VerticalAlignment_Bottom));

        // Add the action to the column
        THROW_IF_FAILED(gridStatics->SetColumn(touchTargetFrameworkElement.Get(), 2));
        XamlHelpers::AppendXamlElementToPanel(touchTargetFrameworkElement.Get(), gridAsPanel.Get());

        // If this isn't a multiline input, enter should invoke the action
        ComPtr<IAdaptiveActionInvoker> actionInvoker;
        THROW_IF_FAILED(renderContext->get_ActionInvoker(&actionInvoker));

        boolean isMultiLine;
        THROW_IF_FAILED(textBox->get_AcceptsReturn(&isMultiLine));

        if (!isMultiLine)
        {
            ComPtr<IUIElement> textBoxAsUIElement;
            THROW_IF_FAILED(localTextBox.As(&textBoxAsUIElement));

            EventRegistrationToken keyDownEventToken;
            THROW_IF_FAILED(textBoxAsUIElement->add_KeyDown(
                Callback<IKeyEventHandler>([actionInvoker, localInlineAction](IInspectable* /*sender*/, IKeyRoutedEventArgs* args) -> HRESULT {
                    return HandleKeydownForInlineAction(args, actionInvoker.Get(), localInlineAction.Get());
                })
                    .Get(),
                &keyDownEventToken));
        }

        THROW_IF_FAILED(xamlGrid.CopyTo(textBoxWithInlineAction));
    }

    void XamlBuilder::BuildTextInput(IAdaptiveCardElement* adaptiveCardElement,
                                     IAdaptiveRenderContext* renderContext,
                                     IAdaptiveRenderArgs* renderArgs,
                                     IUIElement** textInputControl)
    {
        ComPtr<IAdaptiveHostConfig> hostConfig;
        THROW_IF_FAILED(renderContext->get_HostConfig(&hostConfig));
        if (!SupportsInteractivity(hostConfig.Get()))
        {
            renderContext->AddWarning(
                ABI::AdaptiveNamespace::WarningStatusCode::InteractivityNotSupported,
                HStringReference(L"Text Input was stripped from card because interactivity is not supported").Get());
            return;
        }

        ComPtr<IAdaptiveCardElement> cardElement(adaptiveCardElement);
        ComPtr<IAdaptiveTextInput> adaptiveTextInput;
        THROW_IF_FAILED(cardElement.As(&adaptiveTextInput));

        ComPtr<ITextBox> textBox =
            XamlHelpers::CreateXamlClass<ITextBox>(HStringReference(RuntimeClass_Windows_UI_Xaml_Controls_TextBox));

        boolean isMultiLine;
        THROW_IF_FAILED(adaptiveTextInput->get_IsMultiline(&isMultiLine));
        THROW_IF_FAILED(textBox->put_AcceptsReturn(isMultiLine));

        HString textValue;
        THROW_IF_FAILED(adaptiveTextInput->get_Value(textValue.GetAddressOf()));
        THROW_IF_FAILED(textBox->put_Text(textValue.Get()));

        UINT32 maxLength;
        THROW_IF_FAILED(adaptiveTextInput->get_MaxLength(&maxLength));
        THROW_IF_FAILED(textBox->put_MaxLength(maxLength));

        ComPtr<ITextBox2> textBox2;
        THROW_IF_FAILED(textBox.As(&textBox2));

        HString placeHolderText;
        THROW_IF_FAILED(adaptiveTextInput->get_Placeholder(placeHolderText.GetAddressOf()));
        THROW_IF_FAILED(textBox2->put_PlaceholderText(placeHolderText.Get()));

        ABI::AdaptiveNamespace::TextInputStyle textInputStyle;
        THROW_IF_FAILED(adaptiveTextInput->get_TextInputStyle(&textInputStyle));

        ComPtr<IInputScopeName> inputScopeName =
            XamlHelpers::CreateXamlClass<IInputScopeName>(HStringReference(RuntimeClass_Windows_UI_Xaml_Input_InputScopeName));
        switch (textInputStyle)
        {
        case ABI::AdaptiveNamespace::TextInputStyle::Email:
            THROW_IF_FAILED(inputScopeName->put_NameValue(InputScopeNameValue::InputScopeNameValue_EmailSmtpAddress));
            break;

        case ABI::AdaptiveNamespace::TextInputStyle::Tel:
            THROW_IF_FAILED(inputScopeName->put_NameValue(InputScopeNameValue::InputScopeNameValue_TelephoneNumber));
            break;

        case ABI::AdaptiveNamespace::TextInputStyle::Url:
            THROW_IF_FAILED(inputScopeName->put_NameValue(InputScopeNameValue::InputScopeNameValue_Url));
            break;
        }

        ComPtr<IInputScope> inputScope =
            XamlHelpers::CreateXamlClass<IInputScope>(HStringReference(RuntimeClass_Windows_UI_Xaml_Input_InputScope));
        ComPtr<IVector<InputScopeName*>> names;
        THROW_IF_FAILED(inputScope->get_Names(names.GetAddressOf()));
        THROW_IF_FAILED(names->Append(inputScopeName.Get()));

        THROW_IF_FAILED(textBox->put_InputScope(inputScope.Get()));

        ComPtr<IFrameworkElement> textBoxAsFrameworkElement;
        THROW_IF_FAILED(textBox.As(&textBoxAsFrameworkElement));
        THROW_IF_FAILED(SetStyleFromResourceDictionary(renderContext, L"Adaptive.Input.Text", textBoxAsFrameworkElement.Get()));

        if (!isMultiLine)
        {
            THROW_IF_FAILED(textBoxAsFrameworkElement->put_VerticalAlignment(VerticalAlignment::VerticalAlignment_Top));
        }

        ComPtr<IUIElement> textBoxAsUIElement;
        textBox.As(&textBoxAsUIElement);
        AddInputValueToContext(renderContext, adaptiveCardElement, textBoxAsUIElement.Get());

        ComPtr<IAdaptiveActionElement> inlineAction;
        THROW_IF_FAILED(adaptiveTextInput->get_InlineAction(&inlineAction));

        if (inlineAction != nullptr)
        {
            ComPtr<IUIElement> textBoxWithInlineAction;
            HandleInlineAcion(renderContext, renderArgs, textBox.Get(), inlineAction.Get(), &textBoxWithInlineAction);

            THROW_IF_FAILED(textBoxWithInlineAction.CopyTo(textInputControl));
        }
        else
        {
            THROW_IF_FAILED(textBox.CopyTo(textInputControl));
        }
    }

    void XamlBuilder::BuildTimeInput(IAdaptiveCardElement* adaptiveCardElement,
                                     IAdaptiveRenderContext* renderContext,
                                     IAdaptiveRenderArgs* /*renderArgs*/,
                                     IUIElement** timeInputControl)
    {
        ComPtr<IAdaptiveHostConfig> hostConfig;
        THROW_IF_FAILED(renderContext->get_HostConfig(&hostConfig));
        if (!SupportsInteractivity(hostConfig.Get()))
        {
            renderContext->AddWarning(
                ABI::AdaptiveNamespace::WarningStatusCode::InteractivityNotSupported,
                HStringReference(L"Time Input was stripped from card because interactivity is not supported").Get());
            return;
        }

        ComPtr<ITimePicker> timePicker =
            XamlHelpers::CreateXamlClass<ITimePicker>(HStringReference(RuntimeClass_Windows_UI_Xaml_Controls_TimePicker));

        // Make the picker stretch full width
        ComPtr<IFrameworkElement> timePickerAsFrameworkElement;
        THROW_IF_FAILED(timePicker.As(&timePickerAsFrameworkElement));
        THROW_IF_FAILED(timePickerAsFrameworkElement->put_HorizontalAlignment(HorizontalAlignment_Stretch));
        THROW_IF_FAILED(timePickerAsFrameworkElement->put_VerticalAlignment(VerticalAlignment_Top));

        THROW_IF_FAILED(
            SetStyleFromResourceDictionary(renderContext, L"Adaptive.Input.Time", timePickerAsFrameworkElement.Get()));

        // TODO: Handle placeholder text and parsing times for min/max and value

        THROW_IF_FAILED(timePicker.CopyTo(timeInputControl));
        AddInputValueToContext(renderContext, adaptiveCardElement, *timeInputControl);
    }

    void XamlBuilder::BuildToggleInput(IAdaptiveCardElement* adaptiveCardElement,
                                       IAdaptiveRenderContext* renderContext,
                                       IAdaptiveRenderArgs* /*renderArgs*/,
                                       IUIElement** toggleInputControl)
    {
        ComPtr<IAdaptiveHostConfig> hostConfig;
        THROW_IF_FAILED(renderContext->get_HostConfig(&hostConfig));
        if (!SupportsInteractivity(hostConfig.Get()))
        {
            renderContext->AddWarning(
                ABI::AdaptiveNamespace::WarningStatusCode::InteractivityNotSupported,
                HStringReference(L"Toggle Input was stripped from card because interactivity is not supported").Get());
            return;
        }

        ComPtr<IAdaptiveCardElement> cardElement(adaptiveCardElement);
        ComPtr<IAdaptiveToggleInput> adaptiveToggleInput;
        THROW_IF_FAILED(cardElement.As(&adaptiveToggleInput));

        ComPtr<ICheckBox> checkBox =
            XamlHelpers::CreateXamlClass<ICheckBox>(HStringReference(RuntimeClass_Windows_UI_Xaml_Controls_CheckBox));

        HString title;
        THROW_IF_FAILED(adaptiveToggleInput->get_Title(title.GetAddressOf()));

        XamlHelpers::SetContent(checkBox.Get(), title.Get());

        HString value;
        THROW_IF_FAILED(adaptiveToggleInput->get_Value(value.GetAddressOf()));

        HString valueOn;
        THROW_IF_FAILED(adaptiveToggleInput->get_ValueOn(valueOn.GetAddressOf()));

        INT32 compareValueOn;
        THROW_IF_FAILED(WindowsCompareStringOrdinal(value.Get(), valueOn.Get(), &compareValueOn));

        XamlHelpers::SetToggleValue(checkBox.Get(), (compareValueOn == 0));

        ComPtr<IUIElement> checkboxAsUIElement;
        THROW_IF_FAILED(checkBox.As(&checkboxAsUIElement));
        THROW_IF_FAILED(AddHandledTappedEvent(checkboxAsUIElement.Get()));

        ComPtr<IFrameworkElement> frameworkElement;
        THROW_IF_FAILED(checkBox.As(&frameworkElement));
        THROW_IF_FAILED(frameworkElement->put_VerticalAlignment(VerticalAlignment_Top));
        THROW_IF_FAILED(SetStyleFromResourceDictionary(renderContext, L"Adaptive.Input.Toggle", frameworkElement.Get()));

        THROW_IF_FAILED(checkboxAsUIElement.CopyTo(toggleInputControl));
        AddInputValueToContext(renderContext, adaptiveCardElement, *toggleInputControl);
    }

    _Use_decl_annotations_ void XamlBuilder::BuildMedia(IAdaptiveCardElement* adaptiveCardElement,
                                                        IAdaptiveRenderContext* renderContext,
                                                        IAdaptiveRenderArgs* renderArgs,
                                                        IUIElement** mediaControl)
    {
        ComPtr<IAdaptiveCardElement> localCardElement{adaptiveCardElement};
        ComPtr<IAdaptiveMedia> adaptiveMedia;
        THROW_IF_FAILED(localCardElement.As(&adaptiveMedia));

        ComPtr<IAdaptiveHostConfig> hostConfig;
        THROW_IF_FAILED(renderContext->get_HostConfig(&hostConfig));

        // Get the poster image
        ComPtr<IImage> posterImage;
        GetMediaPosterAsImage(renderContext, renderArgs, adaptiveMedia.Get(), &posterImage);

        // If the host doesn't support interactivity we're done here, just return the poster image
        if (!SupportsInteractivity(hostConfig.Get()))
        {
            renderContext->AddWarning(ABI::AdaptiveNamespace::WarningStatusCode::InteractivityNotSupported,
                                      HStringReference(L"Media was present in card, but interactivity is not supported").Get());

            if (posterImage != nullptr)
            {
                THROW_IF_FAILED(posterImage.CopyTo(mediaControl));
            }

            return;
        }

        // Put the poster image in a container with a play button
        ComPtr<IUIElement> posterContainer;
        CreatePosterContainerWithPlayButton(posterImage.Get(), renderContext, renderArgs, &posterContainer);

        ComPtr<IUIElement> touchTargetUIElement;
        WrapInTouchTarget(adaptiveCardElement, posterContainer.Get(), nullptr, renderContext, true, L"Adaptive.SelectAction", &touchTargetUIElement);

        // Create a panel to hold the poster and the media element
        ComPtr<IStackPanel> mediaStackPanel =
            XamlHelpers::CreateXamlClass<IStackPanel>(HStringReference(RuntimeClass_Windows_UI_Xaml_Controls_StackPanel));
        ComPtr<IPanel> mediaPanel;
        THROW_IF_FAILED(mediaStackPanel.As(&mediaPanel));

        XamlHelpers::AppendXamlElementToPanel(touchTargetUIElement.Get(), mediaPanel.Get());

        // Check if this host allows inline playback
        ComPtr<IAdaptiveMediaConfig> mediaConfig;
        THROW_IF_FAILED(hostConfig->get_Media(&mediaConfig));

        boolean allowInlinePlayback;
        THROW_IF_FAILED(mediaConfig->get_AllowInlinePlayback(&allowInlinePlayback));

        ComPtr<IAdaptiveMediaEventInvoker> mediaInvoker;
        THROW_IF_FAILED(renderContext->get_MediaEventInvoker(&mediaInvoker));

        HString mimeType;
        ComPtr<IMediaElement> mediaElement;
        ComPtr<IUriRuntimeClass> mediaSourceUrl;
        if (allowInlinePlayback)
        {
            // Create a media element and set it's source
            mediaElement =
                XamlHelpers::CreateXamlClass<IMediaElement>(HStringReference(RuntimeClass_Windows_UI_Xaml_Controls_MediaElement));

            GetMediaSource(hostConfig.Get(), adaptiveMedia.Get(), mediaSourceUrl.GetAddressOf(), mimeType.GetAddressOf());

            if (mediaSourceUrl == nullptr)
            {
                renderContext->AddWarning(ABI::AdaptiveNamespace::WarningStatusCode::UnsupportedMediaType,
                                          HStringReference(L"Unsupported media element dropped").Get());
                return;
            }

            // Configure Auto Play and Controls
            THROW_IF_FAILED(mediaElement->put_AutoPlay(false));

            ComPtr<IMediaElement2> mediaElement2;
            THROW_IF_FAILED(mediaElement.As(&mediaElement2));
            THROW_IF_FAILED(mediaElement2->put_AreTransportControlsEnabled(true));

            ComPtr<IUIElement> mediaUIElement;
            THROW_IF_FAILED(mediaElement.As(&mediaUIElement));

            if (posterImage != nullptr)
            {
                // Set the poster on the media element
                ComPtr<IImageSource> posterImageSource;
                THROW_IF_FAILED(posterImage->get_Source(&posterImageSource));
                THROW_IF_FAILED(mediaElement->put_PosterSource(posterImageSource.Get()));
            }

            // Make the media element collapsed until the user clicks
            THROW_IF_FAILED(mediaUIElement->put_Visibility(Visibility_Collapsed));

            XamlHelpers::AppendXamlElementToPanel(mediaElement.Get(), mediaPanel.Get());
        }

        ComPtr<IUIElement> mediaPanelAsUIElement;
        THROW_IF_FAILED(mediaPanel.As(&mediaPanelAsUIElement));

        ComPtr<IButtonBase> touchTargetAsButtonBase;
        THROW_IF_FAILED(touchTargetUIElement.As(&touchTargetAsButtonBase));

        // Take a reference to the mime type string for the lambda
        HSTRING lambdaMimeType;
        WindowsDuplicateString(mimeType.Get(), &lambdaMimeType);
        ComPtr<IAdaptiveRenderContext> lambdaRenderContext{renderContext};

        EventRegistrationToken clickToken;
        THROW_IF_FAILED(touchTargetAsButtonBase->add_Click(
            Callback<IRoutedEventHandler>(
                [touchTargetUIElement, lambdaRenderContext, adaptiveMedia, mediaElement, mediaSourceUrl, lambdaMimeType, mediaInvoker](
                    IInspectable* /*sender*/, IRoutedEventArgs * /*args*/) -> HRESULT {
                    // Take ownership of the passed in HSTRING
                    HString localMimeType;
                    localMimeType.Attach(lambdaMimeType);

                    // Turn off the button to prevent extra clicks
                    ComPtr<ABI::Windows::UI::Xaml::Controls::IControl> buttonAsControl;
                    touchTargetUIElement.As(&buttonAsControl);
                    RETURN_IF_FAILED(buttonAsControl->put_IsEnabled(false));

                    // Handle the click
                    return HandleMediaClick(lambdaRenderContext.Get(),
                                            adaptiveMedia.Get(),
                                            mediaElement.Get(),
                                            touchTargetUIElement.Get(),
                                            mediaSourceUrl.Get(),
                                            lambdaMimeType,
                                            mediaInvoker.Get());
                })
                .Get(),
            &clickToken));

        THROW_IF_FAILED(mediaPanelAsUIElement.CopyTo(mediaControl));
    }

    bool XamlBuilder::SupportsInteractivity(IAdaptiveHostConfig* hostConfig)
    {
        boolean supportsInteractivity;
        THROW_IF_FAILED(hostConfig->get_SupportsInteractivity(&supportsInteractivity));
        return Boolify(supportsInteractivity);
    }

    void XamlBuilder::WrapInTouchTarget(IAdaptiveCardElement* adaptiveCardElement,
                                        IUIElement* elementToWrap,
                                        IAdaptiveActionElement* action,
                                        IAdaptiveRenderContext* renderContext,
                                        bool fullWidth,
                                        const std::wstring& style,
                                        IUIElement** finalElement)
    {
        ComPtr<IAdaptiveHostConfig> hostConfig;
        THROW_IF_FAILED(renderContext->get_HostConfig(&hostConfig));

        if (WarnForInlineShowCard(renderContext, hostConfig.Get(), action, L"Inline ShowCard not supported for SelectAction"))
        {
            // Was inline show card, so don't wrap the element and just return
            ComPtr<IUIElement> localElementToWrap(elementToWrap);
            localElementToWrap.CopyTo(finalElement);
            return;
        }

        ComPtr<IButton> button =
            XamlHelpers::CreateXamlClass<IButton>(HStringReference(RuntimeClass_Windows_UI_Xaml_Controls_Button));

        ComPtr<IContentControl> buttonAsContentControl;
        THROW_IF_FAILED(button.As(&buttonAsContentControl));
        THROW_IF_FAILED(buttonAsContentControl->put_Content(elementToWrap));

        ComPtr<IAdaptiveSpacingConfig> spacingConfig;
        THROW_IF_FAILED(hostConfig->get_Spacing(&spacingConfig));

        UINT32 cardPadding = 0;
        if (fullWidth)
        {
            THROW_IF_FAILED(spacingConfig->get_Padding(&cardPadding));
        }

        ComPtr<IFrameworkElement> buttonAsFrameworkElement;
        THROW_IF_FAILED(button.As(&buttonAsFrameworkElement));

        // We want the hit target to equally split the vertical space above and below the current item.
        // However, all we know is the spacing of the current item, which only applies to the spacing above.
        // We don't know what the spacing of the NEXT element will be, so we can't calculate the correct spacing below.
        // For now, we'll simply assume the bottom spacing is the same as the top.
        // NOTE: Only apply spacings (padding, margin) for adaptive card elements to avoid adding
        // spacings to card-level selectAction.
        if (adaptiveCardElement != nullptr)
        {
            ABI::AdaptiveNamespace::Spacing elementSpacing;
            THROW_IF_FAILED(adaptiveCardElement->get_Spacing(&elementSpacing));
            UINT spacingSize;
            THROW_IF_FAILED(GetSpacingSizeFromSpacing(hostConfig.Get(), elementSpacing, &spacingSize));
            double topBottomPadding = spacingSize / 2.0;

            // For button padding, we apply the cardPadding and topBottomPadding (and then we negate these in the margin)
            ComPtr<IControl> buttonAsControl;
            THROW_IF_FAILED(button.As(&buttonAsControl));
            THROW_IF_FAILED(buttonAsControl->put_Padding({(double)cardPadding, topBottomPadding, (double)cardPadding, topBottomPadding}));

            double negativeCardMargin = cardPadding * -1.0;
            double negativeTopBottomMargin = topBottomPadding * -1.0;

            THROW_IF_FAILED(buttonAsFrameworkElement->put_Margin(
                {negativeCardMargin, negativeTopBottomMargin, negativeCardMargin, negativeTopBottomMargin}));
        }

        // Style the hit target button
        THROW_IF_FAILED(SetStyleFromResourceDictionary(renderContext, style.c_str(), buttonAsFrameworkElement.Get()));

        if (action != nullptr)
        {
            // If we have an action, use the title for the AutomationProperties.Name
            HString title;
            THROW_IF_FAILED(action->get_Title(title.GetAddressOf()));

            ComPtr<IDependencyObject> buttonAsDependencyObject;
            THROW_IF_FAILED(button.As(&buttonAsDependencyObject));

            ComPtr<IAutomationPropertiesStatics> automationPropertiesStatics;
            THROW_IF_FAILED(
                GetActivationFactory(HStringReference(RuntimeClass_Windows_UI_Xaml_Automation_AutomationProperties).Get(),
                                     &automationPropertiesStatics));

            THROW_IF_FAILED(automationPropertiesStatics->SetName(buttonAsDependencyObject.Get(), title.Get()));

            WireButtonClickToAction(button.Get(), action, renderContext);
        }

        THROW_IF_FAILED(button.CopyTo(finalElement));
    }

    void XamlBuilder::HandleSelectAction(IAdaptiveCardElement* adaptiveCardElement,
                                         IAdaptiveActionElement* selectAction,
                                         IAdaptiveRenderContext* renderContext,
                                         IUIElement* uiElement,
                                         bool supportsInteractivity,
                                         bool fullWidthTouchTarget,
                                         IUIElement** outUiElement)
    {
        if (selectAction != nullptr && supportsInteractivity)
        {
            WrapInTouchTarget(adaptiveCardElement, uiElement, selectAction, renderContext, fullWidthTouchTarget, L"Adaptive.SelectAction", outUiElement);
        }
        else
        {
            if (selectAction != nullptr)
            {
                renderContext->AddWarning(ABI::AdaptiveNamespace::WarningStatusCode::InteractivityNotSupported,
                                          HStringReference(L"SelectAction present, but Interactivity is not supported").Get());
            }

            ComPtr<IUIElement> localUiElement(uiElement);
            THROW_IF_FAILED(localUiElement.CopyTo(outUiElement));
        }
    }

    void XamlBuilder::WireButtonClickToAction(IButton* button, IAdaptiveActionElement* action, IAdaptiveRenderContext* renderContext)
    {
        // Note that this method currently doesn't support inline show card actions, it
        // assumes the caller won't call this method if inline show card is specified.
        ComPtr<IButton> localButton(button);
        ComPtr<IAdaptiveActionInvoker> actionInvoker;
        THROW_IF_FAILED(renderContext->get_ActionInvoker(&actionInvoker));
        ComPtr<IAdaptiveActionElement> strongAction(action);

        // Add click handler
        ComPtr<IButtonBase> buttonBase;
        THROW_IF_FAILED(localButton.As(&buttonBase));

        EventRegistrationToken clickToken;
        THROW_IF_FAILED(buttonBase->add_Click(Callback<IRoutedEventHandler>(
                                                  [strongAction, actionInvoker](IInspectable* /*sender*/, IRoutedEventArgs * /*args*/) -> HRESULT {
                                                      THROW_IF_FAILED(actionInvoker->SendActionEvent(strongAction.Get()));
                                                      return S_OK;
                                                  })
                                                  .Get(),
                                              &clickToken));
    }

    HRESULT XamlBuilder::AddHandledTappedEvent(IUIElement* uiElement)
    {
        if (uiElement == nullptr)
        {
            return E_INVALIDARG;
        }

        EventRegistrationToken clickToken;
        // Add Tap handler that sets the event as handled so that it doesn't propagate to the parent containers.
        return uiElement->add_Tapped(Callback<ITappedEventHandler>([](IInspectable* /*sender*/, ITappedRoutedEventArgs* args) -> HRESULT {
                                         return args->put_Handled(TRUE);
                                     })
                                         .Get(),
                                     &clickToken);
    }

    _Use_decl_annotations_ template<typename T>
    static void XamlBuilder::SetVerticalContentAlignmentToChildren(_In_ T* container,
                                                                   _In_ ABI::AdaptiveNamespace::VerticalContentAlignment verticalContentAlignment)
    {
        ComPtr<T> localContainer(container);
        ComPtr<IWholeItemsPanel> containerAsPanel;
        THROW_IF_FAILED(localContainer.As(&containerAsPanel));

        ComPtr<WholeItemsPanel> panel = PeekInnards<WholeItemsPanel>(containerAsPanel);
        panel->SetVerticalContentAlignment(verticalContentAlignment);
    }
}<|MERGE_RESOLUTION|>--- conflicted
+++ resolved
@@ -1269,11 +1269,7 @@
                         {
                             // By default, set the action background color to accent color
                             ComPtr<IResourceDictionary> actionSentimentDictionary =
-<<<<<<< HEAD
                                 contextImpl->GetDefaultActionSentimentDictionary();
-=======
-                                renderContext->GetDefaultActionSentimentDictionary();
->>>>>>> b9296f39
 
                             ComPtr<IStyle> actionPositiveSentimentStyle;
                             if (SUCCEEDED(TryGetResourceFromResourceDictionaries(actionSentimentDictionary.Get(),
@@ -1298,11 +1294,7 @@
                         {
                             // By default, set the action text color to attention color
                             ComPtr<IResourceDictionary> actionSentimentDictionary =
-<<<<<<< HEAD
                                 contextImpl->GetDefaultActionSentimentDictionary();
-=======
-                                renderContext->GetDefaultActionSentimentDictionary();
->>>>>>> b9296f39
 
                             ComPtr<IStyle> actionDestructiveSentimentStyle;
                             if (SUCCEEDED(TryGetResourceFromResourceDictionaries(actionSentimentDictionary.Get(),
