﻿#include "pch.h"

#include "AdaptiveColorsConfig.h"
#include "AdaptiveColorConfig.h"
#include "AdaptiveHostConfig.h"
#include "AdaptiveImage.h"
#include <windows.foundation.collections.h>
#include <windows.storage.h>
#include <windows.ui.xaml.shapes.h>
#include <windows.web.http.h>
#include <windows.web.http.filters.h>
#include "XamlBuilder.h"
#include "AdaptiveCardGetResourceStreamArgs.h"
#include "AdaptiveCardResourceResolvers.h"
#include "XamlHelpers.h"
#include "AdaptiveRenderArgs.h"
#include "json/json.h"
#include "WholeItemsPanel.h"
#include "AdaptiveCardRendererComponent.h"
#include "MarkDownParser.h"
#include "HtmlHelpers.h"
#include "DateTimeParser.h"

using namespace Microsoft::WRL;
using namespace Microsoft::WRL::Wrappers;
using namespace ABI::AdaptiveCards::Rendering::Uwp;
using namespace ABI::Windows::Data::Json;
using namespace ABI::Windows::Foundation;
using namespace ABI::Windows::Foundation::Collections;
using namespace ABI::Windows::Storage;
using namespace ABI::Windows::Storage::Streams;
using namespace ABI::Windows::UI;
using namespace ABI::Windows::UI::Text;
using namespace ABI::Windows::UI::Xaml;
using namespace ABI::Windows::UI::Xaml::Data;
using namespace ABI::Windows::UI::Xaml::Controls;
using namespace ABI::Windows::UI::Xaml::Controls::Primitives;
using namespace ABI::Windows::UI::Xaml::Media;
using namespace ABI::Windows::UI::Xaml::Media::Imaging;
using namespace ABI::Windows::UI::Xaml::Shapes;
using namespace ABI::Windows::UI::Xaml::Input;
using namespace ABI::Windows::Web::Http;
using namespace ABI::Windows::Web::Http::Filters;

const PCWSTR c_TextBlockSubtleOpacityKey = L"TextBlock.SubtleOpacity";
const PCWSTR c_BackgroundImageOverlayBrushKey = L"AdaptiveCard.BackgroundOverlayBrush";

namespace AdaptiveCards { namespace Rendering { namespace Uwp
{
    XamlBuilder::XamlBuilder()
    {

        m_imageLoadTracker.AddListener(dynamic_cast<IImageLoadTrackerListener*>(this));

        THROW_IF_FAILED(GetActivationFactory(HStringReference(RuntimeClass_Windows_Storage_Streams_RandomAccessStream).Get(), &m_randomAccessStreamStatics));
    }

    _Use_decl_annotations_
    ComPtr<IUIElement> XamlBuilder::CreateSeparator(
        _Inout_ IAdaptiveRenderContext* renderContext,
        UINT spacing, 
        UINT separatorThickness, 
        ABI::Windows::UI::Color separatorColor,
        bool isHorizontal)
    {
        ComPtr<IGrid> separator = XamlHelpers::CreateXamlClass<IGrid>(HStringReference(RuntimeClass_Windows_UI_Xaml_Controls_Grid));
        ComPtr<IFrameworkElement> separatorAsFrameworkElement;
        THROW_IF_FAILED(separator.As(&separatorAsFrameworkElement));

        ComPtr<IBrush> lineColorBrush = GetSolidColorBrush(separatorColor);
        ComPtr<IPanel> separatorAsPanel;
        THROW_IF_FAILED(separator.As(&separatorAsPanel));
        separatorAsPanel->put_Background(lineColorBrush.Get());

        UINT32 separatorMarginValue = spacing > separatorThickness ? (spacing - separatorThickness) / 2 : 0;
        Thickness margin = { 0, 0, 0, 0 };

        if (isHorizontal)
        {
            margin.Top = margin.Bottom = separatorMarginValue;
            separatorAsFrameworkElement->put_Height(separatorThickness);
        }
        else
        {
            margin.Left = margin.Right = separatorMarginValue;
            separatorAsFrameworkElement->put_Width(separatorThickness);
        }

        THROW_IF_FAILED(separatorAsFrameworkElement->put_Margin(margin));

        THROW_IF_FAILED(SetStyleFromResourceDictionary(renderContext, L"Adaptive.Separator", separatorAsFrameworkElement.Get()));

        ComPtr<IUIElement> result;
        THROW_IF_FAILED(separator.As(&result));
        return result;
    }

    HRESULT XamlBuilder::AllImagesLoaded()
    {
        FireAllImagesLoaded();
        return S_OK;
    }

    HRESULT XamlBuilder::ImagesLoadingHadError()
    {
        FireImagesLoadingHadError();
        return S_OK;
    }

    _Use_decl_annotations_
    void XamlBuilder::BuildXamlTreeFromAdaptiveCard(
        IAdaptiveCard* adaptiveCard,
        IFrameworkElement** xamlTreeRoot, 
        AdaptiveCardRenderer* renderer,
        AdaptiveRenderContext* renderContext,
        boolean isOuterCard,
        ABI::AdaptiveCards::Rendering::Uwp::ContainerStyle defaultContainerStyle)
    {
        *xamlTreeRoot = nullptr;
        if (adaptiveCard != nullptr)
        {
            ComPtr<IAdaptiveHostConfig> hostConfig;
            THROW_IF_FAILED(renderContext->get_HostConfig(&hostConfig));
            ComPtr<IAdaptiveCardConfig> adaptiveCardConfig;
            THROW_IF_FAILED(hostConfig->get_AdaptiveCard(&adaptiveCardConfig));

            boolean allowCustomStyle;
            THROW_IF_FAILED(adaptiveCardConfig->get_AllowCustomStyle(&allowCustomStyle));

            ABI::AdaptiveCards::Rendering::Uwp::ContainerStyle containerStyle = defaultContainerStyle;
            if (allowCustomStyle)
            {
                ABI::AdaptiveCards::Rendering::Uwp::ContainerStyle cardStyle;
                THROW_IF_FAILED(adaptiveCard->get_Style(&cardStyle));

                if (cardStyle != ABI::AdaptiveCards::Rendering::Uwp::ContainerStyle::None)
                {
                    containerStyle = cardStyle;
                }
            }
            ComPtr<IAdaptiveRenderArgs> renderArgs;
            THROW_IF_FAILED(MakeAndInitialize<AdaptiveRenderArgs>(&renderArgs, containerStyle, nullptr));

            ComPtr<IPanel> outerElementContainer;
            ComPtr<IPanel> bodyElementContainer;
            ComPtr<IUIElement> rootElement = CreateRootCardElement(adaptiveCard, renderContext, renderArgs.Get(), &outerElementContainer, &bodyElementContainer);
            ComPtr<IFrameworkElement> childElementContainerAsFE;
            THROW_IF_FAILED(rootElement.As(&childElementContainerAsFE));

            // Enumerate the child items of the card and build xaml for them
            ComPtr<IVector<IAdaptiveCardElement*>> body;
            THROW_IF_FAILED(adaptiveCard->get_Body(&body));
            ComPtr<IAdaptiveRenderArgs> bodyRenderArgs;
            THROW_IF_FAILED(MakeAndInitialize<AdaptiveRenderArgs>(&bodyRenderArgs, containerStyle, childElementContainerAsFE.Get()));
            BuildPanelChildren(body.Get(), bodyElementContainer.Get(), renderContext, bodyRenderArgs.Get(), [](IUIElement*) {});

            ComPtr<IVector<IAdaptiveActionElement*>> actions;
            THROW_IF_FAILED(adaptiveCard->get_Actions(&actions));
            UINT32 actionsSize;
            THROW_IF_FAILED(actions->get_Size(&actionsSize));
            if (actionsSize > 0)
            {
                if (SupportsInteractivity(hostConfig.Get()))
                {
                    unsigned int bodyCount;
                    THROW_IF_FAILED(body->get_Size(&bodyCount));
<<<<<<< HEAD
                    BuildActions(actions.Get(), renderer, childElementContainer.Get(), bodyCount > 0, renderContext, containerStyle);
=======
                    BuildActions(actions.Get(), renderer, outerElementContainer.Get(), bodyElementContainer.Get(), bodyCount > 0, renderContext);
>>>>>>> f179be7c
                }
                else
                {
                    renderContext->AddWarning(
                        ABI::AdaptiveCards::Rendering::Uwp::WarningStatusCode::InteractivityNotSupported,
                        HStringReference(L"Actions collection was present in card, but interactivity is not supported").Get());
                }
            }

            if (isOuterCard)
            {
                THROW_IF_FAILED(SetStyleFromResourceDictionary(renderContext, L"Adaptive.Card", childElementContainerAsFE.Get()));
            }
            else
            {
                THROW_IF_FAILED(SetStyleFromResourceDictionary(renderContext, L"Adaptive.ShowCard.Card", childElementContainerAsFE.Get()));
            }

            THROW_IF_FAILED(childElementContainerAsFE.CopyTo(xamlTreeRoot));

            if (isOuterCard)
            {
                if (m_listeners.size() == 0)
                {
                    // If we're done and no one's listening for the images to load, make sure 
                    // any outstanding image loads are no longer tracked.
                    m_imageLoadTracker.AbandonOutstandingImages();
                }
                else if (m_imageLoadTracker.GetTotalImagesTracked() == 0)
                {
                    // If there are no images to track, fire the all images loaded
                    // event to signal the xaml is ready
                    FireAllImagesLoaded();
                }
            }
        }
    }

    _Use_decl_annotations_
    HRESULT XamlBuilder::AddListener(IXamlBuilderListener* listener) noexcept try
    {
        if (m_listeners.find(listener) == m_listeners.end())
        {
            m_listeners.emplace(listener);
        }
        else
        {
            return E_INVALIDARG;
        }
        return S_OK;
    } CATCH_RETURN;

    _Use_decl_annotations_
    HRESULT XamlBuilder::RemoveListener(IXamlBuilderListener* listener) noexcept try
    {
        if (m_listeners.find(listener) != m_listeners.end())
        {
            m_listeners.erase(listener);
        }
        else
        {
            return E_INVALIDARG;
        }
        return S_OK;
    } CATCH_RETURN;

    HRESULT XamlBuilder::SetFixedDimensions(_In_ UINT width, _In_ UINT height) noexcept
    {
        m_fixedDimensions = true;
        m_fixedWidth = width;
        m_fixedHeight = height;
        return S_OK;
    }

    HRESULT XamlBuilder::SetEnableXamlImageHandling(_In_ bool enableXamlImageHandling) noexcept
    {
        m_enableXamlImageHandling = enableXamlImageHandling;
        return S_OK;
    }

    _Use_decl_annotations_
    template<typename T>
    HRESULT XamlBuilder::TryGetResourceFromResourceDictionaries(IResourceDictionary* resourceDictionary, std::wstring resourceName, T** style)
    {
        if (resourceDictionary == nullptr)
        {
            return E_INVALIDARG;
        }

        *style = nullptr;
        try
        {
            // Get a resource key for the requested style that we can use for ResourceDistionary Lookups
            ComPtr<IPropertyValueStatics> propertyValueStatics;
            THROW_IF_FAILED(GetActivationFactory(HStringReference(RuntimeClass_Windows_Foundation_PropertyValue).Get(), &propertyValueStatics));
            ComPtr<IInspectable> resourceKey;
            THROW_IF_FAILED(propertyValueStatics->CreateString(HStringReference(resourceName.c_str()).Get(), resourceKey.GetAddressOf()));

            // Search for the named resource
            ComPtr<IResourceDictionary> strongDictionary = resourceDictionary;
            ComPtr<IInspectable> dictionaryValue;
            ComPtr<IMap<IInspectable*, IInspectable*>> resourceDictionaryMap;

            boolean hasKey{};
            if (SUCCEEDED(strongDictionary.As(&resourceDictionaryMap)) &&
                SUCCEEDED(resourceDictionaryMap->HasKey(resourceKey.Get(), &hasKey)) &&
                hasKey && SUCCEEDED(resourceDictionaryMap->Lookup(resourceKey.Get(), dictionaryValue.GetAddressOf())))
            {
                ComPtr<T> resourceToReturn;
                if (SUCCEEDED(dictionaryValue.As(&resourceToReturn)))
                {
                    THROW_IF_FAILED(resourceToReturn.CopyTo(style));
                    return S_OK;
                }
            }
        }
        catch (...)
        {
        }
        return E_FAIL;
    }

    HRESULT XamlBuilder::SetStyleFromResourceDictionary(
        IAdaptiveRenderContext* renderContext,
        std::wstring resourceName,
        IFrameworkElement* frameworkElement)
    {
        ComPtr<IResourceDictionary> resourceDictionary;
        RETURN_IF_FAILED(renderContext->get_OverrideStyles(&resourceDictionary));

        ComPtr<IStyle> style;
        if (SUCCEEDED(TryGetResourceFromResourceDictionaries<IStyle>(resourceDictionary.Get(), resourceName, &style)))
        {
            RETURN_IF_FAILED(frameworkElement->put_Style(style.Get()));
        }

        return S_OK;
    }

    _Use_decl_annotations_
    ComPtr<IUIElement> XamlBuilder::CreateRootCardElement(
        IAdaptiveCard* adaptiveCard,
        IAdaptiveRenderContext* renderContext,
        IAdaptiveRenderArgs* renderArgs,
        IPanel** outerElementContainer,
        IPanel** bodyElementContainer)
    {
        // The root of an adaptive card is a composite of several elements, depending on the card
        // properties.  From back to fron these are:
        // Grid - Root element, used to enable children to stack above each other and size to fit
        // Image (optional) - Holds the background image if one is set
        // Shape (optional) - Provides the background image overlay, if one is set
        // StackPanel - The container for all the card's body elements
        ComPtr<IGrid> rootElement = XamlHelpers::CreateXamlClass<IGrid>(HStringReference(RuntimeClass_Windows_UI_Xaml_Controls_Grid));
        ComPtr<IAdaptiveHostConfig> hostConfig;
        THROW_IF_FAILED(renderContext->get_HostConfig(&hostConfig));
        ComPtr<IAdaptiveCardConfig> adaptiveCardConfig;
        THROW_IF_FAILED(hostConfig->get_AdaptiveCard(&adaptiveCardConfig));

        ComPtr<IPanel> rootAsPanel;
        THROW_IF_FAILED(rootElement.As(&rootAsPanel));
        ABI::AdaptiveCards::Rendering::Uwp::ContainerStyle containerStyle;
        THROW_IF_FAILED(renderArgs->get_ContainerStyle(&containerStyle));

        ABI::Windows::UI::Color backgroundColor;
        if (SUCCEEDED(GetBackgroundColorFromStyle(containerStyle, hostConfig.Get(), &backgroundColor)))
        {
            ComPtr<IBrush> backgroundColorBrush = GetSolidColorBrush(backgroundColor);
            THROW_IF_FAILED(rootAsPanel->put_Background(backgroundColorBrush.Get()));
        }

        ComPtr<IUriRuntimeClass> backgroundImageUrl;
        THROW_IF_FAILED(adaptiveCard->get_BackgroundImage(&backgroundImageUrl));
        if (backgroundImageUrl != nullptr)
        {
            ApplyBackgroundToRoot(rootAsPanel.Get(), backgroundImageUrl.Get(), renderContext, renderArgs);
        }

        // Outer panel that contains the main body and any inline show cards
        ComPtr<WholeItemsPanel> outerPanel;
        THROW_IF_FAILED(MakeAndInitialize<WholeItemsPanel>(&outerPanel));
        ComPtr<IPanel> outerPanelAsPanel;
        THROW_IF_FAILED(outerPanel.As(&outerPanelAsPanel));

        // Now create the inner stack panel to serve as the root host for all the 
        // body elements and apply padding from host configuration
        ComPtr<WholeItemsPanel> bodyElementHost;
        THROW_IF_FAILED(MakeAndInitialize<WholeItemsPanel>(&bodyElementHost));
        bodyElementHost->SetMainPanel(TRUE);
        bodyElementHost->SetAdaptiveHeight(TRUE);

        ComPtr<IFrameworkElement> bodyElementHostAsElement;
        THROW_IF_FAILED(bodyElementHost.As(&bodyElementHostAsElement));
        ApplyMarginToXamlElement(hostConfig.Get(), bodyElementHostAsElement.Get());

        // Assign vertical alignment to the top so that on fixed height cards, the content
        // still renders at the top even if the content is shorter than the full card
        THROW_IF_FAILED(bodyElementHostAsElement->put_VerticalAlignment(VerticalAlignment_Top));

        XamlHelpers::AppendXamlElementToPanel(bodyElementHost.Get(), outerPanelAsPanel.Get());
        THROW_IF_FAILED(bodyElementHost.CopyTo(bodyElementContainer));
        
        XamlHelpers::AppendXamlElementToPanel(outerPanelAsPanel.Get(), rootAsPanel.Get());
        THROW_IF_FAILED(outerPanelAsPanel.CopyTo(outerElementContainer));

        if (m_fixedDimensions)
        {
            ComPtr<IFrameworkElement> rootAsFrameworkElement;
            THROW_IF_FAILED(rootElement.As(&rootAsFrameworkElement));
            rootAsFrameworkElement->put_Width(m_fixedWidth);
            rootAsFrameworkElement->put_Height(m_fixedHeight);
            rootAsFrameworkElement->put_MaxHeight(m_fixedHeight);
        }
        
        ComPtr<IUIElement> rootAsUIElement;
        THROW_IF_FAILED(rootElement.As(&rootAsUIElement));
        return rootAsUIElement;
    }

    _Use_decl_annotations_
    void XamlBuilder::ApplyBackgroundToRoot(
        ABI::Windows::UI::Xaml::Controls::IPanel* rootPanel,
        ABI::Windows::Foundation::IUriRuntimeClass* url,
        IAdaptiveRenderContext* renderContext,
        IAdaptiveRenderArgs* renderArgs)
    {
        // In order to reuse the image creation code paths, we simply create an adaptive card
        // image element and then build that into xaml and apply to the root.
        ComPtr<IAdaptiveImage> adaptiveImage;
        THROW_IF_FAILED(MakeAndInitialize<AdaptiveImage>(&adaptiveImage));
        adaptiveImage->put_Url(url);

        ComPtr<IAdaptiveCardElement> adaptiveCardElement;
        THROW_IF_FAILED(adaptiveImage.As(&adaptiveCardElement));
        ComPtr<IUIElement> backgroundImage;
        BuildImage(adaptiveCardElement.Get(), renderContext, renderArgs, &backgroundImage);
        XamlHelpers::AppendXamlElementToPanel(backgroundImage.Get(), rootPanel);

        // All background images should be stretched to fill the whole card.
        ComPtr<IImage> xamlImage;
        THROW_IF_FAILED(backgroundImage.As(&xamlImage));
        THROW_IF_FAILED(xamlImage->put_Stretch(Stretch::Stretch_UniformToFill));

        // The overlay applied to the background image is determined by a resouce, so create
        // the overlay if that resources exists
        ComPtr<IResourceDictionary> resourceDictionary;
        THROW_IF_FAILED(renderContext->get_OverrideStyles(&resourceDictionary));
        ComPtr<IBrush> backgroundOverlayBrush;
        if (SUCCEEDED(TryGetResourceFromResourceDictionaries<IBrush>(resourceDictionary.Get(), c_BackgroundImageOverlayBrushKey, &backgroundOverlayBrush)))
        {
            ComPtr<IShape> overlayRectangle = XamlHelpers::CreateXamlClass<IShape>(HStringReference(RuntimeClass_Windows_UI_Xaml_Shapes_Rectangle));
            THROW_IF_FAILED(overlayRectangle->put_Fill(backgroundOverlayBrush.Get()));

            ComPtr<IUIElement> overlayRectangleAsUIElement;
            THROW_IF_FAILED(overlayRectangle.As(&overlayRectangleAsUIElement));
            XamlHelpers::AppendXamlElementToPanel(overlayRectangle.Get(), rootPanel);
        }
    }

    _Use_decl_annotations_
    template<typename T>
    void XamlBuilder::SetImageSource(
        T* destination,
        IImageSource* imageSource)
    {
        THROW_IF_FAILED(destination->put_Source(imageSource));
    };

    _Use_decl_annotations_
    template<>
    void XamlBuilder::SetImageSource<IEllipse>(
        IEllipse* destination,
        IImageSource* imageSource)
    {
        ComPtr<IImageBrush> imageBrush = XamlHelpers::CreateXamlClass<IImageBrush>(HStringReference(RuntimeClass_Windows_UI_Xaml_Media_ImageBrush));
        THROW_IF_FAILED(imageBrush->put_ImageSource(imageSource));

        ComPtr<ITileBrush> tileBrush;
        THROW_IF_FAILED(imageBrush.As(&tileBrush));
        THROW_IF_FAILED(tileBrush->put_Stretch(Stretch_UniformToFill));

        ComPtr<IBrush> brush;
        THROW_IF_FAILED(imageBrush.As(&brush));

        ComPtr<IShape> ellipseAsShape;
        ComPtr<IEllipse> ellipse(destination);
        THROW_IF_FAILED(ellipse.As(&ellipseAsShape));
        THROW_IF_FAILED(ellipseAsShape->put_Fill(brush.Get()));
    };

    _Use_decl_annotations_
    template<typename T>
    void XamlBuilder::SetImageOnUIElement(
        _In_ ABI::Windows::Foundation::IUriRuntimeClass* imageUri,
        T* uiElement,
        IAdaptiveCardResourceResolvers* resolvers)
    {
        // Get the image url scheme
        HString schemeName;
        THROW_IF_FAILED(imageUri->get_SchemeName(schemeName.GetAddressOf()));

        // Get the resolver for the image
        ComPtr<IAdaptiveCardResourceResolver> resolver;
        if (resolvers != nullptr)
        {
            THROW_IF_FAILED(resolvers->Get(schemeName.Get(), &resolver));
            // If we have a resolver
            if (resolver != nullptr)
            {
                // Create a BitmapImage to hold the image data.  We use BitmapImage in order to allow
                // the tracker to subscribe to the ImageLoaded/Failed events
                ComPtr<IBitmapImage> bitmapImage = XamlHelpers::CreateXamlClass<IBitmapImage>(HStringReference(RuntimeClass_Windows_UI_Xaml_Media_Imaging_BitmapImage));

                if ((m_enableXamlImageHandling) || (m_listeners.size() == 0))
                {
                    m_imageLoadTracker.TrackBitmapImage(bitmapImage.Get());
                }

                THROW_IF_FAILED(bitmapImage->put_CreateOptions(BitmapCreateOptions::BitmapCreateOptions_None));
                ComPtr<IBitmapSource> bitmapSource;
                bitmapImage.As(&bitmapSource);

                // Create the arguments to pass to the resolver
                ComPtr<IAdaptiveCardGetResourceStreamArgs> args;
                THROW_IF_FAILED(MakeAndInitialize<AdaptiveCardGetResourceStreamArgs>(&args, imageUri));

                // And call the resolver to get the image stream
                ComPtr<IAsyncOperation<IRandomAccessStream*>> getResourceStreamOperation;
                THROW_IF_FAILED(resolver->GetResourceStreamAsync(args.Get(), &getResourceStreamOperation));

                ComPtr<T> strongImageControl(uiElement);
                ComPtr<XamlBuilder> strongThis(this);
                THROW_IF_FAILED(getResourceStreamOperation->put_Completed(Callback<Implements<RuntimeClassFlags<WinRtClassicComMix>, IAsyncOperationCompletedHandler<IRandomAccessStream*>>>
                    ([strongThis, this, bitmapSource, strongImageControl, bitmapImage](IAsyncOperation<IRandomAccessStream*>* operation, AsyncStatus status) -> HRESULT
                {
                    if (status == AsyncStatus::Completed)
                    {
                        // Get the random access stream
                        ComPtr<IRandomAccessStream> randomAccessStream;
                        RETURN_IF_FAILED(operation->GetResults(&randomAccessStream));

                        if (randomAccessStream == nullptr)
                        {
                            m_imageLoadTracker.MarkFailedLoadBitmapImage(bitmapImage.Get());
                            return S_OK;
                        }

                        RETURN_IF_FAILED(bitmapSource->SetSource(randomAccessStream.Get()));

                        ComPtr<IImageSource> imageSource;
                        RETURN_IF_FAILED(bitmapSource.As(&imageSource));

                        SetImageSource(strongImageControl.Get(), imageSource.Get());
                        return S_OK;
                    }
                    else
                    {
                        m_imageLoadTracker.MarkFailedLoadBitmapImage(bitmapImage.Get());
                        return S_OK;
                    }
                }).Get()));

                return;
            }
        }

        // Otherwise, no resolver...
        if ((m_enableXamlImageHandling) || (m_listeners.size() == 0))
        {
            // If we've been explicitly told to let Xaml handle the image loading, or there are
            // no listeners waiting on the image load callbacks, use Xaml to load the images
            ComPtr<IBitmapImage> bitmapImage = XamlHelpers::CreateXamlClass<IBitmapImage>(HStringReference(RuntimeClass_Windows_UI_Xaml_Media_Imaging_BitmapImage));
            THROW_IF_FAILED(bitmapImage->put_UriSource(imageUri));

            ComPtr<IImageSource> bitmapImageSource;
            THROW_IF_FAILED(bitmapImage.As(&bitmapImageSource));
            SetImageSource(uiElement, bitmapImageSource.Get());
        }
        else
        {
            PopulateImageFromUrlAsync(imageUri, uiElement);
        }
    }

    _Use_decl_annotations_
    template<typename T>
    void XamlBuilder::PopulateImageFromUrlAsync(IUriRuntimeClass* imageUri, T* imageControl)
    {
        // Create the HttpClient to load the image stream
        ComPtr<IHttpBaseProtocolFilter> httpBaseProtocolFilter =
            XamlHelpers::CreateXamlClass<IHttpBaseProtocolFilter>(HStringReference(RuntimeClass_Windows_Web_Http_Filters_HttpBaseProtocolFilter));
        THROW_IF_FAILED(httpBaseProtocolFilter->put_AllowUI(false));
        ComPtr<IHttpFilter> httpFilter;
        THROW_IF_FAILED(httpBaseProtocolFilter.As(&httpFilter));
        ComPtr<IHttpClient> httpClient;
        ComPtr<IHttpClientFactory> httpClientFactory;
        THROW_IF_FAILED(GetActivationFactory(HStringReference(RuntimeClass_Windows_Web_Http_HttpClient).Get(), httpClientFactory.ReleaseAndGetAddressOf()));
        THROW_IF_FAILED(httpClientFactory->Create(httpFilter.Get(), httpClient.ReleaseAndGetAddressOf()));

        // Create a BitmapImage to hold the image data.  We use BitmapImage in order to allow
        // the tracker to subscribe to the ImageLoaded/Failed events
        ComPtr<IBitmapImage> bitmapImage = XamlHelpers::CreateXamlClass<IBitmapImage>(HStringReference(RuntimeClass_Windows_UI_Xaml_Media_Imaging_BitmapImage));
        m_imageLoadTracker.TrackBitmapImage(bitmapImage.Get());
        THROW_IF_FAILED(bitmapImage->put_CreateOptions(BitmapCreateOptions::BitmapCreateOptions_None));
        ComPtr<IBitmapSource> bitmapSource;
        bitmapImage.As(&bitmapSource);
        ComPtr<IAsyncOperationWithProgress<IInputStream*, HttpProgress>> getStreamOperation;
        THROW_IF_FAILED(httpClient->GetInputStreamAsync(imageUri, &getStreamOperation));

        ComPtr<T> strongImageControl(imageControl);
        ComPtr<XamlBuilder> strongThis(this);
        THROW_IF_FAILED(getStreamOperation->put_Completed(Callback<Implements<RuntimeClassFlags<WinRtClassicComMix>, IAsyncOperationWithProgressCompletedHandler<IInputStream*, HttpProgress>>>
            ([strongThis, this, bitmapSource, strongImageControl, bitmapImage](IAsyncOperationWithProgress<IInputStream*, HttpProgress>* operation, AsyncStatus status) -> HRESULT
        {
            if (status == AsyncStatus::Completed)
            {
                // Load the image stream into an in memory random access stream, which is what
                // SetSource needs
                ComPtr<IInputStream> imageStream;
                RETURN_IF_FAILED(operation->GetResults(&imageStream));
                ComPtr<IRandomAccessStream> randomAccessStream =
                    XamlHelpers::CreateXamlClass<IRandomAccessStream>(HStringReference(RuntimeClass_Windows_Storage_Streams_InMemoryRandomAccessStream));
                ComPtr<IOutputStream> outputStream;
                RETURN_IF_FAILED(randomAccessStream.As(&outputStream));
                ComPtr<IAsyncOperationWithProgress<UINT64, UINT64>> copyStreamOperation;
                RETURN_IF_FAILED(m_randomAccessStreamStatics->CopyAsync(imageStream.Get(), outputStream.Get(), &copyStreamOperation));

                return copyStreamOperation->put_Completed(Callback<Implements<RuntimeClassFlags<WinRtClassicComMix>, IAsyncOperationWithProgressCompletedHandler<UINT64, UINT64>>>
                    ([strongThis, this, bitmapSource, randomAccessStream, strongImageControl](IAsyncOperationWithProgress<UINT64, UINT64>* /*operation*/, AsyncStatus /*status*/) -> HRESULT
                {
                    randomAccessStream->Seek(0);
                    RETURN_IF_FAILED(bitmapSource->SetSource(randomAccessStream.Get()));

                    ComPtr<IImageSource> imageSource;
                    RETURN_IF_FAILED(bitmapSource.As(&imageSource));

                    SetImageSource(strongImageControl.Get(), imageSource.Get());
                    return S_OK;
                }).Get());
                m_copyStreamOperations.push_back(copyStreamOperation);
            }
            else
            {
                m_imageLoadTracker.MarkFailedLoadBitmapImage(bitmapImage.Get());
                return S_OK;
            }
        }).Get()));
        m_getStreamOperations.push_back(getStreamOperation);
    }

    void XamlBuilder::FireAllImagesLoaded()
    {
        for (auto& listener : m_listeners)
        {
            listener->AllImagesLoaded();
        }
    }

    void XamlBuilder::FireImagesLoadingHadError()
    {
        for (auto& listener : m_listeners)
        {
            listener->ImagesLoadingHadError();
        }
    }

    _Use_decl_annotations_
    void XamlBuilder::BuildPanelChildren(
        IVector<IAdaptiveCardElement*>* children,
        IPanel* parentPanel,
        ABI::AdaptiveCards::Rendering::Uwp::IAdaptiveRenderContext* renderContext,
        ABI::AdaptiveCards::Rendering::Uwp::IAdaptiveRenderArgs* renderArgs,
        std::function<void(IUIElement* child)> childCreatedCallback)
    {
        int currentElement = 0;
        unsigned int childrenSize;
        THROW_IF_FAILED(children->get_Size(&childrenSize));
        XamlHelpers::IterateOverVector<IAdaptiveCardElement>(children, [&](IAdaptiveCardElement* element)
        {
            HString elementType;
            THROW_IF_FAILED(element->get_ElementTypeString(elementType.GetAddressOf()));
            ComPtr<IAdaptiveElementRendererRegistration> elementRenderers;
            THROW_IF_FAILED(renderContext->get_ElementRenderers(&elementRenderers));
            ComPtr<IAdaptiveElementRenderer> elementRenderer;
            THROW_IF_FAILED(elementRenderers->Get(elementType.Get(), &elementRenderer));
            if (elementRenderer != nullptr)
            {
                ComPtr<IAdaptiveHostConfig> hostConfig;
                THROW_IF_FAILED(renderContext->get_HostConfig(&hostConfig));
                // First element does not need a separator added
                if (currentElement++ > 0)
                {
                    bool needsSeparator;
                    UINT spacing;
                    UINT separatorThickness;
                    ABI::Windows::UI::Color separatorColor;
                    GetSeparationConfigForElement(element, hostConfig.Get(), &spacing, &separatorThickness, &separatorColor, &needsSeparator);
                    if (needsSeparator)
                    {
                        auto separator = CreateSeparator(renderContext, spacing, separatorThickness, separatorColor);
                        XamlHelpers::AppendXamlElementToPanel(separator.Get(), parentPanel);
                    }
                }
                ComPtr<IUIElement> newControl;
                elementRenderer->Render(element, renderContext, renderArgs, &newControl);
                XamlHelpers::AppendXamlElementToPanel(newControl.Get(), parentPanel);
                childCreatedCallback(newControl.Get());
            }
            else
            {
                std::wstring errorString = L"No Renderer found for type: ";
                errorString += elementType.GetRawBuffer(nullptr);
                renderContext->AddWarning(
                   ABI::AdaptiveCards::Rendering::Uwp::WarningStatusCode::NoRendererForType,
                    HStringReference(errorString.c_str()).Get());
            }
        });
    }

    void XamlBuilder::BuildShowCard(
        AdaptiveCardRenderer* renderer,
        IAdaptiveShowCardActionConfig* showCardActionConfig,
        IAdaptiveActionElement* action,
        AdaptiveRenderContext* renderContext,
        IUIElement** uiShowCard)
    {
        ComPtr<IAdaptiveActionElement> localAction(action);
        ComPtr<AdaptiveRenderContext> localRenderContext(renderContext);
        ComPtr<IAdaptiveShowCardAction> showCardAction;
        THROW_IF_FAILED(localAction.As(&showCardAction));

        ABI::AdaptiveCards::Rendering::Uwp::ContainerStyle showCardConfigStyle;
        THROW_IF_FAILED(showCardActionConfig->get_Style(&showCardConfigStyle));

        ComPtr<IAdaptiveCard> showCard;
        THROW_IF_FAILED(showCardAction->get_Card(showCard.GetAddressOf()));

        ComPtr<IFrameworkElement> localUiShowCard;
        BuildXamlTreeFromAdaptiveCard(showCard.Get(), localUiShowCard.GetAddressOf(), renderer, localRenderContext.Get(), false, showCardConfigStyle);

        ComPtr<IGrid2> showCardGrid;
        THROW_IF_FAILED(localUiShowCard.As(&showCardGrid));

        // Set the padding
        ComPtr<IAdaptiveHostConfig> hostConfig;
        THROW_IF_FAILED(renderContext->get_HostConfig(&hostConfig));
        ComPtr<IAdaptiveSpacingConfig> spacingConfig;
        THROW_IF_FAILED(hostConfig->get_Spacing(&spacingConfig));

        UINT32 padding;
        THROW_IF_FAILED(spacingConfig->get_Padding(&padding));

        ABI::AdaptiveCards::Rendering::Uwp::ActionMode showCardActionMode;
        THROW_IF_FAILED(showCardActionConfig->get_ActionMode(&showCardActionMode));

        // Set the top margin
        ComPtr<IFrameworkElement> showCardFrameworkElement;
        THROW_IF_FAILED(localUiShowCard.As(&showCardFrameworkElement));

        UINT32 inlineTopMargin;
        THROW_IF_FAILED(showCardActionConfig->get_InlineTopMargin(&inlineTopMargin));
        Thickness margin = { 0, (double)inlineTopMargin, 0, 0 };
        THROW_IF_FAILED(showCardFrameworkElement->put_Margin(margin));

        ComPtr<IUIElement> showCardUIElement;
        THROW_IF_FAILED(localUiShowCard.As(&showCardUIElement));

        // Set the visibility as Collapsed until the action is triggered
        THROW_IF_FAILED(showCardUIElement->put_Visibility(Visibility_Collapsed));

        *uiShowCard = showCardUIElement.Detach();
    }

    _Use_decl_annotations_
    void XamlBuilder::BuildActions(
        IVector<IAdaptiveActionElement*>* children,
        AdaptiveCardRenderer* renderer,
        IPanel* parentPanel,
        IPanel* bodyPanel,
        bool insertSeparator,
        AdaptiveRenderContext* renderContext,
        ABI::AdaptiveCards::Rendering::Uwp::ContainerStyle containerStyle)
    {
        ComPtr<IAdaptiveHostConfig> hostConfig;
        THROW_IF_FAILED(renderContext->get_HostConfig(&hostConfig));
        ComPtr<IAdaptiveActionsConfig> actionsConfig;
        THROW_IF_FAILED(hostConfig->get_Actions(actionsConfig.GetAddressOf()));
        ComPtr<AdaptiveRenderContext> strongRenderContext(renderContext);
        // Create a separator between the body and the actions
        if (insertSeparator)
        {
            ABI::AdaptiveCards::Rendering::Uwp::Spacing spacing;
            THROW_IF_FAILED(actionsConfig->get_Spacing(&spacing)); 

            UINT spacingSize;
            THROW_IF_FAILED(GetSpacingSizeFromSpacing(hostConfig.Get(), spacing, &spacingSize));

            ABI::Windows::UI::Color color = { 0 };
            auto separator = CreateSeparator(renderContext, spacingSize, 0, color);
            XamlHelpers::AppendXamlElementToPanel(separator.Get(), bodyPanel);
        }

        ABI::AdaptiveCards::Rendering::Uwp::ActionAlignment actionAlignment;
        THROW_IF_FAILED(actionsConfig->get_ActionAlignment(&actionAlignment));

        ABI::AdaptiveCards::Rendering::Uwp::ActionsOrientation actionsOrientation;
        THROW_IF_FAILED(actionsConfig->get_ActionsOrientation(&actionsOrientation));

        // Declare the panel that will host the buttons
        ComPtr<IPanel> actionsPanel;
        ComPtr<IVector<ColumnDefinition*>> columnDefinitions;

        if (actionAlignment == ABI::AdaptiveCards::Rendering::Uwp::ActionAlignment::Stretch &&
            actionsOrientation == ABI::AdaptiveCards::Rendering::Uwp::ActionsOrientation::Horizontal)
        {
            // If stretch alignment and orientation is horizontal, we use a grid with equal column widths to achieve stretch behavior.
            // For vertical orientation, we'll still just use a stack panel since the concept of stretching buttons height isn't really
            // valid, especially when the height of cards are typically dynamic.
            ComPtr<IGrid> actionsGrid = XamlHelpers::CreateXamlClass<IGrid>(HStringReference(RuntimeClass_Windows_UI_Xaml_Controls_Grid));
            THROW_IF_FAILED(actionsGrid->get_ColumnDefinitions(&columnDefinitions));
            THROW_IF_FAILED(actionsGrid.As(&actionsPanel));
        }

        else
        {
            // Create a stack panel for the action buttons
            ComPtr<IStackPanel> actionStackPanel = XamlHelpers::CreateXamlClass<IStackPanel>(HStringReference(RuntimeClass_Windows_UI_Xaml_Controls_StackPanel));

            auto uiOrientation = (actionsOrientation == ABI::AdaptiveCards::Rendering::Uwp::ActionsOrientation::Horizontal) ?
                Orientation::Orientation_Horizontal :
                Orientation::Orientation_Vertical;

            THROW_IF_FAILED(actionStackPanel->put_Orientation(uiOrientation));

            ComPtr<IFrameworkElement> actionsFrameworkElement;
            THROW_IF_FAILED(actionStackPanel.As(&actionsFrameworkElement));

            switch (actionAlignment)
            {
            case ABI::AdaptiveCards::Rendering::Uwp::ActionAlignment::Center:
                THROW_IF_FAILED(actionsFrameworkElement->put_HorizontalAlignment(HorizontalAlignment_Center));
                break;
            case ABI::AdaptiveCards::Rendering::Uwp::ActionAlignment::Left:
                THROW_IF_FAILED(actionsFrameworkElement->put_HorizontalAlignment(HorizontalAlignment_Left));
                break;
            case ABI::AdaptiveCards::Rendering::Uwp::ActionAlignment::Right:
                THROW_IF_FAILED(actionsFrameworkElement->put_HorizontalAlignment(HorizontalAlignment_Right));
                break;
            case ABI::AdaptiveCards::Rendering::Uwp::ActionAlignment::Stretch:
                THROW_IF_FAILED(actionsFrameworkElement->put_HorizontalAlignment(HorizontalAlignment_Stretch));
                break;
            }

            // Add the action buttons to the stack panel
            THROW_IF_FAILED(actionStackPanel.As(&actionsPanel));
        }

        UINT32 buttonSpacing;
        THROW_IF_FAILED(actionsConfig->get_ButtonSpacing(&buttonSpacing));

        Thickness buttonMargin = { 0, 0, 0, 0 };
        if (actionsOrientation == ABI::AdaptiveCards::Rendering::Uwp::ActionsOrientation::Horizontal)
        {
            buttonMargin.Left = buttonMargin.Right = buttonSpacing / 2;

            // Negate the spacing on the sides so the left and right buttons are flush on the side.
            // We do NOT remove the margin from the individual button itself, since that would cause
            // the equal columns stretch behavior to not have equal columns (since the first and last
            // button would be narrower without the same margins as its peers).
            ComPtr<IFrameworkElement> actionsPanelAsFrameworkElement;
            THROW_IF_FAILED(actionsPanel.As(&actionsPanelAsFrameworkElement));
            THROW_IF_FAILED(actionsPanelAsFrameworkElement->put_Margin({ buttonMargin.Left * -1, 0, buttonMargin.Right * -1, 0 }));
        }
        else
        {
            buttonMargin.Top = buttonMargin.Bottom = buttonSpacing / 2;

            // Negate the spacing on the top and bottom so the first and last buttons don't have extra padding
            ComPtr<IFrameworkElement> actionsPanelAsFrameworkElement;
            THROW_IF_FAILED(actionsPanel.As(&actionsPanelAsFrameworkElement));
            THROW_IF_FAILED(actionsPanelAsFrameworkElement->put_Margin({ 0, buttonMargin.Top * -1, 0, buttonMargin.Bottom * -1 }));
        }

        UINT32 maxActions;
        THROW_IF_FAILED(actionsConfig->get_MaxActions(&maxActions));

        ComPtr<IAdaptiveShowCardActionConfig> showCardActionConfig;
        THROW_IF_FAILED(actionsConfig->get_ShowCard(&showCardActionConfig));

        ABI::AdaptiveCards::Rendering::Uwp::ActionMode showCardActionMode;
        THROW_IF_FAILED(showCardActionConfig->get_ActionMode(&showCardActionMode));

        UINT currentAction = 0;

        ComPtr<AdaptiveCardRenderer> strongRenderer(renderer);
        std::shared_ptr<std::vector<ComPtr<IUIElement>>> allShowCards = std::make_shared<std::vector<ComPtr<IUIElement>>>();
        ComPtr<IStackPanel> showCardsStackPanel = XamlHelpers::CreateXamlClass<IStackPanel>(HStringReference(RuntimeClass_Windows_UI_Xaml_Controls_StackPanel));
        ComPtr<IGridStatics> gridStatics;
        THROW_IF_FAILED(GetActivationFactory(HStringReference(RuntimeClass_Windows_UI_Xaml_Controls_Grid).Get(), &gridStatics));
        XamlHelpers::IterateOverVector<IAdaptiveActionElement>(children, [&, containerStyle, actionsConfig](IAdaptiveActionElement* child)
        {
            if (currentAction < maxActions)
            {
                // Render a button for each action
                ComPtr<IAdaptiveActionElement> action(child);
                ComPtr<IButton> button = XamlHelpers::CreateXamlClass<IButton>(HStringReference(RuntimeClass_Windows_UI_Xaml_Controls_Button));

                ComPtr<IFrameworkElement> buttonFrameworkElement;
                THROW_IF_FAILED(button.As(&buttonFrameworkElement));

                THROW_IF_FAILED(buttonFrameworkElement->put_Margin(buttonMargin));

                if (actionsOrientation == ABI::AdaptiveCards::Rendering::Uwp::ActionsOrientation::Horizontal)
                {
                    // For horizontal alignment, we always use stretch
                    THROW_IF_FAILED(buttonFrameworkElement->put_HorizontalAlignment(ABI::Windows::UI::Xaml::HorizontalAlignment::HorizontalAlignment_Stretch));
                }
                else
                {
                    switch (actionAlignment)
                    {
                    case ABI::AdaptiveCards::Rendering::Uwp::ActionAlignment::Center:
                        THROW_IF_FAILED(buttonFrameworkElement->put_HorizontalAlignment(HorizontalAlignment_Center));
                        break;
                    case ABI::AdaptiveCards::Rendering::Uwp::ActionAlignment::Left:
                        THROW_IF_FAILED(buttonFrameworkElement->put_HorizontalAlignment(HorizontalAlignment_Left));
                        break;
                    case ABI::AdaptiveCards::Rendering::Uwp::ActionAlignment::Right:
                        THROW_IF_FAILED(buttonFrameworkElement->put_HorizontalAlignment(HorizontalAlignment_Right));
                        break;
                    case ABI::AdaptiveCards::Rendering::Uwp::ActionAlignment::Stretch:
                        THROW_IF_FAILED(buttonFrameworkElement->put_HorizontalAlignment(HorizontalAlignment_Stretch));
                        break;
                    }
                }

                HString title;
                THROW_IF_FAILED(action->get_Title(title.GetAddressOf()));
                ComPtr<IUriRuntimeClass> iconUrl;
                THROW_IF_FAILED(action->get_IconUrl(iconUrl.GetAddressOf()));
                // Check if the button has an iconUrl
                if (iconUrl.Get()) 
                {
                    ABI::AdaptiveCards::Rendering::Uwp::IconPlacement iconPlacement;
                    THROW_IF_FAILED(actionsConfig->get_IconPlacement(&iconPlacement));
                    
                    // Define the alignment for the button contents
                    ComPtr<IStackPanel> buttonContentsStackPanel = XamlHelpers::CreateXamlClass<IStackPanel>(HStringReference(RuntimeClass_Windows_UI_Xaml_Controls_StackPanel));
                    if (iconPlacement == ABI::AdaptiveCards::Rendering::Uwp::IconPlacement::AboveTitle)
                    {
                        THROW_IF_FAILED(buttonContentsStackPanel->put_Orientation(Orientation::Orientation_Vertical));
                    }
                    else
                    {
                        THROW_IF_FAILED(buttonContentsStackPanel->put_Orientation(Orientation::Orientation_Horizontal));
                    }
                    ComPtr<IPanel> buttonContentsPanel;
                    THROW_IF_FAILED(buttonContentsStackPanel.As(&buttonContentsPanel));
                    
                    // Create image and add it to the button
                    ComPtr<IAdaptiveImage> adaptiveImage;
                    THROW_IF_FAILED(MakeAndInitialize<AdaptiveImage>(&adaptiveImage));
                    adaptiveImage->put_Url(iconUrl.Get());
                    adaptiveImage->put_HorizontalAlignment(HAlignment_Center);

                    ComPtr<IAdaptiveCardElement> adaptiveCardElement;
                    THROW_IF_FAILED(adaptiveImage.As(&adaptiveCardElement));
                    ComPtr<AdaptiveRenderArgs> childRenderArgs;
                    THROW_IF_FAILED(MakeAndInitialize<AdaptiveRenderArgs>(&childRenderArgs, containerStyle, buttonContentsStackPanel.Get()));

                    ComPtr<IUIElement> buttonIcon;
                    BuildImage(adaptiveCardElement.Get(), renderContext, childRenderArgs.Get(), &buttonIcon);
                    XamlHelpers::AppendXamlElementToPanel(buttonIcon.Get(), buttonContentsPanel.Get()); // Add image to stack panel
                    ComPtr<IFrameworkElement> buttonIconAsFrameworkElement;
                    THROW_IF_FAILED(buttonIcon.As(&buttonIconAsFrameworkElement));

                    // Just add spacing when the icon must be located at the left of the title
                    if (iconPlacement == ABI::AdaptiveCards::Rendering::Uwp::IconPlacement::LeftOfTitle)
                    {
                        UINT spacingSize;
                        THROW_IF_FAILED(GetSpacingSizeFromSpacing(hostConfig.Get(), ABI::AdaptiveCards::Rendering::Uwp::Spacing::Default, &spacingSize));

                        ABI::Windows::UI::Color color = {0};
                        auto separator = CreateSeparator(renderContext, spacingSize, spacingSize, color, false);
                        XamlHelpers::AppendXamlElementToPanel(separator.Get(), buttonContentsPanel.Get());
                    }

                    // Add text to button
                    ComPtr<ITextBlock> buttonText = XamlHelpers::CreateXamlClass<ITextBlock>(HStringReference(RuntimeClass_Windows_UI_Xaml_Controls_TextBlock));
                    THROW_IF_FAILED(buttonText->put_Text(title.Get()));
                    THROW_IF_FAILED(buttonText->put_TextAlignment(TextAlignment::TextAlignment_Center));
                    XamlHelpers::AppendXamlElementToPanel(buttonText.Get(), buttonContentsPanel.Get()); // Add text to stack panel

                    // Add event to the image to resize itself when the textblock is rendered
                    ComPtr<IImage> buttonIconAsImage;
                    THROW_IF_FAILED(buttonIcon.As(&buttonIconAsImage));

                    EventRegistrationToken eventToken;
                    THROW_IF_FAILED(buttonIconAsImage->add_ImageOpened(Callback<IRoutedEventHandler>(
                        [ buttonIconAsFrameworkElement, buttonText ](IInspectable* /*sender*/, IRoutedEventArgs* /*args*/) -> HRESULT
                    {
                        return SetImageSizeAsTextBlockSize(buttonIconAsFrameworkElement.Get(), buttonText.Get());
                    }).Get(), &eventToken));

                    ComPtr<IContentControl> buttonContentControl;
                    THROW_IF_FAILED(button.As(&buttonContentControl));
                    THROW_IF_FAILED(buttonContentControl->put_Content(buttonContentsPanel.Get()));
                } 
                else
                {
                    XamlHelpers::SetContent(button.Get(), title.Get());
                }

                ABI::AdaptiveCards::Rendering::Uwp::ActionType actionType;
                THROW_IF_FAILED(action->get_ActionType(&actionType));

                // If this is a show card action and we're rendering the actions inline, render the card that will be shown
                ComPtr<IUIElement> uiShowCard;
                if (actionType == ABI::AdaptiveCards::Rendering::Uwp::ActionType::ShowCard && 
                    showCardActionMode == ABI::AdaptiveCards::Rendering::Uwp::ActionMode::Inline)
                {
                    BuildShowCard(strongRenderer.Get(), showCardActionConfig.Get(), action.Get(), strongRenderContext.Get(), uiShowCard.GetAddressOf());
                    allShowCards->push_back(uiShowCard);

                    ComPtr<IPanel> showCardsPanel;
                    THROW_IF_FAILED(showCardsStackPanel.As(&showCardsPanel));
                    XamlHelpers::AppendXamlElementToPanel(uiShowCard.Get(), showCardsPanel.Get());
                }
                
                // Add click handler
                ComPtr<IButtonBase> buttonBase;
                THROW_IF_FAILED(button.As(&buttonBase));
                ComPtr<IAdaptiveActionInvoker> actionInvoker;
                THROW_IF_FAILED(strongRenderContext->get_ActionInvoker(&actionInvoker));
                EventRegistrationToken clickToken;
                THROW_IF_FAILED(buttonBase->add_Click(Callback<IRoutedEventHandler>([action, actionType, showCardActionMode, uiShowCard, allShowCards, actionInvoker](IInspectable* /*sender*/, IRoutedEventArgs* /*args*/) -> HRESULT
                {
                    if (actionType == ABI::AdaptiveCards::Rendering::Uwp::ActionType::ShowCard &&
                        showCardActionMode != ABI::AdaptiveCards::Rendering::Uwp::ActionMode_Popup)
                    {
                        // Check if this show card is currently visible
                        Visibility currentVisibility;
                        THROW_IF_FAILED(uiShowCard->get_Visibility(&currentVisibility));

                        // Collapse all cards to make sure that no other show cards are visible
                        for (std::vector<ComPtr<IUIElement>>::iterator it = allShowCards->begin(); it != allShowCards->end(); ++it)
                        {
                            THROW_IF_FAILED((*it)->put_Visibility(Visibility_Collapsed));
                        }

                        // If the card had been collapsed before, show it now
                        if (currentVisibility == Visibility_Collapsed)
                        {
                            THROW_IF_FAILED(uiShowCard->put_Visibility(Visibility_Visible));
                        }
                    }
                    else
                    {
                        THROW_IF_FAILED(actionInvoker->SendActionEvent(action.Get()));
                    }

                    return S_OK;
                }).Get(), &clickToken));

                THROW_IF_FAILED(SetStyleFromResourceDictionary(renderContext, L"Adaptive.Action", buttonFrameworkElement.Get()));

                XamlHelpers::AppendXamlElementToPanel(button.Get(), actionsPanel.Get());

                if (columnDefinitions != nullptr)
                {
                    // If using the equal width columns, we'll add a column and assign the column
                    ComPtr<IColumnDefinition> columnDefinition = XamlHelpers::CreateXamlClass<IColumnDefinition>(HStringReference(RuntimeClass_Windows_UI_Xaml_Controls_ColumnDefinition));
                    THROW_IF_FAILED(columnDefinition->put_Width({ 1.0, GridUnitType::GridUnitType_Star }));
                    THROW_IF_FAILED(columnDefinitions->Append(columnDefinition.Get()));

                    gridStatics->SetColumn(buttonFrameworkElement.Get(), currentAction);
                }
            }
            else
            {
                renderContext->AddWarning(
                   ABI::AdaptiveCards::Rendering::Uwp::WarningStatusCode::MaxActionsExceeded,
                    HStringReference(L"Some actions were not rendered due to exceeding the maximum number of actions allowed").Get());
                return;
            }
            currentAction++;
        });

        ComPtr<IFrameworkElement> actionsPanelAsFrameworkElement;
        THROW_IF_FAILED(actionsPanel.As(&actionsPanelAsFrameworkElement));
        THROW_IF_FAILED(SetStyleFromResourceDictionary(renderContext, L"Adaptive.Actions", actionsPanelAsFrameworkElement.Get()));

        // Buttons go into body panel, show cards go into outer panel so they're not inside the padding
        XamlHelpers::AppendXamlElementToPanel(actionsPanel.Get(), bodyPanel);
        XamlHelpers::AppendXamlElementToPanel(showCardsStackPanel.Get(), parentPanel);
    }

    _Use_decl_annotations_
    void XamlBuilder::ApplyMarginToXamlElement(
        IAdaptiveHostConfig* hostConfig,
        IFrameworkElement* element)
    {
        ComPtr<IFrameworkElement> localElement(element);
        ComPtr<IAdaptiveSpacingConfig> spacingConfig;
        THROW_IF_FAILED(hostConfig->get_Spacing(&spacingConfig));

        UINT32 padding;
        spacingConfig->get_Padding(&padding);
        Thickness margin = { (double)padding, (double)padding, (double)padding, (double)padding };

        THROW_IF_FAILED(localElement->put_Margin(margin));
    }

    _Use_decl_annotations_
    void XamlBuilder::GetSeparationConfigForElement(
        IAdaptiveCardElement* cardElement,
        IAdaptiveHostConfig* hostConfig,
        UINT* spacing,
        UINT* separatorThickness,
        ABI::Windows::UI::Color* separatorColor,
        bool * needsSeparator)
    {
        ABI::AdaptiveCards::Rendering::Uwp::Spacing elementSpacing;
        THROW_IF_FAILED(cardElement->get_Spacing(&elementSpacing));

        UINT localSpacing;
        THROW_IF_FAILED(GetSpacingSizeFromSpacing(hostConfig, elementSpacing, &localSpacing));

        boolean hasSeparator;
        THROW_IF_FAILED(cardElement->get_Separator(&hasSeparator));

        ABI::Windows::UI::Color localColor = { 0 };
        UINT localThickness = 0; 
        if (hasSeparator)
        {
            ComPtr<IAdaptiveSeparatorConfig> separatorConfig;
            THROW_IF_FAILED(hostConfig->get_Separator(&separatorConfig));

            THROW_IF_FAILED(separatorConfig->get_LineColor(&localColor));
            THROW_IF_FAILED(separatorConfig->get_LineThickness(&localThickness));
        }
        
        *needsSeparator = hasSeparator ||
            (elementSpacing != ABI::AdaptiveCards::Rendering::Uwp::Spacing::None);

        *spacing = localSpacing;
        *separatorThickness = localThickness;
        *separatorColor = localColor;
    }

    _Use_decl_annotations_
    ComPtr<IBrush> XamlBuilder::GetSolidColorBrush(_In_ ABI::Windows::UI::Color color)
    {
        ComPtr<ISolidColorBrush> solidColorBrush = XamlHelpers::CreateXamlClass<ISolidColorBrush>(HStringReference(RuntimeClass_Windows_UI_Xaml_Media_SolidColorBrush));
        THROW_IF_FAILED(solidColorBrush->put_Color(color));
        ComPtr<IBrush> solidColorBrushAsBrush;
        THROW_IF_FAILED(solidColorBrush.As(&solidColorBrushAsBrush));
        return solidColorBrushAsBrush;
    }

    _Use_decl_annotations_
    void XamlBuilder::StyleXamlTextBlock(
        ABI::AdaptiveCards::Rendering::Uwp::TextSize size,
        ABI::AdaptiveCards::Rendering::Uwp::ForegroundColor color,
        ABI::AdaptiveCards::Rendering::Uwp::ContainerStyle containerStyle,
        bool isSubtle,
        bool wrap,
        UINT32 maxWidth,
        ABI::AdaptiveCards::Rendering::Uwp::TextWeight weight,
        ABI::Windows::UI::Xaml::Controls::ITextBlock* xamlTextBlock,
        IAdaptiveHostConfig* hostConfig)
    {
        ComPtr<ITextBlock> localTextBlock(xamlTextBlock);

        ABI::Windows::UI::Color fontColor;
        THROW_IF_FAILED(GetColorFromAdaptiveColor(hostConfig, color, containerStyle, isSubtle, &fontColor));

        ComPtr<IBrush> fontColorBrush = GetSolidColorBrush(fontColor);
        THROW_IF_FAILED(localTextBlock->put_Foreground(fontColorBrush.Get()));

        // Retrieve the Font Size from Host Options
        ComPtr<IAdaptiveFontSizesConfig> fontSizesConfig;
        THROW_IF_FAILED(hostConfig->get_FontSizes(&fontSizesConfig));
        UINT32 fontSize;
        switch (size)
        {
        case ABI::AdaptiveCards::Rendering::Uwp::TextSize::Small:
            THROW_IF_FAILED(fontSizesConfig->get_Small(&fontSize));
            break;
        case ABI::AdaptiveCards::Rendering::Uwp::TextSize::Medium:
            THROW_IF_FAILED(fontSizesConfig->get_Medium(&fontSize));
            break;
        case ABI::AdaptiveCards::Rendering::Uwp::TextSize::Large:
            THROW_IF_FAILED(fontSizesConfig->get_Large(&fontSize));
            break;
        case ABI::AdaptiveCards::Rendering::Uwp::TextSize::ExtraLarge:
            THROW_IF_FAILED(fontSizesConfig->get_ExtraLarge(&fontSize));
            break;
        case ABI::AdaptiveCards::Rendering::Uwp::TextSize::Default:
        default:
            THROW_IF_FAILED(fontSizesConfig->get_Default(&fontSize));
            break;
        }
        THROW_IF_FAILED(localTextBlock->put_FontSize((double)fontSize));

        ComPtr<IAdaptiveFontWeightsConfig> fontWeightsConfig;
        THROW_IF_FAILED(hostConfig->get_FontWeights(&fontWeightsConfig));

        ABI::Windows::UI::Text::FontWeight xamlFontWeight;
        switch (weight)
        {
        case ABI::AdaptiveCards::Rendering::Uwp::TextWeight::Lighter:
            THROW_IF_FAILED(fontWeightsConfig->get_Lighter(&xamlFontWeight.Weight));
            break;
        case ABI::AdaptiveCards::Rendering::Uwp::TextWeight::Bolder:
            THROW_IF_FAILED(fontWeightsConfig->get_Bolder(&xamlFontWeight.Weight));
            break;
        case ABI::AdaptiveCards::Rendering::Uwp::TextWeight::Default:
        default:
            THROW_IF_FAILED(fontWeightsConfig->get_Default(&xamlFontWeight.Weight));
            break;
        }

        THROW_IF_FAILED(localTextBlock->put_FontWeight(xamlFontWeight));

        // Apply the wrap value to the xaml element
        THROW_IF_FAILED(localTextBlock->put_TextWrapping(wrap ? TextWrapping::TextWrapping_WrapWholeWords : TextWrapping::TextWrapping_NoWrap));
        THROW_IF_FAILED(localTextBlock->put_TextTrimming(TextTrimming::TextTrimming_CharacterEllipsis));

        ComPtr<IFrameworkElement> textBlockAsFrameworkElement;
        THROW_IF_FAILED(localTextBlock.As(&textBlockAsFrameworkElement));
        THROW_IF_FAILED(textBlockAsFrameworkElement->put_MaxWidth(maxWidth));
    }

    _Use_decl_annotations_
    void XamlBuilder::StyleXamlTextBlock(
        IAdaptiveTextConfig* textConfig,
        ABI::AdaptiveCards::Rendering::Uwp::ContainerStyle containerStyle,
        ITextBlock* xamlTextBlock,
        IAdaptiveHostConfig* hostConfig)
    {
        ABI::AdaptiveCards::Rendering::Uwp::TextWeight textWeight;
        THROW_IF_FAILED(textConfig->get_Weight(&textWeight));
        ABI::AdaptiveCards::Rendering::Uwp::ForegroundColor textColor;
        THROW_IF_FAILED(textConfig->get_Color(&textColor));
        ABI::AdaptiveCards::Rendering::Uwp::TextSize textSize;
        THROW_IF_FAILED(textConfig->get_Size(&textSize));
        boolean isSubtle;
        THROW_IF_FAILED(textConfig->get_IsSubtle(&isSubtle));
        boolean wrap;
        THROW_IF_FAILED(textConfig->get_Wrap(&wrap));
        UINT32 maxWidth;
        THROW_IF_FAILED(textConfig->get_MaxWidth(&maxWidth));
        StyleXamlTextBlock(textSize, textColor, containerStyle, Boolify(isSubtle), wrap, maxWidth, textWeight, xamlTextBlock, hostConfig);
    }

    HRESULT SetTextOnXamlTextBlock(
        IAdaptiveRenderContext* renderContext,
        HSTRING textIn,
        HSTRING language,
        ITextBlock * textBlock)
    {
        DateTimeParser parser(HStringToUTF8(language));
        auto textWithParsedDates = parser.GenerateString(HStringToUTF8(textIn));

        MarkDownParser markdownParser(textWithParsedDates);
        auto htmlString = markdownParser.TransformToHtml();

        HString htmlHString;
        UTF8ToHString(htmlString, htmlHString.GetAddressOf());
        
        ComPtr<ABI::Windows::Data::Xml::Dom::IXmlDocument> xmlDocument = XamlHelpers::CreateXamlClass<ABI::Windows::Data::Xml::Dom::IXmlDocument>(HStringReference(RuntimeClass_Windows_Data_Xml_Dom_XmlDocument));

        ComPtr<ABI::Windows::Data::Xml::Dom::IXmlDocumentIO> xmlDocumentIO;
        RETURN_IF_FAILED(xmlDocument.As(&xmlDocumentIO));
        
        HRESULT hr = xmlDocumentIO->LoadXml(htmlHString.Get());
        if (FAILED(hr))
        {
            RETURN_IF_FAILED(textBlock->put_Text(textIn));
        }
        else
        {
            ComPtr<IVector<ABI::Windows::UI::Xaml::Documents::Inline*>> inlines;
            RETURN_IF_FAILED(textBlock->get_Inlines(inlines.GetAddressOf()));

            ComPtr<ABI::Windows::Data::Xml::Dom::IXmlNode> xmlDocumentAsNode;
            RETURN_IF_FAILED(xmlDocument.As(&xmlDocumentAsNode));

            RETURN_IF_FAILED(AddHtmlInlines(renderContext, xmlDocumentAsNode.Get(), inlines.Get()));
        }

        return S_OK;
    }

    _Use_decl_annotations_
    void XamlBuilder::BuildTextBlock(
        IAdaptiveCardElement* adaptiveCardElement,
        IAdaptiveRenderContext* renderContext,
        IAdaptiveRenderArgs* renderArgs,
        IUIElement** textBlockControl)
    {
        ComPtr<IAdaptiveCardElement> cardElement(adaptiveCardElement);
        ComPtr<IAdaptiveTextBlock> adaptiveTextBlock;
        THROW_IF_FAILED(cardElement.As(&adaptiveTextBlock));

        ComPtr<ITextBlock> xamlTextBlock = XamlHelpers::CreateXamlClass<ITextBlock>(HStringReference(RuntimeClass_Windows_UI_Xaml_Controls_TextBlock));

        // ITextBlock2 will be used later on
        ComPtr<ITextBlock2> xamlTextBlock2;
        THROW_IF_FAILED(xamlTextBlock.As(&xamlTextBlock2));

        HString text;
        THROW_IF_FAILED(adaptiveTextBlock->get_Text(text.GetAddressOf()));
        HString language;
        THROW_IF_FAILED(adaptiveTextBlock->get_Language(language.GetAddressOf()));
        THROW_IF_FAILED(SetTextOnXamlTextBlock(renderContext, text.Get(), language.Get(), xamlTextBlock.Get()));

        ABI::AdaptiveCards::Rendering::Uwp::ForegroundColor textColor;
        THROW_IF_FAILED(adaptiveTextBlock->get_Color(&textColor));
        boolean isSubtle = false;
        THROW_IF_FAILED(adaptiveTextBlock->get_IsSubtle(&isSubtle));

        // The subtle boolean is rendered by setting the opacity on the text block, so retrieve
        // that value from the resource dictionary and set the Opacity
        if (isSubtle)
        {
            ComPtr<IResourceDictionary> resourceDictionary;
            THROW_IF_FAILED(renderContext->get_OverrideStyles(&resourceDictionary));
            ComPtr<IInspectable> subtleOpacityInspectable;
            if (SUCCEEDED(TryGetResourceFromResourceDictionaries<IInspectable>(resourceDictionary.Get(), c_TextBlockSubtleOpacityKey, &subtleOpacityInspectable)))
            {
                ComPtr<IReference<double>> subtleOpacityReference;
                if (SUCCEEDED(subtleOpacityInspectable.As(&subtleOpacityReference)))
                {
                    double subtleOpacity;
                    subtleOpacityReference.Get()->get_Value(&subtleOpacity);

                    ComPtr<IUIElement> textBlockAsUIElement;
                    THROW_IF_FAILED(xamlTextBlock.As(&textBlockAsUIElement));
                    textBlockAsUIElement->put_Opacity(subtleOpacity);
                }
            }
        }

        // Set the maximum number of lines the text block should show
        UINT maxLines;
        THROW_IF_FAILED(adaptiveTextBlock->get_MaxLines(&maxLines));
        THROW_IF_FAILED(xamlTextBlock2->put_MaxLines(maxLines));

        ABI::AdaptiveCards::Rendering::Uwp::HAlignment adaptiveHorizontalAlignment;
        THROW_IF_FAILED(adaptiveTextBlock->get_HorizontalAlignment(&adaptiveHorizontalAlignment));

        // Set the horizontal alignment of the text
        switch (adaptiveHorizontalAlignment)
        {
            case ABI::AdaptiveCards::Rendering::Uwp::HAlignment::Left:
                THROW_IF_FAILED(xamlTextBlock->put_TextAlignment(TextAlignment::TextAlignment_Left));
                break;
            case ABI::AdaptiveCards::Rendering::Uwp::HAlignment::Right:
                THROW_IF_FAILED(xamlTextBlock->put_TextAlignment(TextAlignment::TextAlignment_Right));
                break;
            case ABI::AdaptiveCards::Rendering::Uwp::HAlignment::Center:
                THROW_IF_FAILED(xamlTextBlock->put_TextAlignment(TextAlignment::TextAlignment_Center));
                break;
        }
        ABI::AdaptiveCards::Rendering::Uwp::TextSize textblockSize;
        THROW_IF_FAILED(adaptiveTextBlock->get_Size(&textblockSize));

        ABI::AdaptiveCards::Rendering::Uwp::TextWeight textWeight;
        THROW_IF_FAILED(adaptiveTextBlock->get_Weight(&textWeight));

        boolean shouldWrap = false;
        THROW_IF_FAILED(adaptiveTextBlock->get_Wrap(&shouldWrap));

        // Ensure left edge of text is consistent regardless of font size, so both small and large fonts
        // are flush on the left edge of the card by enabling TrimSideBearings
        THROW_IF_FAILED(xamlTextBlock2->put_OpticalMarginAlignment(OpticalMarginAlignment_TrimSideBearings));

        //Style the TextBlock using Host config
        ComPtr<IAdaptiveHostConfig> hostConfig;
        THROW_IF_FAILED(renderContext->get_HostConfig(&hostConfig));
        ABI::AdaptiveCards::Rendering::Uwp::ContainerStyle containerStyle;
        THROW_IF_FAILED(renderArgs->get_ContainerStyle(&containerStyle));
        StyleXamlTextBlock(textblockSize, textColor, containerStyle, isSubtle, shouldWrap, MAXUINT32, textWeight, xamlTextBlock.Get(), hostConfig.Get());

        ComPtr<IFrameworkElement> frameworkElement;
        THROW_IF_FAILED(xamlTextBlock.As(&frameworkElement));
        THROW_IF_FAILED(SetStyleFromResourceDictionary(renderContext, L"Adaptive.TextBlock", frameworkElement.Get()));

        THROW_IF_FAILED(xamlTextBlock.CopyTo(textBlockControl));
    }

    _Use_decl_annotations_
    HRESULT XamlBuilder::SetAutoImageSize(IFrameworkElement* imageControl, IInspectable* parentElement, IBitmapSource* imageSource)
    {
        INT32 pixelHeight;
        RETURN_IF_FAILED(imageSource->get_PixelHeight(&pixelHeight));
        INT32 pixelWidth;
        RETURN_IF_FAILED(imageSource->get_PixelWidth(&pixelWidth));
        DOUBLE parentHeight;
        DOUBLE parentWidth;
        ComPtr<IInspectable> localParentElement(parentElement);
        ComPtr<IFrameworkElement> localElement(imageControl);
        ComPtr<IColumnDefinition> parentAsColumnDefinition;
        ComPtr<IFrameworkElement> parentAsFrameworkElement;
        if (SUCCEEDED(localParentElement.As(&parentAsColumnDefinition)))
        {
            RETURN_IF_FAILED(parentAsColumnDefinition->get_ActualWidth(&parentWidth));
            if (pixelWidth <= parentWidth)
            {
                RETURN_IF_FAILED(localElement->put_Width(pixelWidth));
            }
        }
        else if (SUCCEEDED(localParentElement.As(&parentAsFrameworkElement)))
        {
            RETURN_IF_FAILED(parentAsFrameworkElement->get_ActualWidth(&parentWidth));
            RETURN_IF_FAILED(parentAsFrameworkElement->get_ActualHeight(&parentHeight));
            if (pixelHeight <= parentHeight && pixelWidth <= parentWidth)
            {
                RETURN_IF_FAILED(localElement->put_Height(pixelHeight));
                RETURN_IF_FAILED(localElement->put_Width(pixelWidth));
            }
        }

        ComPtr<IUIElement> frameworkElementAsUIElement;
        RETURN_IF_FAILED(localElement.As(&frameworkElementAsUIElement));
        RETURN_IF_FAILED(frameworkElementAsUIElement->put_Visibility(Visibility::Visibility_Visible));
        return S_OK;
    }

    _Use_decl_annotations_
        HRESULT XamlBuilder::SetImageSizeAsTextBlockSize(IFrameworkElement* imageControl, ITextBlock* textBlock)
    {
        ComPtr<ITextBlock> localTextBlock(textBlock);
        ComPtr<IFrameworkElement> textBlockAsFrameworkElement;
        RETURN_IF_FAILED(localTextBlock.As(&textBlockAsFrameworkElement));
        DOUBLE textBlockHeight;
        RETURN_IF_FAILED(textBlockAsFrameworkElement->get_ActualHeight(&textBlockHeight));
        
        ComPtr<IFrameworkElement> localElement(imageControl);
        RETURN_IF_FAILED(localElement->put_Height(textBlockHeight));
        RETURN_IF_FAILED(localElement->put_Width(textBlockHeight));

        ComPtr<IUIElement> frameworkElementAsUIElement;
        RETURN_IF_FAILED(localElement.As(&frameworkElementAsUIElement));
        RETURN_IF_FAILED(frameworkElementAsUIElement->put_Visibility(Visibility::Visibility_Visible));
        return S_OK;
    }

    _Use_decl_annotations_
    void XamlBuilder::BuildImage(
        IAdaptiveCardElement* adaptiveCardElement,
        IAdaptiveRenderContext* renderContext,
        IAdaptiveRenderArgs* renderArgs,
        IUIElement** imageControl)
    {
        ComPtr<IAdaptiveCardElement> cardElement(adaptiveCardElement);
        ComPtr<IAdaptiveImage> adaptiveImage;
        THROW_IF_FAILED(cardElement.As(&adaptiveImage));

        ComPtr<IUriRuntimeClass> imageUri;
        THROW_IF_FAILED(adaptiveImage->get_Url(imageUri.GetAddressOf()));

        // Get the image's size and style
        ABI::AdaptiveCards::Rendering::Uwp::ImageSize size;
        THROW_IF_FAILED(adaptiveImage->get_Size(&size));

        ComPtr<IAdaptiveHostConfig> hostConfig;
        THROW_IF_FAILED(renderContext->get_HostConfig(&hostConfig));
        if (size == ABI::AdaptiveCards::Rendering::Uwp::ImageSize::None)
        {
            ComPtr<IAdaptiveImageConfig> imageConfig;
            THROW_IF_FAILED(hostConfig->get_Image(&imageConfig));
            THROW_IF_FAILED(imageConfig->get_ImageSize(&size));
        }

        ABI::AdaptiveCards::Rendering::Uwp::ImageStyle imageStyle;
        THROW_IF_FAILED(adaptiveImage->get_Style(&imageStyle));
        ComPtr<IAdaptiveCardResourceResolvers> resourceResolvers;
        THROW_IF_FAILED(renderContext->get_ResourceResolvers(&resourceResolvers));

        ComPtr<IFrameworkElement> frameworkElement;
        if (imageStyle == ImageStyle_Person)
        {
            ComPtr<IEllipse> ellipse = XamlHelpers::CreateXamlClass<IEllipse>(HStringReference(RuntimeClass_Windows_UI_Xaml_Shapes_Ellipse));
            SetImageOnUIElement(imageUri.Get(), ellipse.Get(), resourceResolvers.Get());

            ComPtr<IShape> ellipseAsShape;
            THROW_IF_FAILED(ellipse.As(&ellipseAsShape));
            // Set Auto, None, and Stretch to Stretch_UniformToFill. An ellipse set to Stretch_Uniform ends up with size 0.
            if (size == ABI::AdaptiveCards::Rendering::Uwp::ImageSize::None ||
                size == ABI::AdaptiveCards::Rendering::Uwp::ImageSize::Stretch ||
                size == ABI::AdaptiveCards::Rendering::Uwp::ImageSize::Auto)
            {
                THROW_IF_FAILED(ellipseAsShape->put_Stretch(Stretch::Stretch_UniformToFill));
            }

            ComPtr<IInspectable> parentElement;
            THROW_IF_FAILED(renderArgs->get_ParentElement(&parentElement));
            THROW_IF_FAILED(ellipse.As(&frameworkElement));

            // Check if the image source fits in the parent container, if so, set the framework element's size to match the original image.
            if (size == ABI::AdaptiveCards::Rendering::Uwp::ImageSize::Auto &&
                parentElement != nullptr &&
                m_enableXamlImageHandling)
            {
                ComPtr<IBrush> ellipseBrush;
                THROW_IF_FAILED(ellipseAsShape->get_Fill(&ellipseBrush));
                ComPtr<IImageBrush> brushAsImageBrush;
                THROW_IF_FAILED(ellipseBrush.As(&brushAsImageBrush));

                ComPtr<IUIElement> ellipseAsUIElement;
                THROW_IF_FAILED(ellipse.As(&ellipseAsUIElement));

                ComPtr<IImageSource> imageSource;
                THROW_IF_FAILED(brushAsImageBrush->get_ImageSource(&imageSource));
                ComPtr<IBitmapSource> imageSourceAsBitmap;
                THROW_IF_FAILED(imageSource.As(&imageSourceAsBitmap));
                // Collapse the Ellipse while the image loads, so that resizing is not noticeable
                THROW_IF_FAILED(ellipseAsUIElement->put_Visibility(Visibility::Visibility_Collapsed));
                // Handle ImageOpened event so we can check the imageSource's size to determine if it fits in its parent
                EventRegistrationToken eventToken;
                THROW_IF_FAILED(brushAsImageBrush->add_ImageOpened(Callback<IRoutedEventHandler>(
                    [frameworkElement, parentElement, imageSourceAsBitmap](IInspectable* /*sender*/, IRoutedEventArgs* /*args*/) -> HRESULT
                {
                    return SetAutoImageSize(frameworkElement.Get(), parentElement.Get(), imageSourceAsBitmap.Get());
                }).Get(), &eventToken));
            }
        }
        else
        {
            ComPtr<IImage> xamlImage = XamlHelpers::CreateXamlClass<IImage>(HStringReference(RuntimeClass_Windows_UI_Xaml_Controls_Image));
            SetImageOnUIElement(imageUri.Get(), xamlImage.Get(), resourceResolvers.Get());
            THROW_IF_FAILED(xamlImage.As(&frameworkElement));

            ComPtr<IInspectable> parentElement;
            THROW_IF_FAILED(renderArgs->get_ParentElement(&parentElement));
            if (parentElement != nullptr &&
                size == ABI::AdaptiveCards::Rendering::Uwp::ImageSize::Auto &&
                m_enableXamlImageHandling)
            {
                ComPtr<IImageSource> imageSource;
                THROW_IF_FAILED(xamlImage->get_Source(&imageSource));
                ComPtr<IBitmapSource> imageSourceAsBitmap;
                THROW_IF_FAILED(imageSource.As(&imageSourceAsBitmap));

                ComPtr<IUIElement> imageAsUIElement;
                THROW_IF_FAILED(xamlImage.As(&imageAsUIElement));

                //Collapse the Image control while the image loads, so that resizing is not noticeable
                THROW_IF_FAILED(imageAsUIElement->put_Visibility(Visibility::Visibility_Collapsed));

                // Handle ImageOpened event so we can check the imageSource's size to determine if it fits in its parent
                EventRegistrationToken eventToken;
                THROW_IF_FAILED(xamlImage->add_ImageOpened(Callback<IRoutedEventHandler>(
                    [frameworkElement, parentElement, imageSourceAsBitmap](IInspectable* /*sender*/, IRoutedEventArgs* /*args*/) -> HRESULT
                {
                    return SetAutoImageSize(frameworkElement.Get(), parentElement.Get(), imageSourceAsBitmap.Get());
                }).Get(), &eventToken));
            }
        }

        ComPtr<IAdaptiveImageSizesConfig> sizeOptions;
        THROW_IF_FAILED(hostConfig->get_ImageSizes(sizeOptions.GetAddressOf()));

        switch (size)
        {
            case ABI::AdaptiveCards::Rendering::Uwp::ImageSize::Small:
            {
                UINT32 imageSize;
                THROW_IF_FAILED(sizeOptions->get_Small(&imageSize));

                THROW_IF_FAILED(frameworkElement->put_Width(imageSize));
                THROW_IF_FAILED(frameworkElement->put_Height(imageSize));
                break;
            }

            case ABI::AdaptiveCards::Rendering::Uwp::ImageSize::Medium:
            {
                UINT32 imageSize;
                THROW_IF_FAILED(sizeOptions->get_Medium(&imageSize));

                THROW_IF_FAILED(frameworkElement->put_Width(imageSize));
                THROW_IF_FAILED(frameworkElement->put_Height(imageSize));
                break;
            }

            case ABI::AdaptiveCards::Rendering::Uwp::ImageSize::Large:
            {
                UINT32 imageSize;
                THROW_IF_FAILED(sizeOptions->get_Large(&imageSize));

                THROW_IF_FAILED(frameworkElement->put_Width(imageSize));
                THROW_IF_FAILED(frameworkElement->put_Height(imageSize));
                break;
            }
        }

        ABI::AdaptiveCards::Rendering::Uwp::HAlignment adaptiveHorizontalAlignment;
        THROW_IF_FAILED(adaptiveImage->get_HorizontalAlignment(&adaptiveHorizontalAlignment));

        switch (adaptiveHorizontalAlignment)
        {
            case ABI::AdaptiveCards::Rendering::Uwp::HAlignment::Left:
                THROW_IF_FAILED(frameworkElement->put_HorizontalAlignment(HorizontalAlignment_Left));
                break;
            case ABI::AdaptiveCards::Rendering::Uwp::HAlignment::Right:
                THROW_IF_FAILED(frameworkElement->put_HorizontalAlignment(HorizontalAlignment_Right));
                break;
            case ABI::AdaptiveCards::Rendering::Uwp::HAlignment::Center:
                THROW_IF_FAILED(frameworkElement->put_HorizontalAlignment(HorizontalAlignment_Center));
                break;
        }

        THROW_IF_FAILED(SetStyleFromResourceDictionary(renderContext, L"Adaptive.Image", frameworkElement.Get()));

        ComPtr<IAdaptiveActionElement> selectAction;
        THROW_IF_FAILED(adaptiveImage->get_SelectAction(&selectAction));

        ComPtr<IUIElement> imageAsUIElement;
        THROW_IF_FAILED(frameworkElement.As(&imageAsUIElement));

        HandleSelectAction(adaptiveCardElement, selectAction.Get(), renderContext, imageAsUIElement.Get(), SupportsInteractivity(hostConfig.Get()), true, imageControl);
    }

    _Use_decl_annotations_
    void XamlBuilder::BuildContainer(
        IAdaptiveCardElement* adaptiveCardElement,
        IAdaptiveRenderContext* renderContext,
        IAdaptiveRenderArgs* renderArgs,
        IUIElement** containerControl)
    {
        ComPtr<IAdaptiveCardElement> cardElement(adaptiveCardElement);
        ComPtr<IAdaptiveContainer> adaptiveContainer;
        THROW_IF_FAILED(cardElement.As(&adaptiveContainer));

        ComPtr<WholeItemsPanel> containerPanel;
        THROW_IF_FAILED(MakeAndInitialize<WholeItemsPanel>(&containerPanel));

        ComPtr<IFrameworkElement> containerPanelAsFrameWorkElement;
        THROW_IF_FAILED(containerPanel.As(&containerPanelAsFrameWorkElement));
        // Assign vertical alignment to the top so that on fixed height cards, the content
        // still renders at the top even if the content is shorter than the full card
        THROW_IF_FAILED(containerPanelAsFrameWorkElement->put_VerticalAlignment(VerticalAlignment_Top));

        ABI::AdaptiveCards::Rendering::Uwp::ContainerStyle containerStyle;
        THROW_IF_FAILED(adaptiveContainer->get_Style(&containerStyle));

        ABI::AdaptiveCards::Rendering::Uwp::ContainerStyle parentContainerStyle;
        THROW_IF_FAILED(renderArgs->get_ContainerStyle(&parentContainerStyle));

        bool hasExplicitContainerStyle = true;
        if (containerStyle == ABI::AdaptiveCards::Rendering::Uwp::ContainerStyle::None)
        {
            hasExplicitContainerStyle = false;
            containerStyle = parentContainerStyle;
        }
        ComPtr<IFrameworkElement> parentElement;
        THROW_IF_FAILED(renderArgs->get_ParentElement(&parentElement));
        ComPtr<IAdaptiveRenderArgs> newRenderArgs;
        THROW_IF_FAILED(MakeAndInitialize<AdaptiveRenderArgs>(&newRenderArgs, containerStyle, parentElement.Get()));

        ComPtr<IPanel> containerPanelAsPanel;
        THROW_IF_FAILED(containerPanel.As(&containerPanelAsPanel));
        ComPtr<IVector<IAdaptiveCardElement*>> childItems;
        THROW_IF_FAILED(adaptiveContainer->get_Items(&childItems));
        BuildPanelChildren(childItems.Get(), containerPanelAsPanel.Get(), renderContext, newRenderArgs.Get(), [](IUIElement*) {});

        ComPtr<IBorder> containerBorder = XamlHelpers::CreateXamlClass<IBorder>(HStringReference(RuntimeClass_Windows_UI_Xaml_Controls_Border));
        ComPtr<IAdaptiveHostConfig> hostConfig;
        THROW_IF_FAILED(renderContext->get_HostConfig(&hostConfig));

        // If container style was explicitly assigned, apply background
        if (hasExplicitContainerStyle)
        {
            ABI::Windows::UI::Color backgroundColor;
            THROW_IF_FAILED(GetBackgroundColorFromStyle(containerStyle, hostConfig.Get(), &backgroundColor));
            ComPtr<IBrush> backgroundColorBrush = GetSolidColorBrush(backgroundColor);
            THROW_IF_FAILED(containerBorder->put_Background(backgroundColorBrush.Get()));

            // If the container style doesn't match its parent, apply padding.
            if (containerStyle != parentContainerStyle)
            {
                ComPtr<IAdaptiveSpacingConfig> spacingConfig;
                THROW_IF_FAILED(hostConfig->get_Spacing(&spacingConfig));

                UINT32 padding;
                THROW_IF_FAILED(spacingConfig->get_Padding(&padding));
                DOUBLE paddingAsDouble = static_cast<DOUBLE>(padding);

                Thickness paddingThickness = {paddingAsDouble, paddingAsDouble, paddingAsDouble, paddingAsDouble};
                THROW_IF_FAILED(containerBorder->put_Padding(paddingThickness));
            }
        }

        ComPtr<IUIElement> containerPanelAsUIElement;
        THROW_IF_FAILED(containerPanel.As(&containerPanelAsUIElement));
        THROW_IF_FAILED(containerBorder->put_Child(containerPanelAsUIElement.Get()));

        THROW_IF_FAILED(SetStyleFromResourceDictionary(renderContext, L"Adaptive.Container", containerPanelAsFrameWorkElement.Get()));

        ComPtr<IAdaptiveActionElement> selectAction;
        THROW_IF_FAILED(adaptiveContainer->get_SelectAction(&selectAction));

        ComPtr<IUIElement> containerBorderAsUIElement;
        THROW_IF_FAILED(containerBorder.As(&containerBorderAsUIElement));

        HandleSelectAction(adaptiveCardElement, selectAction.Get(), renderContext, containerBorderAsUIElement.Get(), SupportsInteractivity(hostConfig.Get()), true, containerControl);
    }

    _Use_decl_annotations_
    void XamlBuilder::BuildColumn(
        IAdaptiveCardElement* adaptiveCardElement,
        IAdaptiveRenderContext* renderContext,
        IAdaptiveRenderArgs* renderArgs,
        IUIElement** ColumnControl)
    {
        ComPtr<IAdaptiveCardElement> cardElement(adaptiveCardElement);
        ComPtr<IAdaptiveColumn> adaptiveColumn;
        THROW_IF_FAILED(cardElement.As(&adaptiveColumn));

        ComPtr<WholeItemsPanel> columnPanel;
        THROW_IF_FAILED(MakeAndInitialize<WholeItemsPanel>(&columnPanel));

        ABI::AdaptiveCards::Rendering::Uwp::ContainerStyle containerStyle;
        THROW_IF_FAILED(adaptiveColumn->get_Style(&containerStyle));
        bool hasExplicitContainerStyle = true;
        if (containerStyle == ABI::AdaptiveCards::Rendering::Uwp::ContainerStyle::None)
        {
            hasExplicitContainerStyle = false;
            ABI::AdaptiveCards::Rendering::Uwp::ContainerStyle parentContainerStyle;
            THROW_IF_FAILED(renderArgs->get_ContainerStyle(&parentContainerStyle));
            containerStyle = parentContainerStyle;
        }

        ComPtr<IFrameworkElement> parentElement;
        THROW_IF_FAILED(renderArgs->get_ParentElement(&parentElement));
        ComPtr<IAdaptiveRenderArgs> newRenderArgs;
        THROW_IF_FAILED(MakeAndInitialize<AdaptiveRenderArgs>(&newRenderArgs, containerStyle, parentElement.Get()));

        // If container style was explicitly assigned, apply background
        ComPtr<IAdaptiveHostConfig> hostConfig;
        THROW_IF_FAILED(renderContext->get_HostConfig(&hostConfig));
        ABI::Windows::UI::Color backgroundColor;
        if (hasExplicitContainerStyle && SUCCEEDED(GetBackgroundColorFromStyle(containerStyle, hostConfig.Get(), &backgroundColor)))
        {
            ComPtr<IPanel> columnAsPanel;
            THROW_IF_FAILED(columnPanel.As(&columnAsPanel));

            ComPtr<IBrush> backgroundColorBrush = GetSolidColorBrush(backgroundColor);
            THROW_IF_FAILED(columnAsPanel->put_Background(backgroundColorBrush.Get()));
        }

        ComPtr<IPanel> columnPanelAsPanel;
        THROW_IF_FAILED(columnPanel.As(&columnPanelAsPanel));
        ComPtr<IVector<IAdaptiveCardElement*>> childItems;
        THROW_IF_FAILED(adaptiveColumn->get_Items(&childItems));
        BuildPanelChildren(childItems.Get(), columnPanelAsPanel.Get(), renderContext, newRenderArgs.Get(), [](IUIElement*) {});

        // Assign vertical alignment to the top so that on fixed height cards, the content
        // still renders at the top even if the content is shorter than the full card
        ComPtr<IFrameworkElement> columnPanelAsFrameworkElement;
        THROW_IF_FAILED(columnPanel.As(&columnPanelAsFrameworkElement));
        THROW_IF_FAILED(columnPanelAsFrameworkElement->put_VerticalAlignment(VerticalAlignment_Stretch));

        THROW_IF_FAILED(SetStyleFromResourceDictionary(renderContext, L"Adaptive.Column", columnPanelAsFrameworkElement.Get()));

        ComPtr<IAdaptiveActionElement> selectAction;
        THROW_IF_FAILED(adaptiveColumn->get_SelectAction(&selectAction));

        ComPtr<IUIElement> columnAsUIElement;
        THROW_IF_FAILED(columnPanel.As(&columnAsUIElement));

        HandleSelectAction(adaptiveCardElement, selectAction.Get(), renderContext, columnAsUIElement.Get(), SupportsInteractivity(hostConfig.Get()), false, ColumnControl);
    }

    _Use_decl_annotations_
    void XamlBuilder::BuildColumnSet(
        IAdaptiveCardElement* adaptiveCardElement,
        IAdaptiveRenderContext* renderContext,
        IAdaptiveRenderArgs* renderArgs,
        IUIElement** columnSetControl)
    {
        ComPtr<IAdaptiveCardElement> cardElement(adaptiveCardElement);
        ComPtr<IAdaptiveColumnSet> adaptiveColumnSet;
        THROW_IF_FAILED(cardElement.As(&adaptiveColumnSet));

        ComPtr<IGrid> xamlGrid = XamlHelpers::CreateXamlClass<IGrid>(HStringReference(RuntimeClass_Windows_UI_Xaml_Controls_Grid));
        ComPtr<IGridStatics> gridStatics;
        THROW_IF_FAILED(GetActivationFactory(HStringReference(RuntimeClass_Windows_UI_Xaml_Controls_Grid).Get(), &gridStatics));

        ComPtr<IVector<IAdaptiveColumn*>> columns;
        THROW_IF_FAILED(adaptiveColumnSet->get_Columns(&columns));
        int currentColumn = 0;
        ComPtr<IAdaptiveElementRendererRegistration> elementRenderers;
        THROW_IF_FAILED(renderContext->get_ElementRenderers(&elementRenderers));
        ComPtr<IAdaptiveElementRenderer> columnRenderer;
        THROW_IF_FAILED(elementRenderers->Get(HStringReference(L"Column").Get(), &columnRenderer));
        
        if (columnRenderer == nullptr)
        {
            renderContext->AddWarning(
               ABI::AdaptiveCards::Rendering::Uwp::WarningStatusCode::NoRendererForType,
                HStringReference(L"No renderer found for type: Column").Get());
            *columnSetControl = nullptr;
            return;
        }

        ComPtr<IAdaptiveHostConfig> hostConfig;
        THROW_IF_FAILED(renderContext->get_HostConfig(&hostConfig));

        XamlHelpers::IterateOverVector<IAdaptiveColumn>(columns.Get(), [xamlGrid, gridStatics, &currentColumn, renderContext, renderArgs, columnRenderer, hostConfig](IAdaptiveColumn* column)
        {
            ComPtr<IAdaptiveCardElement> columnAsCardElement;
            ComPtr<IAdaptiveColumn> localColumn(column);
            THROW_IF_FAILED(localColumn.As(&columnAsCardElement));
            ComPtr<IVector<ColumnDefinition*>> columnDefinitions;
            THROW_IF_FAILED(xamlGrid->get_ColumnDefinitions(&columnDefinitions));
            ComPtr<IPanel> gridAsPanel;
            THROW_IF_FAILED(xamlGrid.As(&gridAsPanel));

            // If not the first column
            if (currentColumn > 0)
            {
                // Add Separator to the columnSet
                bool needsSeparator;
                UINT spacing;
                UINT separatorThickness;
                ABI::Windows::UI::Color separatorColor;
                GetSeparationConfigForElement(columnAsCardElement.Get(), hostConfig.Get(), &spacing, &separatorThickness, &separatorColor, &needsSeparator);

                if (needsSeparator)
                {
                    //Create a new ColumnDefinition for the separator
                    ComPtr<IColumnDefinition> separatorColumnDefinition = XamlHelpers::CreateXamlClass<IColumnDefinition>(HStringReference(RuntimeClass_Windows_UI_Xaml_Controls_ColumnDefinition));
                    THROW_IF_FAILED(separatorColumnDefinition->put_Width({ 1.0, GridUnitType::GridUnitType_Auto }));
                    THROW_IF_FAILED(columnDefinitions->Append(separatorColumnDefinition.Get()));

                    auto separator = CreateSeparator(renderContext, spacing, separatorThickness, separatorColor, false);
                    ComPtr<IFrameworkElement> separatorAsFrameworkElement;
                    THROW_IF_FAILED(separator.As(&separatorAsFrameworkElement));
                    gridStatics->SetColumn(separatorAsFrameworkElement.Get(), currentColumn++);
                    XamlHelpers::AppendXamlElementToPanel(separator.Get(), gridAsPanel.Get());
                }
            }

            // Determine if the column is auto, stretch, or percentage width, and set the column width appropriately
            ComPtr<IColumnDefinition> columnDefinition = XamlHelpers::CreateXamlClass<IColumnDefinition>(HStringReference(RuntimeClass_Windows_UI_Xaml_Controls_ColumnDefinition));

            HString adaptiveColumnWidth;
            THROW_IF_FAILED(column->get_Width(adaptiveColumnWidth.GetAddressOf()));

            INT32 isStretchResult;
            THROW_IF_FAILED(WindowsCompareStringOrdinal(adaptiveColumnWidth.Get(), HStringReference(L"stretch").Get(), &isStretchResult));

            INT32 isAutoResult;
            THROW_IF_FAILED(WindowsCompareStringOrdinal(adaptiveColumnWidth.Get(), HStringReference(L"auto").Get(), &isAutoResult));

            double widthAsDouble = _wtof(adaptiveColumnWidth.GetRawBuffer(nullptr));

            GridLength columnWidth;
            if (isAutoResult == 0)
            {
                // If auto specified, use auto width
                columnWidth.GridUnitType = GridUnitType::GridUnitType_Auto;
                columnWidth.Value = 0;
            }
            else if (isStretchResult == 0 || !adaptiveColumnWidth.IsValid() || (widthAsDouble <= 0))
            {
                // If stretch specified, or column size invalid or set to non-positive, use stretch with default of 1
                columnWidth.GridUnitType = GridUnitType::GridUnitType_Star;
                columnWidth.Value = 1;
            }
            else
            {
                // If user specified specific valid size, use that star size
                columnWidth.GridUnitType = GridUnitType::GridUnitType_Star;
                columnWidth.Value = _wtof(adaptiveColumnWidth.GetRawBuffer(nullptr));
            }

            THROW_IF_FAILED(columnDefinition->put_Width(columnWidth));
            THROW_IF_FAILED(columnDefinitions->Append(columnDefinition.Get()));

            ComPtr<IAdaptiveRenderArgs> columnRenderArgs;
            ABI::AdaptiveCards::Rendering::Uwp::ContainerStyle style;
            THROW_IF_FAILED(renderArgs->get_ContainerStyle(&style));
            THROW_IF_FAILED(MakeAndInitialize<AdaptiveRenderArgs>(&columnRenderArgs, style, columnDefinition.Get()));

            // Build the Column
            ComPtr<IUIElement> xamlColumn;
            columnRenderer->Render(columnAsCardElement.Get(), renderContext, columnRenderArgs.Get(), &xamlColumn);

            // Mark the column container with the current column
            ComPtr<IFrameworkElement> columnAsFrameworkElement;
            THROW_IF_FAILED(xamlColumn.As(&columnAsFrameworkElement));
            gridStatics->SetColumn(columnAsFrameworkElement.Get(), currentColumn++);

            // Finally add the column container to the grid
            XamlHelpers::AppendXamlElementToPanel(xamlColumn.Get(), gridAsPanel.Get());
        });

        ComPtr<IFrameworkElement> columnSetAsFrameworkElement;
        THROW_IF_FAILED(xamlGrid.As(&columnSetAsFrameworkElement));
        THROW_IF_FAILED(SetStyleFromResourceDictionary(renderContext, L"Adaptive.ColumnSet", columnSetAsFrameworkElement.Get()));

        ComPtr<IAdaptiveActionElement> selectAction;
        THROW_IF_FAILED(adaptiveColumnSet->get_SelectAction(&selectAction));

        ComPtr<IUIElement> gridAsUIElement;
        THROW_IF_FAILED(xamlGrid.As(&gridAsUIElement));

        HandleSelectAction(adaptiveCardElement, selectAction.Get(), renderContext, gridAsUIElement.Get(), SupportsInteractivity(hostConfig.Get()), true, columnSetControl);
    }

    _Use_decl_annotations_
    void XamlBuilder::BuildFactSet(
        IAdaptiveCardElement* adaptiveCardElement,
        IAdaptiveRenderContext* renderContext,
        IAdaptiveRenderArgs* renderArgs,
        IUIElement** factSetControl)
    {
        ComPtr<IAdaptiveCardElement> cardElement(adaptiveCardElement);
        ComPtr<IAdaptiveFactSet> adaptiveFactSet;

        THROW_IF_FAILED(cardElement.As(&adaptiveFactSet));

        ComPtr<IGrid> xamlGrid = XamlHelpers::CreateXamlClass<IGrid>(HStringReference(RuntimeClass_Windows_UI_Xaml_Controls_Grid));
        ComPtr<IGridStatics> gridStatics;
        THROW_IF_FAILED(GetActivationFactory(HStringReference(RuntimeClass_Windows_UI_Xaml_Controls_Grid).Get(), &gridStatics));

        ComPtr<IColumnDefinition> titleColumn = XamlHelpers::CreateXamlClass<IColumnDefinition>(HStringReference(RuntimeClass_Windows_UI_Xaml_Controls_ColumnDefinition));
        ComPtr<IColumnDefinition> valueColumn = XamlHelpers::CreateXamlClass<IColumnDefinition>(HStringReference(RuntimeClass_Windows_UI_Xaml_Controls_ColumnDefinition));
        GridLength factSetGridLength = { 0, GridUnitType::GridUnitType_Auto };

        THROW_IF_FAILED(titleColumn->put_Width(factSetGridLength));
        THROW_IF_FAILED(valueColumn->put_Width(factSetGridLength));
        ComPtr<IVector<ColumnDefinition*>> columnDefinitions;
        THROW_IF_FAILED(xamlGrid->get_ColumnDefinitions(&columnDefinitions));
        THROW_IF_FAILED(columnDefinitions->Append(titleColumn.Get()));
        THROW_IF_FAILED(columnDefinitions->Append(valueColumn.Get()));

        ComPtr<IVector<IAdaptiveFact*>> facts;
        THROW_IF_FAILED(adaptiveFactSet->get_Facts(&facts));
        int currentFact = 0;
        XamlHelpers::IterateOverVector<IAdaptiveFact>(facts.Get(), [xamlGrid, gridStatics, factSetGridLength, &currentFact, renderContext, renderArgs](IAdaptiveFact* fact)
        {
            ComPtr<IRowDefinition> factRow = XamlHelpers::CreateXamlClass<IRowDefinition>(HStringReference(RuntimeClass_Windows_UI_Xaml_Controls_RowDefinition));
            THROW_IF_FAILED(factRow->put_Height(factSetGridLength));

            ComPtr<IVector<RowDefinition*>> rowDefinitions;
            THROW_IF_FAILED(xamlGrid->get_RowDefinitions(&rowDefinitions));
            THROW_IF_FAILED(rowDefinitions->Append(factRow.Get()));

            ComPtr<IAdaptiveFact> localFact(fact);
            ComPtr<IAdaptiveHostConfig> hostConfig;
            THROW_IF_FAILED(renderContext->get_HostConfig(&hostConfig));
            ComPtr<IAdaptiveFactSetConfig> factSetConfig;
            THROW_IF_FAILED(hostConfig->get_FactSet(&factSetConfig));

            // Create the title xaml textblock and style it from Host options
            ComPtr<ITextBlock> titleTextBlock = XamlHelpers::CreateXamlClass<ITextBlock>(HStringReference(RuntimeClass_Windows_UI_Xaml_Controls_TextBlock));
            HString factTitle;
            THROW_IF_FAILED(localFact->get_Title(factTitle.GetAddressOf()));
            THROW_IF_FAILED(titleTextBlock->put_Text(factTitle.Get()));
            ComPtr<IAdaptiveTextConfig> titleTextConfig;
            THROW_IF_FAILED(factSetConfig->get_Title(&titleTextConfig));

            ABI::AdaptiveCards::Rendering::Uwp::ContainerStyle containerStyle;
            THROW_IF_FAILED(renderArgs->get_ContainerStyle(&containerStyle));
            StyleXamlTextBlock(titleTextConfig.Get(), containerStyle, titleTextBlock.Get(), hostConfig.Get());

            // Create the value xaml textblock and style it from Host options
            ComPtr<ITextBlock> valueTextBlock = XamlHelpers::CreateXamlClass<ITextBlock>(HStringReference(RuntimeClass_Windows_UI_Xaml_Controls_TextBlock));
            HString factValue;
            THROW_IF_FAILED(localFact->get_Value(factValue.GetAddressOf()));
            THROW_IF_FAILED(valueTextBlock->put_Text(factValue.Get()));
            ComPtr<IAdaptiveTextConfig> valueTextConfig;
            THROW_IF_FAILED(factSetConfig->get_Value(&valueTextConfig));
            StyleXamlTextBlock(valueTextConfig.Get(), containerStyle, valueTextBlock.Get(), hostConfig.Get());

            // Mark the column container with the current column
            ComPtr<IFrameworkElement> titleTextBlockAsFrameWorkElement;
            THROW_IF_FAILED(titleTextBlock.As(&titleTextBlockAsFrameWorkElement));
            ComPtr<IFrameworkElement> valueTextBlockAsFrameWorkElement;
            THROW_IF_FAILED(valueTextBlock.As(&valueTextBlockAsFrameWorkElement));

            UINT32 spacing;
            THROW_IF_FAILED(factSetConfig->get_Spacing(&spacing));
            //Add spacing from hostconfig to right margin of title.
            titleTextBlockAsFrameWorkElement->put_Margin({ 0, 0, (double)spacing, 0 });

            THROW_IF_FAILED(SetStyleFromResourceDictionary(renderContext, L"Adaptive.Fact.Title", titleTextBlockAsFrameWorkElement.Get()));
            THROW_IF_FAILED(SetStyleFromResourceDictionary(renderContext, L"Adaptive.Fact.Value", valueTextBlockAsFrameWorkElement.Get()));

            THROW_IF_FAILED(gridStatics->SetColumn(titleTextBlockAsFrameWorkElement.Get(), 0));
            THROW_IF_FAILED(gridStatics->SetRow(titleTextBlockAsFrameWorkElement.Get(), currentFact));

            THROW_IF_FAILED(gridStatics->SetColumn(valueTextBlockAsFrameWorkElement.Get(), 1));
            THROW_IF_FAILED(gridStatics->SetRow(valueTextBlockAsFrameWorkElement.Get(), currentFact));

            // Finally add the column container to the grid, and increment the column count
            ComPtr<IPanel> gridAsPanel;
            THROW_IF_FAILED(xamlGrid.As(&gridAsPanel));
            ComPtr<IUIElement> titleUIElement;
            THROW_IF_FAILED(titleTextBlockAsFrameWorkElement.As(&titleUIElement));
            ComPtr<IUIElement> valueUIElement;
            THROW_IF_FAILED(valueTextBlockAsFrameWorkElement.As(&valueUIElement));

            XamlHelpers::AppendXamlElementToPanel(titleUIElement.Get(), gridAsPanel.Get());
            XamlHelpers::AppendXamlElementToPanel(valueUIElement.Get(), gridAsPanel.Get());
            ++currentFact;
        });

        ComPtr<IFrameworkElement> factSetAsFrameworkElement;
        THROW_IF_FAILED(xamlGrid.As(&factSetAsFrameworkElement));
        THROW_IF_FAILED(SetStyleFromResourceDictionary(renderContext, L"Adaptive.FactSet", factSetAsFrameworkElement.Get()));

        THROW_IF_FAILED(xamlGrid.CopyTo(factSetControl));
    }

    _Use_decl_annotations_
    void XamlBuilder::BuildImageSet(
        IAdaptiveCardElement* adaptiveCardElement,
        IAdaptiveRenderContext* renderContext,
        IAdaptiveRenderArgs* renderArgs,
        IUIElement** imageSetControl)
    {
        ComPtr<IAdaptiveCardElement> cardElement(adaptiveCardElement);
        ComPtr<IAdaptiveImageSet> adaptiveImageSet;
        THROW_IF_FAILED(cardElement.As(&adaptiveImageSet));

        ComPtr<IVariableSizedWrapGrid> xamlGrid = XamlHelpers::CreateXamlClass<IVariableSizedWrapGrid>(HStringReference(RuntimeClass_Windows_UI_Xaml_Controls_VariableSizedWrapGrid));

        xamlGrid->put_Orientation(Orientation_Horizontal);

        ComPtr<IVector<IAdaptiveImage*>> images;
        THROW_IF_FAILED(adaptiveImageSet->get_Images(&images));

        ABI::AdaptiveCards::Rendering::Uwp::ImageSize imageSize;
        THROW_IF_FAILED(adaptiveImageSet->get_ImageSize(&imageSize));

        if (imageSize == ABI::AdaptiveCards::Rendering::Uwp::ImageSize::None)
        {
            ComPtr<IAdaptiveHostConfig> hostConfig;
            THROW_IF_FAILED(renderContext->get_HostConfig(&hostConfig));
            ComPtr<IAdaptiveImageSetConfig> imageSetConfig;
            THROW_IF_FAILED(hostConfig->get_ImageSet(&imageSetConfig));
            THROW_IF_FAILED(imageSetConfig->get_ImageSize(&imageSize));
        }

        ComPtr<IAdaptiveElementRendererRegistration> elementRenderers;
        THROW_IF_FAILED(renderContext->get_ElementRenderers(&elementRenderers));
        ComPtr<IAdaptiveElementRenderer> imageRenderer;
        THROW_IF_FAILED(elementRenderers->Get(HStringReference(L"Image").Get(), &imageRenderer));
        if (imageRenderer != nullptr)
        {
            XamlHelpers::IterateOverVector<IAdaptiveImage>(images.Get(), [imageSize, xamlGrid, renderContext, renderArgs, imageRenderer](IAdaptiveImage* adaptiveImage)
            {
                ComPtr<IUIElement> uiImage;
                ComPtr<IAdaptiveImage> localAdaptiveImage(adaptiveImage);
                THROW_IF_FAILED(localAdaptiveImage->put_Size(imageSize));

                ComPtr<IAdaptiveCardElement> adaptiveElementImage;
                localAdaptiveImage.As(&adaptiveElementImage);
                imageRenderer->Render(adaptiveElementImage.Get(), renderContext, renderArgs, &uiImage);

                ComPtr<IPanel> gridAsPanel;
                THROW_IF_FAILED(xamlGrid.As(&gridAsPanel));

                XamlHelpers::AppendXamlElementToPanel(uiImage.Get(), gridAsPanel.Get());
            });
        }
        else
        {
            renderContext->AddWarning(
               ABI::AdaptiveCards::Rendering::Uwp::WarningStatusCode::NoRendererForType,
                HStringReference(L"No renderer found for type: Image").Get());
            *imageSetControl = nullptr;
            return;
        }

        ComPtr<IFrameworkElement> imageSetAsFrameworkElement;
        THROW_IF_FAILED(xamlGrid.As(&imageSetAsFrameworkElement));
        THROW_IF_FAILED(SetStyleFromResourceDictionary(renderContext, L"Adaptive.ImageSet", imageSetAsFrameworkElement.Get()));

        THROW_IF_FAILED(xamlGrid.CopyTo(imageSetControl));
    }

    std::vector<std::string> GetChoiceSetValueVector(
        IAdaptiveChoiceSetInput* adaptiveChoiceSetInput)
    {
        HString value;
        THROW_IF_FAILED(adaptiveChoiceSetInput->get_Value(value.GetAddressOf()));

        std::vector<std::string> values;
        std::string stdValue = HStringToUTF8(value.Get());
        std::stringstream streamValue(stdValue);

        while (streamValue.good())
        {
            std::string subString;
            std::getline(streamValue, subString, ',');
            values.push_back(subString);
        }

        return values;
    }

    bool IsChoiceSelected(
        std::vector<std::string> selectedValues,
        IAdaptiveChoiceInput* choice)
    {
        HString value;
        THROW_IF_FAILED(choice->get_Value(value.GetAddressOf()));
        std::string stdValue = HStringToUTF8(value.Get());
        return std::find(selectedValues.begin(), selectedValues.end(), stdValue) != selectedValues.end();
    }

    void XamlBuilder::BuildCompactChoiceSetInput(
        IAdaptiveRenderContext* renderContext,
        IAdaptiveChoiceSetInput* adaptiveChoiceSetInput,
        IUIElement** choiceInputSet)
    {
        ComPtr<IComboBox> comboBox = XamlHelpers::CreateXamlClass<IComboBox>(HStringReference(RuntimeClass_Windows_UI_Xaml_Controls_ComboBox));

        // Set HorizontalAlignment to Stretch (defaults to Left for combo boxes)
        ComPtr<IFrameworkElement> comboBoxAsFrameworkElement;
        THROW_IF_FAILED(comboBox.As(&comboBoxAsFrameworkElement));
        THROW_IF_FAILED(comboBoxAsFrameworkElement->put_HorizontalAlignment(HorizontalAlignment_Stretch));

        ComPtr<IItemsControl> itemsControl;
        THROW_IF_FAILED(comboBox.As(&itemsControl));

        ComPtr<IObservableVector<IInspectable*>> items;
        THROW_IF_FAILED(itemsControl->get_Items(items.GetAddressOf()));

        ComPtr<IVector<IInspectable*>> itemsVector;
        THROW_IF_FAILED(items.As(&itemsVector));

        ComPtr<IVector<IAdaptiveChoiceInput*>> choices;
        THROW_IF_FAILED(adaptiveChoiceSetInput->get_Choices(&choices));

        std::vector<std::string> values = GetChoiceSetValueVector(adaptiveChoiceSetInput);

        int currentIndex = 0;
        int selectedIndex = -1;
        XamlHelpers::IterateOverVector<IAdaptiveChoiceInput>(choices.Get(), [&currentIndex, &selectedIndex, itemsVector, values](IAdaptiveChoiceInput* adaptiveChoiceInput)
        {
            HString title;
            THROW_IF_FAILED(adaptiveChoiceInput->get_Title(title.GetAddressOf()));

            ComPtr<IComboBoxItem> comboBoxItem = XamlHelpers::CreateXamlClass<IComboBoxItem>(HStringReference(RuntimeClass_Windows_UI_Xaml_Controls_ComboBoxItem));

            XamlHelpers::SetContent(comboBoxItem.Get(), title.Get());

            if (IsChoiceSelected(values, adaptiveChoiceInput))
            {
                selectedIndex = currentIndex;
            }

            ComPtr<IInspectable> inspectable;
            THROW_IF_FAILED(comboBoxItem.As(&inspectable));

            THROW_IF_FAILED(itemsVector->Append(inspectable.Get()));
            currentIndex++;
        });

        ComPtr<ISelector> selector;
        THROW_IF_FAILED(comboBox.As(&selector));
        THROW_IF_FAILED(selector->put_SelectedIndex(selectedIndex));

        ComPtr<IUIElement> comboBoxAsUIElement;
        THROW_IF_FAILED(comboBox.As(&comboBoxAsUIElement));
        THROW_IF_FAILED(AddHandledTappedEvent(comboBoxAsUIElement.Get()));

        SetStyleFromResourceDictionary(renderContext, L"Adaptive.Input.ChoiceSet.Compact", comboBoxAsFrameworkElement.Get());

        THROW_IF_FAILED(comboBoxAsUIElement.CopyTo(choiceInputSet));
    }

    void XamlBuilder::BuildExpandedChoiceSetInput(
        IAdaptiveRenderContext* renderContext,
        IAdaptiveChoiceSetInput* adaptiveChoiceSetInput,
        boolean isMultiSelect,
        IUIElement** choiceInputSet)
    {
        ComPtr<IVector<IAdaptiveChoiceInput*>> choices;
        THROW_IF_FAILED(adaptiveChoiceSetInput->get_Choices(&choices));

        ComPtr<IStackPanel> stackPanel = XamlHelpers::CreateXamlClass<IStackPanel>(HStringReference(RuntimeClass_Windows_UI_Xaml_Controls_StackPanel));
        stackPanel->put_Orientation(Orientation::Orientation_Vertical);

        ComPtr<IPanel> panel;
        THROW_IF_FAILED(stackPanel.As(&panel));

        std::vector<std::string> values = GetChoiceSetValueVector(adaptiveChoiceSetInput);

        XamlHelpers::IterateOverVector<IAdaptiveChoiceInput>(choices.Get(), [panel, isMultiSelect, renderContext, values](IAdaptiveChoiceInput* adaptiveChoiceInput)
        {
            ComPtr<IUIElement> choiceItem;
            if (isMultiSelect)
            {
                ComPtr<ICheckBox> checkBox = XamlHelpers::CreateXamlClass<ICheckBox>(HStringReference(RuntimeClass_Windows_UI_Xaml_Controls_CheckBox));
                THROW_IF_FAILED(checkBox.As(&choiceItem));

                ComPtr<IFrameworkElement> frameworkElement;
                THROW_IF_FAILED(checkBox.As(&frameworkElement));
                SetStyleFromResourceDictionary(renderContext, L"Adaptive.Input.Choice.Multiselect", frameworkElement.Get());
            }
            else
            {
                ComPtr<IRadioButton> radioButton = XamlHelpers::CreateXamlClass<IRadioButton>(HStringReference(RuntimeClass_Windows_UI_Xaml_Controls_RadioButton));
                THROW_IF_FAILED(radioButton.As(&choiceItem));

                ComPtr<IFrameworkElement> frameworkElement;
                THROW_IF_FAILED(radioButton.As(&frameworkElement));
                SetStyleFromResourceDictionary(renderContext, L"Adaptive.Input.Choice.SingleSelect", frameworkElement.Get());
            }

            HString title;
            THROW_IF_FAILED(adaptiveChoiceInput->get_Title(title.GetAddressOf()));
            XamlHelpers::SetContent(choiceItem.Get(), title.Get());

            XamlHelpers::SetToggleValue(choiceItem.Get(), IsChoiceSelected(values, adaptiveChoiceInput));

            THROW_IF_FAILED(AddHandledTappedEvent(choiceItem.Get()));
            
            XamlHelpers::AppendXamlElementToPanel(choiceItem.Get(), panel.Get());
        });

        ComPtr<IFrameworkElement> choiceSetAsFrameworkElement;
        THROW_IF_FAILED(stackPanel.As(&choiceSetAsFrameworkElement));
        THROW_IF_FAILED(SetStyleFromResourceDictionary(renderContext, L"Adaptive.Input.ChoiceSet.Expanded", choiceSetAsFrameworkElement.Get()));

        THROW_IF_FAILED(stackPanel.CopyTo(choiceInputSet));
    }

    void AddInputValueToContext(
        IAdaptiveRenderContext* renderContext, 
        IAdaptiveCardElement* adaptiveCardElement, 
        IUIElement* inputUiElement)
    {
        ComPtr<IAdaptiveCardElement> cardElement(adaptiveCardElement);
        ComPtr<IAdaptiveInputElement> inputElement;
        THROW_IF_FAILED(cardElement.As(&inputElement));

        ComPtr<InputValue> input;
        THROW_IF_FAILED(MakeAndInitialize<InputValue>(&input, inputElement.Get(), inputUiElement));
        THROW_IF_FAILED(renderContext->AddInputValue(input.Get()));
    }

    void XamlBuilder::BuildChoiceSetInput(
        IAdaptiveCardElement* adaptiveCardElement,
        IAdaptiveRenderContext* renderContext,
        IAdaptiveRenderArgs* /*renderArgs*/,
        IUIElement** choiceInputSet)
    {
        ComPtr<IAdaptiveHostConfig> hostConfig;
        THROW_IF_FAILED(renderContext->get_HostConfig(&hostConfig));
        if (!SupportsInteractivity(hostConfig.Get()))
        {
            renderContext->AddWarning(
               ABI::AdaptiveCards::Rendering::Uwp::WarningStatusCode::InteractivityNotSupported,
                HStringReference(L"ChoiceSet was stripped from card because interactivity is not supported").Get());
            return;
        }

        ComPtr<IAdaptiveCardElement> cardElement(adaptiveCardElement);
        ComPtr<IAdaptiveChoiceSetInput> adaptiveChoiceSetInput;
        THROW_IF_FAILED(cardElement.As(&adaptiveChoiceSetInput));

        ABI::AdaptiveCards::Rendering::Uwp::ChoiceSetStyle choiceSetStyle;
        THROW_IF_FAILED(adaptiveChoiceSetInput->get_ChoiceSetStyle(&choiceSetStyle));

        boolean isMultiSelect;
        THROW_IF_FAILED(adaptiveChoiceSetInput->get_IsMultiSelect(&isMultiSelect));

        if (choiceSetStyle == ABI::AdaptiveCards::Rendering::Uwp::ChoiceSetStyle_Compact &&
            !isMultiSelect)
        {
            BuildCompactChoiceSetInput(renderContext, adaptiveChoiceSetInput.Get(), choiceInputSet);
        }
        else
        {
            BuildExpandedChoiceSetInput(renderContext, adaptiveChoiceSetInput.Get(), isMultiSelect, choiceInputSet);
        }

        AddInputValueToContext(renderContext, adaptiveCardElement, *choiceInputSet);
    }

    void XamlBuilder::BuildDateInput(
        IAdaptiveCardElement* adaptiveCardElement,
        IAdaptiveRenderContext* renderContext,
        IAdaptiveRenderArgs* /*renderArgs*/,
        IUIElement** dateInputControl)
    {
        ComPtr<IAdaptiveHostConfig> hostConfig;
        THROW_IF_FAILED(renderContext->get_HostConfig(&hostConfig));
        if (!SupportsInteractivity(hostConfig.Get()))
        {
            renderContext->AddWarning(
               ABI::AdaptiveCards::Rendering::Uwp::WarningStatusCode::InteractivityNotSupported,
                HStringReference(L"Date input was stripped from card because interactivity is not supported").Get());
            return;
        }

        ComPtr<IAdaptiveCardElement> cardElement(adaptiveCardElement);
        ComPtr<IAdaptiveDateInput> adaptiveDateInput;
        THROW_IF_FAILED(cardElement.As(&adaptiveDateInput));

        ComPtr<ICalendarDatePicker> datePicker = XamlHelpers::CreateXamlClass<ICalendarDatePicker>(HStringReference(RuntimeClass_Windows_UI_Xaml_Controls_CalendarDatePicker));

        HString placeHolderText;
        THROW_IF_FAILED(adaptiveDateInput->get_Placeholder(placeHolderText.GetAddressOf()));
        THROW_IF_FAILED(datePicker->put_PlaceholderText(placeHolderText.Get()));

        // Make the picker stretch full width
        ComPtr<IFrameworkElement> datePickerAsFrameworkElement;
        THROW_IF_FAILED(datePicker.As(&datePickerAsFrameworkElement));
        THROW_IF_FAILED(datePickerAsFrameworkElement->put_HorizontalAlignment(HorizontalAlignment_Stretch));

        THROW_IF_FAILED(datePicker.CopyTo(dateInputControl));
        
        THROW_IF_FAILED(SetStyleFromResourceDictionary(renderContext, L"Adaptive.Input.Date", datePickerAsFrameworkElement.Get()));
        
        AddInputValueToContext(renderContext, adaptiveCardElement, *dateInputControl);

        // TODO: Handle parsing dates for min/max and value
    }

    void XamlBuilder::BuildNumberInput(
        IAdaptiveCardElement* adaptiveCardElement,
        IAdaptiveRenderContext* renderContext,
        IAdaptiveRenderArgs* /*renderArgs*/,
        IUIElement** numberInputControl)
    {
        ComPtr<IAdaptiveHostConfig> hostConfig;
        THROW_IF_FAILED(renderContext->get_HostConfig(&hostConfig));
        if (!SupportsInteractivity(hostConfig.Get()))
        {
            renderContext->AddWarning(
               ABI::AdaptiveCards::Rendering::Uwp::WarningStatusCode::InteractivityNotSupported,
                HStringReference(L"Number input was stripped from card because interactivity is not supported").Get());
            return;
        }

        ComPtr<IAdaptiveCardElement> cardElement(adaptiveCardElement);
        ComPtr<IAdaptiveNumberInput> adaptiveNumberInput;
        THROW_IF_FAILED(cardElement.As(&adaptiveNumberInput));

        ComPtr<ITextBox> textBox = XamlHelpers::CreateXamlClass<ITextBox>(HStringReference(RuntimeClass_Windows_UI_Xaml_Controls_TextBox));

        ComPtr<IInputScopeName> inputScopeName = XamlHelpers::CreateXamlClass<IInputScopeName>(HStringReference(RuntimeClass_Windows_UI_Xaml_Input_InputScopeName));
        THROW_IF_FAILED(inputScopeName->put_NameValue(InputScopeNameValue::InputScopeNameValue_Number));

        ComPtr<IInputScope> inputScope = XamlHelpers::CreateXamlClass<IInputScope>(HStringReference(RuntimeClass_Windows_UI_Xaml_Input_InputScope));
        ComPtr<IVector<InputScopeName*>> names;
        THROW_IF_FAILED(inputScope->get_Names(names.GetAddressOf()));
        THROW_IF_FAILED(names->Append(inputScopeName.Get()));

        THROW_IF_FAILED(textBox->put_InputScope(inputScope.Get()));

        INT32 value;
        THROW_IF_FAILED(adaptiveNumberInput->get_Value(&value));

        std::wstring stringValue = std::to_wstring(value);
        THROW_IF_FAILED(textBox->put_Text(HStringReference(stringValue.c_str()).Get()));

        ComPtr<ITextBox2> textBox2;
        THROW_IF_FAILED(textBox.As(&textBox2));

        HString placeHolderText;
        THROW_IF_FAILED(adaptiveNumberInput->get_Placeholder(placeHolderText.GetAddressOf()));
        THROW_IF_FAILED(textBox2->put_PlaceholderText(placeHolderText.Get()));

        ComPtr<IFrameworkElement> frameworkElement;
        THROW_IF_FAILED(textBox.As(&frameworkElement));
        THROW_IF_FAILED(SetStyleFromResourceDictionary(renderContext, L"Adaptive.Input.Number", frameworkElement.Get()));

        // TODO: Handle max and min?
        THROW_IF_FAILED(textBox.CopyTo(numberInputControl));
        AddInputValueToContext(renderContext, adaptiveCardElement, *numberInputControl);
    }

    void XamlBuilder::BuildTextInput(
        IAdaptiveCardElement* adaptiveCardElement,
        IAdaptiveRenderContext* renderContext,
        IAdaptiveRenderArgs* /*renderArgs*/,
        IUIElement** textInputControl)
    {
        ComPtr<IAdaptiveHostConfig> hostConfig;
        THROW_IF_FAILED(renderContext->get_HostConfig(&hostConfig));
        if (!SupportsInteractivity(hostConfig.Get()))
        {
            renderContext->AddWarning(
               ABI::AdaptiveCards::Rendering::Uwp::WarningStatusCode::InteractivityNotSupported,
                HStringReference(L"Text Input was stripped from card because interactivity is not supported").Get());
            return;
        }

        ComPtr<IAdaptiveCardElement> cardElement(adaptiveCardElement);
        ComPtr<IAdaptiveTextInput> adaptiveTextInput;
        THROW_IF_FAILED(cardElement.As(&adaptiveTextInput));

        ComPtr<ITextBox> textBox = XamlHelpers::CreateXamlClass<ITextBox>(HStringReference(RuntimeClass_Windows_UI_Xaml_Controls_TextBox));

        boolean isMultiLine;
        THROW_IF_FAILED(adaptiveTextInput->get_IsMultiline(&isMultiLine));
        THROW_IF_FAILED(textBox->put_AcceptsReturn(isMultiLine));

        HString textValue;
        THROW_IF_FAILED(adaptiveTextInput->get_Value(textValue.GetAddressOf()));
        THROW_IF_FAILED(textBox->put_Text(textValue.Get()));

        UINT32 maxLength;
        THROW_IF_FAILED(adaptiveTextInput->get_MaxLength(&maxLength));
        THROW_IF_FAILED(textBox->put_MaxLength(maxLength));

        ComPtr<ITextBox2> textBox2;
        THROW_IF_FAILED(textBox.As(&textBox2));

        HString placeHolderText;
        THROW_IF_FAILED(adaptiveTextInput->get_Placeholder(placeHolderText.GetAddressOf()));
        THROW_IF_FAILED(textBox2->put_PlaceholderText(placeHolderText.Get()));

        ABI::AdaptiveCards::Rendering::Uwp::TextInputStyle textInputStyle;
        THROW_IF_FAILED(adaptiveTextInput->get_TextInputStyle(&textInputStyle));

        ComPtr<IInputScopeName> inputScopeName = XamlHelpers::CreateXamlClass<IInputScopeName>(HStringReference(RuntimeClass_Windows_UI_Xaml_Input_InputScopeName));
        switch (textInputStyle)
        {
            case ABI::AdaptiveCards::Rendering::Uwp::TextInputStyle::Email:
                THROW_IF_FAILED(inputScopeName->put_NameValue(InputScopeNameValue::InputScopeNameValue_EmailSmtpAddress));
                break;

            case ABI::AdaptiveCards::Rendering::Uwp::TextInputStyle::Tel:
                THROW_IF_FAILED(inputScopeName->put_NameValue(InputScopeNameValue::InputScopeNameValue_TelephoneNumber));
                break;

            case ABI::AdaptiveCards::Rendering::Uwp::TextInputStyle::Url:
                THROW_IF_FAILED(inputScopeName->put_NameValue(InputScopeNameValue::InputScopeNameValue_Url));
                break;
        }

        ComPtr<IInputScope> inputScope = XamlHelpers::CreateXamlClass<IInputScope>(HStringReference(RuntimeClass_Windows_UI_Xaml_Input_InputScope));
        ComPtr<IVector<InputScopeName*>> names;
        THROW_IF_FAILED(inputScope->get_Names(names.GetAddressOf()));
        THROW_IF_FAILED(names->Append(inputScopeName.Get()));

        THROW_IF_FAILED(textBox->put_InputScope(inputScope.Get()));

        ComPtr<IFrameworkElement> frameworkElement;
        THROW_IF_FAILED(textBox.As(&frameworkElement));
        THROW_IF_FAILED(SetStyleFromResourceDictionary(renderContext, L"Adaptive.Input.Text", frameworkElement.Get()));

        THROW_IF_FAILED(textBox.CopyTo(textInputControl));
        AddInputValueToContext(renderContext, adaptiveCardElement, *textInputControl);
    }

    void XamlBuilder::BuildTimeInput(
        IAdaptiveCardElement* adaptiveCardElement,
        IAdaptiveRenderContext* renderContext,
        IAdaptiveRenderArgs* /*renderArgs*/,
        IUIElement** timeInputControl)
    {
        ComPtr<IAdaptiveHostConfig> hostConfig;
        THROW_IF_FAILED(renderContext->get_HostConfig(&hostConfig));
        if (!SupportsInteractivity(hostConfig.Get()))
        {
            renderContext->AddWarning(
               ABI::AdaptiveCards::Rendering::Uwp::WarningStatusCode::InteractivityNotSupported,
                HStringReference(L"Time Input was stripped from card because interactivity is not supported").Get());
            return;
        }

        ComPtr<ITimePicker> timePicker = XamlHelpers::CreateXamlClass<ITimePicker>(HStringReference(RuntimeClass_Windows_UI_Xaml_Controls_TimePicker));

        // Make the picker stretch full width
        ComPtr<IFrameworkElement> timePickerAsFrameworkElement;
        THROW_IF_FAILED(timePicker.As(&timePickerAsFrameworkElement));
        THROW_IF_FAILED(timePickerAsFrameworkElement->put_HorizontalAlignment(HorizontalAlignment_Stretch));

        THROW_IF_FAILED(SetStyleFromResourceDictionary(renderContext, L"Adaptive.Input.Time", timePickerAsFrameworkElement.Get()));

        // TODO: Handle placeholder text and parsing times for min/max and value

        THROW_IF_FAILED(timePicker.CopyTo(timeInputControl));
        AddInputValueToContext(renderContext, adaptiveCardElement, *timeInputControl);
    }

    void XamlBuilder::BuildToggleInput(
        IAdaptiveCardElement* adaptiveCardElement,
        IAdaptiveRenderContext* renderContext,
        IAdaptiveRenderArgs* /*renderArgs*/,
        IUIElement** toggleInputControl)
    {
        ComPtr<IAdaptiveHostConfig> hostConfig;
        THROW_IF_FAILED(renderContext->get_HostConfig(&hostConfig));
        if (!SupportsInteractivity(hostConfig.Get()))
        {
            renderContext->AddWarning(
               ABI::AdaptiveCards::Rendering::Uwp::WarningStatusCode::InteractivityNotSupported,
                HStringReference(L"Toggle Input was stripped from card because interactivity is not supported").Get());
            return;
        }

        ComPtr<IAdaptiveCardElement> cardElement(adaptiveCardElement);
        ComPtr<IAdaptiveToggleInput> adaptiveToggleInput;
        THROW_IF_FAILED(cardElement.As(&adaptiveToggleInput));

        ComPtr<ICheckBox> checkBox = XamlHelpers::CreateXamlClass<ICheckBox>(HStringReference(RuntimeClass_Windows_UI_Xaml_Controls_CheckBox));

        HString title;
        THROW_IF_FAILED(adaptiveToggleInput->get_Title(title.GetAddressOf()));

        XamlHelpers::SetContent(checkBox.Get(), title.Get());

        HString value;
        THROW_IF_FAILED(adaptiveToggleInput->get_Value(value.GetAddressOf()));

        HString valueOn;
        THROW_IF_FAILED(adaptiveToggleInput->get_ValueOn(valueOn.GetAddressOf()));

        INT32 compareValueOn;
        THROW_IF_FAILED(WindowsCompareStringOrdinal(value.Get(), valueOn.Get(), &compareValueOn));

        XamlHelpers::SetToggleValue(checkBox.Get(), (compareValueOn == 0));

        ComPtr<IUIElement> checkboxAsUIElement;
        THROW_IF_FAILED(checkBox.As(&checkboxAsUIElement));
        THROW_IF_FAILED(AddHandledTappedEvent(checkboxAsUIElement.Get()));

        ComPtr<IFrameworkElement> frameworkElement;
        THROW_IF_FAILED(checkBox.As(&frameworkElement));
        THROW_IF_FAILED(SetStyleFromResourceDictionary(renderContext, L"Adaptive.Input.Toggle", frameworkElement.Get()));

        THROW_IF_FAILED(checkboxAsUIElement.CopyTo(toggleInputControl));
        AddInputValueToContext(renderContext, adaptiveCardElement, *toggleInputControl);
    }

    bool XamlBuilder::SupportsInteractivity(IAdaptiveHostConfig* hostConfig)
    {
        boolean supportsInteractivity;
        THROW_IF_FAILED(hostConfig->get_SupportsInteractivity(&supportsInteractivity));
        return Boolify(supportsInteractivity);
    }

    void XamlBuilder::WrapInTouchTarget(
        IAdaptiveCardElement* adaptiveCardElement,
        IUIElement* elementToWrap,
        IAdaptiveActionElement* action,
        IAdaptiveRenderContext* renderContext,
        bool fullWidth,
        IUIElement** finalElement)
    {
        ComPtr<IAdaptiveHostConfig> hostConfig;
        THROW_IF_FAILED(renderContext->get_HostConfig(&hostConfig));
        ABI::AdaptiveCards::Rendering::Uwp::ActionType actionType;
        THROW_IF_FAILED(action->get_ActionType(&actionType));

        // TODO: In future should support inline ShowCard, but that's complicated for inline elements
        if (actionType == ABI::AdaptiveCards::Rendering::Uwp::ActionType::ShowCard)
        {
            ComPtr<IAdaptiveActionsConfig> actionsConfig;
            THROW_IF_FAILED(hostConfig->get_Actions(actionsConfig.GetAddressOf()));
            ComPtr<IAdaptiveShowCardActionConfig> showCardActionConfig;
            THROW_IF_FAILED(actionsConfig->get_ShowCard(&showCardActionConfig));
            ABI::AdaptiveCards::Rendering::Uwp::ActionMode showCardActionMode;
            THROW_IF_FAILED(showCardActionConfig->get_ActionMode(&showCardActionMode));
            if (showCardActionMode == ABI::AdaptiveCards::Rendering::Uwp::ActionMode::Inline)
            {
                // Was inline show card, so don't wrap the element and just return
                ComPtr<IUIElement> localElementToWrap(elementToWrap);
                localElementToWrap.CopyTo(finalElement);
                return;
            }
        }

        ComPtr<IButton> button = XamlHelpers::CreateXamlClass<IButton>(HStringReference(RuntimeClass_Windows_UI_Xaml_Controls_Button));

        ComPtr<IContentControl> buttonAsContentControl;
        THROW_IF_FAILED(button.As(&buttonAsContentControl));
        THROW_IF_FAILED(buttonAsContentControl->put_Content(elementToWrap));

        ComPtr<IAdaptiveSpacingConfig> spacingConfig;
        THROW_IF_FAILED(hostConfig->get_Spacing(&spacingConfig));

        UINT32 cardPadding = 0;
        if (fullWidth)
        {
            THROW_IF_FAILED(spacingConfig->get_Padding(&cardPadding));
        }

        // We want the hit target to equally split the vertical space above and below the current item.
        // However, all we know is the spacing of the current item, which only applies to the spacing above.
        // We don't know what the spacing of the NEXT element will be, so we can't calculate the correct spacing below.
        // For now, we'll simply assume the bottom spacing is the same as the top.
        ABI::AdaptiveCards::Rendering::Uwp::Spacing elementSpacing;
        THROW_IF_FAILED(adaptiveCardElement->get_Spacing(&elementSpacing));
        UINT spacingSize;
        THROW_IF_FAILED(GetSpacingSizeFromSpacing(hostConfig.Get(), elementSpacing, &spacingSize));
        double topBottomPadding = spacingSize / 2.0;

        // For button padding, we apply the cardPadding and topBottomPadding (and then we negate these in the margin)
        ComPtr<IControl> buttonAsControl;
        THROW_IF_FAILED(button.As(&buttonAsControl));
        THROW_IF_FAILED(buttonAsControl->put_Padding({ (double)cardPadding, topBottomPadding, (double)cardPadding, topBottomPadding }));

        double negativeCardMargin = cardPadding * -1.0;
        double negativeTopBottomMargin = topBottomPadding * -1.0;

        ComPtr<IFrameworkElement> buttonAsFrameworkElement;
        THROW_IF_FAILED(button.As(&buttonAsFrameworkElement));
        THROW_IF_FAILED(buttonAsFrameworkElement->put_Margin({ negativeCardMargin, negativeTopBottomMargin, negativeCardMargin, negativeTopBottomMargin }));

        // Style the hit target button
        THROW_IF_FAILED(SetStyleFromResourceDictionary(renderContext, L"Adaptive.SelectAction", buttonAsFrameworkElement.Get()));

        WireButtonClickToAction(button.Get(), action, renderContext);

        THROW_IF_FAILED(button.CopyTo(finalElement));
    }

    void XamlBuilder::HandleSelectAction(
        IAdaptiveCardElement* adaptiveCardElement,
        IAdaptiveActionElement* selectAction,
        IAdaptiveRenderContext* renderContext,
        IUIElement* uiElement,
        bool supportsInteractivity,
        bool fullWidthTouchTarget,
        IUIElement** outUiElement)
    {
        if (selectAction != nullptr && supportsInteractivity)
        {
            WrapInTouchTarget(adaptiveCardElement, uiElement, selectAction, renderContext, fullWidthTouchTarget, outUiElement);
        }
        else
        {
            if (!supportsInteractivity)
            {
                renderContext->AddWarning(
                    ABI::AdaptiveCards::Rendering::Uwp::WarningStatusCode::InteractivityNotSupported,
                    HStringReference(L"SelectAction present, but Interactivity is not supported").Get());
            }

            ComPtr<IUIElement> localUiElement(uiElement);
            THROW_IF_FAILED(localUiElement.CopyTo(outUiElement));
        }
    }

    void XamlBuilder::WireButtonClickToAction(
        IButton* button,
        IAdaptiveActionElement* action,
        IAdaptiveRenderContext* renderContext)
    {
        // Note that this method currently doesn't support inline show card actions, it
        // assumes the caller won't call this method if inline show card is specified.
        ComPtr<IButton> localButton(button);
        ComPtr<IAdaptiveActionInvoker> actionInvoker;
        THROW_IF_FAILED(renderContext->get_ActionInvoker(&actionInvoker));
        ComPtr<IAdaptiveActionElement> strongAction(action);

        // Add click handler
        ComPtr<IButtonBase> buttonBase;
        THROW_IF_FAILED(localButton.As(&buttonBase));

        EventRegistrationToken clickToken;
        THROW_IF_FAILED(buttonBase->add_Click(Callback<IRoutedEventHandler>([strongAction, actionInvoker](IInspectable* /*sender*/, IRoutedEventArgs* /*args*/) -> HRESULT
        {
            THROW_IF_FAILED(actionInvoker->SendActionEvent(strongAction.Get()));
            return S_OK;
        }).Get(), &clickToken));
    }

    HRESULT XamlBuilder::AddHandledTappedEvent(IUIElement* uiElement)
    {
        if (uiElement == nullptr)
        {
            return E_INVALIDARG;
        }

        EventRegistrationToken clickToken;
        // Add Tap handler that sets the event as handled so that it doesn't propagate to the parent containers.
        return uiElement->add_Tapped(Callback<ITappedEventHandler>([](IInspectable* /*sender*/, ITappedRoutedEventArgs* args) -> HRESULT
        {
            return args->put_Handled(TRUE);
        }).Get(), &clickToken);
    }
}}}<|MERGE_RESOLUTION|>--- conflicted
+++ resolved
@@ -164,11 +164,7 @@
                 {
                     unsigned int bodyCount;
                     THROW_IF_FAILED(body->get_Size(&bodyCount));
-<<<<<<< HEAD
-                    BuildActions(actions.Get(), renderer, childElementContainer.Get(), bodyCount > 0, renderContext, containerStyle);
-=======
                     BuildActions(actions.Get(), renderer, outerElementContainer.Get(), bodyElementContainer.Get(), bodyCount > 0, renderContext);
->>>>>>> f179be7c
                 }
                 else
                 {
