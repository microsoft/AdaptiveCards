// Copyright (c) Microsoft Corporation. All rights reserved.
// Licensed under the MIT License.
#include "pch.h"

#include "XamlBuilder.h"

#include "AdaptiveFeatureRegistration.h"
#include "AdaptiveRenderArgs.h"
#include "ActionHelpers.h"
#include "XamlHelpers.h"

// TODO: fix this later
using WholeItemsPanelWinRT = winrt::AdaptiveCards::Rendering::Uwp::implementation::WholeItemsPanel;

namespace AdaptiveCards::Rendering::Uwp
{
    XamlBuilder::XamlBuilder()
    {
        // TODO: work on this
        m_imageLoadTracker = winrt::make_self<::AdaptiveCards::Rendering::Uwp::ImageLoadTracker>();
        m_imageLoadTracker->AddListener(dynamic_cast<IImageLoadTrackerListener*>(this));
    }

    void XamlBuilder::AllImagesLoaded()
    {
        // TODO: do we need try/catch here?
        FireAllImagesLoaded();
    }

    void XamlBuilder::ImagesLoadingHadError() { FireImagesLoadingHadError(); }

    rtxaml::FrameworkElement XamlBuilder::BuildXamlTreeFromAdaptiveCard(rtom::AdaptiveCard const& adaptiveCard,
                                                                        rtrender::AdaptiveRenderContext const& renderContext,
                                                                        XamlBuilder* xamlBuilder,
                                                                        rtom::ContainerStyle defaultContainerStyle)
    {
        try
        {
            rtxaml::FrameworkElement xamlTreeRoot{nullptr};

            auto hostConfig = renderContext.HostConfig();

            bool ifSupportsInteractivity = XamlHelpers::SupportsInteractivity(hostConfig);

            // TODO: why is it called adaptiveCard if it's config? :D
            auto adaptiveCardConfig = hostConfig.AdaptiveCard();

            bool allowCustomStyle = adaptiveCardConfig.AllowCustomStyle();

            auto containerStyle = defaultContainerStyle;
            if (allowCustomStyle)
            {
                auto cardStyle = adaptiveCard.Style();

                if (cardStyle != rtom::ContainerStyle::None)
                {
                    containerStyle = cardStyle;
                }
            }
            auto renderArgs =
                winrt::make<rtrender::implementation::AdaptiveRenderArgs>(containerStyle, nullptr, adaptiveCard, nullptr);

            auto& [bodyElementContainer, rootElement] =
                CreateRootCardElement(adaptiveCard, renderContext, renderArgs, xamlBuilder);

            rtxaml::FrameworkElement rootAsFrameworkElement = rootElement.as<rtxaml::FrameworkElement>();
            uint32_t cardMinHeight = adaptiveCard.MinHeight();

            if (cardMinHeight > 0)
            {
                rootAsFrameworkElement.MinHeight(cardMinHeight);
            }

            auto selectAction = adaptiveCard.SelectAction();

            // Create a new UIElement pointer to house the root element decorated with select action

            auto rootSelectActionElement =
                ActionHelpers::HandleSelectAction(nullptr, selectAction, renderContext, rootElement, ifSupportsInteractivity, true);

            rootAsFrameworkElement = rootSelectActionElement.as<rtxaml::FrameworkElement>();

            // Enumerate the child items of the card and build xaml for them
            auto body = adaptiveCard.Body();
            auto bodyRenderArgs =
                winrt::make<rtrender::implementation::AdaptiveRenderArgs>(containerStyle, rootAsFrameworkElement, adaptiveCard, nullptr);

            BuildPanelChildren(body, bodyElementContainer, renderContext, bodyRenderArgs, [](rtxaml::UIElement) {});

            rtom::VerticalContentAlignment verticalContentAlignment = adaptiveCard.VerticalContentAlignment();

            XamlHelpers::SetVerticalContentAlignmentToChildren(bodyElementContainer, verticalContentAlignment);

            auto actions = adaptiveCard.Actions();

            if (actions.Size() > 0)
            {
                if (ifSupportsInteractivity)
                {
                    ActionHelpers::BuildActions(adaptiveCard, actions, bodyElementContainer, body.Size() > 0, renderContext, renderArgs);
                }
                else
                {
                    renderContext.AddWarning(rtom::WarningStatusCode::InteractivityNotSupported,
                                             L"Actions collection was present in card, but interactivity is not supported");
                }
            }

            bool isInShowCard = renderArgs.IsInShowCard();

            if (isInShowCard)
            {
                XamlHelpers::SetStyleFromResourceDictionary(renderContext, L"Adaptive.ShowCard.Card", rootAsFrameworkElement);
            }
            else
            {
                XamlHelpers::SetStyleFromResourceDictionary(renderContext, L"Adaptive.Card", rootAsFrameworkElement);
            }

            xamlTreeRoot = rootAsFrameworkElement;

            if (!isInShowCard && xamlBuilder)
            {
                // TODO: do we need to check if m_listeners is nullptr?
                if (xamlBuilder->m_listeners.size() == 0)
                {
                    // If we're done and no one's listening for the images to load, make sure
                    // any outstanding image loads are no longer tracked.
                    xamlBuilder->m_imageLoadTracker->AbandonOutstandingImages();
                }
                else if (xamlBuilder->m_imageLoadTracker->GetTotalImagesTracked() == 0)
                {
                    // If there are no images to track, fire the all images loaded
                    // event to signal the xaml is ready
                    xamlBuilder->FireAllImagesLoaded();
                }
            }
            return xamlTreeRoot;
        }
        catch (winrt::hresult_error const& ex)
        {
            // TODO: what do we do here?
            return nullptr;
        }
    }

    void XamlBuilder::AddListener(IXamlBuilderListener* listener)
    {
        // TODO: figure out how to do this properly
        if (m_listeners.find(listener) == m_listeners.end())
        {
            m_listeners.emplace(listener);
        }
    }

    void XamlBuilder::RemoveListener(IXamlBuilderListener* listener)
    {
        // TODO: figure out how to do this properly
        if (m_listeners.find(listener) != m_listeners.end())
        {
            m_listeners.erase(listener);
        }
    }

    void XamlBuilder::SetFixedDimensions(uint32_t width, uint32_t height) noexcept
    {
        m_fixedDimensions = true;
        m_fixedWidth = width;
        m_fixedHeight = height;
    }

    void XamlBuilder::SetEnableXamlImageHandling(bool enableXamlImageHandling) noexcept
    {
        m_enableXamlImageHandling = enableXamlImageHandling;
    }

    std::pair<winrt::Windows::UI::Xaml::Controls::Panel, winrt::Windows::UI::Xaml::UIElement>
    XamlBuilder::CreateRootCardElement(winrt::AdaptiveCards::ObjectModel::Uwp::IAdaptiveCard const& adaptiveCard,
                                       winrt::AdaptiveCards::Rendering::Uwp::AdaptiveRenderContext const& renderContext,
                                       winrt::AdaptiveCards::Rendering::Uwp::AdaptiveRenderArgs const& renderArgs,
                                       XamlBuilder* xamlBuilder)
    {
        // The root of an adaptive card is a composite of several elements, depending on the card
        // properties.  From back to front these are:
        // Grid - Root element, used to enable children to stack above each other and size to fit
        // Image (optional) - Holds the background image if one is set
        // Shape (optional) - Provides the background image overlay, if one is set
        // StackPanel - The container for all the card's body elements
        try
        {
            rtxaml::Controls::Panel bodyElementContainer{nullptr};
            rtxaml::UIElement rootElementResult{nullptr};

<<<<<<< HEAD
            rtxaml::Controls::Grid rootElement{};
=======
        ComPtr<IAdaptiveBackgroundImage> backgroundImage;
        BOOL backgroundImageIsValid;
        RETURN_IF_FAILED(adaptiveCard->get_BackgroundImage(&backgroundImage));
        RETURN_IF_FAILED(IsBackgroundImageValid(backgroundImage.Get(), &backgroundImageIsValid));
        if (backgroundImageIsValid)
        {
            XamlHelpers::ApplyBackgroundToRoot(rootAsPanel.Get(), backgroundImage.Get(), renderContext);
        }
>>>>>>> 0e505ff0

            auto hostConfig = renderContext.HostConfig();
            auto adaptiveHostConfig = hostConfig.AdaptiveCard();

            auto containerStyle = renderArgs.ContainerStyle();

            // TODO: How do I check for errors here? are there gonna be any?
            auto backgroundColor = GetBackgroundColorFromStyle(containerStyle, hostConfig);
            rootElement.Background(XamlHelpers::GetSolidColorBrush(backgroundColor));

            auto backgroundImage = adaptiveCard.BackgroundImage();
            bool isBackgroundImageValid = IsBackgroundImageValid(backgroundImage);

            if (isBackgroundImageValid)
            {
                XamlHelpers::ApplyBackgroundToRoot(rootElement, backgroundImage, renderContext, renderArgs);
            }

            auto spacingConfig = hostConfig.Spacing();
            uint32_t padding = spacingConfig.Padding();

            // Configure WholeItemsPanel to not clip bleeding containers
            WholeItemsPanelWinRT::SetBleedMargin(padding);

            auto bodyElementHostImpl = winrt::make_self<WholeItemsPanelWinRT>();
            bodyElementHostImpl->SetMainPanel(true);
            bodyElementHostImpl->SetAdaptiveHeight(true);
            winrt::AdaptiveCards::Rendering::Uwp::WholeItemsPanel bodyElementHost = *bodyElementHostImpl;

            XamlHelpers::ApplyMarginToXamlElement(hostConfig, bodyElementHost);

            // TODO: why is it called height if it's height type?
            rtom::HeightType adaptiveCardHeightType = adaptiveCard.Height();

            XamlHelpers::AppendXamlElementToPanel(bodyElementHost, rootElement, adaptiveCardHeightType);
            // TODO: I should be able to cast here directly, right? *bodyElementHostImpl?
            bodyElementContainer = bodyElementHost;

            if (xamlBuilder && xamlBuilder->m_fixedDimensions)
            {
                rootElement.Width(xamlBuilder->m_fixedWidth);
                rootElement.Height(xamlBuilder->m_fixedHeight);
                rootElement.MaxHeight(xamlBuilder->m_fixedHeight);
            }

            if (adaptiveCardHeightType == rtom::HeightType::Stretch)
            {
                rootElement.VerticalAlignment(rtxaml::VerticalAlignment::Stretch);
            }

            // TODO: Add RTL check and add flow direction
            if (auto const contextRtl = renderContext.Rtl())
            {
                rootElement.FlowDirection(contextRtl.Value() ? rtxaml::FlowDirection::RightToLeft : rtxaml::FlowDirection::LeftToRight);
            }

            // TODO: no need to do that, remove later;
            rootElementResult = rootElement;

            return {bodyElementContainer, rootElementResult};
        }
        catch (winrt::hresult_error& ex)
        {
            // TODO: what do we do here?
            return {nullptr, nullptr};
        }
    }

    void XamlBuilder::FireAllImagesLoaded()
    {
        for (auto& listener : m_listeners)
        {
            listener->AllImagesLoaded();
        }
    }

    void XamlBuilder::FireImagesLoadingHadError()
    {
        for (auto& listener : m_listeners)
        {
            listener->ImagesLoadingHadError();
        }
    }

    void XamlBuilder::BuildPanelChildren(
        winrt::Windows::Foundation::Collections::IVector<winrt::AdaptiveCards::ObjectModel::Uwp::IAdaptiveCardElement> const& children,
        rtxaml::Controls::Panel parentPanel,
        rtrender::AdaptiveRenderContext renderContext,
        rtrender::AdaptiveRenderArgs renderArgs,
        std::function<void(rtxaml::UIElement const& child)> childCreatedCallback)
    {
        int iElement = 0;
        uint32_t childrenSize = children.Size();
        boolean ancestorHasFallback = renderArgs.AncestorHasFallback();
        rtrender::AdaptiveFeatureRegistration featureRegistration = renderContext.FeatureRegistration();
        for (auto element : children)
        {
            // Get fallback state
            rtom::FallbackType elementFallback = element.FallbackType();
            renderArgs.AncestorHasFallback(elementFallback != rtom::FallbackType::None || ancestorHasFallback);

            // Check to see if element's requirements are being met
            bool shouldFallback = !MeetsRequirements(element, featureRegistration);
            auto elementRenderers = renderContext.ElementRenderers();
            winrt::hstring elementType = element.ElementTypeString();
            auto elementRenderer = elementRenderers.Get(elementType);
            auto hostConfig = renderContext.HostConfig();

            rtxaml::UIElement newControl{nullptr};
            rtom::IAdaptiveCardElement renderedElement;
            if (!shouldFallback && elementRenderer)
            {
                newControl = elementRenderer.Render(element, renderContext, renderArgs);
                renderedElement = element;
            }
            // TODO: figure all this stuff with rendering fallback everywhere. not sure if I'm doing this correctly...
            // If we don't have a renderer, or if the renderer told us to perform fallback, try falling back
            if (elementRenderer == nullptr || shouldFallback)
            {
                // TODO: figure out if we do it right
                std::tie(newControl, renderedElement) = XamlHelpers::RenderFallback(element, renderContext, renderArgs);
            }

            // If we got a control, add a separator if needed and the control to the parent panel
            if (newControl)
            {
                auto separator = XamlHelpers::AddSeparatorIfNeeded(iElement, element, hostConfig, renderContext, parentPanel);

                // If the renderedElement was an input, render the label and error message
                if (auto const inputElement = renderedElement.try_as<rtom::IAdaptiveInputElement>())
                {
                    newControl = XamlHelpers::HandleLabelAndErrorMessage(inputElement, renderContext, renderArgs, newControl);
                }

                XamlHelpers::AddRenderedControl(newControl, element, parentPanel, separator, nullptr, childCreatedCallback);
            }

            // Revert the ancestorHasFallback value
            renderArgs.AncestorHasFallback(ancestorHasFallback);
        }
        XamlHelpers::SetSeparatorVisibility(parentPanel);
    }
}<|MERGE_RESOLUTION|>--- conflicted
+++ resolved
@@ -191,18 +191,7 @@
             rtxaml::Controls::Panel bodyElementContainer{nullptr};
             rtxaml::UIElement rootElementResult{nullptr};
 
-<<<<<<< HEAD
             rtxaml::Controls::Grid rootElement{};
-=======
-        ComPtr<IAdaptiveBackgroundImage> backgroundImage;
-        BOOL backgroundImageIsValid;
-        RETURN_IF_FAILED(adaptiveCard->get_BackgroundImage(&backgroundImage));
-        RETURN_IF_FAILED(IsBackgroundImageValid(backgroundImage.Get(), &backgroundImageIsValid));
-        if (backgroundImageIsValid)
-        {
-            XamlHelpers::ApplyBackgroundToRoot(rootAsPanel.Get(), backgroundImage.Get(), renderContext);
-        }
->>>>>>> 0e505ff0
 
             auto hostConfig = renderContext.HostConfig();
             auto adaptiveHostConfig = hostConfig.AdaptiveCard();
@@ -218,7 +207,7 @@
 
             if (isBackgroundImageValid)
             {
-                XamlHelpers::ApplyBackgroundToRoot(rootElement, backgroundImage, renderContext, renderArgs);
+                XamlHelpers::ApplyBackgroundToRoot(rootElement, backgroundImage, renderContext);
             }
 
             auto spacingConfig = hostConfig.Spacing();
