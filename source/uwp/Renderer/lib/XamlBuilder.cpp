--- conflicted
+++ resolved
@@ -664,17 +664,10 @@
                         IAsyncOperationWithProgress<UINT32, UINT32>* /*operation*/, AsyncStatus /*status*/) -> HRESULT {
                         randomAccessStream->Seek(0);
                         RETURN_IF_FAILED(bitmapSource->SetSource(randomAccessStream.Get()));
-<<<<<<< HEAD
 
                         ComPtr<IImageSource> imageSource;
                         RETURN_IF_FAILED(bitmapSource.As(&imageSource));
 
-=======
-
-                        ComPtr<IImageSource> imageSource;
-                        RETURN_IF_FAILED(bitmapSource.As(&imageSource));
-
->>>>>>> b3cd8c71
                         SetImageSource(strongImageControl.Get(), imageSource.Get());
                         return S_OK;
                     })
@@ -840,7 +833,6 @@
 
                     HString id;
                     THROW_IF_FAILED(element->get_Id(id.GetAddressOf()));
-<<<<<<< HEAD
 
                     if (id.IsValid())
                     {
@@ -853,20 +845,6 @@
                     THROW_IF_FAILED(element->get_Height(&heightType));
                     XamlHelpers::AppendXamlElementToPanel(newControl.Get(), parentPanel, heightType);
 
-=======
-
-                    if (id.IsValid())
-                    {
-                        ComPtr<IFrameworkElement> newControlAsFrameworkElement;
-                        THROW_IF_FAILED(newControl.As(&newControlAsFrameworkElement));
-                        THROW_IF_FAILED(newControlAsFrameworkElement->put_Name(id.Get()));
-                    }
-
-                    ABI::AdaptiveNamespace::HeightType heightType{};
-                    THROW_IF_FAILED(element->get_Height(&heightType));
-                    XamlHelpers::AppendXamlElementToPanel(newControl.Get(), parentPanel, heightType);
-
->>>>>>> b3cd8c71
                     childCreatedCallback(newControl.Get());
                 }
             }
@@ -1055,11 +1033,7 @@
         }
     }
 
-<<<<<<< HEAD
-    HRESULT XamlBuilder::HandleToggleVisibilityClick(IAdaptiveRenderContext* renderContext, IAdaptiveActionElement* action)
-=======
     HRESULT XamlBuilder::HandleToggleVisibilityClick(_In_ IAdaptiveRenderContext* renderContext, _In_ IAdaptiveActionElement* action)
->>>>>>> b3cd8c71
     {
         ComPtr<IAdaptiveActionElement> localAction(action);
         ComPtr<IAdaptiveToggleVisibility> toggleAction;
@@ -1123,15 +1097,6 @@
         return S_OK;
     }
 
-<<<<<<< HEAD
-    _Use_decl_annotations_ void XamlBuilder::BuildActions(IVector<IAdaptiveActionElement*>* children,
-                                                          AdaptiveCardRenderer* renderer,
-                                                          IPanel* parentPanel,
-                                                          IPanel* bodyPanel,
-                                                          bool insertSeparator,
-                                                          AdaptiveRenderContext* renderContext,
-                                                          ABI::AdaptiveNamespace::ContainerStyle containerStyle)
-=======
     void XamlBuilder::BuildActions(_In_ IVector<IAdaptiveActionElement*>* children,
                                    _In_ AdaptiveCardRenderer* renderer,
                                    _In_ IPanel* parentPanel,
@@ -1139,7 +1104,6 @@
                                    bool insertSeparator,
                                    _In_ AdaptiveRenderContext* renderContext,
                                    ABI::AdaptiveNamespace::ContainerStyle containerStyle)
->>>>>>> b3cd8c71
     {
         ComPtr<IAdaptiveHostConfig> hostConfig;
         THROW_IF_FAILED(renderContext->get_HostConfig(&hostConfig));
@@ -1785,17 +1749,10 @@
         THROW_IF_FAILED(xamlTextBlock.CopyTo(textBlockControl));
     }
 
-<<<<<<< HEAD
-    _Use_decl_annotations_ HRESULT XamlBuilder::SetAutoImageSize(IFrameworkElement* imageControl,
-                                                                 IInspectable* parentElement,
-                                                                 IBitmapSource* imageSource,
-                                                                 bool setVisible)
-=======
     HRESULT XamlBuilder::SetAutoImageSize(_In_ IFrameworkElement* imageControl,
                                           _In_ IInspectable* parentElement,
                                           _In_ IBitmapSource* imageSource,
                                           bool setVisible)
->>>>>>> b3cd8c71
     {
         INT32 pixelHeight;
         RETURN_IF_FAILED(imageSource->get_PixelHeight(&pixelHeight));
