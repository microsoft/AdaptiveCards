#include "pch.h"

#include "AdaptiveColorsConfig.h"
#include "AdaptiveColorConfig.h"
#include "AdaptiveHostConfig.h"
#include "AdaptiveImage.h"
#include "AdaptiveActionEventArgs.h"
#include "DefaultResourceDictionary.h"
#include <windows.foundation.collections.h>
#include <windows.storage.h>
#include <windows.ui.xaml.markup.h>
#include <windows.ui.xaml.shapes.h>
#include <windows.web.http.h>
#include <windows.web.http.filters.h>
#include "XamlBuilder.h"
#include "XamlCardGetResourceStreamArgs.h"
#include "XamlCardResourceResolvers.h"
#include "XamlHelpers.h"
#include "XamlStyleKeyGenerators.h"
#include "json/json.h"

using namespace Microsoft::WRL;
using namespace Microsoft::WRL::Wrappers;
using namespace ABI::AdaptiveCards::XamlCardRenderer;
using namespace ABI::Windows::Foundation;
using namespace ABI::Windows::Foundation::Collections;
using namespace ABI::Windows::Storage;
using namespace ABI::Windows::Storage::Streams;
using namespace ABI::Windows::UI;
using namespace ABI::Windows::UI::Text;
using namespace ABI::Windows::UI::Xaml;
using namespace ABI::Windows::UI::Xaml::Controls;
using namespace ABI::Windows::UI::Xaml::Controls::Primitives;
using namespace ABI::Windows::UI::Xaml::Markup;
using namespace ABI::Windows::UI::Xaml::Media;
using namespace ABI::Windows::UI::Xaml::Media::Imaging;
using namespace ABI::Windows::UI::Xaml::Shapes;
using namespace ABI::Windows::UI::Xaml::Input;
using namespace ABI::Windows::Web::Http;
using namespace ABI::Windows::Web::Http::Filters;

const PCWSTR c_TextBlockSubtleOpacityKey = L"TextBlock.SubtleOpacity";
const PCWSTR c_BackgroundImageOverlayBrushKey = L"AdaptiveCard.BackgroundOverlayBrush";

namespace AdaptiveCards { namespace XamlCardRenderer
{
    XamlBuilder::XamlBuilder()
    {
        // Populate the map of element types to their builder methods
        m_adaptiveElementBuilder[ElementType::TextBlock] = std::bind(&XamlBuilder::BuildTextBlock, this, std::placeholders::_1, std::placeholders::_2, std::placeholders::_3);
        m_adaptiveElementBuilder[ElementType::Image] = std::bind(&XamlBuilder::BuildImage, this, std::placeholders::_1, std::placeholders::_2, std::placeholders::_3);
        m_adaptiveElementBuilder[ElementType::Container] = std::bind(&XamlBuilder::BuildContainer, this, std::placeholders::_1, std::placeholders::_2, std::placeholders::_3);
        m_adaptiveElementBuilder[ElementType::ColumnSet] = std::bind(&XamlBuilder::BuildColumnSet, this, std::placeholders::_1, std::placeholders::_2, std::placeholders::_3);
        m_adaptiveElementBuilder[ElementType::FactSet] = std::bind(&XamlBuilder::BuildFactSet, this, std::placeholders::_1, std::placeholders::_2, std::placeholders::_3);
        m_adaptiveElementBuilder[ElementType::ImageSet] = std::bind(&XamlBuilder::BuildImageSet, this, std::placeholders::_1, std::placeholders::_2, std::placeholders::_3);
        m_adaptiveElementBuilder[ElementType::ChoiceSetInput] = std::bind(&XamlBuilder::BuildChoiceSetInput, this, std::placeholders::_1, std::placeholders::_2, std::placeholders::_3);
        m_adaptiveElementBuilder[ElementType::DateInput] = std::bind(&XamlBuilder::BuildDateInput, this, std::placeholders::_1, std::placeholders::_2, std::placeholders::_3);
        m_adaptiveElementBuilder[ElementType::NumberInput] = std::bind(&XamlBuilder::BuildNumberInput, this, std::placeholders::_1, std::placeholders::_2, std::placeholders::_3);
        m_adaptiveElementBuilder[ElementType::TextInput] = std::bind(&XamlBuilder::BuildTextInput, this, std::placeholders::_1, std::placeholders::_2, std::placeholders::_3);
        m_adaptiveElementBuilder[ElementType::TimeInput] = std::bind(&XamlBuilder::BuildTimeInput, this, std::placeholders::_1, std::placeholders::_2, std::placeholders::_3);
        m_adaptiveElementBuilder[ElementType::ToggleInput] = std::bind(&XamlBuilder::BuildToggleInput, this, std::placeholders::_1, std::placeholders::_2, std::placeholders::_3);

        m_hostConfig = Make<AdaptiveHostConfig>();

        m_imageLoadTracker.AddListener(dynamic_cast<IImageLoadTrackerListener*>(this));

        THROW_IF_FAILED(GetActivationFactory(HStringReference(RuntimeClass_Windows_Storage_Streams_RandomAccessStream).Get(), &m_randomAccessStreamStatics));
        THROW_IF_FAILED(GetActivationFactory(HStringReference(RuntimeClass_Windows_Foundation_PropertyValue).Get(), &m_propertyValueStatics));
        THROW_IF_FAILED(GetActivationFactory(HStringReference(RuntimeClass_Windows_UI_Text_FontWeights).Get(), &m_fontWeightsStatics));

        InitializeDefaultResourceDictionary();
    }

    _Use_decl_annotations_
    ComPtr<IUIElement> XamlBuilder::CreateSeparator(
        UINT spacing, 
        UINT separatorThickness, 
        ABI::Windows::UI::Color separatorColor,
        bool isHorizontal)
    {
        ComPtr<IGrid> separator = XamlHelpers::CreateXamlClass<IGrid>(HStringReference(RuntimeClass_Windows_UI_Xaml_Controls_Grid));
        ComPtr<IFrameworkElement> separatorAsFrameworkElement;
        THROW_IF_FAILED(separator.As(&separatorAsFrameworkElement));

        ComPtr<IBrush> lineColorBrush = GetSolidColorBrush(separatorColor);
        ComPtr<IPanel> separatorAsPanel;
        THROW_IF_FAILED(separator.As(&separatorAsPanel));
        separatorAsPanel->put_Background(lineColorBrush.Get());

        UINT32 separatorMarginValue = spacing > separatorThickness ? (spacing - separatorThickness) / 2 : 0;
        Thickness margin = { 0, 0, 0, 0 };

        if (isHorizontal)
        {
            margin.Top = margin.Bottom = separatorMarginValue;
            separatorAsFrameworkElement->put_Height(separatorThickness);
        }
        else
        {
            margin.Left = margin.Right = separatorMarginValue;
            separatorAsFrameworkElement->put_Width(separatorThickness);
        }

        THROW_IF_FAILED(separatorAsFrameworkElement->put_Margin(margin));
        ComPtr<IUIElement> result;
        THROW_IF_FAILED(separator.As(&result));
        return result;
    }

    HRESULT XamlBuilder::AllImagesLoaded()
    {
        FireAllImagesLoaded();
        return S_OK;
    }

    HRESULT XamlBuilder::ImagesLoadingHadError()
    {
        FireImagesLoadingHadError();
        return S_OK;
    }

    _Use_decl_annotations_
    void XamlBuilder::BuildXamlTreeFromAdaptiveCard(
        IAdaptiveCard* adaptiveCard, 
        IUIElement** xamlTreeRoot, 
        XamlCardRenderer* renderer,
        boolean isOuterCard)
    {
        *xamlTreeRoot = nullptr;
        m_renderer = renderer;

        ComPtr<IPanel> childElementContainer;
        ComPtr<IUIElement> rootElement = CreateRootCardElement(adaptiveCard, &childElementContainer);

        // Enumerate the child items of the card and build xaml for them
        ComPtr<IVector<IAdaptiveCardElement*>> body;
        THROW_IF_FAILED(adaptiveCard->get_Body(&body));

        std::shared_ptr<std::vector<InputItem>> inputElements = std::make_shared<std::vector<InputItem>>();
        BuildPanelChildren(body.Get(), childElementContainer.Get(), inputElements, [](IUIElement*) {});

        if (this->SupportsInteractivity())
        {
            ComPtr<IVector<IAdaptiveActionElement*>> actions;
            THROW_IF_FAILED(adaptiveCard->get_Actions(&actions));
            unsigned int bodyCount;
            THROW_IF_FAILED(body->get_Size(&bodyCount));
            BuildActions(actions.Get(), renderer, inputElements, childElementContainer.Get(), bodyCount > 0);
        }

        THROW_IF_FAILED(rootElement.CopyTo(xamlTreeRoot));

        if (isOuterCard)
        {
            if (m_listeners.size() == 0)
            {
                // If we're done and no one's listening for the images to load, make sure 
                // any outstanding image loads are no longer tracked.
                m_imageLoadTracker.AbandonOutstandingImages();
            }
            else if (m_imageLoadTracker.GetTotalImagesTracked() == 0)
            {
                // If there are no images to track, fire the all images loaded
                // event to signal the xaml is ready
                FireAllImagesLoaded();
            }
        }
    }

    _Use_decl_annotations_
    HRESULT XamlBuilder::AddListener(IXamlBuilderListener* listener) noexcept try
    {
        if (m_listeners.find(listener) == m_listeners.end())
        {
            m_listeners.emplace(listener);
        }
        else
        {
            return E_INVALIDARG;
        }
        return S_OK;
    } CATCH_RETURN;

    _Use_decl_annotations_
    HRESULT XamlBuilder::RemoveListener(IXamlBuilderListener* listener) noexcept try
    {
        if (m_listeners.find(listener) != m_listeners.end())
        {
            m_listeners.erase(listener);
        }
        else
        {
            return E_INVALIDARG;
        }
        return S_OK;
    } CATCH_RETURN;

    HRESULT XamlBuilder::SetFixedDimensions(_In_ UINT width, _In_ UINT height) noexcept
    {
        m_fixedDimensions = true;
        m_fixedWidth = width;
        m_fixedHeight = height;
        return S_OK;
    }

    HRESULT XamlBuilder::SetRenderOptions(_In_ RenderOptions renderOptions) noexcept
    {
        m_renderOptions = renderOptions;
        return S_OK;
    }

    HRESULT XamlBuilder::SetEnableXamlImageHandling(_In_ bool enableXamlImageHandling) noexcept
    {
        m_enableXamlImageHandling = enableXamlImageHandling;
        return S_OK;
    }

    HRESULT XamlBuilder::SetOverrideDictionary(_In_ ABI::Windows::UI::Xaml::IResourceDictionary* overrideDictionary) noexcept try
    {
        if (overrideDictionary != nullptr)
        {
            m_mergedResourceDictionary = overrideDictionary;
            ComPtr<IVector<ResourceDictionary*>> mergedDictionaries;
            m_mergedResourceDictionary->get_MergedDictionaries(&mergedDictionaries);
            mergedDictionaries->Append(m_defaultResourceDictionary.Get());
        }
        return S_OK;
    } CATCH_RETURN;

    HRESULT XamlBuilder::SetHostConfig(_In_ ABI::AdaptiveCards::XamlCardRenderer::IAdaptiveHostConfig* hostConfig) noexcept try
    {
        m_hostConfig = hostConfig;
        return S_OK;
    } CATCH_RETURN;

    void XamlBuilder::InitializeDefaultResourceDictionary()
    {
        ComPtr<IXamlReaderStatics> xamlReaderStatics;
        THROW_IF_FAILED(RoGetActivationFactory(HStringReference(RuntimeClass_Windows_UI_Xaml_Markup_XamlReader).Get(),
            __uuidof(IXamlReaderStatics), reinterpret_cast<void**>(xamlReaderStatics.GetAddressOf())));

        ComPtr<IInspectable> resourceDictionaryInspectable;
        THROW_IF_FAILED(xamlReaderStatics->Load(HStringReference(c_defaultResourceDictionary).Get(), &resourceDictionaryInspectable));
        ComPtr<IResourceDictionary> resourceDictionary;
        THROW_IF_FAILED(resourceDictionaryInspectable.As(&resourceDictionary));

        m_defaultResourceDictionary = resourceDictionary;
        m_mergedResourceDictionary = resourceDictionary;
    }

    _Use_decl_annotations_
    template<typename T>
    HRESULT XamlBuilder::TryGetResoureFromResourceDictionaries(std::wstring resourceName, T** style)
    {
        *style = nullptr;
        try
        {
            // Get a resource key for the requested style that we can use for ResourceDistionary Lookups
            ComPtr<IInspectable> resourceKey;
            THROW_IF_FAILED(m_propertyValueStatics->CreateString(HStringReference(resourceName.c_str()).Get(), resourceKey.GetAddressOf()));

            // Search for the named resource
            ComPtr<IInspectable> dictionaryValue;
            ComPtr<IMap<IInspectable*, IInspectable*>> resourceDictionaryMap;
            if (SUCCEEDED(m_mergedResourceDictionary.As(&resourceDictionaryMap)) &&
                SUCCEEDED(resourceDictionaryMap->Lookup(resourceKey.Get(), dictionaryValue.GetAddressOf())))
            {
                ComPtr<T> resourceToReturn;
                if (SUCCEEDED(dictionaryValue.As(&resourceToReturn)))
                {
                    THROW_IF_FAILED(resourceToReturn.CopyTo(style));
                    return S_OK;
                }
            }
        }
        catch (...)
        {
        }
        return E_FAIL;
    }

    template<typename T>
    bool XamlBuilder::TryGetValueResourceFromResourceDictionaries(
        _In_ std::wstring styleName,
        _Out_ T* valueResource)
    {
        try
        {
            // Get a resource key for the requested style that we can use for ResourceDictionary Lookups
            ComPtr<IInspectable> resourceKey;
            THROW_IF_FAILED(m_propertyValueStatics->CreateString(HStringReference(styleName.c_str()).Get(), resourceKey.GetAddressOf()));

            // Search for the named resource
            ComPtr<IInspectable> dictionaryValue;
            ComPtr<IMap<IInspectable*, IInspectable*>> resourceDictionaryMap;
            if (SUCCEEDED(m_mergedResourceDictionary.As(&resourceDictionaryMap)) &&
                SUCCEEDED(resourceDictionaryMap->Lookup(resourceKey.Get(), dictionaryValue.GetAddressOf())))
            {
                ComPtr<T> resourceToReturn;
                if (SUCCEEDED(dictionaryValue.As(&styleToReturn)))
                {
                    THROW_IF_FAILED(styleToReturn.CopyTo(style));
                    return true;
                }
            }
        }
        catch (...)
        {
        }
        return false;
    }

    _Use_decl_annotations_
    ComPtr<IUIElement> XamlBuilder::CreateRootCardElement(IAdaptiveCard* adaptiveCard, IPanel** childElementContainer)
    {
        // The root of an adaptive card is a composite of several elements, depending on the card
        // properties.  From back to fron these are:
        // Grid - Root element, used to enable children to stack above each other and size to fit
        // Image (optional) - Holds the background image if one is set
        // Shape (optional) - Provides the background image overlay, if one is set
        // StackPanel - The container for all the card's body elements
        ComPtr<IGrid> rootElement = XamlHelpers::CreateXamlClass<IGrid>(HStringReference(RuntimeClass_Windows_UI_Xaml_Controls_Grid));
        ComPtr<IAdaptiveCardConfig> adaptiveCardConfig;
        THROW_IF_FAILED(m_hostConfig->get_AdaptiveCard(&adaptiveCardConfig));

        ComPtr<IPanel> rootAsPanel;
        THROW_IF_FAILED(rootElement.As(&rootAsPanel));
        ABI::Windows::UI::Color backgroundColor;
        if (SUCCEEDED(adaptiveCardConfig->get_BackgroundColor(&backgroundColor)))
        {
            ComPtr<IBrush> backgroundColorBrush = GetSolidColorBrush(backgroundColor);
            THROW_IF_FAILED(rootAsPanel->put_Background(backgroundColorBrush.Get()));
        }

        ComPtr<IUriRuntimeClass> backgroundImageUrl;
        if (SUCCEEDED(adaptiveCard->get_BackgroundImage(&backgroundImageUrl)))
        {
            ApplyBackgroundToRoot(rootAsPanel.Get(), backgroundImageUrl.Get());
        }

        // Now create the inner stack panel to serve as the root host for all the 
        // body elements and apply padding from host configuration
        ComPtr<IStackPanel> bodyElementHost = XamlHelpers::CreateXamlClass<IStackPanel>(HStringReference(RuntimeClass_Windows_UI_Xaml_Controls_StackPanel));
        ComPtr<IFrameworkElement> bodyElementHostAsElement;
        THROW_IF_FAILED(bodyElementHost.As(&bodyElementHostAsElement));
        ComPtr<IAdaptiveSpacingDefinition> cardPadding;
        THROW_IF_FAILED(adaptiveCardConfig->get_Padding(&cardPadding));
        ApplyMarginToXamlElement(cardPadding.Get(), bodyElementHostAsElement.Get());

        XamlHelpers::AppendXamlElementToPanel(bodyElementHost.Get(), rootAsPanel.Get());
        THROW_IF_FAILED(bodyElementHost.CopyTo(childElementContainer));

        if (m_fixedDimensions)
        {
            ComPtr<IFrameworkElement> rootAsFrameworkElement;
            THROW_IF_FAILED(rootElement.As(&rootAsFrameworkElement));
            rootAsFrameworkElement->put_Width(m_fixedWidth);
            rootAsFrameworkElement->put_Height(m_fixedHeight);
            rootAsFrameworkElement->put_MaxHeight(m_fixedHeight);
        }
        
        ComPtr<IUIElement> rootAsUIElement;
        THROW_IF_FAILED(rootElement.As(&rootAsUIElement));
        return rootAsUIElement;
    }

    _Use_decl_annotations_
    void XamlBuilder::ApplyBackgroundToRoot(ABI::Windows::UI::Xaml::Controls::IPanel* rootPanel, ABI::Windows::Foundation::IUriRuntimeClass* url)
    {
        // In order to reuse the image creation code paths, we simply create an adaptive card
        // image element and then build that into xaml and apply to the root.
        ComPtr<IAdaptiveImage> adaptiveImage;
        THROW_IF_FAILED(MakeAndInitialize<AdaptiveImage>(&adaptiveImage));
        adaptiveImage->put_Url(url);
        adaptiveImage->put_Size(ABI::AdaptiveCards::XamlCardRenderer::ImageSize::Auto);

        ComPtr<IAdaptiveCardElement> adaptiveCardElement;
        THROW_IF_FAILED(adaptiveImage.As(&adaptiveCardElement));
        ComPtr<IUIElement> backgroundImage;
        BuildImage(adaptiveCardElement.Get(), nullptr, &backgroundImage);
        XamlHelpers::AppendXamlElementToPanel(backgroundImage.Get(), rootPanel);

        // The overlay applied to the background image is determined by a resouce, so create
        // the overlay if that resources exists
        ComPtr<IBrush> backgroundOverlayBrush;
        if (SUCCEEDED(TryGetResoureFromResourceDictionaries<IBrush>(c_BackgroundImageOverlayBrushKey, &backgroundOverlayBrush)))
        {
            ComPtr<IShape> overlayRectangle = XamlHelpers::CreateXamlClass<IShape>(HStringReference(RuntimeClass_Windows_UI_Xaml_Shapes_Rectangle));
            THROW_IF_FAILED(overlayRectangle->put_Fill(backgroundOverlayBrush.Get()));

            ComPtr<IUIElement> overlayRectangleAsUIElement;
            THROW_IF_FAILED(overlayRectangle.As(&overlayRectangleAsUIElement));
            XamlHelpers::AppendXamlElementToPanel(overlayRectangle.Get(), rootPanel);
        }
    }

    _Use_decl_annotations_
    template<typename T>
    void XamlBuilder::SetImageSource(
        T* destination,
        IImageSource* imageSource)
    {
        THROW_IF_FAILED(destination->put_Source(imageSource));
    };

    _Use_decl_annotations_
    template<>
    void XamlBuilder::SetImageSource<IEllipse>(
        IEllipse* destination,
        IImageSource* imageSource)
    {
        ComPtr<IImageBrush> imageBrush = XamlHelpers::CreateXamlClass<IImageBrush>(HStringReference(RuntimeClass_Windows_UI_Xaml_Media_ImageBrush));
        THROW_IF_FAILED(imageBrush->put_ImageSource(imageSource));

        ComPtr<ITileBrush> tileBrush;
        THROW_IF_FAILED(imageBrush.As(&tileBrush));
        THROW_IF_FAILED(tileBrush->put_Stretch(Stretch_UniformToFill));

        ComPtr<IBrush> brush;
        THROW_IF_FAILED(imageBrush.As(&brush));

        ComPtr<IShape> ellipseAsShape;
        ComPtr<IEllipse> ellipse(destination);
        THROW_IF_FAILED(ellipse.As(&ellipseAsShape));
        THROW_IF_FAILED(ellipseAsShape->put_Fill(brush.Get()));
    };

    _Use_decl_annotations_
    template<typename T>
    void XamlBuilder::SetImageOnUIElement(_In_ ABI::Windows::Foundation::IUriRuntimeClass* imageUri, T* uiElement)
    {
        // Get the resource resolvers
        ComPtr<IXamlCardResourceResolvers> resolvers;
        THROW_IF_FAILED(m_renderer->get_ResourceResolvers(&resolvers));

        // Get the image url scheme
        HSTRING schemeName;
        THROW_IF_FAILED(imageUri->get_SchemeName(&schemeName));

        // Get the resolver for the image
        ComPtr<IXamlCardResourceResolver> resolver;
        THROW_IF_FAILED(resolvers->Get(schemeName, &resolver));

        // If we have a resolver
        if (resolver != nullptr)
        {
            // Create a BitmapImage to hold the image data.  We use BitmapImage in order to allow
            // the tracker to subscribe to the ImageLoaded/Failed events
            ComPtr<IBitmapImage> bitmapImage = XamlHelpers::CreateXamlClass<IBitmapImage>(HStringReference(RuntimeClass_Windows_UI_Xaml_Media_Imaging_BitmapImage));

            if ((m_enableXamlImageHandling) || (m_listeners.size() == 0))
            {
                m_imageLoadTracker.TrackBitmapImage(bitmapImage.Get());
            }

            THROW_IF_FAILED(bitmapImage->put_CreateOptions(BitmapCreateOptions::BitmapCreateOptions_None));
            ComPtr<IBitmapSource> bitmapSource;
            bitmapImage.As(&bitmapSource);

            // Create the arguments to pass to the resolver
            ComPtr<IXamlCardGetResourceStreamArgs> args;
            THROW_IF_FAILED(MakeAndInitialize<XamlCardGetResourceStreamArgs>(&args, imageUri));

            // And call the resolver to get the image stream
            ComPtr<IAsyncOperation<IRandomAccessStream*>> getResourceStreamOperation;
            THROW_IF_FAILED(resolver->GetResourceStreamAsync(args.Get(), &getResourceStreamOperation));

            ComPtr<T> strongImageControl(uiElement);
            ComPtr<XamlBuilder> strongThis(this);
            THROW_IF_FAILED(getResourceStreamOperation->put_Completed(Callback<Implements<RuntimeClassFlags<WinRtClassicComMix>, IAsyncOperationCompletedHandler<IRandomAccessStream*>>>
                ([strongThis, this, bitmapSource, strongImageControl, bitmapImage](IAsyncOperation<IRandomAccessStream*>* operation, AsyncStatus status) -> HRESULT
            {
                if (status == AsyncStatus::Completed)
                {
                    // Get the random access stream
                    ComPtr<IRandomAccessStream> randomAccessStream;
                    RETURN_IF_FAILED(operation->GetResults(&randomAccessStream));

                    if (randomAccessStream == nullptr)
                    {
                        m_imageLoadTracker.MarkFailedLoadBitmapImage(bitmapImage.Get());
                        return S_OK;
                    }

                    RETURN_IF_FAILED(bitmapSource->SetSource(randomAccessStream.Get()));

                    ComPtr<IImageSource> imageSource;
                    RETURN_IF_FAILED(bitmapSource.As(&imageSource));

                    SetImageSource(strongImageControl.Get(), imageSource.Get());
                    return S_OK;
                }
                else
                {
                    m_imageLoadTracker.MarkFailedLoadBitmapImage(bitmapImage.Get());
                    return S_OK;
                }
            }).Get()));

            return;
        }

        // Otherwise, no resolver...
        if ((m_enableXamlImageHandling) || (m_listeners.size() == 0))
        {
            // If we've been explicitly told to let Xaml handle the image loading, or there are
            // no listeners waiting on the image load callbacks, use Xaml to load the images
            ComPtr<IBitmapImage> bitmapImage = XamlHelpers::CreateXamlClass<IBitmapImage>(HStringReference(RuntimeClass_Windows_UI_Xaml_Media_Imaging_BitmapImage));
            THROW_IF_FAILED(bitmapImage->put_UriSource(imageUri));

            ComPtr<IImageSource> bitmapImageSource;
            THROW_IF_FAILED(bitmapImage.As(&bitmapImageSource));
            SetImageSource(uiElement, bitmapImageSource.Get());
        }
        else
        {
            PopulateImageFromUrlAsync(imageUri, uiElement);
        }
    }

    _Use_decl_annotations_
    template<typename T>
    void XamlBuilder::PopulateImageFromUrlAsync(IUriRuntimeClass* imageUri, T* imageControl)
    {
        // Create the HttpClient to load the image stream
        ComPtr<IHttpBaseProtocolFilter> httpBaseProtocolFilter =
            XamlHelpers::CreateXamlClass<IHttpBaseProtocolFilter>(HStringReference(RuntimeClass_Windows_Web_Http_Filters_HttpBaseProtocolFilter));
        THROW_IF_FAILED(httpBaseProtocolFilter->put_AllowUI(false));
        ComPtr<IHttpFilter> httpFilter;
        THROW_IF_FAILED(httpBaseProtocolFilter.As(&httpFilter));
        ComPtr<IHttpClient> httpClient;
        ComPtr<IHttpClientFactory> httpClientFactory;
        THROW_IF_FAILED(GetActivationFactory(HStringReference(RuntimeClass_Windows_Web_Http_HttpClient).Get(), httpClientFactory.ReleaseAndGetAddressOf()));
        THROW_IF_FAILED(httpClientFactory->Create(httpFilter.Get(), httpClient.ReleaseAndGetAddressOf()));

        // Create a BitmapImage to hold the image data.  We use BitmapImage in order to allow
        // the tracker to subscribe to the ImageLoaded/Failed events
        ComPtr<IBitmapImage> bitmapImage = XamlHelpers::CreateXamlClass<IBitmapImage>(HStringReference(RuntimeClass_Windows_UI_Xaml_Media_Imaging_BitmapImage));
        m_imageLoadTracker.TrackBitmapImage(bitmapImage.Get());
        THROW_IF_FAILED(bitmapImage->put_CreateOptions(BitmapCreateOptions::BitmapCreateOptions_None));
        ComPtr<IBitmapSource> bitmapSource;
        bitmapImage.As(&bitmapSource);
        ComPtr<IAsyncOperationWithProgress<IInputStream*, HttpProgress>> getStreamOperation;
        THROW_IF_FAILED(httpClient->GetInputStreamAsync(imageUri, &getStreamOperation));

        ComPtr<T> strongImageControl(imageControl);
        ComPtr<XamlBuilder> strongThis(this);
        THROW_IF_FAILED(getStreamOperation->put_Completed(Callback<Implements<RuntimeClassFlags<WinRtClassicComMix>, IAsyncOperationWithProgressCompletedHandler<IInputStream*, HttpProgress>>>
            ([strongThis, this, bitmapSource, strongImageControl, bitmapImage](IAsyncOperationWithProgress<IInputStream*, HttpProgress>* operation, AsyncStatus status) -> HRESULT
        {
            if (status == AsyncStatus::Completed)
            {
                // Load the image stream into an in memory random access stream, which is what
                // SetSource needs
                ComPtr<IInputStream> imageStream;
                RETURN_IF_FAILED(operation->GetResults(&imageStream));
                ComPtr<IRandomAccessStream> randomAccessStream =
                    XamlHelpers::CreateXamlClass<IRandomAccessStream>(HStringReference(RuntimeClass_Windows_Storage_Streams_InMemoryRandomAccessStream));
                ComPtr<IOutputStream> outputStream;
                RETURN_IF_FAILED(randomAccessStream.As(&outputStream));
                ComPtr<IAsyncOperationWithProgress<UINT64, UINT64>> copyStreamOperation;
                RETURN_IF_FAILED(m_randomAccessStreamStatics->CopyAsync(imageStream.Get(), outputStream.Get(), &copyStreamOperation));

                return copyStreamOperation->put_Completed(Callback<Implements<RuntimeClassFlags<WinRtClassicComMix>, IAsyncOperationWithProgressCompletedHandler<UINT64, UINT64>>>
                    ([strongThis, this, bitmapSource, randomAccessStream, strongImageControl](IAsyncOperationWithProgress<UINT64, UINT64>* /*operation*/, AsyncStatus /*status*/) -> HRESULT
                {
                    randomAccessStream->Seek(0);
                    RETURN_IF_FAILED(bitmapSource->SetSource(randomAccessStream.Get()));

                    ComPtr<IImageSource> imageSource;
                    RETURN_IF_FAILED(bitmapSource.As(&imageSource));

                    SetImageSource(strongImageControl.Get(), imageSource.Get());
                    return S_OK;
                }).Get());
                m_copyStreamOperations.push_back(copyStreamOperation);
            }
            else
            {
                m_imageLoadTracker.MarkFailedLoadBitmapImage(bitmapImage.Get());
                return S_OK;
            }
        }).Get()));
        m_getStreamOperations.push_back(getStreamOperation);
    }

    void XamlBuilder::FireAllImagesLoaded()
    {
        for (auto& listener : m_listeners)
        {
            listener->AllImagesLoaded();
        }
    }

    void XamlBuilder::FireImagesLoadingHadError()
    {
        for (auto& listener : m_listeners)
        {
            listener->ImagesLoadingHadError();
        }
    }

    _Use_decl_annotations_
    void XamlBuilder::BuildPanelChildren(
        IVector<IAdaptiveCardElement*>* children,
        IPanel* parentPanel,
        std::shared_ptr<std::vector<InputItem>> inputElements,
        std::function<void(IUIElement* child)> childCreatedCallback)
    {
        int currentElement = 0;
        unsigned int childrenSize;
        THROW_IF_FAILED(children->get_Size(&childrenSize));
        XamlHelpers::IterateOverVector<IAdaptiveCardElement>(children, [&](IAdaptiveCardElement* element)
        {
            ElementType elementType;
            THROW_IF_FAILED(element->get_ElementType(&elementType));
            if (m_adaptiveElementBuilder.find(elementType) != m_adaptiveElementBuilder.end())
            {
                // First element does not need a separator added
                if (currentElement++ > 0)
                {
                    bool needsSeparator;
                    UINT spacing;
                    UINT separatorThickness;
                    ABI::Windows::UI::Color separatorColor;
                    GetSeparationConfigForElement(element, &spacing, &separatorThickness, &separatorColor, &needsSeparator);
                    if (needsSeparator)
                    {
                        auto separator = CreateSeparator(spacing, separatorThickness, separatorColor);
                        XamlHelpers::AppendXamlElementToPanel(separator.Get(), parentPanel);
                    }
                }
                ComPtr<IUIElement> newControl;
                m_adaptiveElementBuilder[elementType](element, inputElements, &newControl);
                XamlHelpers::AppendXamlElementToPanel(newControl.Get(), parentPanel);
                childCreatedCallback(newControl.Get());
            }
        });
    }

    void XamlBuilder::BuildShowCard(
        XamlCardRenderer* renderer,
        IAdaptiveShowCardActionConfig* showCardActionConfig,
        IAdaptiveActionElement* action,
        IUIElement** uiShowCard)
    {
        ComPtr<IAdaptiveActionElement> localAction(action);
        ComPtr<IAdaptiveShowCardAction> showCardAction;
        THROW_IF_FAILED(localAction.As(&showCardAction));

        ComPtr<IAdaptiveCard> showCard;
        THROW_IF_FAILED(showCardAction->get_Card(showCard.GetAddressOf()));

        ComPtr<IUIElement> localUiShowCard;
        BuildXamlTreeFromAdaptiveCard(showCard.Get(), localUiShowCard.GetAddressOf(), renderer, false);

        ComPtr<IGrid2> showCardGrid;
        THROW_IF_FAILED(localUiShowCard.As(&showCardGrid));

        // Set the padding
        ComPtr<IAdaptiveSpacingDefinition> cardPadding;
        THROW_IF_FAILED(showCardActionConfig->get_Padding(&cardPadding));

        UINT32 top, bottom;
        THROW_IF_FAILED(cardPadding->get_Top(&top));
        THROW_IF_FAILED(cardPadding->get_Bottom(&bottom));

        ABI::AdaptiveCards::XamlCardRenderer::ActionMode showCardActionMode;
        THROW_IF_FAILED(showCardActionConfig->get_ActionMode(&showCardActionMode));

        UINT32 left = 0;
        UINT32 right = 0;
        if (showCardActionMode != ActionMode_InlineEdgeToEdge)
        {
            THROW_IF_FAILED(cardPadding->get_Left(&left));
            THROW_IF_FAILED(cardPadding->get_Right(&right));
        }

        Thickness padding = { (double)left, (double)top, (double)right, (double)bottom };
        THROW_IF_FAILED(showCardGrid->put_Padding(padding));

        // Set the top margin
        ComPtr<IFrameworkElement> showCardFrameworkElement;
        THROW_IF_FAILED(localUiShowCard.As(&showCardFrameworkElement));

        UINT32 inlineTopMargin;
        THROW_IF_FAILED(showCardActionConfig->get_InlineTopMargin(&inlineTopMargin));
        Thickness margin = { 0, (double)inlineTopMargin, 0, 0 };
        THROW_IF_FAILED(showCardFrameworkElement->put_Margin(margin));

        // Set the background color
        ABI::Windows::UI::Color backgroundColor;
        THROW_IF_FAILED(showCardActionConfig->get_BackgroundColor(&backgroundColor));
        ComPtr<IBrush> backgroundColorBrush = GetSolidColorBrush(backgroundColor);
        ComPtr<IPanel> showCardAsPanel;
        THROW_IF_FAILED(localUiShowCard.As(&showCardAsPanel));
        THROW_IF_FAILED(showCardAsPanel->put_Background(backgroundColorBrush.Get()));

        // Set the visibility as Collapsed until the action is triggered
        THROW_IF_FAILED(localUiShowCard->put_Visibility(Visibility_Collapsed));

        *uiShowCard = localUiShowCard.Detach();
    }

    _Use_decl_annotations_
    void XamlBuilder::BuildActions(
        IVector<IAdaptiveActionElement*>* children,
        XamlCardRenderer* renderer,
        std::shared_ptr<std::vector<InputItem>> inputElements,
        IPanel* parentPanel,
        bool insertSeparator)
    {
        ComPtr<IAdaptiveActionsConfig> actionsConfig;
        THROW_IF_FAILED(m_hostConfig->get_Actions(actionsConfig.GetAddressOf()));

        // Create a separator between the body and the actions
        if (insertSeparator)
        {
            ABI::AdaptiveCards::XamlCardRenderer::Spacing spacing;
            THROW_IF_FAILED(actionsConfig->get_Spacing(&spacing)); 

            UINT spacingSize;
            THROW_IF_FAILED(GetSpacingSizeFromSpacing(m_hostConfig.Get(), spacing, &spacingSize));

            ABI::Windows::UI::Color color = { 0 };
            auto separator = CreateSeparator(spacingSize, 0, color);
            XamlHelpers::AppendXamlElementToPanel(separator.Get(), parentPanel);
        }

        ABI::AdaptiveCards::XamlCardRenderer::ActionAlignment actionAlignment;
        THROW_IF_FAILED(actionsConfig->get_ActionAlignment(&actionAlignment));

        ABI::AdaptiveCards::XamlCardRenderer::ActionsOrientation actionsOrientation;
        THROW_IF_FAILED(actionsConfig->get_ActionsOrientation(&actionsOrientation));

        // Declare the panel that will host the buttons
        ComPtr<IPanel> actionsPanel;
        ComPtr<IVector<ColumnDefinition*>> columnDefinitions;

        if (actionAlignment == ABI::AdaptiveCards::XamlCardRenderer::ActionAlignment::Stretch &&
            actionsOrientation == ABI::AdaptiveCards::XamlCardRenderer::ActionsOrientation::Horizontal)
        {
            // If stretch alignment and orientation is horizontal, we use a grid with equal column widths to achieve stretch behavior.
            // For vertical orientation, we'll still just use a stack panel since the concept of stretching buttons height isn't really
            // valid, especially when the height of cards are typically dynamic.
            ComPtr<IGrid> actionsGrid = XamlHelpers::CreateXamlClass<IGrid>(HStringReference(RuntimeClass_Windows_UI_Xaml_Controls_Grid));
            THROW_IF_FAILED(actionsGrid->get_ColumnDefinitions(&columnDefinitions));
            THROW_IF_FAILED(actionsGrid.As(&actionsPanel));
        }

        else
        {
            // Create a stack panel for the action buttons
            ComPtr<IStackPanel> actionStackPanel = XamlHelpers::CreateXamlClass<IStackPanel>(HStringReference(RuntimeClass_Windows_UI_Xaml_Controls_StackPanel));

            auto uiOrientation = (actionsOrientation == ABI::AdaptiveCards::XamlCardRenderer::ActionsOrientation::Horizontal) ?
                Orientation::Orientation_Horizontal :
                Orientation::Orientation_Vertical;

            THROW_IF_FAILED(actionStackPanel->put_Orientation(uiOrientation));

            ComPtr<IFrameworkElement> actionsFrameworkElement;
            THROW_IF_FAILED(actionStackPanel.As(&actionsFrameworkElement));

            switch (actionAlignment)
            {
            case ABI::AdaptiveCards::XamlCardRenderer::ActionAlignment::Center:
                THROW_IF_FAILED(actionsFrameworkElement->put_HorizontalAlignment(HorizontalAlignment_Center));
                break;
            case ABI::AdaptiveCards::XamlCardRenderer::ActionAlignment::Left:
                THROW_IF_FAILED(actionsFrameworkElement->put_HorizontalAlignment(HorizontalAlignment_Left));
                break;
            case ABI::AdaptiveCards::XamlCardRenderer::ActionAlignment::Right:
                THROW_IF_FAILED(actionsFrameworkElement->put_HorizontalAlignment(HorizontalAlignment_Right));
                break;
            case ABI::AdaptiveCards::XamlCardRenderer::ActionAlignment::Stretch:
                THROW_IF_FAILED(actionsFrameworkElement->put_HorizontalAlignment(HorizontalAlignment_Stretch));
                break;
            }

            // Add the action buttons to the stack panel
            THROW_IF_FAILED(actionStackPanel.As(&actionsPanel));
        }

        UINT32 buttonSpacing;
        THROW_IF_FAILED(actionsConfig->get_ButtonSpacing(&buttonSpacing));

        Thickness buttonMargin = { 0, 0, 0, 0 };
        if (actionsOrientation == ABI::AdaptiveCards::XamlCardRenderer::ActionsOrientation::Horizontal)
        {
            buttonMargin.Left = buttonMargin.Right = buttonSpacing / 2;

            // Negate the spacing on the sides so the left and right buttons are flush on the side.
            // We do NOT remove the margin from the individual button itself, since that would cause
            // the equal columns stretch behavior to not have equal columns (since the first and last
            // button would be narrower without the same margins as its peers).
            ComPtr<IFrameworkElement> actionsPanelAsFrameworkElement;
            THROW_IF_FAILED(actionsPanel.As(&actionsPanelAsFrameworkElement));
            THROW_IF_FAILED(actionsPanelAsFrameworkElement->put_Margin({ buttonMargin.Left * -1, 0, buttonMargin.Right * -1, 0 }));
        }
        else
        {
            buttonMargin.Top = buttonMargin.Bottom = buttonSpacing / 2;

            // Negate the spacing on the top and bottom so the first and last buttons don't have extra padding
            ComPtr<IFrameworkElement> actionsPanelAsFrameworkElement;
            THROW_IF_FAILED(actionsPanel.As(&actionsPanelAsFrameworkElement));
            THROW_IF_FAILED(actionsPanelAsFrameworkElement->put_Margin({ 0, buttonMargin.Top * -1, 0, buttonMargin.Bottom * -1 }));
        }

        UINT32 maxActions;
        THROW_IF_FAILED(actionsConfig->get_MaxActions(&maxActions));

        ComPtr<IAdaptiveShowCardActionConfig> showCardActionConfig;
        THROW_IF_FAILED(actionsConfig->get_ShowCard(&showCardActionConfig));

        ABI::AdaptiveCards::XamlCardRenderer::ActionMode showCardActionMode;
        THROW_IF_FAILED(showCardActionConfig->get_ActionMode(&showCardActionMode));

        UINT currentAction = 0;

        ComPtr<XamlCardRenderer> strongRenderer(renderer);
        std::shared_ptr<std::vector<ComPtr<IUIElement>>> allShowCards = std::make_shared<std::vector<ComPtr<IUIElement>>>();
        ComPtr<IStackPanel> showCardsStackPanel = XamlHelpers::CreateXamlClass<IStackPanel>(HStringReference(RuntimeClass_Windows_UI_Xaml_Controls_StackPanel));
        ComPtr<IGridStatics> gridStatics;
        THROW_IF_FAILED(GetActivationFactory(HStringReference(RuntimeClass_Windows_UI_Xaml_Controls_Grid).Get(), &gridStatics));
        XamlHelpers::IterateOverVector<IAdaptiveActionElement>(children, [&](IAdaptiveActionElement* child)
        {
            if (currentAction < maxActions)
            {
                // Render a button for each action
                ComPtr<IAdaptiveActionElement> action(child);
                ComPtr<IButton> button = XamlHelpers::CreateXamlClass<IButton>(HStringReference(RuntimeClass_Windows_UI_Xaml_Controls_Button));

                ComPtr<IFrameworkElement> buttonFrameworkElement;
                THROW_IF_FAILED(button.As(&buttonFrameworkElement));

                THROW_IF_FAILED(buttonFrameworkElement->put_Margin(buttonMargin));

                if (actionsOrientation == ABI::AdaptiveCards::XamlCardRenderer::ActionsOrientation::Horizontal)
                {
                    // For horizontal alignment, we always use stretch
                    THROW_IF_FAILED(buttonFrameworkElement->put_HorizontalAlignment(ABI::Windows::UI::Xaml::HorizontalAlignment::HorizontalAlignment_Stretch));
                }
                else
                {
                    switch (actionAlignment)
                    {
                    case ABI::AdaptiveCards::XamlCardRenderer::ActionAlignment::Center:
                        THROW_IF_FAILED(buttonFrameworkElement->put_HorizontalAlignment(HorizontalAlignment_Center));
                        break;
                    case ABI::AdaptiveCards::XamlCardRenderer::ActionAlignment::Left:
                        THROW_IF_FAILED(buttonFrameworkElement->put_HorizontalAlignment(HorizontalAlignment_Left));
                        break;
                    case ABI::AdaptiveCards::XamlCardRenderer::ActionAlignment::Right:
                        THROW_IF_FAILED(buttonFrameworkElement->put_HorizontalAlignment(HorizontalAlignment_Right));
                        break;
                    case ABI::AdaptiveCards::XamlCardRenderer::ActionAlignment::Stretch:
                        THROW_IF_FAILED(buttonFrameworkElement->put_HorizontalAlignment(HorizontalAlignment_Stretch));
                        break;
                    }
                }

                HString title;
                THROW_IF_FAILED(action->get_Title(title.GetAddressOf()));
                XamlHelpers::SetContent(button.Get(), title.Get());

                ABI::AdaptiveCards::XamlCardRenderer::ActionType actionType;
                THROW_IF_FAILED(action->get_ActionType(&actionType));

                // If this is a show card action and we're rendering the actions inline, render the card that will be shown
                ComPtr<IUIElement> uiShowCard;
                if (actionType == ABI::AdaptiveCards::XamlCardRenderer::ActionType::ShowCard && 
                    showCardActionMode != ABI::AdaptiveCards::XamlCardRenderer::ActionMode_Popup)
                {
                    BuildShowCard(strongRenderer.Get(), showCardActionConfig.Get(), action.Get(), uiShowCard.GetAddressOf());
                    allShowCards->push_back(uiShowCard);

                    ComPtr<IPanel> showCardsPanel;
                    THROW_IF_FAILED(showCardsStackPanel.As(&showCardsPanel));
                    XamlHelpers::AppendXamlElementToPanel(uiShowCard.Get(), showCardsPanel.Get());
                }
                
                // Add click handler
                ComPtr<IButtonBase> buttonBase;
                THROW_IF_FAILED(button.As(&buttonBase));

                EventRegistrationToken clickToken;
                THROW_IF_FAILED(buttonBase->add_Click(Callback<IRoutedEventHandler>([action, actionType, showCardActionMode, uiShowCard, allShowCards, strongRenderer, inputElements](IInspectable* /*sender*/, IRoutedEventArgs* /*args*/) -> HRESULT
                {
                    if (actionType == ABI::AdaptiveCards::XamlCardRenderer::ActionType::ShowCard &&
                        showCardActionMode != ABI::AdaptiveCards::XamlCardRenderer::ActionMode_Popup)
                    {
                        // Check if this show card is currently visible
                        Visibility currentVisibility;
                        THROW_IF_FAILED(uiShowCard->get_Visibility(&currentVisibility));

                        // Collapse all cards to make sure that no other show cards are visible
                        for (std::vector<ComPtr<IUIElement>>::iterator it = allShowCards->begin(); it != allShowCards->end(); ++it)
                        {
                            THROW_IF_FAILED((*it)->put_Visibility(Visibility_Collapsed));
                        }

                        // If the card had been collapsed before, show it now
                        if (currentVisibility == Visibility_Collapsed)
                        {
                            THROW_IF_FAILED(uiShowCard->put_Visibility(Visibility_Visible));
                        }
                    }
                    else
                    {
                        // Serialize the inputElements into Json.
                        Json::Value jsonValue;
                        for (auto& inputElement : *inputElements)
                        {
                            inputElement.Serialize(jsonValue);
                        }

                        Json::StyledWriter writer;
                        std::string inputString = writer.write(jsonValue);

                        HString inputHString;
                        THROW_IF_FAILED(UTF8ToHString(inputString, inputHString.GetAddressOf()));

                        // TODO: Data binding for inputs 
                        ComPtr<IAdaptiveActionEventArgs> eventArgs;
                        THROW_IF_FAILED(MakeAndInitialize<AdaptiveCards::XamlCardRenderer::AdaptiveActionEventArgs>(&eventArgs, action.Get(), inputHString.Get()));
                        THROW_IF_FAILED(strongRenderer->SendActionEvent(eventArgs.Get()));
                    }

                    return S_OK;
                }).Get(), &clickToken));

                XamlHelpers::AppendXamlElementToPanel(button.Get(), actionsPanel.Get());

                if (columnDefinitions != nullptr)
                {
                    // If using the equal width columns, we'll add a column and assign the column
                    ComPtr<IColumnDefinition> columnDefinition = XamlHelpers::CreateXamlClass<IColumnDefinition>(HStringReference(RuntimeClass_Windows_UI_Xaml_Controls_ColumnDefinition));
                    THROW_IF_FAILED(columnDefinition->put_Width({ 1.0, GridUnitType::GridUnitType_Star }));
                    THROW_IF_FAILED(columnDefinitions->Append(columnDefinition.Get()));

                    gridStatics->SetColumn(buttonFrameworkElement.Get(), currentAction);
                }
            }
            currentAction++;
        });

        XamlHelpers::AppendXamlElementToPanel(actionsPanel.Get(), parentPanel);

        // TODO: EdgeToEdge show cards should not go in "parentPanel", which has margins applied to it from the adaptive card options
        XamlHelpers::AppendXamlElementToPanel(showCardsStackPanel.Get(), parentPanel);
    }

    _Use_decl_annotations_
    void XamlBuilder::ApplyMarginToXamlElement(
        IAdaptiveSpacingDefinition* spacingDefinition,
        IFrameworkElement* element)
    {
        ComPtr<IFrameworkElement> localElement(element);
        Thickness margin = ThicknessFromSpacingDefinition(spacingDefinition);
        THROW_IF_FAILED(localElement->put_Margin(margin));
    }

    _Use_decl_annotations_
    void XamlBuilder::GetSeparationConfigForElement(
        IAdaptiveCardElement* cardElement,
        UINT* spacing,
        UINT* separatorThickness,
        ABI::Windows::UI::Color* separatorColor,
        bool * needsSeparator)
    {
        ABI::AdaptiveCards::XamlCardRenderer::Spacing elementSpacing;
        THROW_IF_FAILED(cardElement->get_Spacing(&elementSpacing));

        UINT localSpacing;
        THROW_IF_FAILED(GetSpacingSizeFromSpacing(m_hostConfig.Get(), elementSpacing, &localSpacing));

<<<<<<< HEAD
        ComPtr<IAdaptiveSeparator> elementSeparator;
        THROW_IF_FAILED(cardElement->get_Separator(&elementSeparator));

        ABI::Windows::UI::Color localColor = { 0 };
        UINT localThickness = 0;
        if (elementSeparator != nullptr)
        {
            ABI::AdaptiveCards::XamlCardRenderer::AdaptiveColor elementSeparatorColor;
            elementSeparator->get_Color(&elementSeparatorColor);

            THROW_IF_FAILED(GetColorFromAdaptiveColor(m_hostConfig.Get(), elementSeparatorColor, false, &localColor));

            ComPtr<IAdaptiveSeparatorThicknessConfig> separatorThicknessConfig;
            THROW_IF_FAILED(m_hostConfig->get_SeparatorThickness(&separatorThicknessConfig));
=======
        boolean hasSeparator;
        THROW_IF_FAILED(cardElement->get_Separator(&hasSeparator));

        ABI::Windows::UI::Color localColor = { 0 };
        UINT localThickness = 0; 
        if (hasSeparator)
        {
            THROW_IF_FAILED(GetColorFromAdaptiveColor(m_hostConfig.Get(), ABI::AdaptiveCards::XamlCardRenderer::AdaptiveColor::Default, false, &localColor));
            localThickness = 1;
        }

        // This block of code is currently not in use as we are not currently using the element 
        // separator object.  Leaving this code here to be used when issue #629 makes separator an object
        ComPtr<IAdaptiveSeparator> elementSeparator;
        if (elementSeparator != nullptr)
        {
            ABI::AdaptiveCards::XamlCardRenderer::AdaptiveColor elementSeparatorColor;
            elementSeparator->get_Color(&elementSeparatorColor);

            THROW_IF_FAILED(GetColorFromAdaptiveColor(m_hostConfig.Get(), elementSeparatorColor, false, &localColor));

            ComPtr<IAdaptiveSeparatorThicknessConfig> separatorThicknessConfig;
            //THROW_IF_FAILED(m_hostConfig->get_SeparatorThickness(&separatorThicknessConfig));
>>>>>>> 128a7f77

            ABI::AdaptiveCards::XamlCardRenderer::SeparatorThickness elementSeparatorThickness;
            elementSeparator->get_Thickness(&elementSeparatorThickness);

            switch (elementSeparatorThickness)
            {
            case ABI::AdaptiveCards::XamlCardRenderer::SeparatorThickness::Default:
                THROW_IF_FAILED(separatorThicknessConfig->get_Default(&localThickness));
                break;
            case ABI::AdaptiveCards::XamlCardRenderer::SeparatorThickness::Thick:
                THROW_IF_FAILED(separatorThicknessConfig->get_Thick(&localThickness));
                break;
            }
        }
<<<<<<< HEAD

        *needsSeparator = 
            (elementSeparator != nullptr) || 
=======
        
        *needsSeparator = hasSeparator ||
>>>>>>> 128a7f77
            (elementSpacing != ABI::AdaptiveCards::XamlCardRenderer::Spacing::None);

        *spacing = localSpacing;
        *separatorThickness = localThickness;
        *separatorColor = localColor;
    }

    _Use_decl_annotations_
    ComPtr<IBrush> XamlBuilder::GetSolidColorBrush(_In_ ABI::Windows::UI::Color color)
    {
        ComPtr<ISolidColorBrush> solidColorBrush = XamlHelpers::CreateXamlClass<ISolidColorBrush>(HStringReference(RuntimeClass_Windows_UI_Xaml_Media_SolidColorBrush));
        THROW_IF_FAILED(solidColorBrush->put_Color(color));
        ComPtr<IBrush> solidColorBrushAsBrush;
        THROW_IF_FAILED(solidColorBrush.As(&solidColorBrushAsBrush));
        return solidColorBrushAsBrush;
    }

    _Use_decl_annotations_
    Thickness XamlBuilder::ThicknessFromSpacingDefinition(IAdaptiveSpacingDefinition* spacingDefinition)
    {
        UINT32 left;
        THROW_IF_FAILED(spacingDefinition->get_Left(&left));
        UINT32 top;
        THROW_IF_FAILED(spacingDefinition->get_Top(&top));
        UINT32 right;
        THROW_IF_FAILED(spacingDefinition->get_Right(&right));
        UINT32 bottom;
        THROW_IF_FAILED(spacingDefinition->get_Bottom(&bottom));
        Thickness margin = { (double)left, (double)top, (double)right, (double)bottom };
        return margin;
    }

    _Use_decl_annotations_
    void XamlBuilder::StyleXamlTextBlock(
        ABI::AdaptiveCards::XamlCardRenderer::TextSize size,
        ABI::AdaptiveCards::XamlCardRenderer::AdaptiveColor color,
        bool isSubtle,
        ABI::AdaptiveCards::XamlCardRenderer::TextWeight weight,
        ABI::Windows::UI::Xaml::Controls::ITextBlock* xamlTextBlock)
    {
        ComPtr<ITextBlock> localTextBlock(xamlTextBlock);

        ABI::Windows::UI::Color fontColor;
        THROW_IF_FAILED(GetColorFromAdaptiveColor(m_hostConfig.Get(), color, isSubtle, &fontColor));

        ComPtr<IBrush> fontColorBrush = GetSolidColorBrush(fontColor);
        THROW_IF_FAILED(localTextBlock->put_Foreground(fontColorBrush.Get()));

        // Retrieve the Font Size from Host Options
        ComPtr<IAdaptiveFontSizesConfig> fontSizesConfig;
        THROW_IF_FAILED(m_hostConfig->get_FontSizes(&fontSizesConfig));
        UINT32 fontSize;
        switch (size)
        {
        case ABI::AdaptiveCards::XamlCardRenderer::TextSize::Small:
            THROW_IF_FAILED(fontSizesConfig->get_Small(&fontSize));
            break;
        case ABI::AdaptiveCards::XamlCardRenderer::TextSize::Normal:
            THROW_IF_FAILED(fontSizesConfig->get_Normal(&fontSize));
            break;
        case ABI::AdaptiveCards::XamlCardRenderer::TextSize::Medium:
            THROW_IF_FAILED(fontSizesConfig->get_Medium(&fontSize));
            break;
        case ABI::AdaptiveCards::XamlCardRenderer::TextSize::Large:
            THROW_IF_FAILED(fontSizesConfig->get_Large(&fontSize));
            break;
        case ABI::AdaptiveCards::XamlCardRenderer::TextSize::ExtraLarge:
            THROW_IF_FAILED(fontSizesConfig->get_ExtraLarge(&fontSize));
            break;
        default:
            THROW_IF_FAILED(fontSizesConfig->get_Normal(&fontSize));
            break;
        }
        THROW_IF_FAILED(localTextBlock->put_FontSize((double)fontSize));

        ABI::Windows::UI::Text::FontWeight xamlFontWeight;
        switch (weight)
        {
        case ABI::AdaptiveCards::XamlCardRenderer::TextWeight::Lighter:
            THROW_IF_FAILED(m_fontWeightsStatics->get_Light(&xamlFontWeight));
            break;
        case ABI::AdaptiveCards::XamlCardRenderer::TextWeight::Normal:
            THROW_IF_FAILED(m_fontWeightsStatics->get_Normal(&xamlFontWeight));
            break;
        case ABI::AdaptiveCards::XamlCardRenderer::TextWeight::Bolder:
            THROW_IF_FAILED(m_fontWeightsStatics->get_Bold(&xamlFontWeight));
            break;
        default:
            THROW_IF_FAILED(m_fontWeightsStatics->get_Normal(&xamlFontWeight));
            break;
        }
        THROW_IF_FAILED(localTextBlock->put_FontWeight(xamlFontWeight));
    }

    _Use_decl_annotations_
    void XamlBuilder::StyleXamlTextBlock(
        ABI::AdaptiveCards::XamlCardRenderer::IAdaptiveTextConfig* options,
        ABI::Windows::UI::Xaml::Controls::ITextBlock* xamlTextBlock)
    {
        ABI::AdaptiveCards::XamlCardRenderer::TextWeight textWeight;
        THROW_IF_FAILED(options->get_Weight(&textWeight));
        ABI::AdaptiveCards::XamlCardRenderer::AdaptiveColor textColor;
        THROW_IF_FAILED(options->get_Color(&textColor));
        ABI::AdaptiveCards::XamlCardRenderer::TextSize textSize;
        THROW_IF_FAILED(options->get_Size(&textSize));
        boolean isSubtle;
        THROW_IF_FAILED(options->get_IsSubtle(&isSubtle));
        StyleXamlTextBlock(textSize, textColor, Boolify(isSubtle), textWeight, xamlTextBlock);
    }

    _Use_decl_annotations_
    void XamlBuilder::BuildTextBlock(
        IAdaptiveCardElement* adaptiveCardElement, 
        std::shared_ptr<std::vector<InputItem>> inputElements,
        IUIElement** textBlockControl)
    {
        ComPtr<IAdaptiveCardElement> cardElement(adaptiveCardElement);
        ComPtr<IAdaptiveTextBlock> adaptiveTextBlock;
        THROW_IF_FAILED(cardElement.As(&adaptiveTextBlock));

        ComPtr<ITextBlock> xamlTextBlock = XamlHelpers::CreateXamlClass<ITextBlock>(HStringReference(RuntimeClass_Windows_UI_Xaml_Controls_TextBlock));

        // ITextBlock2 will be used later on
        ComPtr<ITextBlock2> xamlTextBlock2;
        THROW_IF_FAILED(xamlTextBlock.As(&xamlTextBlock2));

        HString text;
        adaptiveTextBlock->get_Text(text.GetAddressOf());
        xamlTextBlock->put_Text(text.Get());

        // Retrieve the Text Color from Host Options.
        ABI::AdaptiveCards::XamlCardRenderer::AdaptiveColor textColor;
        THROW_IF_FAILED(adaptiveTextBlock->get_Color(&textColor));
        boolean isSubtle = false;
        THROW_IF_FAILED(adaptiveTextBlock->get_IsSubtle(&isSubtle));

        // The subtle boolean is rendered by setting the opacity on the text block, so retrieve
        // that value from the resource dictionary and set the Opacity
        if (isSubtle)
        {
            ComPtr<IInspectable> subtleOpacityInspectable;
            if (SUCCEEDED(TryGetResoureFromResourceDictionaries<IInspectable>(c_TextBlockSubtleOpacityKey, &subtleOpacityInspectable)))
            {
                ComPtr<IReference<double>> subtleOpacityReference;
                if (SUCCEEDED(subtleOpacityInspectable.As(&subtleOpacityReference)))
                {
                    double subtleOpacity;
                    subtleOpacityReference.Get()->get_Value(&subtleOpacity);

                    ComPtr<IUIElement> textBlockAsUIElement;
                    THROW_IF_FAILED(xamlTextBlock.As(&textBlockAsUIElement));
                    textBlockAsUIElement->put_Opacity(subtleOpacity);
                }
            }
        }

        // Apply the wrap value to the xaml element
        boolean shouldWrap = false;
        THROW_IF_FAILED(adaptiveTextBlock->get_Wrap(&shouldWrap));
        THROW_IF_FAILED(xamlTextBlock->put_TextWrapping(shouldWrap ? TextWrapping::TextWrapping_WrapWholeWords : TextWrapping::TextWrapping_NoWrap));
        THROW_IF_FAILED(xamlTextBlock->put_TextTrimming(TextTrimming::TextTrimming_CharacterEllipsis));

        // Set the maximum number of lines the text block should show in cases where wrapping is enabled.
        if (shouldWrap)
        {
            UINT maxLines;
            THROW_IF_FAILED(adaptiveTextBlock->get_MaxLines(&maxLines));
            THROW_IF_FAILED(xamlTextBlock2->put_MaxLines(maxLines));
        }

        ABI::AdaptiveCards::XamlCardRenderer::HAlignment adaptiveHorizontalAlignment;
        THROW_IF_FAILED(adaptiveTextBlock->get_HorizontalAlignment(&adaptiveHorizontalAlignment));

        // Set the horizontal alignment of the text
        switch (adaptiveHorizontalAlignment)
        {
            case ABI::AdaptiveCards::XamlCardRenderer::HAlignment::Left:
                THROW_IF_FAILED(xamlTextBlock->put_TextAlignment(TextAlignment::TextAlignment_Left));
                break;
            case ABI::AdaptiveCards::XamlCardRenderer::HAlignment::Right:
                THROW_IF_FAILED(xamlTextBlock->put_TextAlignment(TextAlignment::TextAlignment_Right));
                break;
            case ABI::AdaptiveCards::XamlCardRenderer::HAlignment::Center:
                THROW_IF_FAILED(xamlTextBlock->put_TextAlignment(TextAlignment::TextAlignment_Center));
                break;
        }
        ABI::AdaptiveCards::XamlCardRenderer::TextSize textblockSize;
        THROW_IF_FAILED(adaptiveTextBlock->get_Size(&textblockSize));

        ABI::AdaptiveCards::XamlCardRenderer::TextWeight textWeight;
        THROW_IF_FAILED(adaptiveTextBlock->get_Weight(&textWeight));

        // Ensure left edge of text is consistent regardless of font size, so both small and large fonts
        // are flush on the left edge of the card by enabling TrimSideBearings
        THROW_IF_FAILED(xamlTextBlock2->put_OpticalMarginAlignment(OpticalMarginAlignment_TrimSideBearings));

        //Style the TextBlock using Host Options
        StyleXamlTextBlock(textblockSize, textColor, isSubtle, textWeight, xamlTextBlock.Get());

        THROW_IF_FAILED(xamlTextBlock.CopyTo(textBlockControl));
    }

    _Use_decl_annotations_
    void XamlBuilder::BuildImage(
        IAdaptiveCardElement* adaptiveCardElement, 
        std::shared_ptr<std::vector<InputItem>> inputElements,
        IUIElement** imageControl)
    {
        ComPtr<IAdaptiveCardElement> cardElement(adaptiveCardElement);
        ComPtr<IAdaptiveImage> adaptiveImage;
        THROW_IF_FAILED(cardElement.As(&adaptiveImage));

        ComPtr<IUriRuntimeClass> imageUri;
        THROW_IF_FAILED(adaptiveImage->get_Url(imageUri.GetAddressOf()));

        // Get the image's size and style
        ABI::AdaptiveCards::XamlCardRenderer::ImageSize size;
        THROW_IF_FAILED(adaptiveImage->get_Size(&size));

        ABI::AdaptiveCards::XamlCardRenderer::ImageStyle imageStyle;
        THROW_IF_FAILED(adaptiveImage->get_Style(&imageStyle));

        ComPtr<IFrameworkElement> frameworkElement;
        if (imageStyle == ImageStyle_Person)
        {
            ComPtr<IEllipse> ellipse = XamlHelpers::CreateXamlClass<IEllipse>(HStringReference(RuntimeClass_Windows_UI_Xaml_Shapes_Ellipse));
            SetImageOnUIElement(imageUri.Get(), ellipse.Get());

            // Set both Auto, Default, and Stretch to Stretch_UniformToFill.  An ellipse set to Stretch_Uniform ends up with size 0.
            if (size == ABI::AdaptiveCards::XamlCardRenderer::ImageSize::Auto ||
                size == ABI::AdaptiveCards::XamlCardRenderer::ImageSize::Default ||
                size == ABI::AdaptiveCards::XamlCardRenderer::ImageSize::Stretch)
            {
                ComPtr<IShape> ellipseAsShape;
                THROW_IF_FAILED(ellipse.As(&ellipseAsShape));

                THROW_IF_FAILED(ellipseAsShape->put_Stretch(Stretch::Stretch_UniformToFill));
            }

            THROW_IF_FAILED(ellipse.As(&frameworkElement));
        }
        else
        {
            ComPtr<IImage> xamlImage = XamlHelpers::CreateXamlClass<IImage>(HStringReference(RuntimeClass_Windows_UI_Xaml_Controls_Image));
            SetImageOnUIElement(imageUri.Get(), xamlImage.Get());

            switch (size)
            {
                case ABI::AdaptiveCards::XamlCardRenderer::ImageSize::Auto:
                case ABI::AdaptiveCards::XamlCardRenderer::ImageSize::Default:
                    THROW_IF_FAILED(xamlImage->put_Stretch(Stretch::Stretch_UniformToFill));
                    break;

                case ABI::AdaptiveCards::XamlCardRenderer::ImageSize::Stretch:
                    THROW_IF_FAILED(xamlImage->put_Stretch(Stretch::Stretch_Uniform));
                    break;
            }

            THROW_IF_FAILED(xamlImage.As(&frameworkElement));
        }

        ComPtr<IAdaptiveImageSizesConfig> sizeOptions;
        THROW_IF_FAILED(m_hostConfig->get_ImageSizes(sizeOptions.GetAddressOf()));

        switch (size)
        {
            case ABI::AdaptiveCards::XamlCardRenderer::ImageSize::Small:
            {
                UINT32 imageSize;
                THROW_IF_FAILED(sizeOptions->get_Small(&imageSize));

                THROW_IF_FAILED(frameworkElement->put_Width(imageSize));
                THROW_IF_FAILED(frameworkElement->put_Height(imageSize));
                break;
            }

            case ABI::AdaptiveCards::XamlCardRenderer::ImageSize::Medium:
            {
                UINT32 imageSize;
                THROW_IF_FAILED(sizeOptions->get_Medium(&imageSize));

                THROW_IF_FAILED(frameworkElement->put_Width(imageSize));
                THROW_IF_FAILED(frameworkElement->put_Height(imageSize));
                break;
            }

            case ABI::AdaptiveCards::XamlCardRenderer::ImageSize::Large:
            {
                UINT32 imageSize;
                THROW_IF_FAILED(sizeOptions->get_Large(&imageSize));

                THROW_IF_FAILED(frameworkElement->put_Width(imageSize));
                THROW_IF_FAILED(frameworkElement->put_Height(imageSize));
                break;
            }
        }

        ABI::AdaptiveCards::XamlCardRenderer::HAlignment adaptiveHorizontalAlignment;
        THROW_IF_FAILED(adaptiveImage->get_HorizontalAlignment(&adaptiveHorizontalAlignment));

        switch (adaptiveHorizontalAlignment)
        {
            case ABI::AdaptiveCards::XamlCardRenderer::HAlignment::Left:
                THROW_IF_FAILED(frameworkElement->put_HorizontalAlignment(HorizontalAlignment_Left));
                break;
            case ABI::AdaptiveCards::XamlCardRenderer::HAlignment::Right:
                THROW_IF_FAILED(frameworkElement->put_HorizontalAlignment(HorizontalAlignment_Right));
                break;
            case ABI::AdaptiveCards::XamlCardRenderer::HAlignment::Center:
                THROW_IF_FAILED(frameworkElement->put_HorizontalAlignment(HorizontalAlignment_Center));
                break;
        }

        // Generate the style name from the adaptive element and apply it to the xaml
        // element if it exists in the resource dictionaries
        ComPtr<IStyle> style;
        std::wstring styleName = XamlStyleKeyGenerators::GenerateKeyForImage(adaptiveImage.Get());
        if (SUCCEEDED(TryGetResoureFromResourceDictionaries<IStyle>(styleName, &style)))
        {
            THROW_IF_FAILED(frameworkElement->put_Style(style.Get()));
        }

        THROW_IF_FAILED(frameworkElement.CopyTo(imageControl));
    }

    _Use_decl_annotations_
    void XamlBuilder::BuildContainer(
        IAdaptiveCardElement* adaptiveCardElement, 
        std::shared_ptr<std::vector<InputItem>> inputElements,
        IUIElement** containerControl)
    {
        ComPtr<IAdaptiveCardElement> cardElement(adaptiveCardElement);
        ComPtr<IAdaptiveContainer> adaptiveContainer;
        THROW_IF_FAILED(cardElement.As(&adaptiveContainer));

        ComPtr<IStackPanel> xamlStackPanel = XamlHelpers::CreateXamlClass<IStackPanel>(HStringReference(RuntimeClass_Windows_UI_Xaml_Controls_StackPanel));
        xamlStackPanel->put_Orientation(Orientation::Orientation_Vertical);

        ComPtr<IPanel> stackPanelAsPanel;
        THROW_IF_FAILED(xamlStackPanel.As(&stackPanelAsPanel));
        ComPtr<IVector<IAdaptiveCardElement*>> childItems;
        THROW_IF_FAILED(adaptiveContainer->get_Items(&childItems));
        BuildPanelChildren(childItems.Get(), stackPanelAsPanel.Get(), inputElements, [](IUIElement*) {});

        // Add Border to container and style it from HostConfig
        ComPtr<IAdaptiveContainerConfig> containerConfig;
        THROW_IF_FAILED(m_hostConfig->get_Container(&containerConfig));
        ABI::AdaptiveCards::XamlCardRenderer::ContainerStyle containerStyle;
        THROW_IF_FAILED(adaptiveContainer->get_Style(&containerStyle));
        ComPtr<IAdaptiveContainerStyleConfig> containerStyleConfig;
        THROW_IF_FAILED(containerStyle == ABI::AdaptiveCards::XamlCardRenderer::ContainerStyle::Normal ?
            containerConfig->get_Normal(&containerStyleConfig) :
            containerConfig->get_Emphasis(&containerStyleConfig));

        ComPtr<IBorder> containerBorder = XamlHelpers::CreateXamlClass<IBorder>(HStringReference(RuntimeClass_Windows_UI_Xaml_Controls_Border));
        ABI::Windows::UI::Color borderColor;
        THROW_IF_FAILED(containerStyleConfig->get_BorderColor(&borderColor));
        ComPtr<IBrush> borderColorBrush = GetSolidColorBrush(borderColor);
        THROW_IF_FAILED(containerBorder->put_BorderBrush(borderColorBrush.Get()));
        ABI::Windows::UI::Color backgroundColor;
        THROW_IF_FAILED(containerStyleConfig->get_BackgroundColor(&backgroundColor));
        ComPtr<IBrush> backgroundColorBrush = GetSolidColorBrush(backgroundColor);
        THROW_IF_FAILED(containerBorder->put_Background(backgroundColorBrush.Get()));

        ComPtr<IAdaptiveSpacingDefinition> hostBorderOptions;
        THROW_IF_FAILED(containerStyleConfig->get_BorderThickness(&hostBorderOptions));
        Thickness borderThickness = ThicknessFromSpacingDefinition(hostBorderOptions.Get());
        THROW_IF_FAILED(containerBorder->put_BorderThickness(borderThickness));

        ComPtr<IUIElement> stackPanelAsUIElement;
        THROW_IF_FAILED(xamlStackPanel.As(&stackPanelAsUIElement));
        THROW_IF_FAILED(containerBorder->put_Child(stackPanelAsUIElement.Get()));

        ComPtr<IStyle> style;
        std::wstring styleName = XamlStyleKeyGenerators::GenerateKeyForContainer(adaptiveContainer.Get());
        if (SUCCEEDED(TryGetResoureFromResourceDictionaries<IStyle>(styleName, &style)))
        {
            ComPtr<IFrameworkElement> stackPanelAsFrameworkElement;
            THROW_IF_FAILED(xamlStackPanel.As(&stackPanelAsFrameworkElement));
            THROW_IF_FAILED(stackPanelAsFrameworkElement->put_Style(style.Get()));
        }

        THROW_IF_FAILED(containerBorder.CopyTo(containerControl));
    }

    _Use_decl_annotations_
    void XamlBuilder::BuildColumn(
        IAdaptiveCardElement* adaptiveCardElement,
        std::shared_ptr<std::vector<InputItem>> inputElements,
        IUIElement** ColumnControl)
    {
        ComPtr<IAdaptiveCardElement> cardElement(adaptiveCardElement);
        ComPtr<IAdaptiveColumn> adaptiveColumn;
        THROW_IF_FAILED(cardElement.As(&adaptiveColumn));

        ComPtr<IStackPanel> xamlStackPanel = XamlHelpers::CreateXamlClass<IStackPanel>(HStringReference(RuntimeClass_Windows_UI_Xaml_Controls_StackPanel));
        xamlStackPanel->put_Orientation(Orientation::Orientation_Vertical);

        ComPtr<IPanel> stackPanelAsPanel;
        THROW_IF_FAILED(xamlStackPanel.As(&stackPanelAsPanel));
        ComPtr<IVector<IAdaptiveCardElement*>> childItems;
        THROW_IF_FAILED(adaptiveColumn->get_Items(&childItems));
        BuildPanelChildren(childItems.Get(), stackPanelAsPanel.Get(), inputElements, [](IUIElement*) {});

        THROW_IF_FAILED(xamlStackPanel.CopyTo(ColumnControl));
    }

    _Use_decl_annotations_
    void XamlBuilder::BuildColumnSet(
        IAdaptiveCardElement* adaptiveCardElement,
        std::shared_ptr<std::vector<InputItem>> inputElements,
        IUIElement** columnSetControl)
    {
        ComPtr<IAdaptiveCardElement> cardElement(adaptiveCardElement);
        ComPtr<IAdaptiveColumnSet> adaptiveColumnSet;
        THROW_IF_FAILED(cardElement.As(&adaptiveColumnSet));

        ComPtr<IGrid> xamlGrid = XamlHelpers::CreateXamlClass<IGrid>(HStringReference(RuntimeClass_Windows_UI_Xaml_Controls_Grid));
        ComPtr<IGridStatics> gridStatics;
        THROW_IF_FAILED(GetActivationFactory(HStringReference(RuntimeClass_Windows_UI_Xaml_Controls_Grid).Get(), &gridStatics));

        ComPtr<IVector<IAdaptiveColumn*>> columns;
        THROW_IF_FAILED(adaptiveColumnSet->get_Columns(&columns));
        int currentColumn = 0;
        XamlHelpers::IterateOverVector<IAdaptiveColumn>(columns.Get(), [this, xamlGrid, gridStatics, &currentColumn, inputElements](IAdaptiveColumn* column)
        {
            ComPtr<IAdaptiveCardElement> columnAsCardElement;
            ComPtr<IAdaptiveColumn> localColumn(column);
            THROW_IF_FAILED(localColumn.As(&columnAsCardElement));
            ComPtr<IVector<ColumnDefinition*>> columnDefinitions;
            THROW_IF_FAILED(xamlGrid->get_ColumnDefinitions(&columnDefinitions));
            ComPtr<IPanel> gridAsPanel;
            THROW_IF_FAILED(xamlGrid.As(&gridAsPanel));

            // If not the first column
            if (currentColumn > 0)
            {
                // Add Separator to the columnSet
                bool needsSeparator;
                UINT spacing;
                UINT separatorThickness;
                ABI::Windows::UI::Color separatorColor;
                GetSeparationConfigForElement(columnAsCardElement.Get(), &spacing, &separatorThickness, &separatorColor, &needsSeparator);

                if (needsSeparator)
                {
                    //Create a new ColumnDefinition for the separator
                    ComPtr<IColumnDefinition> separatorColumnDefinition = XamlHelpers::CreateXamlClass<IColumnDefinition>(HStringReference(RuntimeClass_Windows_UI_Xaml_Controls_ColumnDefinition));
                    THROW_IF_FAILED(separatorColumnDefinition->put_Width({ 1.0, GridUnitType::GridUnitType_Auto }));
                    THROW_IF_FAILED(columnDefinitions->Append(separatorColumnDefinition.Get()));

                    auto separator = CreateSeparator(spacing, separatorThickness, separatorColor, false);
                    ComPtr<IFrameworkElement> separatorAsFrameworkElement;
                    THROW_IF_FAILED(separator.As(&separatorAsFrameworkElement));
                    gridStatics->SetColumn(separatorAsFrameworkElement.Get(), currentColumn++);
                    XamlHelpers::AppendXamlElementToPanel(separator.Get(), gridAsPanel.Get());
                }
            }

            // Determine if the column is auto, stretch, or percentage width, and set the column width appropriately
            ComPtr<IColumnDefinition> columnDefinition = XamlHelpers::CreateXamlClass<IColumnDefinition>(HStringReference(RuntimeClass_Windows_UI_Xaml_Controls_ColumnDefinition));

            HString adaptiveColumnSize;
            THROW_IF_FAILED(column->get_Size(adaptiveColumnSize.GetAddressOf()));

            INT32 isStretchResult;
            THROW_IF_FAILED(WindowsCompareStringOrdinal(adaptiveColumnSize.Get(), HStringReference(L"stretch").Get(), &isStretchResult));

            INT32 isAutoResult;
            THROW_IF_FAILED(WindowsCompareStringOrdinal(adaptiveColumnSize.Get(), HStringReference(L"auto").Get(), &isAutoResult));

            double sizeAsDouble = _wtof(adaptiveColumnSize.GetRawBuffer(nullptr));

            GridLength columnWidth;
            if (isAutoResult == 0)
            {
                // If auto specified, use auto width
                columnWidth.GridUnitType = GridUnitType::GridUnitType_Auto;
                columnWidth.Value = 0;
            }
            else if (isStretchResult == 0 || !adaptiveColumnSize.IsValid() || (sizeAsDouble <= 0))
            {
                // If stretch specified, or column size invalid or set to non-positive, use stretch with default of 1
                columnWidth.GridUnitType = GridUnitType::GridUnitType_Star;
                columnWidth.Value = 1;
            }
            else
            {
                // If user specified specific valid size, use that star size
                columnWidth.GridUnitType = GridUnitType::GridUnitType_Star;
                columnWidth.Value = _wtof(adaptiveColumnSize.GetRawBuffer(nullptr));
            }

            THROW_IF_FAILED(columnDefinition->put_Width(columnWidth));
            THROW_IF_FAILED(columnDefinitions->Append(columnDefinition.Get()));

            // Build the Column
            ComPtr<IUIElement> xamlColumn;
            BuildColumn(columnAsCardElement.Get(), inputElements, &xamlColumn);

            // Mark the column container with the current column
            ComPtr<IFrameworkElement> columnAsFrameworkElement;
            THROW_IF_FAILED(xamlColumn.As(&columnAsFrameworkElement));
            gridStatics->SetColumn(columnAsFrameworkElement.Get(), currentColumn++);

            // Finally add the column container to the grid
            XamlHelpers::AppendXamlElementToPanel(xamlColumn.Get(), gridAsPanel.Get());
        });

        ComPtr<IStyle> style;
        std::wstring styleName = XamlStyleKeyGenerators::GenerateKeyForColumnSet(adaptiveColumnSet.Get());
        if (SUCCEEDED(TryGetResoureFromResourceDictionaries<IStyle>(styleName, &style)))
        {
            ComPtr<IFrameworkElement> gridAsFrameworkElement;
            THROW_IF_FAILED(xamlGrid.As(&gridAsFrameworkElement));
            THROW_IF_FAILED(gridAsFrameworkElement->put_Style(style.Get()));
        }

        THROW_IF_FAILED(xamlGrid.CopyTo(columnSetControl));
    }

    _Use_decl_annotations_
    void XamlBuilder::BuildFactSet(
        IAdaptiveCardElement* adaptiveCardElement,
        std::shared_ptr<std::vector<InputItem>> inputElements,
        IUIElement** factSetControl)
    {
        ComPtr<IAdaptiveCardElement> cardElement(adaptiveCardElement);
        ComPtr<IAdaptiveFactSet> adaptiveFactSet;

        THROW_IF_FAILED(cardElement.As(&adaptiveFactSet));

        ComPtr<IGrid> xamlGrid = XamlHelpers::CreateXamlClass<IGrid>(HStringReference(RuntimeClass_Windows_UI_Xaml_Controls_Grid));
        ComPtr<IGridStatics> gridStatics;
        THROW_IF_FAILED(GetActivationFactory(HStringReference(RuntimeClass_Windows_UI_Xaml_Controls_Grid).Get(), &gridStatics));

        ComPtr<IColumnDefinition> titleColumn = XamlHelpers::CreateXamlClass<IColumnDefinition>(HStringReference(RuntimeClass_Windows_UI_Xaml_Controls_ColumnDefinition));
        ComPtr<IColumnDefinition> valueColumn = XamlHelpers::CreateXamlClass<IColumnDefinition>(HStringReference(RuntimeClass_Windows_UI_Xaml_Controls_ColumnDefinition));
        GridLength factSetGridLength = { 1, GridUnitType::GridUnitType_Star };

        THROW_IF_FAILED(titleColumn->put_Width(factSetGridLength));
        THROW_IF_FAILED(valueColumn->put_Width(factSetGridLength));
        ComPtr<IVector<ColumnDefinition*>> columnDefinitions;
        THROW_IF_FAILED(xamlGrid->get_ColumnDefinitions(&columnDefinitions));
        THROW_IF_FAILED(columnDefinitions->Append(titleColumn.Get()));
        THROW_IF_FAILED(columnDefinitions->Append(valueColumn.Get()));

        // Create 
        ComPtr<IVector<IAdaptiveFact*>> facts;
        THROW_IF_FAILED(adaptiveFactSet->get_Facts(&facts));
        int currentFact = 0;
        XamlHelpers::IterateOverVector<IAdaptiveFact>(facts.Get(), [this, xamlGrid, gridStatics, factSetGridLength, &currentFact](IAdaptiveFact* fact)
        {
            ComPtr<IRowDefinition> factRow = XamlHelpers::CreateXamlClass<IRowDefinition>(HStringReference(RuntimeClass_Windows_UI_Xaml_Controls_RowDefinition));
            THROW_IF_FAILED(factRow->put_Height(factSetGridLength));

            ComPtr<IVector<RowDefinition*>> rowDefinitions;
            THROW_IF_FAILED(xamlGrid->get_RowDefinitions(&rowDefinitions));
            THROW_IF_FAILED(rowDefinitions->Append(factRow.Get()));

            ComPtr<IAdaptiveFact> localFact(fact);
            ComPtr<IAdaptiveFactSetConfig> factSetConfig;
            THROW_IF_FAILED(m_hostConfig->get_FactSet(&factSetConfig));

            // Create the title xaml textblock and style it from Host options
            ComPtr<ITextBlock> titleTextBlock = XamlHelpers::CreateXamlClass<ITextBlock>(HStringReference(RuntimeClass_Windows_UI_Xaml_Controls_TextBlock));
            HString factTitle;
            THROW_IF_FAILED(localFact->get_Title(factTitle.GetAddressOf()));
            THROW_IF_FAILED(titleTextBlock->put_Text(factTitle.Get()));
            ComPtr<IAdaptiveTextConfig> titleTextConfig;
            THROW_IF_FAILED(factSetConfig->get_Title(&titleTextConfig));

            StyleXamlTextBlock(titleTextConfig.Get(), titleTextBlock.Get());

            // Create the value xaml textblock and style it from Host options
            ComPtr<ITextBlock> valueTextBlock = XamlHelpers::CreateXamlClass<ITextBlock>(HStringReference(RuntimeClass_Windows_UI_Xaml_Controls_TextBlock));
            HString factValue;
            THROW_IF_FAILED(localFact->get_Value(factValue.GetAddressOf()));
            THROW_IF_FAILED(valueTextBlock->put_Text(factValue.Get()));
            ComPtr<IAdaptiveTextConfig> valueTextConfig;
            THROW_IF_FAILED(factSetConfig->get_Value(&valueTextConfig));
            StyleXamlTextBlock(valueTextConfig.Get(), valueTextBlock.Get());

            // Mark the column container with the current column
            ComPtr<IFrameworkElement> titleTextBlockAsFrameWorkElement;
            THROW_IF_FAILED(titleTextBlock.As(&titleTextBlockAsFrameWorkElement));
            UINT32 spacing;
            THROW_IF_FAILED(factSetConfig->get_Spacing(&spacing));
            //Add spacing from hostconfig to right margin of title.
            titleTextBlockAsFrameWorkElement->put_Margin({ 0, 0, (double)spacing, 0 });
            THROW_IF_FAILED(gridStatics->SetColumn(titleTextBlockAsFrameWorkElement.Get(), 0));
            THROW_IF_FAILED(gridStatics->SetRow(titleTextBlockAsFrameWorkElement.Get(), currentFact));

            ComPtr<IFrameworkElement> valueTextBlockAsFrameWorkElement;
            THROW_IF_FAILED(valueTextBlock.As(&valueTextBlockAsFrameWorkElement));
            THROW_IF_FAILED(gridStatics->SetColumn(valueTextBlockAsFrameWorkElement.Get(), 1));
            THROW_IF_FAILED(gridStatics->SetRow(valueTextBlockAsFrameWorkElement.Get(), currentFact));

            // Finally add the column container to the grid, and increment the column count
            ComPtr<IPanel> gridAsPanel;
            THROW_IF_FAILED(xamlGrid.As(&gridAsPanel));
            ComPtr<IUIElement> titleUIElement;
            THROW_IF_FAILED(titleTextBlockAsFrameWorkElement.As(&titleUIElement));
            ComPtr<IUIElement> valueUIElement;
            THROW_IF_FAILED(valueTextBlockAsFrameWorkElement.As(&valueUIElement));

            XamlHelpers::AppendXamlElementToPanel(titleUIElement.Get(), gridAsPanel.Get());
            XamlHelpers::AppendXamlElementToPanel(valueUIElement.Get(), gridAsPanel.Get());
            ++currentFact;
        });

        THROW_IF_FAILED(xamlGrid.CopyTo(factSetControl));
    }

    _Use_decl_annotations_
    void XamlBuilder::BuildImageSet(
        IAdaptiveCardElement* adaptiveCardElement,
        std::shared_ptr<std::vector<InputItem>> inputElements,
        IUIElement** imageSetControl)
    {
        ComPtr<IAdaptiveCardElement> cardElement(adaptiveCardElement);
        ComPtr<IAdaptiveImageSet> adaptiveImageSet;
        THROW_IF_FAILED(cardElement.As(&adaptiveImageSet));

        ComPtr<IVariableSizedWrapGrid> xamlGrid = XamlHelpers::CreateXamlClass<IVariableSizedWrapGrid>(HStringReference(RuntimeClass_Windows_UI_Xaml_Controls_VariableSizedWrapGrid));

        xamlGrid->put_Orientation(Orientation_Horizontal);

        ComPtr<IVector<IAdaptiveImage*>> images;
        THROW_IF_FAILED(adaptiveImageSet->get_Images(&images));

        ABI::AdaptiveCards::XamlCardRenderer::ImageSize imageSize;
        THROW_IF_FAILED(adaptiveImageSet->get_ImageSize(&imageSize));

        if (imageSize == ABI::AdaptiveCards::XamlCardRenderer::ImageSize::Default)
        {
            ComPtr<IAdaptiveImageSetConfig> imageSetConfig;
            THROW_IF_FAILED(m_hostConfig->get_ImageSet(&imageSetConfig));
            THROW_IF_FAILED(imageSetConfig->get_ImageSize(&imageSize));
        }

        XamlHelpers::IterateOverVector<IAdaptiveImage>(images.Get(), [this, imageSize, xamlGrid, inputElements](IAdaptiveImage* adaptiveImage)
        {
            ComPtr<IAdaptiveImage> localAdaptiveImage(adaptiveImage);
            THROW_IF_FAILED(localAdaptiveImage->put_Size(imageSize));

            ComPtr<IAdaptiveCardElement> adaptiveElementImage;
            localAdaptiveImage.As(&adaptiveElementImage);

            ComPtr<IUIElement> uiImage;
            BuildImage(adaptiveElementImage.Get(), inputElements, &uiImage);

            ComPtr<IPanel> gridAsPanel;
            THROW_IF_FAILED(xamlGrid.As(&gridAsPanel));

            XamlHelpers::AppendXamlElementToPanel(uiImage.Get(), gridAsPanel.Get());
        });

        // TODO: 11508861
        THROW_IF_FAILED(xamlGrid.CopyTo(imageSetControl));
    }

    template<typename T>
    void XamlBuilder::AddInputItemToVector(
        std::shared_ptr<std::vector<InputItem>> inputElements,
        IAdaptiveCardElement* cardElement,
        T* tElement)
    {
        ComPtr<IAdaptiveCardElement> localCardElement(cardElement);
        ComPtr<IAdaptiveInputElement> inputElement;
        THROW_IF_FAILED(localCardElement.As(&inputElement));

        ComPtr<T> localTElement(tElement);
        ComPtr<IUIElement> uiElement;
        THROW_IF_FAILED(localTElement.As(&uiElement));

        InputItem item(inputElement.Get(), uiElement.Get());
        inputElements->push_back(item);
    }

    void XamlBuilder::BuildCompactChoiceSetInput(
        IAdaptiveChoiceSetInput* adaptiveChoiceSetInput,
        IUIElement** choiceInputSet)
    {
        ComPtr<IComboBox> comboBox = XamlHelpers::CreateXamlClass<IComboBox>(HStringReference(RuntimeClass_Windows_UI_Xaml_Controls_ComboBox));

        // Set HorizontalAlignment to Stretch (defaults to Left for combo boxes)
        ComPtr<IFrameworkElement> comboBoxAsFrameworkElement;
        THROW_IF_FAILED(comboBox.As(&comboBoxAsFrameworkElement));
        THROW_IF_FAILED(comboBoxAsFrameworkElement->put_HorizontalAlignment(HorizontalAlignment_Stretch));

        ComPtr<IItemsControl> itemsControl;
        THROW_IF_FAILED(comboBox.As(&itemsControl));

        ComPtr<IObservableVector<IInspectable*>> items;
        THROW_IF_FAILED(itemsControl->get_Items(items.GetAddressOf()));

        ComPtr<IVector<IInspectable*>> itemsVector;
        THROW_IF_FAILED(items.As(&itemsVector));

        ComPtr<IVector<IAdaptiveChoiceInput*>> choices;
        THROW_IF_FAILED(adaptiveChoiceSetInput->get_Choices(&choices));

        int currentIndex = 0;
        int selectedIndex = -1;
        XamlHelpers::IterateOverVector<IAdaptiveChoiceInput>(choices.Get(), [this, &currentIndex, &selectedIndex, itemsVector](IAdaptiveChoiceInput* adaptiveChoiceInput)
        {
            HString title;
            THROW_IF_FAILED(adaptiveChoiceInput->get_Title(title.GetAddressOf()));

            ComPtr<IComboBoxItem> comboBoxItem = XamlHelpers::CreateXamlClass<IComboBoxItem>(HStringReference(RuntimeClass_Windows_UI_Xaml_Controls_ComboBoxItem));

            XamlHelpers::SetContent(comboBoxItem.Get(), title.Get());

            boolean isSelected;
            THROW_IF_FAILED(adaptiveChoiceInput->get_IsSelected(&isSelected));
            if (isSelected)
            {
                selectedIndex = currentIndex;
            }

            ComPtr<IInspectable> inspectable;
            THROW_IF_FAILED(comboBoxItem.As(&inspectable));

            THROW_IF_FAILED(itemsVector->Append(inspectable.Get()));
            currentIndex++;
        });

        ComPtr<ISelector> selector;
        THROW_IF_FAILED(comboBox.As(&selector));
        THROW_IF_FAILED(selector->put_SelectedIndex(selectedIndex));

        // TODO: 11508861
        THROW_IF_FAILED(comboBox.CopyTo(choiceInputSet));
    }

    void XamlBuilder::BuildExpandedChoiceSetInput(
        IAdaptiveChoiceSetInput* adaptiveChoiceSetInput,
        boolean isMultiSelect,
        IUIElement** choiceInputSet)
    {
        ComPtr<IVector<IAdaptiveChoiceInput*>> choices;
        THROW_IF_FAILED(adaptiveChoiceSetInput->get_Choices(&choices));

        ComPtr<IStackPanel> stackPanel = XamlHelpers::CreateXamlClass<IStackPanel>(HStringReference(RuntimeClass_Windows_UI_Xaml_Controls_StackPanel));
        stackPanel->put_Orientation(Orientation::Orientation_Vertical);

        ComPtr<IPanel> panel;
        THROW_IF_FAILED(stackPanel.As(&panel));

        XamlHelpers::IterateOverVector<IAdaptiveChoiceInput>(choices.Get(), [this, panel, isMultiSelect](IAdaptiveChoiceInput* adaptiveChoiceInput)
        {
            ComPtr<IInspectable> choiceItem;
            if (isMultiSelect)
            {
                ComPtr<ICheckBox> checkBox = XamlHelpers::CreateXamlClass<ICheckBox>(HStringReference(RuntimeClass_Windows_UI_Xaml_Controls_CheckBox));
                THROW_IF_FAILED(checkBox.As(&choiceItem));
            }
            else
            {
                ComPtr<IRadioButton> radioButton = XamlHelpers::CreateXamlClass<IRadioButton>(HStringReference(RuntimeClass_Windows_UI_Xaml_Controls_RadioButton));
                THROW_IF_FAILED(radioButton.As(&choiceItem));
            }

            HString title;
            THROW_IF_FAILED(adaptiveChoiceInput->get_Title(title.GetAddressOf()));
            XamlHelpers::SetContent(choiceItem.Get(), title.Get());

            boolean isSelected;
            THROW_IF_FAILED(adaptiveChoiceInput->get_IsSelected(&isSelected));
            XamlHelpers::SetToggleValue(choiceItem.Get(), isSelected);

            XamlHelpers::AppendXamlElementToPanel(choiceItem.Get(), panel.Get());
        });

        // TODO: 11508861
        THROW_IF_FAILED(stackPanel.CopyTo(choiceInputSet));
    }

    void XamlBuilder::BuildChoiceSetInput(
        IAdaptiveCardElement* adaptiveCardElement,
        std::shared_ptr<std::vector<InputItem>> inputElements,
        IUIElement** choiceInputSet)
    {
        if (!this->SupportsInteractivity())
        {
            return;
        }

        ComPtr<IAdaptiveCardElement> cardElement(adaptiveCardElement);
        ComPtr<IAdaptiveChoiceSetInput> adaptiveChoiceSetInput;
        THROW_IF_FAILED(cardElement.As(&adaptiveChoiceSetInput));

        ABI::AdaptiveCards::XamlCardRenderer::ChoiceSetStyle choiceSetStyle;
        THROW_IF_FAILED(adaptiveChoiceSetInput->get_ChoiceSetStyle(&choiceSetStyle));

        boolean isMultiSelect;
        THROW_IF_FAILED(adaptiveChoiceSetInput->get_IsMultiSelect(&isMultiSelect));

        if (choiceSetStyle == ABI::AdaptiveCards::XamlCardRenderer::ChoiceSetStyle_Compact &&
            !isMultiSelect)
        {
            BuildCompactChoiceSetInput(adaptiveChoiceSetInput.Get(), choiceInputSet);
        }
        else
        {
            BuildExpandedChoiceSetInput(adaptiveChoiceSetInput.Get(), isMultiSelect, choiceInputSet);
        }

        AddInputItemToVector(inputElements, adaptiveCardElement, *choiceInputSet);
    }

    void XamlBuilder::BuildDateInput(
        IAdaptiveCardElement* adaptiveCardElement,
        std::shared_ptr<std::vector<InputItem>> inputElements,
        IUIElement** dateInputControl)
    {
        if (!this->SupportsInteractivity())
        {
            return;
        }

        ComPtr<IAdaptiveCardElement> cardElement(adaptiveCardElement);
        ComPtr<IAdaptiveDateInput> adaptiveDateInput;
        THROW_IF_FAILED(cardElement.As(&adaptiveDateInput));

        ComPtr<ICalendarDatePicker> datePicker = XamlHelpers::CreateXamlClass<ICalendarDatePicker>(HStringReference(RuntimeClass_Windows_UI_Xaml_Controls_CalendarDatePicker));

        HString placeHolderText;
        THROW_IF_FAILED(adaptiveDateInput->get_Placeholder(placeHolderText.GetAddressOf()));
        THROW_IF_FAILED(datePicker->put_PlaceholderText(placeHolderText.Get()));

        // Make the picker stretch full width
        ComPtr<IFrameworkElement> datePickerAsFrameworkElement;
        THROW_IF_FAILED(datePicker.As(&datePickerAsFrameworkElement));
        THROW_IF_FAILED(datePickerAsFrameworkElement->put_HorizontalAlignment(HorizontalAlignment_Stretch));

        AddInputItemToVector(inputElements, adaptiveCardElement, datePicker.Get());
            
        // TODO: Handle parsing dates for min/max and value

        // TODO: 11508861
        THROW_IF_FAILED(datePicker.CopyTo(dateInputControl));
    }

    void XamlBuilder::BuildNumberInput(
        IAdaptiveCardElement* adaptiveCardElement,
        std::shared_ptr<std::vector<InputItem>> inputElements,
        IUIElement** numberInputControl)
    {
        if (!this->SupportsInteractivity())
        {
            return;
        }

        ComPtr<IAdaptiveCardElement> cardElement(adaptiveCardElement);
        ComPtr<IAdaptiveNumberInput> adaptiveNumberInput;
        THROW_IF_FAILED(cardElement.As(&adaptiveNumberInput));

        ComPtr<ITextBox> textBox = XamlHelpers::CreateXamlClass<ITextBox>(HStringReference(RuntimeClass_Windows_UI_Xaml_Controls_TextBox));

        ComPtr<IInputScopeName> inputScopeName = XamlHelpers::CreateXamlClass<IInputScopeName>(HStringReference(RuntimeClass_Windows_UI_Xaml_Input_InputScopeName));
        THROW_IF_FAILED(inputScopeName->put_NameValue(InputScopeNameValue::InputScopeNameValue_Number));

        ComPtr<IInputScope> inputScope = XamlHelpers::CreateXamlClass<IInputScope>(HStringReference(RuntimeClass_Windows_UI_Xaml_Input_InputScope));
        ComPtr<IVector<InputScopeName*>> names;
        THROW_IF_FAILED(inputScope->get_Names(names.GetAddressOf()));
        THROW_IF_FAILED(names->Append(inputScopeName.Get()));

        THROW_IF_FAILED(textBox->put_InputScope(inputScope.Get()));

        INT32 value;
        THROW_IF_FAILED(adaptiveNumberInput->get_Value(&value));

        std::wstring stringValue = std::to_wstring(value);
        THROW_IF_FAILED(textBox->put_Text(HStringReference(stringValue.c_str()).Get()));

        ComPtr<ITextBox2> textBox2;
        THROW_IF_FAILED(textBox.As(&textBox2));

        HString placeHolderText;
        THROW_IF_FAILED(adaptiveNumberInput->get_Placeholder(placeHolderText.GetAddressOf()));
        THROW_IF_FAILED(textBox2->put_PlaceholderText(placeHolderText.Get()));

        AddInputItemToVector(inputElements, adaptiveCardElement, textBox.Get());

        // TODO: Handle max and min?

        THROW_IF_FAILED(textBox.CopyTo(numberInputControl));
    }

    void XamlBuilder::BuildTextInput(
        IAdaptiveCardElement* adaptiveCardElement,
        std::shared_ptr<std::vector<InputItem>> inputElements,
        IUIElement** textInputControl)
    {
        if (!this->SupportsInteractivity())
        {
            return;
        }

        ComPtr<IAdaptiveCardElement> cardElement(adaptiveCardElement);
        ComPtr<IAdaptiveTextInput> adaptiveTextInput;
        THROW_IF_FAILED(cardElement.As(&adaptiveTextInput));

        ComPtr<ITextBox> textBox = XamlHelpers::CreateXamlClass<ITextBox>(HStringReference(RuntimeClass_Windows_UI_Xaml_Controls_TextBox));

        boolean isMultiLine;
        THROW_IF_FAILED(adaptiveTextInput->get_IsMultiline(&isMultiLine));
        THROW_IF_FAILED(textBox->put_AcceptsReturn(isMultiLine));

        HString textValue;
        THROW_IF_FAILED(adaptiveTextInput->get_Value(textValue.GetAddressOf()));
        THROW_IF_FAILED(textBox->put_Text(textValue.Get()));

        UINT32 maxLength;
        THROW_IF_FAILED(adaptiveTextInput->get_MaxLength(&maxLength));
        THROW_IF_FAILED(textBox->put_MaxLength(maxLength));

        ComPtr<ITextBox2> textBox2;
        THROW_IF_FAILED(textBox.As(&textBox2));

        HString placeHolderText;
        THROW_IF_FAILED(adaptiveTextInput->get_Placeholder(placeHolderText.GetAddressOf()));
        THROW_IF_FAILED(textBox2->put_PlaceholderText(placeHolderText.Get()));

        ABI::AdaptiveCards::XamlCardRenderer::TextInputStyle textInputStyle;
        THROW_IF_FAILED(adaptiveTextInput->get_TextInputStyle(&textInputStyle));

        ComPtr<IInputScopeName> inputScopeName = XamlHelpers::CreateXamlClass<IInputScopeName>(HStringReference(RuntimeClass_Windows_UI_Xaml_Input_InputScopeName));
        switch (textInputStyle)
        {
            case ABI::AdaptiveCards::XamlCardRenderer::TextInputStyle::Email:
                THROW_IF_FAILED(inputScopeName->put_NameValue(InputScopeNameValue::InputScopeNameValue_EmailSmtpAddress));
                break;

            case ABI::AdaptiveCards::XamlCardRenderer::TextInputStyle::Tel:
                THROW_IF_FAILED(inputScopeName->put_NameValue(InputScopeNameValue::InputScopeNameValue_TelephoneNumber));
                break;

            case ABI::AdaptiveCards::XamlCardRenderer::TextInputStyle::Url:
                THROW_IF_FAILED(inputScopeName->put_NameValue(InputScopeNameValue::InputScopeNameValue_Url));
                break;
        }

        ComPtr<IInputScope> inputScope = XamlHelpers::CreateXamlClass<IInputScope>(HStringReference(RuntimeClass_Windows_UI_Xaml_Input_InputScope));
        ComPtr<IVector<InputScopeName*>> names;
        THROW_IF_FAILED(inputScope->get_Names(names.GetAddressOf()));
        THROW_IF_FAILED(names->Append(inputScopeName.Get()));

        THROW_IF_FAILED(textBox->put_InputScope(inputScope.Get()));

        AddInputItemToVector(inputElements, adaptiveCardElement, textBox.Get());

        // TODO: 11508861
        THROW_IF_FAILED(textBox.CopyTo(textInputControl));
    }

    void XamlBuilder::BuildTimeInput(
        IAdaptiveCardElement* adaptiveCardElement,
        std::shared_ptr<std::vector<InputItem>> inputElements,
        IUIElement** timeInputControl)
    {
        if (!this->SupportsInteractivity())
        {
            return;
        }

        ComPtr<ITimePicker> timePicker = XamlHelpers::CreateXamlClass<ITimePicker>(HStringReference(RuntimeClass_Windows_UI_Xaml_Controls_TimePicker));

        // Make the picker stretch full width
        ComPtr<IFrameworkElement> timePickerAsFrameworkElement;
        THROW_IF_FAILED(timePicker.As(&timePickerAsFrameworkElement));
        THROW_IF_FAILED(timePickerAsFrameworkElement->put_HorizontalAlignment(HorizontalAlignment_Stretch));

        AddInputItemToVector(inputElements, adaptiveCardElement, timePicker.Get());

        // TODO: Handle placeholder text and parsing times for min/max and value

        // TODO: 11508861
        THROW_IF_FAILED(timePicker.CopyTo(timeInputControl));
    }

    void XamlBuilder::BuildToggleInput(
        IAdaptiveCardElement* adaptiveCardElement,
        std::shared_ptr<std::vector<InputItem>> inputElements,
        IUIElement** toggleInputControl)
    {
        if (!this->SupportsInteractivity())
        {
            return;
        }

        ComPtr<IAdaptiveCardElement> cardElement(adaptiveCardElement);
        ComPtr<IAdaptiveToggleInput> adaptiveToggleInput;
        THROW_IF_FAILED(cardElement.As(&adaptiveToggleInput));

        ComPtr<ICheckBox> checkBox = XamlHelpers::CreateXamlClass<ICheckBox>(HStringReference(RuntimeClass_Windows_UI_Xaml_Controls_CheckBox));

        HString title;
        THROW_IF_FAILED(adaptiveToggleInput->get_Title(title.GetAddressOf()));

        XamlHelpers::SetContent(checkBox.Get(), title.Get());

        HString value;
        THROW_IF_FAILED(adaptiveToggleInput->get_Value(value.GetAddressOf()));

        HString valueOn;
        THROW_IF_FAILED(adaptiveToggleInput->get_ValueOn(valueOn.GetAddressOf()));

        INT32 compareValueOn;
        THROW_IF_FAILED(WindowsCompareStringOrdinal(value.Get(), valueOn.Get(), &compareValueOn));

        XamlHelpers::SetToggleValue(checkBox.Get(), (compareValueOn == 0));

        AddInputItemToVector(inputElements, adaptiveCardElement, checkBox.Get());

        // TODO: 11508861
        THROW_IF_FAILED(checkBox.CopyTo(toggleInputControl));
    }

    bool XamlBuilder::SupportsInteractivity()
    {
        boolean supportsInteractivity;
        THROW_IF_FAILED(m_hostConfig->get_SupportsInteractivity(&supportsInteractivity));
        return Boolify(supportsInteractivity);
    }
}}<|MERGE_RESOLUTION|>--- conflicted
+++ resolved
@@ -976,22 +976,6 @@
         UINT localSpacing;
         THROW_IF_FAILED(GetSpacingSizeFromSpacing(m_hostConfig.Get(), elementSpacing, &localSpacing));
 
-<<<<<<< HEAD
-        ComPtr<IAdaptiveSeparator> elementSeparator;
-        THROW_IF_FAILED(cardElement->get_Separator(&elementSeparator));
-
-        ABI::Windows::UI::Color localColor = { 0 };
-        UINT localThickness = 0;
-        if (elementSeparator != nullptr)
-        {
-            ABI::AdaptiveCards::XamlCardRenderer::AdaptiveColor elementSeparatorColor;
-            elementSeparator->get_Color(&elementSeparatorColor);
-
-            THROW_IF_FAILED(GetColorFromAdaptiveColor(m_hostConfig.Get(), elementSeparatorColor, false, &localColor));
-
-            ComPtr<IAdaptiveSeparatorThicknessConfig> separatorThicknessConfig;
-            THROW_IF_FAILED(m_hostConfig->get_SeparatorThickness(&separatorThicknessConfig));
-=======
         boolean hasSeparator;
         THROW_IF_FAILED(cardElement->get_Separator(&hasSeparator));
 
@@ -1015,7 +999,6 @@
 
             ComPtr<IAdaptiveSeparatorThicknessConfig> separatorThicknessConfig;
             //THROW_IF_FAILED(m_hostConfig->get_SeparatorThickness(&separatorThicknessConfig));
->>>>>>> 128a7f77
 
             ABI::AdaptiveCards::XamlCardRenderer::SeparatorThickness elementSeparatorThickness;
             elementSeparator->get_Thickness(&elementSeparatorThickness);
@@ -1030,14 +1013,8 @@
                 break;
             }
         }
-<<<<<<< HEAD
-
-        *needsSeparator = 
-            (elementSeparator != nullptr) || 
-=======
         
         *needsSeparator = hasSeparator ||
->>>>>>> 128a7f77
             (elementSpacing != ABI::AdaptiveCards::XamlCardRenderer::Spacing::None);
 
         *spacing = localSpacing;
