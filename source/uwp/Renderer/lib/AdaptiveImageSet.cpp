#include "pch.h"
#include "AdaptiveImageSet.h"

#include "Util.h"
#include "Vector.h"
#include <windows.foundation.collections.h>
#include "XamlCardRendererComponent.h"

using namespace Microsoft::WRL;
using namespace Microsoft::WRL::Wrappers;
using namespace ABI::AdaptiveCards::XamlCardRenderer;
using namespace ABI::Windows::Foundation::Collections;
using namespace ABI::Windows::UI::Xaml;
using namespace ABI::Windows::UI::Xaml::Controls;

namespace AdaptiveCards { namespace XamlCardRenderer
{
    AdaptiveImageSet::AdaptiveImageSet()
    {
        m_images = Microsoft::WRL::Make<Vector<IAdaptiveImage*>>();
    }

    HRESULT AdaptiveImageSet::RuntimeClassInitialize() noexcept try
    {
        m_sharedImageSet = std::make_shared<ImageSet>();
        return S_OK;
    } CATCH_RETURN;

    _Use_decl_annotations_
    HRESULT AdaptiveImageSet::RuntimeClassInitialize(const std::shared_ptr<AdaptiveCards::ImageSet>& sharedImageSet)
    {
        m_sharedImageSet = sharedImageSet;
        GenerateImagesProjection(m_sharedImageSet->GetImages(), m_images.Get());
        return S_OK;
    }

    _Use_decl_annotations_
        IFACEMETHODIMP AdaptiveImageSet::get_Images(IVector<IAdaptiveImage*>** images)
    {
        return m_images.CopyTo(images);
    }

    _Use_decl_annotations_
    HRESULT AdaptiveImageSet::get_ImageSize(ABI::AdaptiveCards::XamlCardRenderer::ImageSize* imageSize)
    {
        *imageSize = static_cast<ABI::AdaptiveCards::XamlCardRenderer::ImageSize>(m_sharedImageSet->GetImageSize());
        return S_OK;
    }

    _Use_decl_annotations_
    HRESULT AdaptiveImageSet::put_ImageSize(ABI::AdaptiveCards::XamlCardRenderer::ImageSize imageSize)
    {
        m_sharedImageSet->SetImageSize(static_cast<AdaptiveCards::ImageSize>(imageSize));
        return S_OK; 
    }

    _Use_decl_annotations_
        IFACEMETHODIMP AdaptiveImageSet::get_ElementType(ElementType* elementType)
    {
        *elementType = ElementType::ImageSet;
        return S_OK;
    }

    _Use_decl_annotations_
    HRESULT AdaptiveImageSet::get_Spacing(ABI::AdaptiveCards::XamlCardRenderer::Spacing* spacing)
    {
        *spacing = static_cast<ABI::AdaptiveCards::XamlCardRenderer::Spacing>(m_sharedImageSet->GetSpacing());
        return S_OK;
    }

    _Use_decl_annotations_
    HRESULT AdaptiveImageSet::put_Spacing(ABI::AdaptiveCards::XamlCardRenderer::Spacing spacing)
    {
        m_sharedImageSet->SetSpacing(static_cast<AdaptiveCards::Spacing>(spacing));
        return S_OK;
    }

    _Use_decl_annotations_
<<<<<<< HEAD
    HRESULT AdaptiveImageSet::get_Separator(ABI::AdaptiveCards::XamlCardRenderer::IAdaptiveSeparator** separator)
    {
        return GenerateSeparatorProjection(m_sharedImageSet->GetSeparator(), separator);
    }

    _Use_decl_annotations_
    HRESULT AdaptiveImageSet::put_Separator(ABI::AdaptiveCards::XamlCardRenderer::IAdaptiveSeparator* separator)
    {
=======
    HRESULT AdaptiveImageSet::get_Separator(boolean* separator)
    {
        *separator = m_sharedImageSet->GetSeparator();
        return S_OK;

        //Issue #629 to make separator an object
        //return GenerateSeparatorProjection(m_sharedImageSet->GetSeparator(), separator);
    }

    _Use_decl_annotations_
    HRESULT AdaptiveImageSet::put_Separator(boolean separator)
    {
        m_sharedImageSet->SetSeparator(separator);

        /*Issue #629 to make separator an object
>>>>>>> 128a7f77
        std::shared_ptr<Separator> sharedSeparator;
        RETURN_IF_FAILED(GenerateSharedSeparator(separator, &sharedSeparator));

        m_sharedImageSet->SetSeparator(sharedSeparator);
<<<<<<< HEAD
=======
        */
>>>>>>> 128a7f77

        return S_OK;
    }

    _Use_decl_annotations_
    HRESULT AdaptiveImageSet::get_Speak(HSTRING* speak)
    {
        return UTF8ToHString(m_sharedImageSet->GetSpeak(), speak);
    }

    _Use_decl_annotations_
    HRESULT AdaptiveImageSet::put_Speak(HSTRING speak)
    {
        std::string out;
        RETURN_IF_FAILED(HStringToUTF8(speak, out));
        m_sharedImageSet->SetSpeak(out);
        return S_OK;
    }
}
}<|MERGE_RESOLUTION|>--- conflicted
+++ resolved
@@ -76,16 +76,6 @@
     }
 
     _Use_decl_annotations_
-<<<<<<< HEAD
-    HRESULT AdaptiveImageSet::get_Separator(ABI::AdaptiveCards::XamlCardRenderer::IAdaptiveSeparator** separator)
-    {
-        return GenerateSeparatorProjection(m_sharedImageSet->GetSeparator(), separator);
-    }
-
-    _Use_decl_annotations_
-    HRESULT AdaptiveImageSet::put_Separator(ABI::AdaptiveCards::XamlCardRenderer::IAdaptiveSeparator* separator)
-    {
-=======
     HRESULT AdaptiveImageSet::get_Separator(boolean* separator)
     {
         *separator = m_sharedImageSet->GetSeparator();
@@ -101,15 +91,11 @@
         m_sharedImageSet->SetSeparator(separator);
 
         /*Issue #629 to make separator an object
->>>>>>> 128a7f77
         std::shared_ptr<Separator> sharedSeparator;
         RETURN_IF_FAILED(GenerateSharedSeparator(separator, &sharedSeparator));
 
         m_sharedImageSet->SetSeparator(sharedSeparator);
-<<<<<<< HEAD
-=======
         */
->>>>>>> 128a7f77
 
         return S_OK;
     }
