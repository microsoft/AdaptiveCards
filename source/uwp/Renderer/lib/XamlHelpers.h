--- conflicted
+++ resolved
@@ -117,11 +117,7 @@
             }
         }
 
-<<<<<<< HEAD
-        template<typename T> static void SetContent(T* item, HSTRING contentString, boolean wrap)
-=======
         template<typename T> static void SetContent(_In_ T* item, _In_ HSTRING contentString, boolean wrap)
->>>>>>> 064ddb24
         {
             ComPtr<T> localItem(item);
             ComPtr<IContentControl> contentControl;
