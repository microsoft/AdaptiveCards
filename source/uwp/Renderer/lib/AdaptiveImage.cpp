--- conflicted
+++ resolved
@@ -42,13 +42,8 @@
 
         m_imageStyle = static_cast<ABI::AdaptiveNamespace::ImageStyle>(sharedImage->GetImageStyle());
         m_imageSize = static_cast<ABI::AdaptiveNamespace::ImageSize>(sharedImage->GetImageSize());
-<<<<<<< HEAD
-        m_width = sharedImage->GetPixelWidth();
-        m_height = sharedImage->GetPixelHeight();
-=======
         m_pixelWidth = sharedImage->GetPixelWidth();
         m_pixelHeight = sharedImage->GetPixelHeight();
->>>>>>> 1fc12bbc
         m_horizontalAlignment = static_cast<ABI::AdaptiveNamespace::HAlignment>(sharedImage->GetHorizontalAlignment());
         RETURN_IF_FAILED(UTF8ToHString(sharedImage->GetAltText(), m_altText.GetAddressOf()));
         GenerateActionProjection(sharedImage->GetSelectAction(), &m_selectAction);
@@ -204,13 +199,8 @@
             
         image->SetImageStyle(static_cast<AdaptiveSharedNamespace::ImageStyle>(m_imageStyle));
         image->SetImageSize(static_cast<AdaptiveSharedNamespace::ImageSize>(m_imageSize));
-<<<<<<< HEAD
-        image->SetPixelHeight(m_height);
-        image->SetPixelWidth(m_width);
-=======
         image->SetPixelHeight(m_pixelHeight);
         image->SetPixelWidth(m_pixelWidth);
->>>>>>> 1fc12bbc
         image->SetHorizontalAlignment(static_cast<AdaptiveSharedNamespace::HorizontalAlignment>(m_horizontalAlignment));
 
         sharedImage = image;
