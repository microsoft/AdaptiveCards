#include "pch.h"
#include "AdaptiveImage.h"

#include "Util.h"
#include "XamlCardRendererComponent.h"

using namespace Microsoft::WRL;
using namespace Microsoft::WRL::Wrappers;
using namespace ABI::AdaptiveCards::XamlCardRenderer;
using namespace ABI::Windows::Foundation;
using namespace ABI::Windows::UI::Xaml;
using namespace ABI::Windows::UI::Xaml::Controls;

namespace AdaptiveCards { namespace XamlCardRenderer
{
    AdaptiveImage::AdaptiveImage()
    {
    }

    HRESULT AdaptiveImage::RuntimeClassInitialize() noexcept try
    {
        m_sharedImage = std::make_shared<Image>();
        return S_OK;
    } CATCH_RETURN;

    _Use_decl_annotations_
    HRESULT AdaptiveImage::RuntimeClassInitialize(const std::shared_ptr<AdaptiveCards::Image>& sharedImage)
    {
        m_sharedImage = sharedImage;
        return S_OK;
    }

    _Use_decl_annotations_
    HRESULT AdaptiveImage::get_Url(IUriRuntimeClass** url)
    {
        *url = nullptr;

        ComPtr<IUriRuntimeClassFactory> uriActivationFactory;
        RETURN_IF_FAILED(GetActivationFactory(
            HStringReference(RuntimeClass_Windows_Foundation_Uri).Get(),
            &uriActivationFactory));

        HSTRING imageUri;
        RETURN_IF_FAILED(UTF8ToHString(m_sharedImage->GetUrl(), &imageUri));
        RETURN_IF_FAILED(uriActivationFactory->CreateUri(imageUri, url));

        return S_OK;
    }

    _Use_decl_annotations_
    HRESULT AdaptiveImage::put_Url(IUriRuntimeClass* url) try
    {
        if (url == nullptr)
        {
            return E_INVALIDARG;
        }

        HString urlTemp;
        url->get_AbsoluteUri(urlTemp.GetAddressOf());

        std::string urlString;
        RETURN_IF_FAILED(HStringToUTF8(urlTemp.Get(), urlString));
        m_sharedImage->SetUrl(urlString);

        return S_OK;
    } CATCH_RETURN;

    _Use_decl_annotations_
    HRESULT AdaptiveImage::get_Style(ABI::AdaptiveCards::XamlCardRenderer::ImageStyle* imageStyle)
    {
        *imageStyle = static_cast<ABI::AdaptiveCards::XamlCardRenderer::ImageStyle>(m_sharedImage->GetImageStyle());
        return S_OK;
    }

    _Use_decl_annotations_
    HRESULT AdaptiveImage::put_Style(ABI::AdaptiveCards::XamlCardRenderer::ImageStyle imageStyle)
    {
        m_sharedImage->SetImageStyle(static_cast<AdaptiveCards::ImageStyle>(imageStyle));
        return S_OK;
    }

    _Use_decl_annotations_
    HRESULT AdaptiveImage::get_Size(ABI::AdaptiveCards::XamlCardRenderer::ImageSize* imageSize)
    {
        *imageSize = static_cast<ABI::AdaptiveCards::XamlCardRenderer::ImageSize>(m_sharedImage->GetImageSize());
        return S_OK;
    }

    _Use_decl_annotations_
    HRESULT AdaptiveImage::put_Size(ABI::AdaptiveCards::XamlCardRenderer::ImageSize imageSize)
    {
        m_sharedImage->SetImageSize(static_cast<AdaptiveCards::ImageSize>(imageSize));
        return S_OK;
    }

    _Use_decl_annotations_
    HRESULT AdaptiveImage::get_AltText(HSTRING* text)
    {
        return UTF8ToHString(m_sharedImage->GetAltText(), text);
    }

    _Use_decl_annotations_
    HRESULT AdaptiveImage::put_AltText(HSTRING text)
    {
        std::string out;
        RETURN_IF_FAILED(HStringToUTF8(text, out));
        m_sharedImage->SetAltText(out);
        return S_OK;
    }

    _Use_decl_annotations_
    HRESULT AdaptiveImage::get_HorizontalAlignment(ABI::AdaptiveCards::XamlCardRenderer::HAlignment* alignment)
    {
        *alignment = static_cast<ABI::AdaptiveCards::XamlCardRenderer::HAlignment>(m_sharedImage->GetHorizontalAlignment());
        return S_OK;
    }

    _Use_decl_annotations_
    HRESULT AdaptiveImage::put_HorizontalAlignment(ABI::AdaptiveCards::XamlCardRenderer::HAlignment alignment)
    {
        m_sharedImage->SetHorizontalAlignment(static_cast<AdaptiveCards::HorizontalAlignment>(alignment));
        return S_OK;
    }

    _Use_decl_annotations_
    HRESULT AdaptiveImage::get_ElementType(ElementType* elementType)
    {
        *elementType = ElementType::Image;
        return S_OK;
    }

    _Use_decl_annotations_
    HRESULT AdaptiveImage::get_Spacing(ABI::AdaptiveCards::XamlCardRenderer::Spacing* spacing)
    {
        *spacing = static_cast<ABI::AdaptiveCards::XamlCardRenderer::Spacing>(m_sharedImage->GetSpacing());
        return S_OK;
    }

    _Use_decl_annotations_
    HRESULT AdaptiveImage::put_Spacing(ABI::AdaptiveCards::XamlCardRenderer::Spacing spacing)
    {
        m_sharedImage->SetSpacing(static_cast<AdaptiveCards::Spacing>(spacing));
        return S_OK;
    }

    _Use_decl_annotations_
<<<<<<< HEAD
    HRESULT AdaptiveImage::get_Separator(ABI::AdaptiveCards::XamlCardRenderer::IAdaptiveSeparator** separator)
    {
        return GenerateSeparatorProjection(m_sharedImage->GetSeparator(), separator);
    }

    _Use_decl_annotations_
    HRESULT AdaptiveImage::put_Separator(ABI::AdaptiveCards::XamlCardRenderer::IAdaptiveSeparator* separator)
    {
=======
    HRESULT AdaptiveImage::get_Separator(boolean* separator)
    {
        *separator = m_sharedImage->GetSeparator();
        return S_OK;

        //Issue #629 to make separator an object
        //return GenerateSeparatorProjection(m_sharedImage->GetSeparator(), separator);
    }

    _Use_decl_annotations_
    HRESULT AdaptiveImage::put_Separator(boolean separator)
    {
        m_sharedImage->SetSeparator(separator);

        /*Issue #629 to make separator an object
>>>>>>> 128a7f77
        std::shared_ptr<Separator> sharedSeparator;
        RETURN_IF_FAILED(GenerateSharedSeparator(separator, &sharedSeparator));

        m_sharedImage->SetSeparator(sharedSeparator);
<<<<<<< HEAD
=======
        */
>>>>>>> 128a7f77

        return S_OK;
    }

    _Use_decl_annotations_
    HRESULT AdaptiveImage::get_Speak(HSTRING* speak)
    {
        return UTF8ToHString(m_sharedImage->GetSpeak(), speak);
    }

    _Use_decl_annotations_
    HRESULT AdaptiveImage::put_Speak(HSTRING speak)
    {
        std::string out;
        RETURN_IF_FAILED(HStringToUTF8(speak, out));
        m_sharedImage->SetSpeak(out);
        return S_OK;
    }

}}<|MERGE_RESOLUTION|>--- conflicted
+++ resolved
@@ -144,16 +144,6 @@
     }
 
     _Use_decl_annotations_
-<<<<<<< HEAD
-    HRESULT AdaptiveImage::get_Separator(ABI::AdaptiveCards::XamlCardRenderer::IAdaptiveSeparator** separator)
-    {
-        return GenerateSeparatorProjection(m_sharedImage->GetSeparator(), separator);
-    }
-
-    _Use_decl_annotations_
-    HRESULT AdaptiveImage::put_Separator(ABI::AdaptiveCards::XamlCardRenderer::IAdaptiveSeparator* separator)
-    {
-=======
     HRESULT AdaptiveImage::get_Separator(boolean* separator)
     {
         *separator = m_sharedImage->GetSeparator();
@@ -169,15 +159,11 @@
         m_sharedImage->SetSeparator(separator);
 
         /*Issue #629 to make separator an object
->>>>>>> 128a7f77
         std::shared_ptr<Separator> sharedSeparator;
         RETURN_IF_FAILED(GenerateSharedSeparator(separator, &sharedSeparator));
 
         m_sharedImage->SetSeparator(sharedSeparator);
-<<<<<<< HEAD
-=======
         */
->>>>>>> 128a7f77
 
         return S_OK;
     }
