--- conflicted
+++ resolved
@@ -161,16 +161,6 @@
     }
 
     _Use_decl_annotations_
-<<<<<<< HEAD
-    HRESULT AdaptiveTextBlock::get_Separator(ABI::AdaptiveCards::XamlCardRenderer::IAdaptiveSeparator** separator)
-    {
-        return GenerateSeparatorProjection(m_sharedTextBlock->GetSeparator(), separator);
-    }
-
-    _Use_decl_annotations_
-    HRESULT AdaptiveTextBlock::put_Separator(ABI::AdaptiveCards::XamlCardRenderer::IAdaptiveSeparator* separator)
-    {
-=======
     HRESULT AdaptiveTextBlock::get_Separator(boolean* separator)
     {
         *separator = m_sharedTextBlock->GetSeparator();
@@ -186,16 +176,12 @@
         m_sharedTextBlock->SetSeparator(separator);
 
         /*Issue #629 to make separator an object
->>>>>>> 128a7f77
         std::shared_ptr<Separator> sharedSeparator;
         RETURN_IF_FAILED(GenerateSharedSeparator(separator, &sharedSeparator));
 
         m_sharedTextBlock->SetSeparator(sharedSeparator);
-<<<<<<< HEAD
-
-=======
         */
->>>>>>> 128a7f77
+
         return S_OK;
     }
 
