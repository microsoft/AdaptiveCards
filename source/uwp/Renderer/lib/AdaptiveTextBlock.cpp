--- conflicted
+++ resolved
@@ -32,20 +32,15 @@
 
         m_wrap = sharedTextBlock->GetWrap();
         m_maxLines = sharedTextBlock->GetMaxLines();
-<<<<<<< HEAD
-        m_horizontalAlignment = static_cast<ABI::AdaptiveNamespace::HAlignment>(sharedTextBlock->GetHorizontalAlignment());
-
+        m_horizontalAlignment =
+            static_cast<ABI::AdaptiveCards::Rendering::Uwp::HAlignment>(sharedTextBlock->GetHorizontalAlignment());
         if (sharedTextBlock->GetStyle().has_value())
         {
-            m_style = winrt::box_value(static_cast<winrt::AdaptiveNamespace::TextStyle>(sharedTextBlock->GetStyle().value()))
-                          .as<ABI::Windows::Foundation::IReference<ABI::AdaptiveNamespace::TextStyle>>()
+            m_style = winrt::box_value(
+                          static_cast<winrt::AdaptiveCards::Rendering::Uwp::TextStyle>(sharedTextBlock->GetStyle().value()))
+                          .as<ABI::Windows::Foundation::IReference<ABI::AdaptiveCards::Rendering::Uwp::TextStyle>>()
                           .get();
         }
-=======
-        m_horizontalAlignment =
-            static_cast<ABI::AdaptiveCards::Rendering::Uwp::HAlignment>(sharedTextBlock->GetHorizontalAlignment());
-        m_style = static_cast<ABI::AdaptiveCards::Rendering::Uwp::TextStyle>(sharedTextBlock->GetStyle());
->>>>>>> 61aa500b
 
         InitializeTextElement(sharedTextBlock);
         InitializeBaseElement(std::static_pointer_cast<BaseCardElement>(sharedTextBlock));
@@ -89,20 +84,12 @@
         return S_OK;
     }
 
-<<<<<<< HEAD
-    HRESULT AdaptiveTextBlock::get_Style(_Outptr_ ABI::Windows::Foundation::IReference<ABI::AdaptiveNamespace::TextStyle>** style)
-=======
-    HRESULT AdaptiveTextBlock::get_Style(_Out_ ABI::AdaptiveCards::Rendering::Uwp::TextStyle* style)
->>>>>>> 61aa500b
+    HRESULT AdaptiveTextBlock::get_Style(_Outptr_ ABI::Windows::Foundation::IReference<ABI::AdaptiveCards::Rendering::Uwp::TextStyle>** style)
     {
         return m_style.CopyTo(style);
     }
 
-<<<<<<< HEAD
-    HRESULT AdaptiveTextBlock::put_Style(_In_ ABI::Windows::Foundation::IReference<ABI::AdaptiveNamespace::TextStyle>* style)
-=======
-    HRESULT AdaptiveTextBlock::put_Style(ABI::AdaptiveCards::Rendering::Uwp::TextStyle style)
->>>>>>> 61aa500b
+    HRESULT AdaptiveTextBlock::put_Style(_In_ ABI::Windows::Foundation::IReference<ABI::AdaptiveCards::Rendering::Uwp::TextStyle>* style)
     {
         m_style = style;
         return S_OK;
@@ -124,19 +111,14 @@
 
         textBlock->SetWrap(m_wrap);
         textBlock->SetMaxLines(m_maxLines);
-<<<<<<< HEAD
-        textBlock->SetHorizontalAlignment(static_cast<AdaptiveSharedNamespace::HorizontalAlignment>(m_horizontalAlignment));
+        textBlock->SetHorizontalAlignment(static_cast<AdaptiveCards::HorizontalAlignment>(m_horizontalAlignment));
 
         if (m_style != nullptr)
         {
-            ABI::AdaptiveNamespace::TextStyle styleValue;
+            ABI::AdaptiveCards::Rendering::Uwp::TextStyle styleValue;
             RETURN_IF_FAILED(m_style->get_Value(&styleValue));
-            textBlock->SetStyle(static_cast<AdaptiveSharedNamespace::TextStyle>(styleValue));
+            textBlock->SetStyle(static_cast<AdaptiveCards::TextStyle>(styleValue));
         }
-=======
-        textBlock->SetHorizontalAlignment(static_cast<AdaptiveCards::HorizontalAlignment>(m_horizontalAlignment));
-        textBlock->SetStyle(static_cast<AdaptiveCards::TextStyle>(m_style));
->>>>>>> 61aa500b
 
         sharedTextBlock = std::move(textBlock);
         return S_OK;
