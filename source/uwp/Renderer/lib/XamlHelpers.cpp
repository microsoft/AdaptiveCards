--- conflicted
+++ resolved
@@ -657,15 +657,6 @@
                                          ABI::Windows::UI::Xaml::Documents::IRun* labelRun)
     {
         ABI::AdaptiveNamespace::ForegroundColor textColor;
-<<<<<<< HEAD
-        RETURN_IF_FAILED(inputLabelConfig->get_Color(&textColor));
-        // If we're formatting a hint and the color has been set to default, then we have to render the hint with
-        // attention color, otherwise match the label color
-        if (isHint && textColor == ABI::AdaptiveNamespace::ForegroundColor::Default)
-        {
-            textColor = ABI::AdaptiveNamespace::ForegroundColor::Attention;
-        }
-=======
 
         // If we're formatting a hint then use attention color
         if (isHint)
@@ -676,7 +667,6 @@
         {
             RETURN_IF_FAILED(inputLabelConfig->get_Color(&textColor));
         }
->>>>>>> b7227cb8
 
         ABI::Windows::UI::Color color;
         RETURN_IF_FAILED(GetColorFromAdaptiveColor(hostConfig, textColor, ContainerStyle_Default, false, false, &color));
