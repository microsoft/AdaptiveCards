// Copyright (c) Microsoft Corporation. All rights reserved.
// Licensed under the MIT License.
#include "pch.h"

#include "XamlHelpers.h"

#include "ActionHelpers.h"
#include "ElementTagContent.h"
#include "TileControl.h"

namespace AdaptiveCards::Rendering::Uwp::XamlHelpers
{
    constexpr PCWSTR c_BackgroundImageOverlayBrushKey = L"AdaptiveCard.BackgroundOverlayBrush";

    rtxaml::UIElement CreateSeparator(rtrender::AdaptiveRenderContext const& renderContext,
                                      uint32_t spacing,
                                      uint32_t separatorThickness,
                                      winrt::Windows::UI::Color const& separatorColor,
                                      bool isHorizontal)
    {
        rtxaml::Controls::Grid separator;
        separator.Background(XamlHelpers::GetSolidColorBrush(separatorColor));

        const uint32_t separatorMarginValue = spacing > separatorThickness ? (spacing - separatorThickness) / 2 : 0;
        rtxaml::Thickness margin{};

        if (isHorizontal)
        {
            margin.Top = margin.Bottom = separatorMarginValue;
            separator.Height(separatorThickness);
        }
        else
        {
            margin.Left = margin.Right = separatorMarginValue;
            separator.Width(separatorThickness);
        }

        separator.Margin(margin);

        XamlHelpers::SetStyleFromResourceDictionary(renderContext, L"Adaptive.Separator", separator);

        return separator;
    }

    void SetStyleFromResourceDictionary(rtrender::AdaptiveRenderContext const& renderContext,
                                        winrt::hstring const& resourceName,
                                        rtxaml::FrameworkElement const& frameworkElement)
    {
        auto resourceDictionary = renderContext.OverrideStyles();
        try
        {
            if (auto style = TryGetResourceFromResourceDictionaries<rtxaml::Style>(resourceDictionary, resourceName))
            {
                frameworkElement.Style(style);
            }
        }
        catch (...)
        {
            // TODO: lookup will throw if it cannot find a resource
        }
    }

    void XamlHelpers::SetSeparatorVisibility(rtxaml::Controls::Panel const& parentPanel)
    {
        // Iterate over the elements in a container and ensure that the correct separators are marked as visible

        auto children = parentPanel.Children();

        bool foundPreviousVisibleElement = false;

        for (auto child : children)
        {
            if (const auto childAsFrameworkElement = child.try_as<rtxaml::FrameworkElement>())
            {
                auto tag = childAsFrameworkElement.Tag();
                if (tag)
                {
                    // TODDO: do we wanto to peek_innards to make sure this is our implementation?
                    if (const auto elementTagContent = tag.try_as<rtrender::ElementTagContent>())
                    {
                        auto separator = elementTagContent.Separator();
                        auto visibility = child.Visibility();
                        auto expectedVisibility = elementTagContent.ExpectedVisibility();

                        if (separator)
                        {
                            if (!expectedVisibility || !foundPreviousVisibleElement)
                            {
                                // If the element is collapsed, or if it's the first
                                // visible element, collapse the separator Images are
                                // hidden while they are retrieved, we shouldn't hide
                                // the separator
                                separator.Visibility(rtxaml::Visibility::Collapsed);
                            }
                            else
                            {
                                separator.Visibility(rtxaml::Visibility::Visible);
                            }
                        }

                        foundPreviousVisibleElement |= (visibility == rtxaml::Visibility::Visible);
                    }
                }
            }
        }
    }

    rtom::ContainerStyle HandleStylingAndPadding(rtom::IAdaptiveContainerBase const& adaptiveContainer,
                                                 rtxaml::Controls::Border const& containerBorder,
                                                 rtrender::AdaptiveRenderContext const& renderContext,
                                                 rtrender::AdaptiveRenderArgs renderArgs)
    {
        rtxaml::UIElement elem{nullptr};

        auto localContainerStyle = adaptiveContainer.Style();
        auto parentContainerStyle = renderArgs.ContainerStyle();

        bool hasExplicitContainerStyle{true};
        if (localContainerStyle == rtom::ContainerStyle::None)
        {
            hasExplicitContainerStyle = false;
            localContainerStyle = parentContainerStyle;
        }

        auto hostConfig = renderContext.HostConfig();

        auto spacingConfig = hostConfig.Spacing();

        uint32_t padding = spacingConfig.Padding();
        double paddingAsDouble = (double)padding;

        bool addContainerPadding = renderArgs.AddContainerPadding();

        // If container style was explicitly assigned, apply background color and padding
        if (hasExplicitContainerStyle)
        {
            auto backgroundColor = GetBackgroundColorFromStyle(localContainerStyle, hostConfig);
            // TODO: do we need this getSolidColorBrush helper at all?
            containerBorder.Background(XamlHelpers::GetSolidColorBrush(backgroundColor));

            // If the container style doesn't match its parent apply padding.
            addContainerPadding |= (localContainerStyle != parentContainerStyle);
        }

        if (addContainerPadding)
        {
            containerBorder.Padding({paddingAsDouble, paddingAsDouble, paddingAsDouble, paddingAsDouble});
        }

        // Find out which direction(s) we bleed in, and apply a negative margin to cause the
        // container to bleed
        auto bleedDirection = adaptiveContainer.BleedDirection();

        rtxaml::Thickness marginThickness{0};
        if (bleedDirection != rtom::BleedDirection::None)
        {
            if ((bleedDirection & rtom::BleedDirection::Left) != rtom::BleedDirection::None)
            {
                marginThickness.Left = -paddingAsDouble;
            }

            if ((bleedDirection & rtom::BleedDirection::Right) != rtom::BleedDirection::None)
            {
                marginThickness.Right = -paddingAsDouble;
            }

            if ((bleedDirection & rtom::BleedDirection::Up) != rtom::BleedDirection::None)
            {
                marginThickness.Top = -paddingAsDouble;
            }

            if ((bleedDirection & rtom::BleedDirection::Down) != rtom::BleedDirection::None)
            {
                marginThickness.Bottom = -paddingAsDouble;
            }
            containerBorder.Margin(marginThickness);
        }

        return localContainerStyle;
    }

    bool SupportsInteractivity(rtrender::AdaptiveHostConfig const& hostConfig)
    {
        return hostConfig.SupportsInteractivity();
    }

    rtxaml::GridLength CalculateColumnWidth(bool isVisible, bool isAuto, bool isStretch, bool isUnsetWidth, UINT32 pixelWidth, double ratioWidth)
    {
        const boolean isValidWidth = isAuto || isStretch || pixelWidth || isUnsetWidth || (ratioWidth > 0);

        rtxaml::GridLength columnWidth;
        if (!isVisible || isAuto || !isValidWidth)
        {
            // If the column isn't visible, or is set to "auto" or an invalid value ("-1", "foo"), set it to Auto
            columnWidth.GridUnitType = rtxaml::GridUnitType::Auto;
            columnWidth.Value = 0;
        }
        else if (pixelWidth)
        {
            // If it's visible and pixel width is specified, use pixel width
            columnWidth.GridUnitType = rtxaml::GridUnitType::Pixel;
            columnWidth.Value = pixelWidth;
        }
        else if (isStretch || isUnsetWidth)
        {
            // If it's visible and stretch is specified, or width is unset, use stretch with default of 1
            columnWidth.GridUnitType = rtxaml::GridUnitType::Star;
            columnWidth.Value = 1;
        }
        else
        {
            // If it's visible and the user specified a valid non-pixel width, use that as a star width
            columnWidth.GridUnitType = rtxaml::GridUnitType::Star;
            columnWidth.Value = ratioWidth;
        }

        return columnWidth;
    }

    void HandleColumnWidth(rtom::AdaptiveColumn const& column, bool isVisible, rtxaml::Controls::ColumnDefinition const& columnDefinition)
    {
        auto adaptiveColumnWidth = column.Width();
        const bool isStretch = adaptiveColumnWidth == L"stretch";
        const bool isAuto = adaptiveColumnWidth == L"auto";
        double widthAsDouble = _wtof(adaptiveColumnWidth.data());
        uint32_t pixelWidth = column.PixelWidth();

        columnDefinition.Width(CalculateColumnWidth(isVisible, isAuto, isStretch, adaptiveColumnWidth.empty(), pixelWidth, widthAsDouble));
    }

    void HandleTableColumnWidth(rtom::AdaptiveTableColumnDefinition const& column, rtxaml::Controls::ColumnDefinition const& columnDefinition)
    {
        auto widthRef = column.Width();
        auto pixelWidthRef = column.PixelWidth();

        uint32_t width = GetValueFromRef(widthRef, (uint32_t)0);
        uint32_t pixelWidth = GetValueFromRef(widthRef, (uint32_t)0);

        bool isWidthUnset = (widthRef == nullptr) && (pixelWidthRef == nullptr);

        columnDefinition.Width(CalculateColumnWidth(true, false, false, isWidthUnset, pixelWidth, width));
    }

<<<<<<< HEAD
    void ApplyBackgroundToRoot(rtxaml::Controls::Panel const& rootPanel,
                               rtom::AdaptiveBackgroundImage const& backgroundImage,
                               rtrender::AdaptiveRenderContext const& renderContext,
                               rtrender::AdaptiveRenderArgs const& renderArgs)
    {
        // In order to reuse the image creation code paths, we simply create an adaptive card
        // image element and then build that into xaml and apply to the root.
        // TODO: it might be an overkill to render apdativeImage for background image
        // TODO: we should probably create a routine to do that without adaptive image. Should be simple enough.
        rtom::AdaptiveImage adaptiveImage;
        adaptiveImage.Url(backgroundImage.Url());

        if (const auto elementRenderer = renderContext.ElementRenderers().Get(L"Image"))
        {
            auto background = elementRenderer.Render(adaptiveImage, renderContext, renderArgs);
            if (background == nullptr)
            {
                return;
            }
            else
            {
                auto xamlImage = background.as<rtxaml::Controls::Image>();
=======
    void CreateBackgroundImage(_In_ IAdaptiveRenderContext* renderContext, _In_ HSTRING url, _Outptr_ IImage** backgroundImage)
    {
        ComPtr<IImage> image = XamlHelpers::CreateABIClass<IImage>(HStringReference(RuntimeClass_Windows_UI_Xaml_Controls_Image));

        ComPtr<IDependencyObject> imageAsDependencyObject;
        THROW_IF_FAILED(image.As(&imageAsDependencyObject));

        ComPtr<IAdaptiveHostConfig> hostConfig;
        THROW_IF_FAILED(renderContext->get_HostConfig(&hostConfig));

        ComPtr<IUriRuntimeClass> imageUrl;
        GetUrlFromString(hostConfig.Get(), url, imageUrl.GetAddressOf());

        ComPtr<IBitmapImage> bitmapImage =
            XamlHelpers::CreateABIClass<IBitmapImage>(HStringReference(RuntimeClass_Windows_UI_Xaml_Media_Imaging_BitmapImage));
        THROW_IF_FAILED(bitmapImage->put_UriSource(imageUrl.Get()));

        ComPtr<IImageSource> bitmapImageSource;
        THROW_IF_FAILED(bitmapImage.As(&bitmapImageSource));

        ComPtr<IUIElement> imageAsUIElement;
        THROW_IF_FAILED(image.As(&imageAsUIElement));
        THROW_IF_FAILED(image->put_Source(bitmapImageSource.Get()));
        THROW_IF_FAILED(image.CopyTo(backgroundImage));
    }

    void ApplyBackgroundToRoot(_In_ IPanel* rootPanel,
                               _In_ IAdaptiveBackgroundImage* backgroundImage,
                               _In_ IAdaptiveRenderContext* renderContext)
    {
        HString url;
        THROW_IF_FAILED(backgroundImage->get_Url(url.GetAddressOf()));

        ComPtr<IImage> xamlImage;
        CreateBackgroundImage(renderContext, url.Get(), &xamlImage);
        if (!xamlImage)
        {
            return;
        }

        ComPtr<IUIElement> xamlImageAsUIElement;
        THROW_IF_FAILED(xamlImage.As(&xamlImageAsUIElement));
>>>>>>> 0e505ff0

                rtom::BackgroundImageFillMode fillMode = backgroundImage.FillMode();

                // Creates the background image for all fill modes
                auto tileControl = winrt::make<rtrender::implementation::TileControl>();

                // Set IsEnabled to false to avoid generating a tab stop for the background image tile control
                tileControl.IsEnabled(false);

                // THROW_IF_FAILED(tileControl->put_BackgroundImage(backgroundImage));
                tileControl.BackgroundImage(backgroundImage);

<<<<<<< HEAD
                // TODO: I don't see this rootelement being used anywhere, a bug?
                // THROW_IF_FAILED(tileControl->put_RootElement(rootElement.Get()));
                // tileControl.RootElement(rootPanel);
=======
        THROW_IF_FAILED(tileControl->LoadImageBrush(xamlImageAsUIElement.Get()));
>>>>>>> 0e505ff0

                tileControl.LoadImageBrush(background);

                XamlHelpers::AppendXamlElementToPanel(tileControl, rootPanel);

                // The overlay applied to the background image is determined by a resouce, so create
                // the overlay if that resources exists
                auto resourceDictionary = renderContext.OverrideStyles();
                if (const auto backgroundOverlayBrush =
                        XamlHelpers::TryGetResourceFromResourceDictionaries<rtxaml::Media::Brush>(resourceDictionary, c_BackgroundImageOverlayBrushKey))
                {
                    rtxaml::Shapes::Rectangle overlayRectangle;
                    overlayRectangle.Fill(backgroundOverlayBrush);

                    XamlHelpers::AppendXamlElementToPanel(overlayRectangle, rootPanel);
                }
            }
        }
    }

    std::tuple<rtxaml::UIElement, rtom::IAdaptiveCardElement> RenderFallback(rtom::IAdaptiveCardElement const& currentElement,
                                                                             rtrender::AdaptiveRenderContext const& renderContext,
                                                                             rtrender::AdaptiveRenderArgs const& renderArgs)
    {
        // TODO: come back to this routine later
        // TODO: still not sure I'm doing this right...
        auto elementRenderers = renderContext.ElementRenderers();
        auto elementFallback = currentElement.FallbackType();
        winrt::hstring elementType = currentElement.ElementTypeString();

        bool fallbackHandled = false;
        /*winrt::com_ptr<rtxaml::UIElement> fallbackControl;*/
        rtxaml::UIElement fallbackControl{nullptr};
        rtom::IAdaptiveCardElement renderedElement;
        rtxaml::UIElement result{nullptr};

        switch (elementFallback)
        {
        case rtom::FallbackType::Content:
        {
            auto fallbackElement = currentElement.FallbackContent();

            winrt::hstring fallbackElementType = fallbackElement.ElementTypeString();

            WarnForFallbackContentElement(renderContext, elementType, fallbackElementType);

            auto fallbackElementRenderer = elementRenderers.Get(fallbackElementType);

            bool shouldPerformFallBack = true;

            if (fallbackElementRenderer)
            {
                fallbackControl = fallbackElementRenderer.Render(fallbackElement, renderContext, renderArgs);

                // TODO: FIGURE OUT HOW TO DO PROPER LOGIC FOR CALLBACK
                // shouldPerformFallBack = false;
                // TODO: what is the proper logic here?
                renderedElement = fallbackElement;
            }
            // if (hr == E_PERFORM_FALLBACK)
            // TODO: I assume the correct check here is this. We didn't get anything returned from render, so we try to renderfallback
            if (fallbackControl == nullptr)
            {
                // RenderFallback(fallbackElement, renderContext, renderArgs, fallbackControl, renderedElement);
                std::tie(fallbackControl, renderedElement) = RenderFallback(fallbackElement, renderContext, renderArgs);
            }
            else
            {
                // Check the non-fallback return value from the render call
                // RETURN_IF_FAILED(hr);

                // TODO: what do we do here?
                // TODO: return nullptrs??
            }
            fallbackHandled = true;
            break;
        }
        case rtom::FallbackType::Drop:
        {
            XamlHelpers::WarnForFallbackDrop(renderContext, elementType);
            fallbackHandled = true;
            break;
        }
        case rtom::FallbackType::None:
        default:
        {
            break;
        }
        }

        if (fallbackHandled)
        {
            // TODO: refactor
            result = fallbackControl;
        }
        else
        {
            if (!renderArgs.AncestorHasFallback())
            {
                renderContext.AddWarning(rtom::WarningStatusCode::NoRendererForType, L"No Renderer found for type: " + elementType);
            }
            else
            {
                // TODO: return E_perform_callback. What do we do here?
            }
        }
        return std::tuple(result, renderedElement);
    }

    bool NeedsSeparator(rtom::IAdaptiveCardElement const& cardElement)
    {
        auto elementSpacing = cardElement.Spacing();
        auto hasSeparator = cardElement.Separator();

        return hasSeparator || (elementSpacing != rtom::Spacing::None);
    }

    void AddRenderedControl(rtxaml::UIElement const& newControl,
                            rtom::IAdaptiveCardElement const& element,
                            rtxaml::Controls::Panel const& parentPanel,
                            rtxaml::UIElement const& separator,
                            rtxaml::Controls::ColumnDefinition const& columnDefinition,
                            std::function<void(rtxaml::UIElement const& child)> childCreatedCallback)
    {
        if (newControl)
        {
            bool isVisible = element.IsVisible();

            if (!isVisible)
            {
                newControl.Visibility(rtxaml::Visibility::Collapsed);
            }

            auto newControlAsFrameworkElement = newControl.as<rtxaml::FrameworkElement>();

            winrt::hstring id = element.Id();
            // RETURN_IF_FAILED(element->get_Id(id.GetAddressOf()));

            // TODO: what does it mean for hstring to be valid? to have c_str? to not be empty? both?
            // TODO: can we do if (const auto id = element.Id()) instead of assigning and checking for empty in different places?
            if (!id.empty())
            {
                newControlAsFrameworkElement.Name(id);
            }

            auto heightType = element.Height();

            auto tagContent = winrt::make<rtrender::implementation::ElementTagContent>(
                element, parentPanel, separator, columnDefinition, isVisible, heightType == rtom::HeightType::Stretch);
            newControlAsFrameworkElement.Tag(tagContent);

            XamlHelpers::AppendXamlElementToPanel(newControl, parentPanel, heightType);

            childCreatedCallback(newControl);
        }
    }

    void AddHandledTappedEvent(winrt::Windows::UI::Xaml::UIElement const& uiElement)
    {
        // TODO: is ! enough? no need for == nullptr?
        if (!uiElement)
        {
            return;
        }
        // TODO: Don't we need a revoker?
        // TODO: no need to save a token, right?
        uiElement.Tapped([](winrt::Windows::Foundation::IInspectable const&, rtxaml::Input::TappedRoutedEventArgs const& args)
                         { args.Handled(true); });
    }

    void SetAutoImageSize(winrt::Windows::UI::Xaml::FrameworkElement const& imageControl,
                          winrt::Windows::Foundation::IInspectable const& parentElement,
                          winrt::Windows::UI::Xaml::Media::Imaging::BitmapSource const& imageSource,
                          bool setVisible)
    {
        int32_t pixelHeight = imageSource.PixelHeight();
        int32_t pixelWidth = imageSource.PixelWidth();

        double maxHeight = imageControl.MaxHeight();
        double maxWidth = imageControl.MaxWidth();

        if (const auto parentAsColumnDefinition = parentElement.try_as<rtxaml::Controls::ColumnDefinition>())
        {
            double parentWidth = parentAsColumnDefinition.ActualWidth();
            if (parentWidth >= pixelWidth)
            {
                // Make sure to keep the aspect ratio of the image
                maxWidth = std::min(maxWidth, parentWidth);
                double aspectRatio = (double)pixelHeight / pixelWidth;
                maxHeight = maxWidth * aspectRatio;
            }
        }

        // Prevent an image from being stretched out if it is smaller than the
        // space allocated for it (when in auto mode).
        if (const auto localElementAsEllipse = imageControl.try_as<rtxaml::Shapes::Ellipse>())
        {
            // don't need to set both width and height when image size is auto since
            // we want a circle as shape.
            // max value for width should be set since adaptive cards is constrained horizontally
            imageControl.MaxWidth(std::min(maxWidth, static_cast<double>(pixelWidth)));
        }
        else
        {
            imageControl.MaxHeight(std::min(maxHeight, static_cast<double>(pixelHeight)));
            imageControl.MaxWidth(std::min(maxWidth, static_cast<double>(pixelWidth)));
        }

        if (setVisible)
        {
            imageControl.Visibility(rtxaml::Visibility::Visible);
        }
    }

    rtxaml::UIElement AddSeparatorIfNeeded(int& currentElement,
                                           rtom::IAdaptiveCardElement const& element,
                                           rtrender::AdaptiveHostConfig const& hostConfig,
                                           rtrender::AdaptiveRenderContext const& renderContext,
                                           winrt::Windows::UI::Xaml::Controls::Panel const& parentPanel)
    {
        // First element does not need a separator added
        if (currentElement++ > 0)
        {
            if (NeedsSeparator(element))
            {
                auto separatorParams = ::AdaptiveCards::Rendering::Uwp::XamlHelpers::GetSeparatorParameters(element, hostConfig);
                auto separator = XamlHelpers::CreateSeparator(renderContext,
                                                              separatorParams.spacing,
                                                              separatorParams.thickness,
                                                              separatorParams.color);
                XamlHelpers::AppendXamlElementToPanel(separator, parentPanel);
                return separator;
            }
        }
        return nullptr;
    }

    void ApplyMarginToXamlElement(winrt::AdaptiveCards::Rendering::Uwp::IAdaptiveHostConfig const& hostConfig,
                                  winrt::Windows::UI::Xaml::IFrameworkElement const& element)
    {
        auto spacingConfig = hostConfig.Spacing();
        uint32_t padding = spacingConfig.Padding();

        element.Margin({(double)padding, (double)padding, (double)padding, (double)padding});
    }

    void FormatLabelRunWithHostConfig(rtrender::AdaptiveHostConfig const& hostConfig,
                                      rtrender::AdaptiveInputLabelConfig const& inputLabelConfig,
                                      bool isHint,
                                      rtxaml::Documents::Run const& labelRun)
    {
        // If we're formatting a hint then use attention color
        rtom::ForegroundColor textColor = isHint ? rtom::ForegroundColor::Attention : inputLabelConfig.Color();

        auto color = GetColorFromAdaptiveColor(hostConfig, textColor, rtom::ContainerStyle::Default, false, false);

        labelRun.Foreground(XamlHelpers::GetSolidColorBrush(color));

        rtom::TextSize textSize = inputLabelConfig.Size();

        uint32_t resultSize = GetFontSizeFromFontType(hostConfig, rtom::FontType::Default, textSize);

        labelRun.FontSize(resultSize);
    }

    void AddRequiredHintInline(rtrender::AdaptiveHostConfig const& hostConfig,
                               rtrender::AdaptiveInputLabelConfig const& inputLabelConfig,
                               winrt::Windows::Foundation::Collections::IVector<rtxaml::Documents::Inline> const& inlines)
    {
        // Create an inline for the suffix
        rtxaml::Documents::Run hintRun{};

        winrt::hstring suffix = inputLabelConfig.Suffix();
        // If no suffix was defined, use * as default

        // TODO: is this correct?
        if (suffix.empty())
        {
            suffix = UTF8ToHString(" *");
        }

        hintRun.Text(suffix);

        FormatLabelRunWithHostConfig(hostConfig, inputLabelConfig, true /*isHint*/, hintRun);

        inlines.Append(hintRun);
    }

    rtxaml::UIElement RenderInputLabel(rtom::IAdaptiveInputElement const& adaptiveInputElement,
                                       rtrender::AdaptiveRenderContext const& renderContext,
                                       rtrender::AdaptiveRenderArgs const& renderArgs)
    {
        winrt::hstring inputLabel = adaptiveInputElement.Label();
        // Retrieve if the input is required so we can file a warning if the label is empty
        bool isRequired = adaptiveInputElement.IsRequired();

        // TOOD: is this correct way instead of? should I check for data?
        if (!inputLabel.empty())
        {
            // Create a rich text block for the label
            rtxaml::Controls::RichTextBlock xamlRichTextBlock{};

            // Add a paragraph for the inlines
            auto xamlBlocks = xamlRichTextBlock.Blocks();

            rtxaml::Documents::Paragraph xamlParagraph{};

            xamlBlocks.Append(xamlParagraph);

            // Add the inlines
            auto xamlInlines = xamlParagraph.Inlines();

            // First inline is the label from the card
            rtxaml::Documents::Run labelRun{};
            labelRun.Text(inputLabel);

            xamlInlines.Append(labelRun);

            // Get the label config depending if the input is required
            auto hostConfig = renderContext.HostConfig();
            auto inputsConfig = hostConfig.Inputs();
            auto labelConfig = inputsConfig.Label();
            rtrender::AdaptiveInputLabelConfig inputLabelConfig =
                isRequired ? labelConfig.RequiredInputs() : labelConfig.OptionalInputs();

            if (isRequired)
            {
                AddRequiredHintInline(hostConfig, inputLabelConfig, xamlInlines);
            }
            FormatLabelRunWithHostConfig(hostConfig, inputLabelConfig, false /*isHint*/, labelRun);

            xamlRichTextBlock.TextWrapping(rtxaml::TextWrapping::Wrap);
            return xamlRichTextBlock;
        }
        else if (isRequired)
        {
            renderContext.AddWarning(rtom::WarningStatusCode::EmptyLabelInRequiredInput,
                                     L"Input is required but there's no label for required hint rendering");
        }
        // TODO: is this correct here?
        return nullptr;
    }

    // Error messages are formatted for text size and weight
    void FormatErrorMessageWithHostConfig(rtrender::AdaptiveRenderContext const& renderContext,
                                          rtxaml::Controls::TextBlock const& errorMessage)
    {
        auto hostConfig = renderContext.HostConfig();
        auto inputsConfig = hostConfig.Inputs();
        auto errorMessageConfig = inputsConfig.ErrorMessage();

        // Set size defined in host config
        rtom::TextSize textSize = errorMessageConfig.Size();
        uint32_t resultSize = GetFontSizeFromFontType(hostConfig, rtom::FontType::Default, textSize);
        errorMessage.FontSize(resultSize);

        // Set weight defined in host config
        rtom::TextWeight textWeight = errorMessageConfig.Weight();
        auto resultWeight = GetFontWeightFromStyle(hostConfig, rtom::FontType::Default, textWeight);
        errorMessage.FontWeight(resultWeight);
    }

    rtxaml::UIElement RenderInputErrorMessage(rtom::IAdaptiveInputElement const& adaptiveInputElement,
                                              rtrender::AdaptiveRenderContext const& renderContext)
    {
        // Add the error message if present
        winrt::hstring errorMessage = adaptiveInputElement.ErrorMessage();

        // TODO: is this correct in this scenario instead of .IsValid()?
        if (!errorMessage.empty())
        {
            rtxaml::Controls::TextBlock errorMessageTextBlock{};
            errorMessageTextBlock.Text(errorMessage);

            // Set the color to Attention color
            auto hostConfig = renderContext.HostConfig();

            auto attentionColor =
                GetColorFromAdaptiveColor(hostConfig, rtom::ForegroundColor::Attention, rtom::ContainerStyle::Default, false, false);

            errorMessageTextBlock.Foreground(XamlHelpers::GetSolidColorBrush(attentionColor));

            // Format the error message through host config
            FormatErrorMessageWithHostConfig(renderContext, errorMessageTextBlock);

            // Error message should begin collapsed and only be show when validated
            errorMessageTextBlock.Visibility(rtxaml::Visibility::Collapsed);
            errorMessageTextBlock.TextWrapping(rtxaml::TextWrapping::Wrap);
            return errorMessageTextBlock;
        }
        return nullptr;
    }

    rtxaml::Controls::Border XamlHelpers::CreateValidationBorder(rtxaml::UIElement const& childElement,
                                                                 rtrender::AdaptiveRenderContext const& renderContext)
    {
        auto hostConfig = renderContext.HostConfig();

        auto attentionColor =
            GetColorFromAdaptiveColor(hostConfig, rtom::ForegroundColor::Attention, rtom::ContainerStyle::Default, false, false);

        // Create a border in the attention color. The thickness is 0 for now so it won't be visibile until validation is run
        rtxaml::Controls::Border validationBorder{};
        validationBorder.BorderBrush(XamlHelpers::GetSolidColorBrush(attentionColor));
        validationBorder.Child(childElement);

        return validationBorder;
    }

    rtxaml::UIElement HandleLabelAndErrorMessage(rtom::IAdaptiveInputElement const& adaptiveInput,
                                                 rtrender::AdaptiveRenderContext const& renderContext,
                                                 rtrender::AdaptiveRenderArgs const& renderArgs,
                                                 rtxaml::UIElement const& inputLayout)
    {
        // Create a new stack panel to add the label and error message
        // The contents from the input panel will be copied to the new panel
        rtxaml::Controls::StackPanel inputStackPanel{};

        auto hostConfig = renderContext.HostConfig();
        // TOOD: rename Inputs to something more meaningful
        auto inputsConfig = hostConfig.Inputs();

        // Render the label and add it to the stack panel
        auto label = XamlHelpers::RenderInputLabel(adaptiveInput, renderContext, renderArgs);
        XamlHelpers::AppendXamlElementToPanel(label, inputStackPanel);

        if (label)
        {
            auto labelConfig = inputsConfig.Label();
            rtom::Spacing labelSpacing = labelConfig.InputSpacing();

            uint32_t spacing = GetSpacingSizeFromSpacing(hostConfig, labelSpacing);

            auto separator = XamlHelpers::CreateSeparator(renderContext, spacing, 0, winrt::Windows::UI::Color{});
            XamlHelpers::AppendXamlElementToPanel(separator, inputStackPanel);
        }

        rtxaml::UIElement actualUIElement{nullptr};

        // Copy the contents into the new panel and get the rendered element to set acessibility properties
        if (const auto inputPanel = inputLayout.try_as<rtxaml::Controls::Panel>())
        {
            auto panelChildren = inputPanel.Children();
            uint32_t childrenCount = panelChildren.Size();

            // We only copy one element into the input layout, if there's only one element, then we can assume it's our layout
            if (childrenCount == 1)
            {
                auto onlyElement = panelChildren.GetAt(0);
                // We enclose multiple items using a border, so we try to check for it
                if (const auto inputBorder = onlyElement.try_as<rtxaml::Controls::Border>())
                {
                    actualUIElement = inputBorder.Child();
                }
                else
                {
                    actualUIElement = onlyElement;
                }
                panelChildren.RemoveAt(0);
                XamlHelpers::AppendXamlElementToPanel(onlyElement, inputStackPanel);
            }
            else
            {
                for (auto child : panelChildren)
                {
                    XamlHelpers::AppendXamlElementToPanel(child, inputStackPanel);
                }
                panelChildren.Clear();
            }
        }
        else
        {
            actualUIElement = inputLayout;
            XamlHelpers::AppendXamlElementToPanel(inputLayout, inputStackPanel);
        }

        // Add the error message if there's validation and one exists
        auto errorMessageControl = XamlHelpers::RenderInputErrorMessage(adaptiveInput, renderContext);

        if (errorMessageControl)
        {
            // Render the spacing between the input and the error message
            auto errorMessageConfig = inputsConfig.ErrorMessage();

            rtom::Spacing errorSpacing = errorMessageConfig.Spacing();

            uint32_t spacing = GetSpacingSizeFromSpacing(hostConfig, errorSpacing);

            auto separator = XamlHelpers::CreateSeparator(renderContext, spacing, 0, winrt::Windows::UI::Color{});
            auto inputValue = renderContext.GetInputValue(adaptiveInput);

            if (inputValue)
            {
                inputValue.ErrorMessage(errorMessageControl);
            }

            XamlHelpers::AppendXamlElementToPanel(separator, inputStackPanel);

            // Add the rendered error message
            XamlHelpers::AppendXamlElementToPanel(errorMessageControl, inputStackPanel);
        }

        // TODO: do I need this?
        // This smart pointer is created as the variable inputUIElementParentContainer may contain the border instead of the
        // actual element if validations are required. If these properties are set into the border then they are not mentioned.

        /*  ComPtr<IDependencyObject> inputUIElementAsDependencyObject;
          RETURN_IF_FAILED(actualUIElement.As(&inputUIElementAsDependencyObject));*/

        if (label)
        {
            rtxaml::Automation::AutomationProperties::SetLabeledBy(actualUIElement, label);
        }

        return inputStackPanel;
    }

    std::tuple<rtxaml::UIElement, rtxaml::Controls::Border>
    XamlHelpers::HandleInputLayoutAndValidation(rtom::IAdaptiveInputElement const& adaptiveInput,
                                                rtxaml::UIElement const& inputUIElement,
                                                bool hasTypeSpecificValidation,
                                                rtrender::AdaptiveRenderContext const& renderContext,
                                                bool ifValidationBorderIsNeeded)
    {
        // TODO: Make sure this function works properly
        rtxaml::Controls::StackPanel inputStackPanel{};

        // The input may need to go into a border to handle validation before being added to the stack panel.
        // inputUIElementParentContainer represents the current parent container.
        /*ComPtr<IUIElement> inputUIElementParentContainer = inputUIElement;*/
        // TODO: I do not need this right?
        auto inputUIElementParentContainer = inputUIElement;

        // If there's any validation on this input, and the caller has requested a validation border by passing
        // validationBorderOut, put the input inside a border
        auto isRequired = adaptiveInput.IsRequired();

        auto hasValidation = (hasTypeSpecificValidation || isRequired);

        if (hasValidation)
        {
            // If we have validation, we should have an error message to display if it fails. If we don't, return a
            // warning to encourage the card author to add one.

            winrt::hstring errorMessage = adaptiveInput.ErrorMessage();

            // TODO: what if the user just wants an empty error message? do we allow that?
            if (errorMessage.empty())
            {
                renderContext.AddWarning(rtom::WarningStatusCode::MissingValidationErrorMessage,
                                         L"Inputs with validation should include an errorMessage");
            }
        }

        rtxaml::Controls::Border validationBorder{nullptr};
        if (hasValidation && ifValidationBorderIsNeeded)
        {
            validationBorder = XamlHelpers::CreateValidationBorder(inputUIElement, renderContext);
            inputUIElementParentContainer = validationBorder;
        }

        XamlHelpers::AppendXamlElementToPanel(inputUIElementParentContainer, inputStackPanel);

        // Different input renderers perform stuff differently
        // Input.Text and Input.Number render the border previously so the object received as parameter may be a border
        // Input.Time and Input.Date let this method render the border for them
        // Input.Toggle
        rtxaml::UIElement actualInputUIElement{nullptr};
        // TODO: revisit this
        // if (validationBorderOut && hasValidation)
        if (hasValidation && ifValidationBorderIsNeeded)
        {
            // RETURN_IF_FAILED(validationBorder->get_Child(&actualInputUIElement));
            actualInputUIElement = validationBorder.Child();
        }
        else
        {
            if (hasValidation)
            {
                // This handles the case when the sent item was a Input.Text or Input.Number as we have to get the actual TextBox from the border
                // TODO: no need to save inputUIElementParentContainre in validationBorder because we're not going to return it anyway
                /* if (SUCCEEDED(inputUIElementParentContainer.As(&validationBorder)))
                 {
                     RETURN_IF_FAILED(validationBorder->get_Child(&actualInputUIElement));
                 }*/
                if (const auto containerAsBorder = inputUIElementParentContainer.try_as<rtxaml::Controls::Border>())
                {
                    actualInputUIElement = containerAsBorder.Child();
                }
                else
                {
                    actualInputUIElement = inputUIElement;
                }
            }
            else
            {
                actualInputUIElement = inputUIElement;
            }
        }

        // TODO: do I need this
        // This smart pointer is created as the variable inputUIElementParentContainer may contain the border instead of the
        // actual element if validations are required. If these properties are set into the border then they are not mentioned.
        /*ComPtr<IDependencyObject> inputUIElementAsDependencyObject;
        RETURN_IF_FAILED(actualInputUIElement.As(&inputUIElementAsDependencyObject));*/

        // The AutomationProperties.IsRequiredForForm property allows an input to provide a little bit of extra information to
        // people using a screen reader by specifying if an input is required. Visually we represent this with a hint.
        rtxaml::Automation::AutomationProperties::SetIsRequiredForForm(actualInputUIElement, isRequired);

        // In the case of Input.Toggle we have to define the DescribedBy property to put the title in it
        if (const auto adaptiveToggleInput = adaptiveInput.try_as<rtom::AdaptiveToggleInput>())
        {
            if (const auto uiInputElementAsContentControl = actualInputUIElement.try_as<rtxaml::Controls::ContentControl>())
            {
                if (const auto content = uiInputElementAsContentControl.Content())
                {
                    if (const auto contentAsDependencyObject = content.try_as<rtxaml::DependencyObject>())
                    {
                        auto uiElementDescribers = rtxaml::Automation::AutomationProperties::GetDescribedBy(actualInputUIElement);
                        uiElementDescribers.Append(contentAsDependencyObject);
                    }
                }
            }
        }

        return {inputStackPanel, validationBorder};
    }

    SeparatorParemeters XamlHelpers::GetSeparatorParameters(rtom::IAdaptiveCardElement const& element,
                                                            rtrender::AdaptiveHostConfig const& hostConfig)
    {
        auto spacing = GetSpacingSizeFromSpacing(hostConfig, element.Spacing());
        winrt::Windows::UI::Color lineColor{0};
        uint32_t lineThickness{0};
        if (element.Separator())
        {
            auto separatorConfig = hostConfig.Separator();
            lineColor = separatorConfig.LineColor();
            lineThickness = separatorConfig.LineThickness();
        }

        return {lineColor, spacing, lineThickness};
    }
}<|MERGE_RESOLUTION|>--- conflicted
+++ resolved
@@ -241,108 +241,61 @@
         columnDefinition.Width(CalculateColumnWidth(true, false, false, isWidthUnset, pixelWidth, width));
     }
 
-<<<<<<< HEAD
+    rtxaml::Controls::Image CreateBackgroundImage(rtrender::AdaptiveRenderContext const& renderContext, winrt::hstring const& url)
+    {
+        // TODO: if url is invalid, it will bitmapImage.UriSource(nullptr) will throw, right?
+        rtxaml::Controls::Image backgroundImage;
+
+        // GetUrlFromString will throw if url is not in correct format
+        auto imageUrl = GetUrlFromString(renderContext.HostConfig(), url);
+
+        rtxaml::Media::Imaging::BitmapImage bitmapImage{};
+        bitmapImage.UriSource(imageUrl);
+
+        backgroundImage.Source(bitmapImage);
+
+        return backgroundImage;
+    }
+
     void ApplyBackgroundToRoot(rtxaml::Controls::Panel const& rootPanel,
-                               rtom::AdaptiveBackgroundImage const& backgroundImage,
-                               rtrender::AdaptiveRenderContext const& renderContext,
-                               rtrender::AdaptiveRenderArgs const& renderArgs)
+                               rtom::AdaptiveBackgroundImage const& adaptiveBackgroundImage,
+                               rtrender::AdaptiveRenderContext const& renderContext)
     {
         // In order to reuse the image creation code paths, we simply create an adaptive card
         // image element and then build that into xaml and apply to the root.
         // TODO: it might be an overkill to render apdativeImage for background image
         // TODO: we should probably create a routine to do that without adaptive image. Should be simple enough.
-        rtom::AdaptiveImage adaptiveImage;
-        adaptiveImage.Url(backgroundImage.Url());
-
-        if (const auto elementRenderer = renderContext.ElementRenderers().Get(L"Image"))
-        {
-            auto background = elementRenderer.Render(adaptiveImage, renderContext, renderArgs);
-            if (background == nullptr)
-            {
-                return;
-            }
-            else
-            {
-                auto xamlImage = background.as<rtxaml::Controls::Image>();
-=======
-    void CreateBackgroundImage(_In_ IAdaptiveRenderContext* renderContext, _In_ HSTRING url, _Outptr_ IImage** backgroundImage)
-    {
-        ComPtr<IImage> image = XamlHelpers::CreateABIClass<IImage>(HStringReference(RuntimeClass_Windows_UI_Xaml_Controls_Image));
-
-        ComPtr<IDependencyObject> imageAsDependencyObject;
-        THROW_IF_FAILED(image.As(&imageAsDependencyObject));
-
-        ComPtr<IAdaptiveHostConfig> hostConfig;
-        THROW_IF_FAILED(renderContext->get_HostConfig(&hostConfig));
-
-        ComPtr<IUriRuntimeClass> imageUrl;
-        GetUrlFromString(hostConfig.Get(), url, imageUrl.GetAddressOf());
-
-        ComPtr<IBitmapImage> bitmapImage =
-            XamlHelpers::CreateABIClass<IBitmapImage>(HStringReference(RuntimeClass_Windows_UI_Xaml_Media_Imaging_BitmapImage));
-        THROW_IF_FAILED(bitmapImage->put_UriSource(imageUrl.Get()));
-
-        ComPtr<IImageSource> bitmapImageSource;
-        THROW_IF_FAILED(bitmapImage.As(&bitmapImageSource));
-
-        ComPtr<IUIElement> imageAsUIElement;
-        THROW_IF_FAILED(image.As(&imageAsUIElement));
-        THROW_IF_FAILED(image->put_Source(bitmapImageSource.Get()));
-        THROW_IF_FAILED(image.CopyTo(backgroundImage));
-    }
-
-    void ApplyBackgroundToRoot(_In_ IPanel* rootPanel,
-                               _In_ IAdaptiveBackgroundImage* backgroundImage,
-                               _In_ IAdaptiveRenderContext* renderContext)
-    {
-        HString url;
-        THROW_IF_FAILED(backgroundImage->get_Url(url.GetAddressOf()));
-
-        ComPtr<IImage> xamlImage;
-        CreateBackgroundImage(renderContext, url.Get(), &xamlImage);
-        if (!xamlImage)
-        {
-            return;
-        }
-
-        ComPtr<IUIElement> xamlImageAsUIElement;
-        THROW_IF_FAILED(xamlImage.As(&xamlImageAsUIElement));
->>>>>>> 0e505ff0
-
-                rtom::BackgroundImageFillMode fillMode = backgroundImage.FillMode();
-
-                // Creates the background image for all fill modes
-                auto tileControl = winrt::make<rtrender::implementation::TileControl>();
-
-                // Set IsEnabled to false to avoid generating a tab stop for the background image tile control
-                tileControl.IsEnabled(false);
-
-                // THROW_IF_FAILED(tileControl->put_BackgroundImage(backgroundImage));
-                tileControl.BackgroundImage(backgroundImage);
-
-<<<<<<< HEAD
-                // TODO: I don't see this rootelement being used anywhere, a bug?
-                // THROW_IF_FAILED(tileControl->put_RootElement(rootElement.Get()));
-                // tileControl.RootElement(rootPanel);
-=======
-        THROW_IF_FAILED(tileControl->LoadImageBrush(xamlImageAsUIElement.Get()));
->>>>>>> 0e505ff0
-
-                tileControl.LoadImageBrush(background);
-
-                XamlHelpers::AppendXamlElementToPanel(tileControl, rootPanel);
-
-                // The overlay applied to the background image is determined by a resouce, so create
-                // the overlay if that resources exists
-                auto resourceDictionary = renderContext.OverrideStyles();
-                if (const auto backgroundOverlayBrush =
-                        XamlHelpers::TryGetResourceFromResourceDictionaries<rtxaml::Media::Brush>(resourceDictionary, c_BackgroundImageOverlayBrushKey))
-                {
-                    rtxaml::Shapes::Rectangle overlayRectangle;
-                    overlayRectangle.Fill(backgroundOverlayBrush);
-
-                    XamlHelpers::AppendXamlElementToPanel(overlayRectangle, rootPanel);
-                }
+        if (const auto backgroundImage = CreateBackgroundImage(renderContext, adaptiveBackgroundImage.Url()))
+        {
+            rtom::BackgroundImageFillMode fillMode = adaptiveBackgroundImage.FillMode();
+
+            // Creates the background image for all fill modes
+            auto tileControl = winrt::make<rtrender::implementation::TileControl>();
+
+            // Set IsEnabled to false to avoid generating a tab stop for the background image tile control
+            tileControl.IsEnabled(false);
+
+            // THROW_IF_FAILED(tileControl->put_BackgroundImage(backgroundImage));
+            tileControl.BackgroundImage(adaptiveBackgroundImage);
+
+            // TODO: I don't see this rootelement being used anywhere, a bug?
+            // THROW_IF_FAILED(tileControl->put_RootElement(rootElement.Get()));
+            // tileControl.RootElement(rootPanel);
+
+            tileControl.LoadImageBrush(backgroundImage);
+
+            XamlHelpers::AppendXamlElementToPanel(tileControl, rootPanel);
+
+            // The overlay applied to the background image is determined by a resouce, so create
+            // the overlay if that resources exists
+            auto resourceDictionary = renderContext.OverrideStyles();
+            if (const auto backgroundOverlayBrush =
+                    XamlHelpers::TryGetResourceFromResourceDictionaries<rtxaml::Media::Brush>(resourceDictionary, c_BackgroundImageOverlayBrushKey))
+            {
+                rtxaml::Shapes::Rectangle overlayRectangle;
+                overlayRectangle.Fill(backgroundOverlayBrush);
+
+                XamlHelpers::AppendXamlElementToPanel(overlayRectangle, rootPanel);
             }
         }
     }
