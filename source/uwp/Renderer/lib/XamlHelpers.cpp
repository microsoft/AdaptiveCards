--- conflicted
+++ resolved
@@ -256,61 +256,6 @@
         }
     }
 
-<<<<<<< HEAD
-    void CreateBackgroundImage(_In_ IAdaptiveRenderContext* renderContext, _In_ HSTRING url, _Outptr_ IImage** backgroundImage)
-    {
-        ComPtr<IImage> image = XamlHelpers::CreateABIClass<IImage>(HStringReference(RuntimeClass_Windows_UI_Xaml_Controls_Image));
-
-        ComPtr<IDependencyObject> imageAsDependencyObject;
-        THROW_IF_FAILED(image.As(&imageAsDependencyObject));
-
-        ComPtr<IAdaptiveHostConfig> hostConfig;
-        THROW_IF_FAILED(renderContext->get_HostConfig(&hostConfig));
-
-        ComPtr<IUriRuntimeClass> imageUrl;
-        GetUrlFromString(hostConfig.Get(), url, imageUrl.GetAddressOf());
-
-        ComPtr<IBitmapImage> bitmapImage =
-            XamlHelpers::CreateABIClass<IBitmapImage>(HStringReference(RuntimeClass_Windows_UI_Xaml_Media_Imaging_BitmapImage));
-        THROW_IF_FAILED(bitmapImage->put_UriSource(imageUrl.Get()));
-
-        ComPtr<IImageSource> bitmapImageSource;
-        THROW_IF_FAILED(bitmapImage.As(&bitmapImageSource));
-
-        ComPtr<IUIElement> imageAsUIElement;
-        THROW_IF_FAILED(image.As(&imageAsUIElement));
-        THROW_IF_FAILED(image->put_Source(bitmapImageSource.Get()));
-        THROW_IF_FAILED(image.CopyTo(backgroundImage));
-    }
-
-    void ApplyBackgroundToRoot(_In_ IPanel* rootPanel,
-                               _In_ IAdaptiveBackgroundImage* backgroundImage,
-                               _In_ IAdaptiveRenderContext* renderContext)
-    {
-        HString url;
-        THROW_IF_FAILED(backgroundImage->get_Url(url.GetAddressOf()));
-
-        ComPtr<IImage> xamlImage;
-        CreateBackgroundImage(renderContext, url.Get(), &xamlImage);
-        if (!xamlImage)
-        {
-            return;
-        }
-
-        ComPtr<IUIElement> xamlImageAsUIElement;
-        THROW_IF_FAILED(xamlImage.As(&xamlImageAsUIElement));
-
-        // Creates the background image for all fill modes
-        ComPtr<TileControl> tileControl;
-        THROW_IF_FAILED(MakeAndInitialize<TileControl>(&tileControl));
-
-        // Set IsEnabled to false to avoid generating a tab stop for the background image tile control
-        ComPtr<IControl> tileControlAsControl;
-        THROW_IF_FAILED(tileControl.As(&tileControlAsControl));
-        THROW_IF_FAILED(tileControlAsControl->put_IsEnabled(false));
-
-        THROW_IF_FAILED(tileControl->put_BackgroundImage(backgroundImage));
-=======
     void ApplyBackgroundToRoot(winrt::Panel const& rootPanel,
                                winrt::AdaptiveBackgroundImage const& adaptiveBackgroundImage,
                                winrt::AdaptiveRenderContext const& renderContext)
@@ -321,18 +266,13 @@
         {
             // Creates the background image for all fill modes
             auto tileControl = winrt::make<winrt::implementation::TileControl>();
->>>>>>> 67187d08
 
             // Set IsEnabled to false to avoid generating a tab stop for the background image tile control
             tileControl.IsEnabled(false);
             tileControl.BackgroundImage(adaptiveBackgroundImage);
             tileControl.LoadImageBrush(backgroundImage);
 
-<<<<<<< HEAD
-        THROW_IF_FAILED(tileControl->LoadImageBrush(xamlImageAsUIElement.Get()));
-=======
             XamlHelpers::AppendXamlElementToPanel(tileControl, rootPanel);
->>>>>>> 67187d08
 
             // The overlay applied to the background image is determined by a resouce, so create
             // the overlay if that resources exists
