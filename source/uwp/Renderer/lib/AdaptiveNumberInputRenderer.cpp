// Copyright (c) Microsoft Corporation. All rights reserved.
// Licensed under the MIT License.
#include "pch.h"

#include "AdaptiveElementParserRegistration.h"
#include "AdaptiveNumberInput.h"
#include "AdaptiveNumberInputRenderer.h"
#include <limits>

using namespace Microsoft::WRL;
using namespace Microsoft::WRL::Wrappers;
using namespace ABI::AdaptiveNamespace;
using namespace ABI::Windows::Foundation;
using namespace ABI::Windows::Foundation::Collections;
using namespace ABI::Windows::UI::Xaml;
using namespace ABI::Windows::UI::Xaml::Controls;
using namespace ABI::Windows::UI::Xaml::Input;

namespace AdaptiveNamespace
{
    HRESULT AdaptiveNumberInputRenderer::RuntimeClassInitialize() noexcept
    {
        return S_OK;
    }

    HRESULT AdaptiveNumberInputRenderer::Render(_In_ IAdaptiveCardElement* adaptiveCardElement,
                                                _In_ IAdaptiveRenderContext* renderContext,
                                                _In_ IAdaptiveRenderArgs* renderArgs,
                                                _COM_Outptr_ IUIElement** numberInputControl) noexcept
    try
    {
        ComPtr<IAdaptiveHostConfig> hostConfig;
        RETURN_IF_FAILED(renderContext->get_HostConfig(&hostConfig));
        if (!XamlHelpers::SupportsInteractivity(hostConfig.Get()))
        {
            RETURN_IF_FAILED(renderContext->AddWarning(
                ABI::AdaptiveNamespace::WarningStatusCode::InteractivityNotSupported,
                HStringReference(L"Number input was stripped from card because interactivity is not supported").Get()));
            return S_OK;
        }

        ComPtr<IAdaptiveCardElement> cardElement(adaptiveCardElement);
        ComPtr<IAdaptiveNumberInput> adaptiveNumberInput;
        RETURN_IF_FAILED(cardElement.As(&adaptiveNumberInput));

        ComPtr<ITextBox> textBox =
            XamlHelpers::CreateXamlClass<ITextBox>(HStringReference(RuntimeClass_Windows_UI_Xaml_Controls_TextBox));

        ComPtr<IInputScopeName> inputScopeName =
            XamlHelpers::CreateXamlClass<IInputScopeName>(HStringReference(RuntimeClass_Windows_UI_Xaml_Input_InputScopeName));
        RETURN_IF_FAILED(inputScopeName->put_NameValue(InputScopeNameValue::InputScopeNameValue_Number));

        ComPtr<IInputScope> inputScope =
            XamlHelpers::CreateXamlClass<IInputScope>(HStringReference(RuntimeClass_Windows_UI_Xaml_Input_InputScope));
        ComPtr<IVector<InputScopeName*>> names;
        RETURN_IF_FAILED(inputScope->get_Names(names.GetAddressOf()));
        RETURN_IF_FAILED(names->Append(inputScopeName.Get()));

        RETURN_IF_FAILED(textBox->put_InputScope(inputScope.Get()));

        ComPtr<ABI::Windows::Foundation::IReference<int32_t>> value;
        RETURN_IF_FAILED(adaptiveNumberInput->get_Value(&value));

<<<<<<< HEAD
        if (value.Get())
        {
            int boxValue;
            if (SUCCEEDED(value->get_Value(&boxValue)))
            {
                std::wstring stringValue = std::to_wstring(boxValue);
                RETURN_IF_FAILED(textBox->put_Text(HStringReference(stringValue.c_str()).Get()));
            }
=======
        if (value != MAXINT32)
        {
            std::wstring stringValue = std::to_wstring(value);
            RETURN_IF_FAILED(textBox->put_Text(HStringReference(stringValue.c_str()).Get()));
>>>>>>> c1e9ad02
        }

        ComPtr<ITextBox2> textBox2;
        RETURN_IF_FAILED(textBox.As(&textBox2));

        HString placeHolderText;
        RETURN_IF_FAILED(adaptiveNumberInput->get_Placeholder(placeHolderText.GetAddressOf()));
        RETURN_IF_FAILED(textBox2->put_PlaceholderText(placeHolderText.Get()));

        ComPtr<IFrameworkElement> frameworkElement;
        RETURN_IF_FAILED(textBox.As(&frameworkElement));
        RETURN_IF_FAILED(frameworkElement->put_VerticalAlignment(ABI::Windows::UI::Xaml::VerticalAlignment_Top));
        RETURN_IF_FAILED(
            XamlHelpers::SetStyleFromResourceDictionary(renderContext, L"Adaptive.Input.Number", frameworkElement.Get()));

        ComPtr<IAdaptiveInputElement> numberInputAsAdaptiveInput;
        RETURN_IF_FAILED(adaptiveNumberInput.As(&numberInputAsAdaptiveInput));

        ComPtr<IUIElement> textBoxAsUIElement;
        RETURN_IF_FAILED(textBox.As(&textBoxAsUIElement));

        // If there's any validation on this input, put the input inside a border
        int max;
        int min;
        RETURN_IF_FAILED(adaptiveNumberInput->get_Max(&max));
        RETURN_IF_FAILED(adaptiveNumberInput->get_Min(&min));

        ComPtr<IUIElement> inputLayout;
        ComPtr<IBorder> validationBorder;
        RETURN_IF_FAILED(XamlHelpers::HandleInputLayoutAndValidation(numberInputAsAdaptiveInput.Get(),
                                                                     textBoxAsUIElement.Get(),
                                                                     (max != MAXINT32 || min != -MAXINT32),
                                                                     renderContext,
                                                                     &inputLayout,
                                                                     &validationBorder));

        // Create the InputValue and add it to the context
        ComPtr<NumberInputValue> input;
        RETURN_IF_FAILED(MakeAndInitialize<NumberInputValue>(
            &input, adaptiveNumberInput.Get(), textBox.Get(), validationBorder.Get()));
        RETURN_IF_FAILED(renderContext->AddInputValue(input.Get(), renderArgs));

        RETURN_IF_FAILED(inputLayout.CopyTo(numberInputControl));
        return S_OK;
    }
    CATCH_RETURN;

    HRESULT AdaptiveNumberInputRenderer::FromJson(
        _In_ ABI::Windows::Data::Json::IJsonObject* jsonObject,
        _In_ ABI::AdaptiveNamespace::IAdaptiveElementParserRegistration* elementParserRegistration,
        _In_ ABI::AdaptiveNamespace::IAdaptiveActionParserRegistration* actionParserRegistration,
        _In_ ABI::Windows::Foundation::Collections::IVector<ABI::AdaptiveNamespace::AdaptiveWarning*>* adaptiveWarnings,
        _COM_Outptr_ ABI::AdaptiveNamespace::IAdaptiveCardElement** element) noexcept
    try
    {
        return AdaptiveNamespace::FromJson<AdaptiveNamespace::AdaptiveNumberInput, AdaptiveSharedNamespace::NumberInput, AdaptiveSharedNamespace::NumberInputParser>(
            jsonObject, elementParserRegistration, actionParserRegistration, adaptiveWarnings, element);
    }
    CATCH_RETURN;
}<|MERGE_RESOLUTION|>--- conflicted
+++ resolved
@@ -61,7 +61,6 @@
         ComPtr<ABI::Windows::Foundation::IReference<int32_t>> value;
         RETURN_IF_FAILED(adaptiveNumberInput->get_Value(&value));
 
-<<<<<<< HEAD
         if (value.Get())
         {
             int boxValue;
@@ -70,12 +69,6 @@
                 std::wstring stringValue = std::to_wstring(boxValue);
                 RETURN_IF_FAILED(textBox->put_Text(HStringReference(stringValue.c_str()).Get()));
             }
-=======
-        if (value != MAXINT32)
-        {
-            std::wstring stringValue = std::to_wstring(value);
-            RETURN_IF_FAILED(textBox->put_Text(HStringReference(stringValue.c_str()).Get()));
->>>>>>> c1e9ad02
         }
 
         ComPtr<ITextBox2> textBox2;
