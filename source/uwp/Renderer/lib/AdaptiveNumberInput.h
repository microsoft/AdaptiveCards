--- conflicted
+++ resolved
@@ -68,20 +68,7 @@
         }
         IFACEMETHODIMP put_IsVisible(boolean isVisible) { return AdaptiveCardElementBase::put_IsVisible(isVisible); }
 
-<<<<<<< HEAD
-        IFACEMETHODIMP get_IsVisible(_Out_ boolean* isVisible)
-        {
-            return AdaptiveCardElementBase::get_IsVisible(isVisible);
-        }
-        IFACEMETHODIMP put_IsVisible(_In_ boolean isVisible)
-        {
-            return AdaptiveCardElementBase::put_IsVisible(isVisible);
-        }
-
-        IFACEMETHODIMP get_Id(_Out_ HSTRING* id) { return AdaptiveCardElementBase::get_Id(id); }
-=======
         IFACEMETHODIMP get_Id(_Outptr_ HSTRING* id) { return AdaptiveCardElementBase::get_Id(id); }
->>>>>>> b3cd8c71
         IFACEMETHODIMP put_Id(_In_ HSTRING id) { return AdaptiveCardElementBase::put_Id(id); }
 
         IFACEMETHODIMP get_ElementTypeString(_Outptr_ HSTRING* value)
