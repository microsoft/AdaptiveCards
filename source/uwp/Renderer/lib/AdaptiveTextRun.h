// Copyright (c) Microsoft Corporation. All rights reserved.
// Licensed under the MIT License.
#pragma once

#include "TextRun.h"
#include "AdaptiveTextElement.h"

namespace AdaptiveCards::Rendering::Uwp
{
    class DECLSPEC_UUID("d37e5b66-2a5e-4a9e-b087-dbef5a1705b1") AdaptiveTextRun
        : public Microsoft::WRL::RuntimeClass<Microsoft::WRL::RuntimeClassFlags<Microsoft::WRL::RuntimeClassType::WinRtClassicComMix>,
                                              ABI::AdaptiveCards::Rendering::Uwp::IAdaptiveTextRun,
                                              ABI::AdaptiveCards::Rendering::Uwp::IAdaptiveTextElement,
                                              ABI::AdaptiveCards::Rendering::Uwp::IAdaptiveInline,
                                              Microsoft::WRL::CloakedIid<ITypePeek>,
                                              Microsoft::WRL::CloakedIid<AdaptiveCards::Rendering::Uwp::AdaptiveTextElement>>
    {
        AdaptiveRuntime(AdaptiveTextRun);

    public:
        HRESULT RuntimeClassInitialize() noexcept;
        HRESULT RuntimeClassInitialize(const std::shared_ptr<AdaptiveCards::TextRun>& sharedTextRun) noexcept;

        // IAdaptiveTextRun
        IFACEMETHODIMP get_Highlight(_Out_ boolean* highlight) override;
        IFACEMETHODIMP put_Highlight(boolean highlight) override;

<<<<<<< HEAD
        IFACEMETHODIMP get_SelectAction(_COM_Outptr_ ABI::AdaptiveNamespace::IAdaptiveActionElement** action) override;
        IFACEMETHODIMP put_SelectAction(_In_ ABI::AdaptiveNamespace::IAdaptiveActionElement* action) override;
=======
        IFACEMETHODIMP get_SelectAction(_COM_Outptr_ ABI::AdaptiveCards::Rendering::Uwp::IAdaptiveActionElement** action);
        IFACEMETHODIMP put_SelectAction(_In_ ABI::AdaptiveCards::Rendering::Uwp::IAdaptiveActionElement* action);
>>>>>>> 61aa500b

        IFACEMETHODIMP get_Italic(_Out_ boolean* italic) override;
        IFACEMETHODIMP put_Italic(boolean italic) override;

        IFACEMETHODIMP get_Strikethrough(_Out_ boolean* strikethrough) override;
        IFACEMETHODIMP put_Strikethrough(boolean strikethrough);

        IFACEMETHODIMP get_Underline(_Out_ boolean* underline) override;
        IFACEMETHODIMP put_Underline(boolean underline) override;

        // IAdaptiveTextElement
        IFACEMETHODIMP get_Text(_Outptr_ HSTRING* text) override { return AdaptiveTextElement::get_Text(text); }
        IFACEMETHODIMP put_Text(_In_ HSTRING text) override { return AdaptiveTextElement::put_Text(text); }

<<<<<<< HEAD
        IFACEMETHODIMP get_Size(_Outptr_ ABI::Windows::Foundation::IReference<ABI::AdaptiveNamespace::TextSize>** textSize) override
        {
            return AdaptiveTextElement::get_Size(textSize);
        }
        IFACEMETHODIMP put_Size(_In_ ABI::Windows::Foundation::IReference<ABI::AdaptiveNamespace::TextSize>* textSize) override
=======
        IFACEMETHODIMP get_Size(_Out_ ABI::AdaptiveCards::Rendering::Uwp::TextSize* textSize)
        {
            return AdaptiveTextElement::get_Size(textSize);
        }
        IFACEMETHODIMP put_Size(ABI::AdaptiveCards::Rendering::Uwp::TextSize textSize)
>>>>>>> 61aa500b
        {
            return AdaptiveTextElement::put_Size(textSize);
        }

<<<<<<< HEAD
        IFACEMETHODIMP get_Weight(_Outptr_ ABI::Windows::Foundation::IReference<ABI::AdaptiveNamespace::TextWeight>** textWeight) override
        {
            return AdaptiveTextElement::get_Weight(textWeight);
        }
        IFACEMETHODIMP put_Weight(_In_ ABI::Windows::Foundation::IReference<ABI::AdaptiveNamespace::TextWeight>* textWeight) override
=======
        IFACEMETHODIMP get_Weight(_Out_ ABI::AdaptiveCards::Rendering::Uwp::TextWeight* textWeight)
        {
            return AdaptiveTextElement::get_Weight(textWeight);
        }
        IFACEMETHODIMP put_Weight(ABI::AdaptiveCards::Rendering::Uwp::TextWeight textWeight)
>>>>>>> 61aa500b
        {
            return AdaptiveTextElement::put_Weight(textWeight);
        }

<<<<<<< HEAD
        IFACEMETHODIMP get_Color(_Outptr_ ABI::Windows::Foundation::IReference<ABI::AdaptiveNamespace::ForegroundColor>** textColor) override
        {
            return AdaptiveTextElement::get_Color(textColor);
        }
        IFACEMETHODIMP put_Color(_In_ ABI::Windows::Foundation::IReference<ABI::AdaptiveNamespace::ForegroundColor>* textColor) override
=======
        IFACEMETHODIMP get_Color(_Out_ ABI::AdaptiveCards::Rendering::Uwp::ForegroundColor* textColor)
        {
            return AdaptiveTextElement::get_Color(textColor);
        }
        IFACEMETHODIMP put_Color(ABI::AdaptiveCards::Rendering::Uwp::ForegroundColor textColor)
>>>>>>> 61aa500b
        {
            return AdaptiveTextElement::put_Color(textColor);
        }

        IFACEMETHODIMP get_IsSubtle(_Outptr_ ABI::Windows::Foundation::IReference<bool>** isSubtle) override
        {
            return AdaptiveTextElement::get_IsSubtle(isSubtle);
        }
        IFACEMETHODIMP put_IsSubtle(ABI::Windows::Foundation::IReference<bool>* isSubtle) override
        {
            return AdaptiveTextElement::put_IsSubtle(isSubtle);
        }

        IFACEMETHODIMP get_Language(_Outptr_ HSTRING* language) override
        {
            return AdaptiveTextElement::get_Language(language);
        }
        IFACEMETHODIMP put_Language(_In_ HSTRING language) override
        {
            return AdaptiveTextElement::put_Language(language);
        }

<<<<<<< HEAD
        IFACEMETHODIMP get_FontType(_Outptr_ ABI::Windows::Foundation::IReference<ABI::AdaptiveNamespace::FontType>** type) override
        {
            return AdaptiveTextElement::get_FontType(type);
        }
        IFACEMETHODIMP put_FontType(_In_ ABI::Windows::Foundation::IReference<ABI::AdaptiveNamespace::FontType>* type) override
=======
        IFACEMETHODIMP get_FontType(_Out_ ABI::AdaptiveCards::Rendering::Uwp::FontType* type)
        {
            return AdaptiveTextElement::get_FontType(type);
        }
        IFACEMETHODIMP put_FontType(ABI::AdaptiveCards::Rendering::Uwp::FontType type)
>>>>>>> 61aa500b
        {
            return AdaptiveTextElement::put_FontType(type);
        }

        HRESULT GetSharedModel(std::shared_ptr<AdaptiveCards::TextRun>& sharedModel) noexcept;

        // ITypePeek method
        void* PeekAt(REFIID riid) override { return PeekHelper(riid, this); }

    private:
        Microsoft::WRL::ComPtr<ABI::AdaptiveCards::Rendering::Uwp::IAdaptiveActionElement> m_selectAction;
        boolean m_highlight;
        boolean m_italic;
        boolean m_strikethrough;
        boolean m_underline;
    };

    ActivatableClass(AdaptiveTextRun);
}<|MERGE_RESOLUTION|>--- conflicted
+++ resolved
@@ -25,13 +25,8 @@
         IFACEMETHODIMP get_Highlight(_Out_ boolean* highlight) override;
         IFACEMETHODIMP put_Highlight(boolean highlight) override;
 
-<<<<<<< HEAD
-        IFACEMETHODIMP get_SelectAction(_COM_Outptr_ ABI::AdaptiveNamespace::IAdaptiveActionElement** action) override;
-        IFACEMETHODIMP put_SelectAction(_In_ ABI::AdaptiveNamespace::IAdaptiveActionElement* action) override;
-=======
-        IFACEMETHODIMP get_SelectAction(_COM_Outptr_ ABI::AdaptiveCards::Rendering::Uwp::IAdaptiveActionElement** action);
-        IFACEMETHODIMP put_SelectAction(_In_ ABI::AdaptiveCards::Rendering::Uwp::IAdaptiveActionElement* action);
->>>>>>> 61aa500b
+        IFACEMETHODIMP get_SelectAction(_COM_Outptr_ ABI::AdaptiveCards::Rendering::Uwp::IAdaptiveActionElement** action) override;
+        IFACEMETHODIMP put_SelectAction(_In_ ABI::AdaptiveCards::Rendering::Uwp::IAdaptiveActionElement* action) override;
 
         IFACEMETHODIMP get_Italic(_Out_ boolean* italic) override;
         IFACEMETHODIMP put_Italic(boolean italic) override;
@@ -46,53 +41,29 @@
         IFACEMETHODIMP get_Text(_Outptr_ HSTRING* text) override { return AdaptiveTextElement::get_Text(text); }
         IFACEMETHODIMP put_Text(_In_ HSTRING text) override { return AdaptiveTextElement::put_Text(text); }
 
-<<<<<<< HEAD
-        IFACEMETHODIMP get_Size(_Outptr_ ABI::Windows::Foundation::IReference<ABI::AdaptiveNamespace::TextSize>** textSize) override
+        IFACEMETHODIMP get_Size(_Outptr_ ABI::Windows::Foundation::IReference<ABI::AdaptiveCards::Rendering::Uwp::TextSize>** textSize) override
         {
             return AdaptiveTextElement::get_Size(textSize);
         }
-        IFACEMETHODIMP put_Size(_In_ ABI::Windows::Foundation::IReference<ABI::AdaptiveNamespace::TextSize>* textSize) override
-=======
-        IFACEMETHODIMP get_Size(_Out_ ABI::AdaptiveCards::Rendering::Uwp::TextSize* textSize)
-        {
-            return AdaptiveTextElement::get_Size(textSize);
-        }
-        IFACEMETHODIMP put_Size(ABI::AdaptiveCards::Rendering::Uwp::TextSize textSize)
->>>>>>> 61aa500b
+        IFACEMETHODIMP put_Size(_In_ ABI::Windows::Foundation::IReference<ABI::AdaptiveCards::Rendering::Uwp::TextSize>* textSize) override
         {
             return AdaptiveTextElement::put_Size(textSize);
         }
 
-<<<<<<< HEAD
-        IFACEMETHODIMP get_Weight(_Outptr_ ABI::Windows::Foundation::IReference<ABI::AdaptiveNamespace::TextWeight>** textWeight) override
+        IFACEMETHODIMP get_Weight(_Outptr_ ABI::Windows::Foundation::IReference<ABI::AdaptiveCards::Rendering::Uwp::TextWeight>** textWeight) override
         {
             return AdaptiveTextElement::get_Weight(textWeight);
         }
-        IFACEMETHODIMP put_Weight(_In_ ABI::Windows::Foundation::IReference<ABI::AdaptiveNamespace::TextWeight>* textWeight) override
-=======
-        IFACEMETHODIMP get_Weight(_Out_ ABI::AdaptiveCards::Rendering::Uwp::TextWeight* textWeight)
-        {
-            return AdaptiveTextElement::get_Weight(textWeight);
-        }
-        IFACEMETHODIMP put_Weight(ABI::AdaptiveCards::Rendering::Uwp::TextWeight textWeight)
->>>>>>> 61aa500b
+        IFACEMETHODIMP put_Weight(_In_ ABI::Windows::Foundation::IReference<ABI::AdaptiveCards::Rendering::Uwp::TextWeight>* textWeight) override
         {
             return AdaptiveTextElement::put_Weight(textWeight);
         }
 
-<<<<<<< HEAD
-        IFACEMETHODIMP get_Color(_Outptr_ ABI::Windows::Foundation::IReference<ABI::AdaptiveNamespace::ForegroundColor>** textColor) override
+        IFACEMETHODIMP get_Color(_Outptr_ ABI::Windows::Foundation::IReference<ABI::AdaptiveCards::Rendering::Uwp::ForegroundColor>** textColor) override
         {
             return AdaptiveTextElement::get_Color(textColor);
         }
-        IFACEMETHODIMP put_Color(_In_ ABI::Windows::Foundation::IReference<ABI::AdaptiveNamespace::ForegroundColor>* textColor) override
-=======
-        IFACEMETHODIMP get_Color(_Out_ ABI::AdaptiveCards::Rendering::Uwp::ForegroundColor* textColor)
-        {
-            return AdaptiveTextElement::get_Color(textColor);
-        }
-        IFACEMETHODIMP put_Color(ABI::AdaptiveCards::Rendering::Uwp::ForegroundColor textColor)
->>>>>>> 61aa500b
+        IFACEMETHODIMP put_Color(_In_ ABI::Windows::Foundation::IReference<ABI::AdaptiveCards::Rendering::Uwp::ForegroundColor>* textColor) override
         {
             return AdaptiveTextElement::put_Color(textColor);
         }
@@ -115,19 +86,11 @@
             return AdaptiveTextElement::put_Language(language);
         }
 
-<<<<<<< HEAD
-        IFACEMETHODIMP get_FontType(_Outptr_ ABI::Windows::Foundation::IReference<ABI::AdaptiveNamespace::FontType>** type) override
+        IFACEMETHODIMP get_FontType(_Outptr_ ABI::Windows::Foundation::IReference<ABI::AdaptiveCards::Rendering::Uwp::FontType>** type) override
         {
             return AdaptiveTextElement::get_FontType(type);
         }
-        IFACEMETHODIMP put_FontType(_In_ ABI::Windows::Foundation::IReference<ABI::AdaptiveNamespace::FontType>* type) override
-=======
-        IFACEMETHODIMP get_FontType(_Out_ ABI::AdaptiveCards::Rendering::Uwp::FontType* type)
-        {
-            return AdaptiveTextElement::get_FontType(type);
-        }
-        IFACEMETHODIMP put_FontType(ABI::AdaptiveCards::Rendering::Uwp::FontType type)
->>>>>>> 61aa500b
+        IFACEMETHODIMP put_FontType(_In_ ABI::Windows::Foundation::IReference<ABI::AdaptiveCards::Rendering::Uwp::FontType>* type) override
         {
             return AdaptiveTextElement::put_FontType(type);
         }
