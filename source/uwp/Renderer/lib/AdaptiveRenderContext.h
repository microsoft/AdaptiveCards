// Copyright (c) Microsoft Corporation. All rights reserved.
// Licensed under the MIT License.
#pragma once

#include "AdaptiveCards.Rendering.Uwp.h"
#include "RenderedAdaptiveCard.h"
#include "AdaptiveActionInvoker.h"
#include "AdaptiveMediaEventInvoker.h"

namespace AdaptiveNamespace
{
    class DECLSPEC_UUID("F29649FF-C718-4F94-8F39-2415C86BE77E") AdaptiveRenderContext
        : public Microsoft::WRL::RuntimeClass<Microsoft::WRL::RuntimeClassFlags<Microsoft::WRL::RuntimeClassType::WinRtClassicComMix>,
                                              Microsoft::WRL::Implements<IWeakReferenceSource>,
                                              ABI::AdaptiveNamespace::IAdaptiveRenderContext,
                                              Microsoft::WRL::CloakedIid<ITypePeek>>
    {
        AdaptiveRuntime(AdaptiveRenderContext);

    public:
        HRESULT RuntimeClassInitialize() noexcept;

        HRESULT RuntimeClassInitialize(_In_ ABI::AdaptiveNamespace::IAdaptiveHostConfig* hostConfig,
                                       _In_ ABI::AdaptiveNamespace::IAdaptiveFeatureRegistration* featureRegistration,
                                       _In_ ABI::AdaptiveNamespace::IAdaptiveElementRendererRegistration* elementRendererRegistration,
                                       _In_ ABI::AdaptiveNamespace::IAdaptiveActionRendererRegistration* actionRendererRegistration,
                                       _In_ ABI::AdaptiveNamespace::IAdaptiveCardResourceResolvers* resourceResolvers,
                                       _In_ ABI::Windows::UI::Xaml::IResourceDictionary* overrideStyles,
                                       _In_ ABI::Windows::UI::Xaml::IResourceDictionary* defaultActionSentimentStyles,
                                       _In_ AdaptiveNamespace::RenderedAdaptiveCard* renderResult) noexcept;

        IFACEMETHODIMP get_HostConfig(_COM_Outptr_ ABI::AdaptiveNamespace::IAdaptiveHostConfig** value) override;
        IFACEMETHODIMP get_FeatureRegistration(_COM_Outptr_ ABI::AdaptiveNamespace::IAdaptiveFeatureRegistration** value) override;
        IFACEMETHODIMP get_ElementRenderers(_COM_Outptr_ ABI::AdaptiveNamespace::IAdaptiveElementRendererRegistration** value) override;
        IFACEMETHODIMP get_ActionRenderers(_COM_Outptr_ ABI::AdaptiveNamespace::IAdaptiveActionRendererRegistration** value) override;
        IFACEMETHODIMP get_ActionInvoker(_COM_Outptr_ ABI::AdaptiveNamespace::IAdaptiveActionInvoker** value) override;
        IFACEMETHODIMP get_MediaEventInvoker(_COM_Outptr_ ABI::AdaptiveNamespace::IAdaptiveMediaEventInvoker** value) override;
        IFACEMETHODIMP get_UserInputs(_COM_Outptr_ ABI::AdaptiveCards::Rendering::Uwp::IAdaptiveInputs** value) override;
        IFACEMETHODIMP AddInputValue(_In_ ABI::AdaptiveNamespace::IAdaptiveInputValue* inputValue,
                                     _In_ ABI::AdaptiveNamespace::IAdaptiveRenderArgs* renderArgs) override;
        IFACEMETHODIMP LinkSubmitActionToCard(_In_ ABI::AdaptiveNamespace::IAdaptiveActionElement* submitAction,
<<<<<<< HEAD
                                     _In_ ABI::AdaptiveNamespace::IAdaptiveRenderArgs* renderArgs) override;
=======
                                              _In_ ABI::AdaptiveNamespace::IAdaptiveRenderArgs* renderArgs) override;
>>>>>>> af06e898
        IFACEMETHODIMP LinkCardToParent(_In_ ABI::AdaptiveNamespace::IAdaptiveCard* card,
                                        _In_ ABI::AdaptiveNamespace::IAdaptiveRenderArgs* renderArgs) override;
        IFACEMETHODIMP AddInlineShowCard(_In_opt_ ABI::AdaptiveNamespace::IAdaptiveActionSet* actionSet,
                                         _In_ ABI::AdaptiveNamespace::IAdaptiveShowCardAction* showCardAction,
                                         _In_ ABI::Windows::UI::Xaml::IUIElement* showCardUIElement,
                                         _In_ ABI::AdaptiveNamespace::IAdaptiveRenderArgs* renderArgs) override;
        IFACEMETHODIMP GetInputValue(_In_ ABI::AdaptiveNamespace::IAdaptiveInputElement* inputElement,
                                     _COM_Outptr_ ABI::AdaptiveNamespace::IAdaptiveInputValue** inputValue) override;

        IFACEMETHODIMP get_Rtl(_COM_Outptr_ ABI::Windows::Foundation::IReference<bool>** value) override;
        IFACEMETHODIMP put_Rtl(_In_ ABI::Windows::Foundation::IReference<bool>* value) override;

        IFACEMETHODIMP get_ResourceResolvers(_COM_Outptr_ ABI::AdaptiveNamespace::IAdaptiveCardResourceResolvers** value) override;
        IFACEMETHODIMP get_OverrideStyles(_COM_Outptr_ ABI::Windows::UI::Xaml::IResourceDictionary** overrideDictionary) override;
        IFACEMETHODIMP AddError(ABI::AdaptiveNamespace::ErrorStatusCode statusCode, _In_ HSTRING message) override;
        IFACEMETHODIMP AddWarning(ABI::AdaptiveNamespace::WarningStatusCode statusCode, _In_ HSTRING message) override;

        HRESULT AddInlineShowCard(_In_opt_ ABI::AdaptiveNamespace::IAdaptiveCard* adaptiveCard,
                                  _In_ ABI::AdaptiveNamespace::IAdaptiveShowCardAction* showCardAction,
                                  _In_ ABI::Windows::UI::Xaml::IUIElement* showCardUIElement,
                                  _In_ ABI::AdaptiveNamespace::IAdaptiveRenderArgs* renderArgs);

        HRESULT GetRenderResult(_COM_Outptr_ AdaptiveNamespace::RenderedAdaptiveCard** renderResult);
        Microsoft::WRL::ComPtr<ABI::Windows::UI::Xaml::IResourceDictionary> GetDefaultActionSentimentDictionary();

        // ITypePeek method
        void* PeekAt(REFIID riid) override { return PeekHelper(riid, this); }

    private:
        Microsoft::WRL::ComPtr<ABI::AdaptiveNamespace::IAdaptiveHostConfig> m_hostConfig;
        Microsoft::WRL::ComPtr<ABI::AdaptiveNamespace::IAdaptiveFeatureRegistration> m_featureRegistration;
        Microsoft::WRL::ComPtr<ABI::AdaptiveNamespace::IAdaptiveElementRendererRegistration> m_elementRendererRegistration;
        Microsoft::WRL::ComPtr<ABI::AdaptiveNamespace::IAdaptiveActionRendererRegistration> m_actionRendererRegistration;
        Microsoft::WRL::WeakRef m_weakRenderResult;
        Microsoft::WRL::ComPtr<AdaptiveNamespace::AdaptiveActionInvoker> m_actionInvoker;
        Microsoft::WRL::ComPtr<AdaptiveNamespace::AdaptiveMediaEventInvoker> m_mediaEventInvoker;
        Microsoft::WRL::ComPtr<ABI::AdaptiveNamespace::IAdaptiveCardResourceResolvers> m_resourceResolvers;
        Microsoft::WRL::ComPtr<ABI::Windows::UI::Xaml::IResourceDictionary> m_overrideDictionary;
        Microsoft::WRL::ComPtr<ABI::Windows::UI::Xaml::IResourceDictionary> m_actionSentimentDefaultDictionary;
        Microsoft::WRL::ComPtr<ABI::Windows::Foundation::IReference<bool>> m_rtl;
    };

    ActivatableClass(AdaptiveRenderContext);
}<|MERGE_RESOLUTION|>--- conflicted
+++ resolved
@@ -39,11 +39,7 @@
         IFACEMETHODIMP AddInputValue(_In_ ABI::AdaptiveNamespace::IAdaptiveInputValue* inputValue,
                                      _In_ ABI::AdaptiveNamespace::IAdaptiveRenderArgs* renderArgs) override;
         IFACEMETHODIMP LinkSubmitActionToCard(_In_ ABI::AdaptiveNamespace::IAdaptiveActionElement* submitAction,
-<<<<<<< HEAD
-                                     _In_ ABI::AdaptiveNamespace::IAdaptiveRenderArgs* renderArgs) override;
-=======
                                               _In_ ABI::AdaptiveNamespace::IAdaptiveRenderArgs* renderArgs) override;
->>>>>>> af06e898
         IFACEMETHODIMP LinkCardToParent(_In_ ABI::AdaptiveNamespace::IAdaptiveCard* card,
                                         _In_ ABI::AdaptiveNamespace::IAdaptiveRenderArgs* renderArgs) override;
         IFACEMETHODIMP AddInlineShowCard(_In_opt_ ABI::AdaptiveNamespace::IAdaptiveActionSet* actionSet,
