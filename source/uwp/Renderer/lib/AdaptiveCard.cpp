#include "pch.h"
#include "AdaptiveCard.h"
#include "AdaptiveCardParseResult.h"
#include "AdaptiveActionParserRegistration.h"
#include "AdaptiveElementParserRegistration.h"
#include "AdaptiveCardParseException.h"
#include "AdaptiveError.h"
#include "AdaptiveWarning.h"

#include <json.h>
#include "Util.h"
#include "Vector.h"
#include <windows.foundation.collections.h>

using namespace ABI::AdaptiveNamespace;
using namespace ABI::Windows::Data::Json;
using namespace ABI::Windows::Foundation;
using namespace ABI::Windows::Foundation::Collections;
using namespace ABI::Windows::UI::Xaml;
using namespace Microsoft::WRL;
using namespace Microsoft::WRL::Wrappers;

AdaptiveNamespaceStart
    _Use_decl_annotations_
    HRESULT AdaptiveCardStaticsImpl::FromJsonString(HSTRING adaptiveJson, IAdaptiveCardParseResult** parseResult) noexcept try
    {
        return FromJsonStringWithParserRegistration(adaptiveJson, nullptr, nullptr, parseResult);
    } CATCH_RETURN;

    _Use_decl_annotations_
    HRESULT AdaptiveCardStaticsImpl::FromJsonStringWithParserRegistration(
        HSTRING adaptiveJson,
        IAdaptiveElementParserRegistration* elementParserRegistration,
        IAdaptiveActionParserRegistration* actionParserRegistration,
        IAdaptiveCardParseResult** parseResult) noexcept try
    {
        *parseResult = nullptr;

        std::string adaptiveJsonString;
        RETURN_IF_FAILED(HStringToUTF8(adaptiveJson, adaptiveJsonString));

        return FromJsonString(adaptiveJsonString, elementParserRegistration, actionParserRegistration, parseResult);
    } CATCH_RETURN;

    _Use_decl_annotations_
    HRESULT AdaptiveCardStaticsImpl::FromJson(IJsonObject* adaptiveJson, IAdaptiveCardParseResult** parseResult) noexcept try
    {
        return FromJsonWithParserRegistration(adaptiveJson, nullptr, nullptr, parseResult);
    } CATCH_RETURN;

    _Use_decl_annotations_
    HRESULT AdaptiveCardStaticsImpl::FromJsonWithParserRegistration(
        IJsonObject* adaptiveJson,
        IAdaptiveElementParserRegistration* elementParserRegistration,
        IAdaptiveActionParserRegistration* actionParserRegistration,
        IAdaptiveCardParseResult** parseResult) noexcept try
    {
        *parseResult = nullptr;

        std::string adaptiveJsonString;
        RETURN_IF_FAILED(JsonObjectToString(adaptiveJson, adaptiveJsonString));

        return FromJsonString(adaptiveJsonString, elementParserRegistration, actionParserRegistration, parseResult);
    } CATCH_RETURN;

    _Use_decl_annotations_
    HRESULT AdaptiveCardStaticsImpl::FromJsonString(
        const std::string jsonString,
        IAdaptiveElementParserRegistration* elementParserRegistration,
        IAdaptiveActionParserRegistration* actionParserRegistration,
        IAdaptiveCardParseResult** parseResult)
    {
        std::shared_ptr<ElementParserRegistration> sharedModelElementParserRegistration;
        if (elementParserRegistration != nullptr)
        {
            ComPtr<AdaptiveElementParserRegistration> elementParserRegistrationImpl = PeekInnards<AdaptiveElementParserRegistration>(elementParserRegistration);
            if (elementParserRegistrationImpl != nullptr)
            {
                sharedModelElementParserRegistration = elementParserRegistrationImpl->GetSharedParserRegistration();
            }
        }

        std::shared_ptr<ActionParserRegistration> sharedModelActionParserRegistration;
        if (actionParserRegistration != nullptr)
        {
            ComPtr<AdaptiveActionParserRegistration> actionParserRegistrationImpl = PeekInnards<AdaptiveActionParserRegistration>(actionParserRegistration);
            if (actionParserRegistrationImpl != nullptr)
            {
                sharedModelActionParserRegistration = actionParserRegistrationImpl->GetSharedParserRegistration();
            }
        }

        ComPtr<AdaptiveCardParseResult> adaptiveParseResult;
        RETURN_IF_FAILED(MakeAndInitialize<AdaptiveCardParseResult>(&adaptiveParseResult));
        try
        {
            const double c_rendererVersion = 1.0;
            std::shared_ptr<AdaptiveSharedNamespace::ParseResult> sharedParseResult = AdaptiveSharedNamespace::AdaptiveCard::DeserializeFromString(jsonString, c_rendererVersion, sharedModelElementParserRegistration, sharedModelActionParserRegistration);
            ComPtr<IAdaptiveCard> adaptiveCard;
            RETURN_IF_FAILED(MakeAndInitialize<AdaptiveCard>(&adaptiveCard, sharedParseResult->GetAdaptiveCard()));
            RETURN_IF_FAILED(adaptiveParseResult->put_AdaptiveCard(adaptiveCard.Get()));

            ComPtr<IVector<IAdaptiveWarning*>> warnings;
            RETURN_IF_FAILED(adaptiveParseResult->get_Warnings(&warnings));

            for (auto sharedWarning : sharedParseResult->GetWarnings())
            {
                HString warningMessage;
                RETURN_IF_FAILED(UTF8ToHString(sharedWarning->GetReason(), warningMessage.GetAddressOf()));
                            
                ABI::AdaptiveNamespace::WarningStatusCode statusCode = static_cast<ABI::AdaptiveNamespace::WarningStatusCode>(sharedWarning->GetStatusCode());

                ComPtr<IAdaptiveWarning> adaptiveWarning;
                RETURN_IF_FAILED(MakeAndInitialize<AdaptiveWarning>(&adaptiveWarning, statusCode, warningMessage.Get()));

                RETURN_IF_FAILED(warnings->Append(adaptiveWarning.Get()));
            }

            return adaptiveParseResult.CopyTo(parseResult);
        }
        catch (const AdaptiveCardParseException& e)
        {
            ComPtr<IVector<IAdaptiveError*>> errors;
            RETURN_IF_FAILED(adaptiveParseResult->get_Errors(&errors));
            HString errorMessage;
            ABI::AdaptiveNamespace::ErrorStatusCode statusCode = static_cast<ABI::AdaptiveNamespace::ErrorStatusCode>(e.GetStatusCode());
            RETURN_IF_FAILED(UTF8ToHString(e.GetReason(), errorMessage.GetAddressOf()));
            ComPtr<IAdaptiveError> adaptiveError;
            RETURN_IF_FAILED(MakeAndInitialize<AdaptiveError>(&adaptiveError, statusCode, errorMessage.Get()));
            RETURN_IF_FAILED(errors->Append(adaptiveError.Get()));
            return adaptiveParseResult.CopyTo(parseResult);
        }
    }

    HRESULT AdaptiveCard::RuntimeClassInitialize()
    {
        std::shared_ptr<AdaptiveSharedNamespace::AdaptiveCard> adaptiveCard = std::make_shared<AdaptiveSharedNamespace::AdaptiveCard>();
        return RuntimeClassInitialize(adaptiveCard);
    }

    _Use_decl_annotations_
        HRESULT AdaptiveCard::RuntimeClassInitialize(std::shared_ptr<AdaptiveSharedNamespace::AdaptiveCard> sharedAdaptiveCard)
    {
        m_body = Microsoft::WRL::Make<Vector<IAdaptiveCardElement*>>();
        if (m_body == nullptr)
        {
            return E_FAIL;
        }

        m_actions = Microsoft::WRL::Make<Vector<IAdaptiveActionElement*>>();
        if (m_actions == nullptr)
        {
            return E_FAIL;
        }

        RETURN_IF_FAILED(GenerateContainedElementsProjection(sharedAdaptiveCard->GetBody(), m_body.Get()));
        RETURN_IF_FAILED(GenerateActionsProjection(sharedAdaptiveCard->GetActions(), m_actions.Get()));
        RETURN_IF_FAILED(GenerateActionProjection(sharedAdaptiveCard->GetSelectAction(), &m_selectAction));

        RETURN_IF_FAILED(UTF8ToHString(sharedAdaptiveCard->GetVersion(), m_version.GetAddressOf()));
        RETURN_IF_FAILED(UTF8ToHString(sharedAdaptiveCard->GetFallbackText(), m_fallbackText.GetAddressOf()));
        RETURN_IF_FAILED(UTF8ToHString(sharedAdaptiveCard->GetSpeak(), m_speak.GetAddressOf()));
        RETURN_IF_FAILED(UTF8ToHString(sharedAdaptiveCard->GetLanguage(), m_language.GetAddressOf()));

        m_style = static_cast<ABI::AdaptiveNamespace::ContainerStyle>(sharedAdaptiveCard->GetStyle());
<<<<<<< HEAD
        m_verticalAlignment = static_cast<ABI::AdaptiveNamespace::VerticalContentAlignment>(sharedAdaptiveCard->GetVerticalContentAlignment());
=======
>>>>>>> 5783c3b2
        m_height = static_cast<ABI::AdaptiveNamespace::HeightType>(sharedAdaptiveCard->GetHeight());

        RETURN_IF_FAILED(UTF8ToHString(sharedAdaptiveCard->GetBackgroundImage(), m_backgroundImage.GetAddressOf()));

        return S_OK;
    }

    _Use_decl_annotations_
    HRESULT AdaptiveCard::get_Version(HSTRING* version)
    {
        return m_version.CopyTo(version);
    }

    _Use_decl_annotations_
    HRESULT AdaptiveCard::put_Version(HSTRING version)
    {
        return m_version.Set(version);
    }

    _Use_decl_annotations_
    HRESULT AdaptiveCard::get_FallbackText(HSTRING* fallbackText)
    {
        return m_fallbackText.CopyTo(fallbackText);
    }

    _Use_decl_annotations_
    HRESULT AdaptiveCard::put_FallbackText(HSTRING fallbackText)
    {
        return m_fallbackText.Set(fallbackText);
    }

    _Use_decl_annotations_
    HRESULT AdaptiveCard::get_Language(HSTRING* language)
    {
        return m_language.CopyTo(language);
    }

    _Use_decl_annotations_
    HRESULT AdaptiveCard::put_Language(HSTRING language)
    {
        return m_language.Set(language);
    }

    _Use_decl_annotations_
    HRESULT AdaptiveCard::get_Body(IVector<IAdaptiveCardElement*>** body)
    {
        return m_body.CopyTo(body);
    }

    _Use_decl_annotations_
    HRESULT AdaptiveCard::get_Actions(IVector<IAdaptiveActionElement*>** actions)
    {
        return m_actions.CopyTo(actions);
    }

    _Use_decl_annotations_
    HRESULT AdaptiveCard::get_ElementType(ElementType* elementType)
    {
        *elementType = ElementType::AdaptiveCard;
        return S_OK;
    }

    _Use_decl_annotations_
    HRESULT AdaptiveCard::get_BackgroundImage(HSTRING* backgroundImage)
    {
        return m_backgroundImage.CopyTo(backgroundImage);
    }

    _Use_decl_annotations_
    HRESULT AdaptiveCard::put_BackgroundImage(HSTRING backgroundImage)
    {
        return m_backgroundImage.Set(backgroundImage);
    }

    _Use_decl_annotations_
    IFACEMETHODIMP AdaptiveCard::get_SelectAction(IAdaptiveActionElement** action)
    {
        return m_selectAction.CopyTo(action);
    }

    _Use_decl_annotations_
    IFACEMETHODIMP AdaptiveCard::put_SelectAction(IAdaptiveActionElement* action)
    {
        m_selectAction = action;
        return S_OK;
    }

    _Use_decl_annotations_
    HRESULT AdaptiveCard::get_Style(ABI::AdaptiveNamespace::ContainerStyle* style)
    {
        *style = m_style;
        return S_OK;
    }

    _Use_decl_annotations_
    HRESULT AdaptiveCard::put_Style(ABI::AdaptiveNamespace::ContainerStyle style)
    {
        m_style = style;
        return S_OK;
    }

    _Use_decl_annotations_
    HRESULT AdaptiveCard::get_Speak(HSTRING* speak)
    {
        return m_speak.CopyTo(speak);
    }

    _Use_decl_annotations_
    HRESULT AdaptiveCard::put_Speak(HSTRING speak)
    {
        return m_speak.Set(speak);
    }

    _Use_decl_annotations_
<<<<<<< HEAD
    HRESULT AdaptiveCard::get_VerticalContentAlignment(ABI::AdaptiveNamespace::VerticalContentAlignment* verticalAlignment)
    {
        *verticalAlignment = m_verticalAlignment;
        return S_OK;
    }

=======
>>>>>>> 5783c3b2
    HRESULT AdaptiveCard::get_Height(ABI::AdaptiveNamespace::HeightType* heightType)
    {
        *heightType = m_height;
        return S_OK;
    }

    _Use_decl_annotations_
<<<<<<< HEAD
    HRESULT AdaptiveCard::put_VerticalContentAlignment(ABI::AdaptiveNamespace::VerticalContentAlignment verticalAlignment)
    {
        m_verticalAlignment = verticalAlignment;
        return S_OK;
    }

=======
>>>>>>> 5783c3b2
    HRESULT AdaptiveCard::put_Height(ABI::AdaptiveNamespace::HeightType heightType)
    {
        m_height = heightType;
        return S_OK;
    }

    _Use_decl_annotations_
    HRESULT AdaptiveCard::ToJson(IJsonObject** result)
    {
        std::shared_ptr<AdaptiveSharedNamespace::AdaptiveCard> sharedModel;
        RETURN_IF_FAILED(GetSharedModel(sharedModel));

        return StringToJsonObject(sharedModel->Serialize(), result);
    }

    HRESULT AdaptiveCard::GetSharedModel(std::shared_ptr<AdaptiveSharedNamespace::AdaptiveCard>& sharedModel)
    {
        std::shared_ptr<AdaptiveSharedNamespace::AdaptiveCard> adaptiveCard = std::make_shared<AdaptiveSharedNamespace::AdaptiveCard>();

        adaptiveCard->SetVersion(HStringToUTF8(m_version.Get()));
        adaptiveCard->SetFallbackText(HStringToUTF8(m_fallbackText.Get()));
        adaptiveCard->SetSpeak(HStringToUTF8(m_speak.Get()));
        adaptiveCard->SetHeight(static_cast<AdaptiveSharedNamespace::HeightType>(m_height));
        adaptiveCard->SetLanguage(HStringToUTF8(m_language.Get()));
        adaptiveCard->SetBackgroundImage(HStringToUTF8(m_backgroundImage.Get()));

        adaptiveCard->SetStyle(static_cast<AdaptiveSharedNamespace::ContainerStyle>(m_style));
        adaptiveCard->SetVerticalContentAlignment(static_cast<AdaptiveSharedNamespace::VerticalContentAlignment>(m_verticalAlignment));

        if (m_selectAction != nullptr)
        {
            std::shared_ptr<BaseActionElement> sharedAction;
            RETURN_IF_FAILED(GenerateSharedAction(m_selectAction.Get(), sharedAction));
            adaptiveCard->SetSelectAction(sharedAction);
        }

        GenerateSharedElements(m_body.Get(), adaptiveCard->GetBody());
        GenerateSharedActions(m_actions.Get(), adaptiveCard->GetActions());

        sharedModel = adaptiveCard;
        return S_OK;
    }

    _Use_decl_annotations_
    HRESULT AdaptiveCard::GetResourceUris(_COM_Outptr_ ABI::Windows::Foundation::Collections::IVectorView<ABI::Windows::Foundation::Uri*>** uris)
    {
        std::shared_ptr<AdaptiveCards::AdaptiveCard> sharedModel;
        GetSharedModel(sharedModel);

        std::vector<std::string> resourceUriStrings = sharedModel->GetResourceUris();

        ComPtr<IUriRuntimeClassFactory> uriActivationFactory;
        RETURN_IF_FAILED(GetActivationFactory(
            HStringReference(RuntimeClass_Windows_Foundation_Uri).Get(),
            &uriActivationFactory));

        ComPtr<ABI::Windows::Foundation::Collections::IVector<ABI::Windows::Foundation::Uri*>> resourceUris = Make<Vector<Uri*>>();
        for (auto resourceUriString : resourceUriStrings)
        {
            HString resourceUriHString;
            RETURN_IF_FAILED(UTF8ToHString(resourceUriString, resourceUriHString.GetAddressOf()));
         
            ComPtr<IUriRuntimeClass> resourceUri;
            RETURN_IF_FAILED(uriActivationFactory->CreateUri(resourceUriHString.Get(), resourceUri.GetAddressOf()));

            RETURN_IF_FAILED(resourceUris->Append(resourceUri.Get()));
        }

        RETURN_IF_FAILED(resourceUris->GetView(uris));

        return S_OK;
    }
AdaptiveNamespaceEnd<|MERGE_RESOLUTION|>--- conflicted
+++ resolved
@@ -163,10 +163,7 @@
         RETURN_IF_FAILED(UTF8ToHString(sharedAdaptiveCard->GetLanguage(), m_language.GetAddressOf()));
 
         m_style = static_cast<ABI::AdaptiveNamespace::ContainerStyle>(sharedAdaptiveCard->GetStyle());
-<<<<<<< HEAD
         m_verticalAlignment = static_cast<ABI::AdaptiveNamespace::VerticalContentAlignment>(sharedAdaptiveCard->GetVerticalContentAlignment());
-=======
->>>>>>> 5783c3b2
         m_height = static_cast<ABI::AdaptiveNamespace::HeightType>(sharedAdaptiveCard->GetHeight());
 
         RETURN_IF_FAILED(UTF8ToHString(sharedAdaptiveCard->GetBackgroundImage(), m_backgroundImage.GetAddressOf()));
@@ -281,15 +278,20 @@
     }
 
     _Use_decl_annotations_
-<<<<<<< HEAD
     HRESULT AdaptiveCard::get_VerticalContentAlignment(ABI::AdaptiveNamespace::VerticalContentAlignment* verticalAlignment)
     {
         *verticalAlignment = m_verticalAlignment;
         return S_OK;
     }
 
-=======
->>>>>>> 5783c3b2
+    _Use_decl_annotations_
+    HRESULT AdaptiveCard::put_VerticalContentAlignment(ABI::AdaptiveNamespace::VerticalContentAlignment verticalAlignment)
+    {
+        m_verticalAlignment = verticalAlignment;
+        return S_OK;
+    }
+
+    _Use_decl_annotations_
     HRESULT AdaptiveCard::get_Height(ABI::AdaptiveNamespace::HeightType* heightType)
     {
         *heightType = m_height;
@@ -297,15 +299,6 @@
     }
 
     _Use_decl_annotations_
-<<<<<<< HEAD
-    HRESULT AdaptiveCard::put_VerticalContentAlignment(ABI::AdaptiveNamespace::VerticalContentAlignment verticalAlignment)
-    {
-        m_verticalAlignment = verticalAlignment;
-        return S_OK;
-    }
-
-=======
->>>>>>> 5783c3b2
     HRESULT AdaptiveCard::put_Height(ABI::AdaptiveNamespace::HeightType heightType)
     {
         m_height = heightType;
