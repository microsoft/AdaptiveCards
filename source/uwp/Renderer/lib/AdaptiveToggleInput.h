#pragma once

#include "AdaptiveCards.Rendering.Uwp.h"
#include "Enums.h"
#include "ToggleInput.h"
#include "AdaptiveInputElement.h"

namespace AdaptiveNamespace
{
    class DECLSPEC_UUID("502edea9-72fd-4856-a89e-54565181bed8") AdaptiveToggleInput
        : public Microsoft::WRL::RuntimeClass<Microsoft::WRL::RuntimeClassFlags<Microsoft::WRL::RuntimeClassType::WinRtClassicComMix>,
                                              ABI::AdaptiveNamespace::IAdaptiveToggleInput,
                                              ABI::AdaptiveNamespace::IAdaptiveInputElement,
                                              ABI::AdaptiveNamespace::IAdaptiveCardElement,
                                              Microsoft::WRL::CloakedIid<ITypePeek>,
                                              Microsoft::WRL::CloakedIid<AdaptiveNamespace::AdaptiveInputElementBase>>
    {
        AdaptiveRuntime(AdaptiveToggleInput);

    public:
        HRESULT RuntimeClassInitialize() noexcept;
        HRESULT RuntimeClassInitialize(const std::shared_ptr<AdaptiveSharedNamespace::ToggleInput>& sharedToggleInput);

        // IAdaptiveToggleInput
        IFACEMETHODIMP get_Title(_Outptr_ HSTRING* title);
        IFACEMETHODIMP put_Title(_In_ HSTRING title);

        IFACEMETHODIMP get_Wrap(_Out_ boolean* wrap);
<<<<<<< HEAD
        IFACEMETHODIMP put_Wrap(_In_ boolean wrap);

        IFACEMETHODIMP get_Value(_Out_ HSTRING* value);
=======
        IFACEMETHODIMP put_Wrap(boolean wrap);

        IFACEMETHODIMP get_Value(_Outptr_ HSTRING* value);
>>>>>>> 064ddb24
        IFACEMETHODIMP put_Value(_In_ HSTRING value);

        IFACEMETHODIMP get_ValueOff(_Outptr_ HSTRING* value);
        IFACEMETHODIMP put_ValueOff(_In_ HSTRING value);

        IFACEMETHODIMP get_ValueOn(_Outptr_ HSTRING* value);
        IFACEMETHODIMP put_ValueOn(_In_ HSTRING value);

        // IAdaptiveInputElement
        IFACEMETHODIMP get_IsRequired(_Out_ boolean* isRequired)
        {
            return AdaptiveInputElementBase::get_IsRequired(isRequired);
        }
        IFACEMETHODIMP put_IsRequired(boolean isRequired)
        {
            return AdaptiveInputElementBase::put_IsRequired(isRequired);
        }

        // IAdaptiveCardElement
        IFACEMETHODIMP get_ElementType(_Out_ ABI::AdaptiveNamespace::ElementType* elementType);

        IFACEMETHODIMP get_Spacing(_Out_ ABI::AdaptiveNamespace::Spacing* spacing)
        {
            return AdaptiveCardElementBase::get_Spacing(spacing);
        }
        IFACEMETHODIMP put_Spacing(ABI::AdaptiveNamespace::Spacing spacing)
        {
            return AdaptiveCardElementBase::put_Spacing(spacing);
        }

        IFACEMETHODIMP get_Separator(_Out_ boolean* separator)
        {
            return AdaptiveCardElementBase::get_Separator(separator);
        }
        IFACEMETHODIMP put_Separator(boolean separator) { return AdaptiveCardElementBase::put_Separator(separator); }

        IFACEMETHODIMP get_IsVisible(_Out_ boolean* isVisible)
        {
            return AdaptiveCardElementBase::get_IsVisible(isVisible);
        }
        IFACEMETHODIMP put_IsVisible(boolean isVisible) { return AdaptiveCardElementBase::put_IsVisible(isVisible); }

        IFACEMETHODIMP get_Id(_Outptr_ HSTRING* id) { return AdaptiveCardElementBase::get_Id(id); }
        IFACEMETHODIMP put_Id(_In_ HSTRING id) { return AdaptiveCardElementBase::put_Id(id); }

        IFACEMETHODIMP get_ElementTypeString(_Outptr_ HSTRING* value)
        {
            return AdaptiveCardElementBase::get_ElementTypeString(value);
        }

        IFACEMETHODIMP get_AdditionalProperties(_COM_Outptr_ ABI::Windows::Data::Json::IJsonObject** result)
        {
            return AdaptiveCardElementBase::get_AdditionalProperties(result);
        }
        IFACEMETHODIMP put_AdditionalProperties(_In_ ABI::Windows::Data::Json::IJsonObject* value)
        {
            return AdaptiveCardElementBase::put_AdditionalProperties(value);
        }

        IFACEMETHODIMP ToJson(_COM_Outptr_ ABI::Windows::Data::Json::IJsonObject** result)
        {
            return AdaptiveCardElementBase::ToJson(result);
        }

        virtual HRESULT GetSharedModel(std::shared_ptr<AdaptiveSharedNamespace::BaseCardElement>& sharedModel) override;

        IFACEMETHODIMP get_Height(_Out_ ABI::AdaptiveNamespace::HeightType* height)
        {
            return AdaptiveCardElementBase::get_Height(height);
        }
        IFACEMETHODIMP put_Height(ABI::AdaptiveNamespace::HeightType height)
        {
            return AdaptiveCardElementBase::put_Height(height);
        }

        // ITypePeek method
        void* PeekAt(REFIID riid) override { return PeekHelper(riid, this); }

    private:
        Microsoft::WRL::Wrappers::HString m_title;
        Microsoft::WRL::Wrappers::HString m_value;
        Microsoft::WRL::Wrappers::HString m_valueOn;
        Microsoft::WRL::Wrappers::HString m_valueOff;
        boolean m_wrap;
    };

    ActivatableClass(AdaptiveToggleInput);
}<|MERGE_RESOLUTION|>--- conflicted
+++ resolved
@@ -26,15 +26,9 @@
         IFACEMETHODIMP put_Title(_In_ HSTRING title);
 
         IFACEMETHODIMP get_Wrap(_Out_ boolean* wrap);
-<<<<<<< HEAD
-        IFACEMETHODIMP put_Wrap(_In_ boolean wrap);
-
-        IFACEMETHODIMP get_Value(_Out_ HSTRING* value);
-=======
         IFACEMETHODIMP put_Wrap(boolean wrap);
 
         IFACEMETHODIMP get_Value(_Outptr_ HSTRING* value);
->>>>>>> 064ddb24
         IFACEMETHODIMP put_Value(_In_ HSTRING value);
 
         IFACEMETHODIMP get_ValueOff(_Outptr_ HSTRING* value);
