--- conflicted
+++ resolved
@@ -76,16 +76,6 @@
     }
 
     _Use_decl_annotations_
-<<<<<<< HEAD
-    HRESULT AdaptiveContainer::get_Separator(ABI::AdaptiveCards::XamlCardRenderer::IAdaptiveSeparator** separator)
-    {
-        return GenerateSeparatorProjection(m_sharedContainer->GetSeparator(), separator);
-    }
-
-    _Use_decl_annotations_
-    HRESULT AdaptiveContainer::put_Separator(ABI::AdaptiveCards::XamlCardRenderer::IAdaptiveSeparator* separator)
-    {
-=======
     HRESULT AdaptiveContainer::get_Separator(boolean* separator)
     {
         *separator = m_sharedContainer->GetSeparator();
@@ -101,15 +91,11 @@
         m_sharedContainer->SetSeparator(separator);
 
         /*Issue #629 to make separator an object
->>>>>>> 128a7f77
         std::shared_ptr<Separator> sharedSeparator;
         RETURN_IF_FAILED(GenerateSharedSeparator(separator, &sharedSeparator));
 
         m_sharedContainer->SetSeparator(sharedSeparator);
-<<<<<<< HEAD
-=======
         */
->>>>>>> 128a7f77
 
         return S_OK;
     }
