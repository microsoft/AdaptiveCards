--- conflicted
+++ resolved
@@ -92,12 +92,8 @@
             {
                 rtxaml::Controls::Grid rootElement{};
 
-<<<<<<< HEAD
                 // TODO:No need to cast right? Winrt will call QueryInterface and cast Grid to Panel?
-                ::AdaptiveCards::Rendering::Uwp::XamlHelpers::ApplyBackgroundToRoot(rootElement, backgroundImage, renderContext, newRenderArgs);
-=======
-            XamlHelpers::ApplyBackgroundToRoot(rootAsPanel.Get(), backgroundImage.Get(), renderContext);
->>>>>>> 0e505ff0
+                ::AdaptiveCards::Rendering::Uwp::XamlHelpers::ApplyBackgroundToRoot(rootElement, backgroundImage, renderContext);
 
                 // TODO: why is it called height if it's HeightType?
                 auto columnHeightType = cardElement.Height();
