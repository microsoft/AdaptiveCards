--- conflicted
+++ resolved
@@ -268,20 +268,12 @@
         return S_OK;
     }
 
-<<<<<<< HEAD
-    HRESULT AdaptiveHostConfig::get_TextBlock(ABI::AdaptiveNamespace::IAdaptiveTextBlockConfig** textBlockConfig)
-=======
-    HRESULT AdaptiveHostConfig::get_Headings(ABI::AdaptiveCards::Rendering::Uwp::IAdaptiveHeadingsConfig** headingsConfig)
->>>>>>> 61aa500b
+    HRESULT AdaptiveHostConfig::get_TextBlock(ABI::AdaptiveCards::Rendering::Uwp::IAdaptiveTextBlockConfig** textBlockConfig)
     {
         return m_textBlock.CopyTo(textBlockConfig);
     }
 
-<<<<<<< HEAD
-    HRESULT AdaptiveHostConfig::put_TextBlock(ABI::AdaptiveNamespace::IAdaptiveTextBlockConfig* textBlockConfig)
-=======
-    HRESULT AdaptiveHostConfig::put_Headings(ABI::AdaptiveCards::Rendering::Uwp::IAdaptiveHeadingsConfig* headingsConfig)
->>>>>>> 61aa500b
+    HRESULT AdaptiveHostConfig::put_TextBlock(ABI::AdaptiveCards::Rendering::Uwp::IAdaptiveTextBlockConfig* textBlockConfig)
     {
         m_textBlock = textBlockConfig;
         return S_OK;
@@ -298,12 +290,12 @@
         return S_OK;
     }
 
-    HRESULT AdaptiveHostConfig::get_TextStyles(ABI::AdaptiveNamespace::IAdaptiveTextStylesConfig** textStylesConfig)
+    HRESULT AdaptiveHostConfig::get_TextStyles(ABI::AdaptiveCards::Rendering::Uwp::IAdaptiveTextStylesConfig** textStylesConfig)
     {
         return m_textStyles.CopyTo(textStylesConfig);
     }
 
-    HRESULT AdaptiveHostConfig::put_TextStyles(ABI::AdaptiveNamespace::IAdaptiveTextStylesConfig* textStylesConfig)
+    HRESULT AdaptiveHostConfig::put_TextStyles(ABI::AdaptiveCards::Rendering::Uwp::IAdaptiveTextStylesConfig* textStylesConfig)
     {
         m_textStyles = textStylesConfig;
         return S_OK;
