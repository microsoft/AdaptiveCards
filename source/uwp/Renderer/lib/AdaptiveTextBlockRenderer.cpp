--- conflicted
+++ resolved
@@ -63,16 +63,16 @@
         RETURN_IF_FAILED(xamlTextBlock->get_Inlines(&inlines));
 
         // Check if this text block has a style set to heading and if so apply the appropriate styling from the host config
-        ComPtr<IReference<ABI::AdaptiveNamespace::TextStyle>> textStyleRef;
+        ComPtr<IReference<ABI::AdaptiveCards::Rendering::Uwp::TextStyle>> textStyleRef;
         RETURN_IF_FAILED(adaptiveTextBlock->get_Style(&textStyleRef));
 
-        ABI::AdaptiveNamespace::TextStyle textStyle = ABI::AdaptiveNamespace::TextStyle::Default;
+        ABI::AdaptiveCards::Rendering::Uwp::TextStyle textStyle = ABI::AdaptiveCards::Rendering::Uwp::TextStyle::Default;
         if (textStyleRef != nullptr)
         {
             RETURN_IF_FAILED(textStyleRef->get_Value(&textStyle));
         }
 
-        if (textStyle == ABI::AdaptiveNamespace::TextStyle::Heading)
+        if (textStyle == ABI::AdaptiveCards::Rendering::Uwp::TextStyle::Heading)
         {
             ComPtr<IAdaptiveHostConfig> hostConfig;
             RETURN_IF_FAILED(renderContext->get_HostConfig(&hostConfig));
@@ -103,14 +103,7 @@
             XamlHelpers::SetStyleFromResourceDictionary(renderContext, L"Adaptive.TextBlock", frameworkElement.Get()));
 
         // If this text block has a heading style, set the corresponding automation property
-<<<<<<< HEAD
-        if (textStyle == ABI::AdaptiveNamespace::TextStyle::Heading)
-=======
-        ABI::AdaptiveCards::Rendering::Uwp::TextStyle textStyle;
-        RETURN_IF_FAILED(adaptiveTextBlock->get_Style(&textStyle));
-
         if (textStyle == ABI::AdaptiveCards::Rendering::Uwp::TextStyle::Heading)
->>>>>>> 61aa500b
         {
             ComPtr<IDependencyObject> textBlockAsDependencyObject;
             RETURN_IF_FAILED(xamlTextBlock.As(&textBlockAsDependencyObject));
