--- conflicted
+++ resolved
@@ -135,17 +135,10 @@
                               std::shared_ptr<XamlBuilder> xamlBuilder,
                               _Outptr_ ABI::Windows::UI::Xaml::Controls::IPanel** bodyElementContainer);
 
-<<<<<<< HEAD
         static void ApplyBackgroundToRoot(_In_ ABI::Windows::UI::Xaml::Controls::IPanel* rootPanel,
                                           _In_ HSTRING url,
-                                          _Inout_ ABI::AdaptiveNamespace::IAdaptiveRenderContext* renderContext,
+                                          _In_ ABI::AdaptiveNamespace::IAdaptiveRenderContext* renderContext,
                                           _In_ ABI::AdaptiveNamespace::IAdaptiveRenderArgs* renderArgs);
-=======
-        void ApplyBackgroundToRoot(_In_ ABI::Windows::UI::Xaml::Controls::IPanel* rootPanel,
-                                   _In_ HSTRING url,
-                                   _In_ ABI::AdaptiveNamespace::IAdaptiveRenderContext* renderContext,
-                                   _In_ ABI::AdaptiveNamespace::IAdaptiveRenderArgs* renderArgs);
->>>>>>> a5e156c6
 
         template<typename T>
         void SetImageSource(_In_ T* destination,
@@ -161,25 +154,24 @@
         void PopulateImageFromUrlAsync(_In_ ABI::Windows::Foundation::IUriRuntimeClass* imageUrl, _In_ T* imageControl);
         void FireAllImagesLoaded();
         void FireImagesLoadingHadError();
-<<<<<<< HEAD
-        static void BuildShowCard(ABI::AdaptiveNamespace::IAdaptiveShowCardActionConfig* showCardActionConfig,
-                                  ABI::AdaptiveNamespace::IAdaptiveActionElement* action,
-                                  _Inout_ ABI::AdaptiveNamespace::IAdaptiveRenderContext* renderContext,
-                                  bool isBottomActionBar,
-                                  ABI::Windows::UI::Xaml::IUIElement** uiShowCard);
+        void BuildShowCard(ABI::AdaptiveNamespace::IAdaptiveShowCardActionConfig* showCardActionConfig,
+                           _In_ ABI::AdaptiveNamespace::IAdaptiveActionElement* action,
+                           _In_ AdaptiveNamespace::IAdaptiveRenderContext* renderContext,
+                           bool isBottomActionBar,
+                           _Outptr_ ABI::Windows::UI::Xaml::IUIElement** uiShowCard);
 
         static void ArrangeButtonContent(_In_ ABI::AdaptiveNamespace::IAdaptiveActionElement* action,
                                          _In_ ABI::AdaptiveNamespace::IAdaptiveActionsConfig* actionsConfig,
                                          _In_ ABI::AdaptiveNamespace::IAdaptiveRenderContext* renderContext,
                                          ABI::AdaptiveNamespace::ContainerStyle containerStyle,
                                          _In_ ABI::AdaptiveNamespace::IAdaptiveHostConfig* hostConfig,
-                                         _In_ bool allActionsHaveIcons,
-                                         _Inout_ ABI::Windows::UI::Xaml::Controls::IButton* button);
+                                         bool allActionsHaveIcons,
+                                         _In_ ABI::Windows::UI::Xaml::Controls::IButton* button);
 
         static void BuildActions(_In_ ABI::Windows::Foundation::Collections::IVector<ABI::AdaptiveNamespace::IAdaptiveActionElement*>* children,
                                  _In_ ABI::Windows::UI::Xaml::Controls::IPanel* bodyPanel,
-                                 _In_ bool insertSeparator,
-                                 _Inout_ ABI::AdaptiveNamespace::IAdaptiveRenderContext* renderContext,
+                                 bool insertSeparator,
+                                 _In_ ABI::AdaptiveNamespace::IAdaptiveRenderContext* renderContext,
                                  ABI::AdaptiveNamespace::ContainerStyle containerStyle);
 
         static void BuildActionSetHelper(ABI::Windows::Foundation::Collections::IVector<ABI::AdaptiveNamespace::IAdaptiveActionElement*>* children,
@@ -187,28 +179,6 @@
                                          bool isBottomActionBar,
                                          ABI::Windows::UI::Xaml::IUIElement** actionSetControl,
                                          ABI::AdaptiveNamespace::ContainerStyle containerStyle);
-=======
-        void BuildShowCard(_In_ AdaptiveNamespace::AdaptiveCardRenderer* renderer,
-                           _In_ ABI::AdaptiveNamespace::IAdaptiveShowCardActionConfig* showCardActionConfig,
-                           _In_ ABI::AdaptiveNamespace::IAdaptiveActionElement* action,
-                           _In_ AdaptiveNamespace::AdaptiveRenderContext* renderContext,
-                           _Outptr_ ABI::Windows::UI::Xaml::IUIElement** uiShowCard);
-
-        void ArrangeButtonContent(_In_ ABI::AdaptiveNamespace::IAdaptiveActionElement* action,
-                                  _In_ ABI::AdaptiveNamespace::IAdaptiveActionsConfig* actionsConfig,
-                                  _In_ AdaptiveNamespace::AdaptiveRenderContext* renderContext,
-                                  ABI::AdaptiveNamespace::ContainerStyle containerStyle,
-                                  _In_ ABI::AdaptiveNamespace::IAdaptiveHostConfig* hostConfig,
-                                  bool allActionsHaveIcons,
-                                  _In_ ABI::Windows::UI::Xaml::Controls::IButton* button);
-        void BuildActions(_In_ ABI::Windows::Foundation::Collections::IVector<ABI::AdaptiveNamespace::IAdaptiveActionElement*>* children,
-                          _In_ AdaptiveNamespace::AdaptiveCardRenderer* renderer,
-                          _In_ ABI::Windows::UI::Xaml::Controls::IPanel* parentPanel,
-                          _In_ ABI::Windows::UI::Xaml::Controls::IPanel* bodyPanel,
-                          bool insertSeparator,
-                          _In_ AdaptiveNamespace::AdaptiveRenderContext* renderContext,
-                          ABI::AdaptiveNamespace::ContainerStyle containerStyle);
->>>>>>> a5e156c6
 
         static void XamlBuilder::HandleInlineAcion(_In_ ABI::AdaptiveNamespace::IAdaptiveRenderContext* renderContext,
                                                    _In_ ABI::AdaptiveNamespace::IAdaptiveRenderArgs* renderArgs,
