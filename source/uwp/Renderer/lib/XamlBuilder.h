--- conflicted
+++ resolved
@@ -138,10 +138,10 @@
                                    _In_ ABI::AdaptiveNamespace::IAdaptiveRenderArgs* renderArgs);
 
         template<typename T>
-<<<<<<< HEAD
         void SetAutoSize(T* destination,
                          IInspectable* parentElement,
                          IInspectable* imageContainer,
+                         bool isVisible,
                          bool imageFiresOpenEvent);
 
         template<typename T>
@@ -155,15 +155,7 @@
                                  bool isSizeAuto,
                                  IInspectable* parentElement,
                                  IInspectable* imageContainer,
-=======
-        void SetImageSource(_In_ T* destination,
-                            _In_ ABI::Windows::UI::Xaml::Media::IImageSource* imageSource,
-                            ABI::Windows::UI::Xaml::Media::Stretch stretch = Stretch_UniformToFill);
-        template<typename T>
-        void SetImageOnUIElement(_In_ ABI::Windows::Foundation::IUriRuntimeClass* imageUrl,
-                                 _In_ T* uiElement,
-                                 _In_opt_ ABI::AdaptiveNamespace::IAdaptiveCardResourceResolvers* resolvers,
->>>>>>> 064ddb24
+                                 bool isVisible,
                                  _Out_ bool* mustHideElement,
                                  ABI::Windows::UI::Xaml::Media::Stretch stretch = Stretch_UniformToFill);
 
