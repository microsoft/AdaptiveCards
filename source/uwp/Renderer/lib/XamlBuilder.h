#pragma once

#include "AdaptiveCards.Rendering.Uwp.h"
#include "ImageLoadTracker.h"
#include "IXamlBuilderListener.h"
#include "IImageLoadTrackerListener.h"
#include <windows.storage.h>
#include "InputValue.h"
#include "RenderedAdaptiveCard.h"
#include "AdaptiveRenderContext.h"
#include <windows.ui.xaml.shapes.h>

namespace AdaptiveNamespace
{
    class AdaptiveCardRenderer;

    class XamlBuilder
        : public Microsoft::WRL::RuntimeClass<Microsoft::WRL::RuntimeClassFlags<Microsoft::WRL::RuntimeClassType::WinRtClassicComMix>, Microsoft::WRL::FtmBase, AdaptiveNamespace::IImageLoadTrackerListener>
    {
        AdaptiveRuntimeStringClass(XamlBuilder);

    public:
        XamlBuilder();

        // IImageLoadTrackerListener
        STDMETHODIMP AllImagesLoaded();
        STDMETHODIMP ImagesLoadingHadError();

        static void BuildXamlTreeFromAdaptiveCard(
            _In_ ABI::AdaptiveNamespace::IAdaptiveCard* adaptiveCard,
            _Outptr_ ABI::Windows::UI::Xaml::IFrameworkElement** xamlTreeRoot,
            _In_ ABI::AdaptiveNamespace::IAdaptiveRenderContext* renderContext,
<<<<<<< HEAD
            std::shared_ptr<XamlBuilder> xamlBuilder,
            boolean isOuterCard = true,
=======
            Microsoft::WRL::ComPtr<XamlBuilder> xamlBuilder,
>>>>>>> b74f6c1a
            ABI::AdaptiveNamespace::ContainerStyle defaultContainerStyle = ABI::AdaptiveNamespace::ContainerStyle::Default);
        HRESULT AddListener(_In_ IXamlBuilderListener* listener) noexcept;
        HRESULT RemoveListener(_In_ IXamlBuilderListener* listener) noexcept;
        HRESULT SetFixedDimensions(UINT width, UINT height) noexcept;
        HRESULT SetEnableXamlImageHandling(bool enableXamlImageHandling) noexcept;

        void BuildImage(_In_ ABI::AdaptiveNamespace::IAdaptiveCardElement* adaptiveCardElement,
                        _In_ ABI::AdaptiveNamespace::IAdaptiveRenderContext* renderContext,
                        _In_ ABI::AdaptiveNamespace::IAdaptiveRenderArgs* renderArgs,
                        _Outptr_ ABI::Windows::UI::Xaml::IUIElement** imageControl);

        static void BuildTextBlock(_In_ ABI::AdaptiveNamespace::IAdaptiveCardElement* adaptiveCardElement,
                                   _In_ ABI::AdaptiveNamespace::IAdaptiveRenderContext* renderContext,
                                   _In_ ABI::AdaptiveNamespace::IAdaptiveRenderArgs* renderArgs,
                                   _Outptr_ ABI::Windows::UI::Xaml::IUIElement** textBlockControl);
        static void BuildContainer(_In_ ABI::AdaptiveNamespace::IAdaptiveCardElement* adaptiveCardElement,
                                   _In_ ABI::AdaptiveNamespace::IAdaptiveRenderContext* renderContext,
                                   _In_ ABI::AdaptiveNamespace::IAdaptiveRenderArgs* renderArgs,
                                   _Outptr_ ABI::Windows::UI::Xaml::IUIElement** containerControl);
        static void BuildColumn(_In_ ABI::AdaptiveNamespace::IAdaptiveCardElement* adaptiveCardElement,
                                _In_ ABI::AdaptiveNamespace::IAdaptiveRenderContext* renderContext,
                                _In_ ABI::AdaptiveNamespace::IAdaptiveRenderArgs* renderArgs,
                                _Outptr_ ABI::Windows::UI::Xaml::IUIElement** columnControl);
        static void BuildColumnSet(_In_ ABI::AdaptiveNamespace::IAdaptiveCardElement* adaptiveCardElement,
                                   _In_ ABI::AdaptiveNamespace::IAdaptiveRenderContext* renderContext,
                                   _In_ ABI::AdaptiveNamespace::IAdaptiveRenderArgs* renderArgs,
                                   _Outptr_ ABI::Windows::UI::Xaml::IUIElement** columnSetControl);
        static void BuildFactSet(_In_ ABI::AdaptiveNamespace::IAdaptiveCardElement* adaptiveCardElement,
                                 _In_ ABI::AdaptiveNamespace::IAdaptiveRenderContext* renderContext,
                                 _In_ ABI::AdaptiveNamespace::IAdaptiveRenderArgs* renderArgs,
                                 _Outptr_ ABI::Windows::UI::Xaml::IUIElement** factSetControl);
        static void BuildImageSet(_In_ ABI::AdaptiveNamespace::IAdaptiveCardElement* adaptiveCardElement,
                                  _In_ ABI::AdaptiveNamespace::IAdaptiveRenderContext* renderContext,
                                  _In_ ABI::AdaptiveNamespace::IAdaptiveRenderArgs* renderArgs,
                                  _Outptr_ ABI::Windows::UI::Xaml::IUIElement** imageSetControl);
        static void BuildChoiceSetInput(_In_ ABI::AdaptiveNamespace::IAdaptiveCardElement* adaptiveCardElement,
                                        _In_ ABI::AdaptiveNamespace::IAdaptiveRenderContext* renderContext,
                                        _In_ ABI::AdaptiveNamespace::IAdaptiveRenderArgs* renderArgs,
                                        _Outptr_ ABI::Windows::UI::Xaml::IUIElement** choiceSetInputControl);
        static void BuildDateInput(_In_ ABI::AdaptiveNamespace::IAdaptiveCardElement* adaptiveCardElement,
                                   _In_ ABI::AdaptiveNamespace::IAdaptiveRenderContext* renderContext,
                                   _In_ ABI::AdaptiveNamespace::IAdaptiveRenderArgs* renderArgs,
                                   _Outptr_ ABI::Windows::UI::Xaml::IUIElement** dateInputControl);
        static void BuildNumberInput(_In_ ABI::AdaptiveNamespace::IAdaptiveCardElement* adaptiveCardElement,
                                     _In_ ABI::AdaptiveNamespace::IAdaptiveRenderContext* renderContext,
                                     _In_ ABI::AdaptiveNamespace::IAdaptiveRenderArgs* renderArgs,
                                     _Outptr_ ABI::Windows::UI::Xaml::IUIElement** numberInputControl);
        static void BuildTextInput(_In_ ABI::AdaptiveNamespace::IAdaptiveCardElement* adaptiveCardElement,
                                   _In_ ABI::AdaptiveNamespace::IAdaptiveRenderContext* renderContext,
                                   _In_ ABI::AdaptiveNamespace::IAdaptiveRenderArgs* renderArgs,
                                   _Outptr_ ABI::Windows::UI::Xaml::IUIElement** textInputControl);
        static void BuildTimeInput(_In_ ABI::AdaptiveNamespace::IAdaptiveCardElement* adaptiveCardElement,
                                   _In_ ABI::AdaptiveNamespace::IAdaptiveRenderContext* renderContext,
                                   _In_ ABI::AdaptiveNamespace::IAdaptiveRenderArgs* renderArgs,
                                   _Outptr_ ABI::Windows::UI::Xaml::IUIElement** timeInputControl);
        static void BuildToggleInput(_In_ ABI::AdaptiveNamespace::IAdaptiveCardElement* adaptiveCardElement,
                                     _In_ ABI::AdaptiveNamespace::IAdaptiveRenderContext* renderContext,
                                     _In_ ABI::AdaptiveNamespace::IAdaptiveRenderArgs* renderArgs,
                                     _Outptr_ ABI::Windows::UI::Xaml::IUIElement** toggleInputControl);
        static void BuildMedia(_In_ ABI::AdaptiveNamespace::IAdaptiveCardElement* adaptiveCardElement,
                               _In_ ABI::AdaptiveNamespace::IAdaptiveRenderContext* renderContext,
                               _In_ ABI::AdaptiveNamespace::IAdaptiveRenderArgs* renderArgs,
                               _Outptr_ ABI::Windows::UI::Xaml::IUIElement** mediaControl);
        static void BuildActionSet(_In_ ABI::AdaptiveNamespace::IAdaptiveCardElement* adaptiveCardElement,
                                   _In_ ABI::AdaptiveNamespace::IAdaptiveRenderContext* renderContext,
                                   _In_ ABI::AdaptiveNamespace::IAdaptiveRenderArgs* renderArgs,
                                   _Outptr_ ABI::Windows::UI::Xaml::IUIElement** containerControl);
        static void BuildShowCard(_In_ ABI::AdaptiveNamespace::IAdaptiveCard* showCard,
                                  _In_ ABI::AdaptiveNamespace::IAdaptiveRenderContext* renderContext,
                                  _In_ ABI::AdaptiveNamespace::IAdaptiveRenderArgs* renderArgs,
                                  bool isBottomActionBar,
                                  _Outptr_ ABI::Windows::UI::Xaml::IUIElement** uiShowCard);
        static HRESULT BuildAction(_In_ ABI::AdaptiveNamespace::IAdaptiveActionElement* adaptiveActionElement,
                                   _In_ ABI::AdaptiveNamespace::IAdaptiveRenderContext* renderContext,
                                   _In_ ABI::AdaptiveNamespace::IAdaptiveRenderArgs* renderArgs,
                                   _Outptr_ ABI::Windows::UI::Xaml::IUIElement** actionControl);

        template<typename T>
        static HRESULT TryGetResourceFromResourceDictionaries(_In_ ABI::Windows::UI::Xaml::IResourceDictionary* resourceDictionary,
                                                              std::wstring resourceName,
                                                              _COM_Outptr_result_maybenull_ T** resource);

        static HRESULT TryInsertResourceToResourceDictionaries(_In_ ABI::Windows::UI::Xaml::IResourceDictionary* resourceDictionary,
                                                               std::wstring resourceName,
                                                               _In_ IInspectable* value);

        static HRESULT SetStyleFromResourceDictionary(_In_ ABI::AdaptiveNamespace::IAdaptiveRenderContext* renderContext,
                                                      std::wstring resourceName,
                                                      _In_ ABI::Windows::UI::Xaml::IFrameworkElement* frameworkElement);

        static Microsoft::WRL::ComPtr<ABI::Windows::UI::Xaml::Media::IBrush> GetSolidColorBrush(_In_ ABI::Windows::UI::Color color);

        static HRESULT HandleToggleVisibilityClick(_In_ ABI::Windows::UI::Xaml::IFrameworkElement* cardFrameworkElement,
                                                   _In_ ABI::AdaptiveNamespace::IAdaptiveActionElement* action);

    private:
        ImageLoadTracker m_imageLoadTracker;
        std::set<Microsoft::WRL::ComPtr<IXamlBuilderListener>> m_listeners;
        Microsoft::WRL::ComPtr<ABI::Windows::Storage::Streams::IRandomAccessStreamStatics> m_randomAccessStreamStatics;
        std::vector<Microsoft::WRL::ComPtr<ABI::Windows::Foundation::IAsyncOperationWithProgress<ABI::Windows::Storage::Streams::IInputStream*, ABI::Windows::Web::Http::HttpProgress>>> m_getStreamOperations;
        std::vector<Microsoft::WRL::ComPtr<ABI::Windows::Foundation::IAsyncOperationWithProgress<UINT64, UINT64>>> m_copyStreamOperations;
        std::vector<Microsoft::WRL::ComPtr<ABI::Windows::Foundation::IAsyncOperationWithProgress<UINT32, UINT32>>> m_writeAsyncOperations;

        UINT m_fixedWidth = 0;
        UINT m_fixedHeight = 0;
        bool m_fixedDimensions = false;
        bool m_enableXamlImageHandling = false;
        Microsoft::WRL::ComPtr<ABI::AdaptiveNamespace::IAdaptiveCardResourceResolvers> m_resourceResolvers;

        static Microsoft::WRL::ComPtr<ABI::Windows::UI::Xaml::IUIElement>
        CreateRootCardElement(_In_ ABI::AdaptiveNamespace::IAdaptiveCard* adaptiveCard,
                              _In_ ABI::AdaptiveNamespace::IAdaptiveRenderContext* renderContext,
                              _In_ ABI::AdaptiveNamespace::IAdaptiveRenderArgs* renderArgs,
                              std::shared_ptr<XamlBuilder> xamlBuilder,
                              _Outptr_ ABI::Windows::UI::Xaml::Controls::IPanel** bodyElementContainer);

        static void ApplyBackgroundToRoot(_In_ ABI::Windows::UI::Xaml::Controls::IPanel* rootPanel,
                                          _In_ ABI::AdaptiveNamespace::IAdaptiveBackgroundImage* backgroundImage,
                                          _In_ ABI::AdaptiveNamespace::IAdaptiveRenderContext* renderContext,
                                          _In_ ABI::AdaptiveNamespace::IAdaptiveRenderArgs* renderArgs);

        template<typename T>
        void SetAutoSize(T* destination,
                         IInspectable* parentElement,
                         IInspectable* imageContainer,
                         bool isVisible,
                         bool imageFiresOpenEvent);

        template<typename T>
        void SetImageSource(T* destination,
                            ABI::Windows::UI::Xaml::Media::IImageSource* imageSource,
                            ABI::Windows::UI::Xaml::Media::Stretch stretch = Stretch_UniformToFill);
        template<typename T>
        void SetImageOnUIElement(_In_ ABI::Windows::Foundation::IUriRuntimeClass* imageUrl,
                                 T* uiElement,
                                 ABI::AdaptiveNamespace::IAdaptiveCardResourceResolvers* resolvers,
                                 bool isSizeAuto,
                                 IInspectable* parentElement,
                                 IInspectable* imageContainer,
                                 bool isVisible,
                                 _Out_ bool* mustHideElement,
                                 ABI::Windows::UI::Xaml::Media::Stretch stretch = Stretch_UniformToFill);

        template<typename T>
        void PopulateImageFromUrlAsync(_In_ ABI::Windows::Foundation::IUriRuntimeClass* imageUrl, _In_ T* imageControl);
        void FireAllImagesLoaded();
        void FireImagesLoadingHadError();

        static void ArrangeButtonContent(_In_ ABI::AdaptiveNamespace::IAdaptiveActionElement* action,
                                         _In_ ABI::AdaptiveNamespace::IAdaptiveActionsConfig* actionsConfig,
                                         _In_ ABI::AdaptiveNamespace::IAdaptiveRenderContext* renderContext,
                                         ABI::AdaptiveNamespace::ContainerStyle containerStyle,
                                         _In_ ABI::AdaptiveNamespace::IAdaptiveHostConfig* hostConfig,
                                         bool allActionsHaveIcons,
                                         _In_ ABI::Windows::UI::Xaml::Controls::IButton* button);

        static void BuildActions(_In_ ABI::Windows::Foundation::Collections::IVector<ABI::AdaptiveNamespace::IAdaptiveActionElement*>* children,
                                 _In_ ABI::Windows::UI::Xaml::Controls::IPanel* bodyPanel,
                                 bool insertSeparator,
                                 _In_ ABI::AdaptiveNamespace::IAdaptiveRenderContext* renderContext,
                                 _In_ ABI::AdaptiveNamespace::IAdaptiveRenderArgs* renderArgs);

        static void BuildActionSetHelper(_In_opt_ ABI::AdaptiveNamespace::IAdaptiveActionSet* actionSet,
                                         _In_ ABI::Windows::Foundation::Collections::IVector<ABI::AdaptiveNamespace::IAdaptiveActionElement*>* children,
                                         _In_ ABI::AdaptiveNamespace::IAdaptiveRenderContext* renderContext,
                                         _In_ ABI::AdaptiveNamespace::IAdaptiveRenderArgs* renderArgs,
                                         _Outptr_ ABI::Windows::UI::Xaml::IUIElement** actionSetControl);

        static void XamlBuilder::HandleInlineAcion(_In_ ABI::AdaptiveNamespace::IAdaptiveRenderContext* renderContext,
                                                   _In_ ABI::AdaptiveNamespace::IAdaptiveRenderArgs* renderArgs,
                                                   _In_ ABI::Windows::UI::Xaml::Controls::ITextBox* textBox,
                                                   _In_ ABI::AdaptiveNamespace::IAdaptiveActionElement* inlineAction,
                                                   _Outptr_ ABI::Windows::UI::Xaml::IUIElement** textBoxWithInlineAction);

        static Microsoft::WRL::ComPtr<ABI::Windows::UI::Xaml::IUIElement> CreateSeparator(_In_ ABI::AdaptiveNamespace::IAdaptiveRenderContext* renderContext,
                                                                                          UINT spacing,
                                                                                          UINT separatorThickness,
                                                                                          ABI::Windows::UI::Color separatorColor,
                                                                                          bool isHorizontal = true);
        static void ApplyMarginToXamlElement(_In_ ABI::AdaptiveNamespace::IAdaptiveHostConfig* hostConfig,
                                             _In_ ABI::Windows::UI::Xaml::IFrameworkElement* element);
        static void StyleXamlTextBlock(ABI::AdaptiveNamespace::FontStyle fontStyle,
                                       ABI::AdaptiveNamespace::TextSize size,
                                       ABI::AdaptiveNamespace::ForegroundColor color,
                                       ABI::AdaptiveNamespace::ContainerStyle containerStyle,
                                       bool isSubtle,
                                       bool wrap,
                                       UINT32 maxWidth,
                                       ABI::AdaptiveNamespace::TextWeight weight,
                                       _In_ ABI::Windows::UI::Xaml::Controls::ITextBlock* xamlTextBlock,
                                       _In_ ABI::AdaptiveNamespace::IAdaptiveHostConfig* hostConfig);
        static void StyleXamlTextBlock(_In_ ABI::AdaptiveNamespace::IAdaptiveTextConfig* textConfig,
                                       ABI::AdaptiveNamespace::ContainerStyle containerStyle,
                                       _In_ ABI::Windows::UI::Xaml::Controls::ITextBlock* xamlTextBlock,
                                       _In_ ABI::AdaptiveNamespace::IAdaptiveHostConfig* hostConfig);
        static void BuildPanelChildren(_In_ ABI::Windows::Foundation::Collections::IVector<ABI::AdaptiveNamespace::IAdaptiveCardElement*>* children,
                                       _In_ ABI::Windows::UI::Xaml::Controls::IPanel* parentPanel,
                                       _In_ ABI::AdaptiveNamespace::IAdaptiveRenderContext* context,
                                       _In_ ABI::AdaptiveNamespace::IAdaptiveRenderArgs* renderArgs,
                                       std::function<void(ABI::Windows::UI::Xaml::IUIElement* child)> childCreatedCallback);
        static void GetSeparationConfigForElement(_In_ ABI::AdaptiveNamespace::IAdaptiveCardElement* element,
                                                  _In_ ABI::AdaptiveNamespace::IAdaptiveHostConfig* hostConfig,
                                                  _Out_ UINT* spacing,
                                                  _Out_ UINT* separatorThickness,
                                                  _Out_ ABI::Windows::UI::Color* separatorColor,
                                                  _Out_ bool* needsSeparator);
        static void BuildCompactChoiceSetInput(_In_ ABI::AdaptiveNamespace::IAdaptiveRenderContext* renderContext,
                                               _In_ ABI::AdaptiveNamespace::IAdaptiveChoiceSetInput* adaptiveChoiceSetInput,
                                               _Outptr_ ABI::Windows::UI::Xaml::IUIElement** choiceInputSetControl);
        static void BuildExpandedChoiceSetInput(_In_ ABI::AdaptiveNamespace::IAdaptiveRenderContext* renderContext,
                                                _In_ ABI::AdaptiveNamespace::IAdaptiveChoiceSetInput* adaptiveChoiceInputSet,
                                                boolean isMultiSelect,
                                                _Outptr_ ABI::Windows::UI::Xaml::IUIElement** choiceSetInputControl);
        static bool SupportsInteractivity(_In_ ABI::AdaptiveNamespace::IAdaptiveHostConfig* hostConfig);

        static void WrapInTouchTarget(_In_ ABI::AdaptiveNamespace::IAdaptiveCardElement* adaptiveCardElement,
                                      _In_ ABI::Windows::UI::Xaml::IUIElement* elementToWrap,
                                      _In_ ABI::AdaptiveNamespace::IAdaptiveActionElement* action,
                                      _In_ ABI::AdaptiveNamespace::IAdaptiveRenderContext* renderContext,
                                      bool fullWidth,
                                      const std::wstring& style,
                                      _Outptr_ ABI::Windows::UI::Xaml::IUIElement** finalElement);

        void static HandleSelectAction(_In_ ABI::AdaptiveNamespace::IAdaptiveCardElement* adaptiveCardElement,
                                       _In_ ABI::AdaptiveNamespace::IAdaptiveActionElement* selectAction,
                                       _In_ ABI::AdaptiveNamespace::IAdaptiveRenderContext* renderContext,
                                       _In_ ABI::Windows::UI::Xaml::IUIElement* uiElement,
                                       bool supportsInteractivity,
                                       bool fullWidthTouchTarget,
                                       _Outptr_ ABI::Windows::UI::Xaml::IUIElement** outUiElement);

        static void WireButtonClickToAction(_In_ ABI::Windows::UI::Xaml::Controls::IButton* button,
                                            _In_ ABI::AdaptiveNamespace::IAdaptiveActionElement* action,
                                            _In_ ABI::AdaptiveNamespace::IAdaptiveRenderContext* renderContext);

        static HRESULT AddHandledTappedEvent(_In_ ABI::Windows::UI::Xaml::IUIElement* uiElement);

        static HRESULT SetAutoImageSize(_In_ ABI::Windows::UI::Xaml::IFrameworkElement* imageControl,
                                        _In_ IInspectable* parentElement,
                                        _In_ ABI::Windows::UI::Xaml::Media::Imaging::IBitmapSource* imageSource,
                                        bool setVisible);

        static HRESULT SetMatchingHeight(_In_ ABI::Windows::UI::Xaml::IFrameworkElement* elementToChange,
                                         _In_ ABI::Windows::UI::Xaml::IFrameworkElement* elementToMatch);

        template<typename T>
        static void SetVerticalContentAlignmentToChildren(_In_ T* container,
                                                          _In_ ABI::AdaptiveNamespace::VerticalContentAlignment verticalContentAlignment);

        static ABI::Windows::UI::Xaml::Thickness GetButtonMargin(_In_ ABI::AdaptiveNamespace::IAdaptiveActionsConfig* actionsConfig);

        static HRESULT HandleActionStyling(_In_ ABI::AdaptiveNamespace::IAdaptiveActionElement* adaptiveActionElement,
                                           _In_ ABI::Windows::UI::Xaml::IFrameworkElement* buttonFrameworkElement,
                                           _In_ ABI::AdaptiveNamespace::IAdaptiveRenderContext* renderContext);
    };
}<|MERGE_RESOLUTION|>--- conflicted
+++ resolved
@@ -30,12 +30,7 @@
             _In_ ABI::AdaptiveNamespace::IAdaptiveCard* adaptiveCard,
             _Outptr_ ABI::Windows::UI::Xaml::IFrameworkElement** xamlTreeRoot,
             _In_ ABI::AdaptiveNamespace::IAdaptiveRenderContext* renderContext,
-<<<<<<< HEAD
-            std::shared_ptr<XamlBuilder> xamlBuilder,
-            boolean isOuterCard = true,
-=======
             Microsoft::WRL::ComPtr<XamlBuilder> xamlBuilder,
->>>>>>> b74f6c1a
             ABI::AdaptiveNamespace::ContainerStyle defaultContainerStyle = ABI::AdaptiveNamespace::ContainerStyle::Default);
         HRESULT AddListener(_In_ IXamlBuilderListener* listener) noexcept;
         HRESULT RemoveListener(_In_ IXamlBuilderListener* listener) noexcept;
