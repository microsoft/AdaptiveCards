--- conflicted
+++ resolved
@@ -19,15 +19,8 @@
         IFACEMETHODIMP get_Id(_Outptr_ HSTRING* id);
         IFACEMETHODIMP put_Id(_In_ HSTRING id);
 
-<<<<<<< HEAD
-        IFACEMETHODIMP get_IsVisible(boolean* separator);
-        IFACEMETHODIMP put_IsVisible(boolean separator);
-
-        IFACEMETHODIMP get_ElementTypeString(HSTRING* type);
-=======
         IFACEMETHODIMP get_IsVisible(_Out_ boolean* separator);
         IFACEMETHODIMP put_IsVisible(boolean separator);
->>>>>>> b3cd8c71
 
         IFACEMETHODIMP get_ElementTypeString(_Outptr_ HSTRING* type);
 
