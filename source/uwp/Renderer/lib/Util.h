#pragma once
#include <wrl.h>
#include <wrl/wrappers/corewrappers.h>
#include <string>

#include "AdaptiveCards.Rendering.Uwp.h"
#include "InputValue.h"
#include <BaseCardElement.h>
#include <BaseActionElement.h>
#include <ChoiceInput.h>
#include <Column.h>
#include <Fact.h>
#include <Image.h>
#include <MediaSource.h>
#include <ToggleVisibilityTarget.h>
#include <windows.foundation.collections.h>
#include <ParseContext.h>
#include "AdaptiveCardParseWarning.h"
#include "RemoteResourceInformation.h"

#ifdef ADAPTIVE_CARDS_WINDOWS
using namespace InternalNamespace;
#endif

HRESULT WStringToHString(const std::wstring& in, _Outptr_ HSTRING* out);

std::string WstringToString(const std::wstring& in);
std::wstring StringToWstring(const std::string& in);

// This function is needed to deal with the fact that non-windows platforms handle Unicode without the need for wchar_t.
// (which has a platform specific implementation) It converts a std::string to an HSTRING.
HRESULT UTF8ToHString(const std::string& in, _Outptr_ HSTRING* out);

// This function is needed to deal with the fact that non-windows platforms handle Unicode without the need for wchar_t.
// (which has a platform specific implementation) It converts from HSTRING to a standard std::string.
HRESULT HStringToUTF8(const HSTRING& in, std::string& out);

std::string HStringToUTF8(const HSTRING& in);

inline bool Boolify(const boolean value)
{
    return value > 0 ? true : false;
}

HRESULT GetColorFromString(const std::string& colorString, _Out_ ABI::Windows::UI::Color* color) noexcept;

HRESULT GetColorFromAdaptiveColor(_In_ ABI::AdaptiveNamespace::IAdaptiveHostConfig* hostConfig,
                                  ABI::AdaptiveNamespace::ForegroundColor adaptiveColor,
                                  ABI::AdaptiveNamespace::ContainerStyle containerStyle,
                                  bool isSubtle,
                                  _Out_ ABI::Windows::UI::Color* uiColor) noexcept;

HRESULT GetBackgroundColorFromStyle(ABI::AdaptiveNamespace::ContainerStyle style,
                                    _In_ ABI::AdaptiveNamespace::IAdaptiveHostConfig* hostConfig,
                                    _Out_ ABI::Windows::UI::Color* backgroundColor) noexcept;

HRESULT GetFontDataFromStyle(_In_ ABI::AdaptiveNamespace::IAdaptiveHostConfig* hostConfig,
                             ABI::AdaptiveNamespace::FontStyle style,
                             ABI::AdaptiveNamespace::TextSize desiredSize,
                             ABI::AdaptiveNamespace::TextWeight desiredWeight,
                             _Outptr_ HSTRING* resultFontFamilyName,
                             _Out_ UINT32* resultSize,
                             _Out_ ABI::Windows::UI::Text::FontWeight* resultWeight) noexcept;

HRESULT GetFontFamilyFromStyle(_In_ ABI::AdaptiveNamespace::IAdaptiveHostConfig* hostConfig,
                               ABI::AdaptiveNamespace::FontStyle style,
                               _Outptr_ HSTRING* resultFontFamilyName) noexcept;

HRESULT GetFontSizeFromStyle(_In_ ABI::AdaptiveNamespace::IAdaptiveHostConfig* hostConfig,
                             ABI::AdaptiveNamespace::FontStyle style,
                             ABI::AdaptiveNamespace::TextSize desiredSize,
                             _Out_ UINT32* resultSize) noexcept;

HRESULT GetFontWeightFromStyle(_In_ ABI::AdaptiveNamespace::IAdaptiveHostConfig* hostConfig,
                               ABI::AdaptiveNamespace::FontStyle style,
                               ABI::AdaptiveNamespace::TextWeight desiredWeight,
                               _Out_ ABI::Windows::UI::Text::FontWeight* resultWeight) noexcept;

HRESULT GetFontStyle(_In_ ABI::AdaptiveNamespace::IAdaptiveHostConfig* hostConfig,
                     ABI::AdaptiveNamespace::FontStyle style,
                     _COM_Outptr_ ABI::AdaptiveNamespace::IAdaptiveFontStyleDefinition** styleDefinition) noexcept;

HRESULT GetFontSize(_In_ ABI::AdaptiveNamespace::IAdaptiveFontSizesConfig* sizesConfig,
                    ABI::AdaptiveNamespace::TextSize desiredSize,
                    _Out_ UINT32* resultSize) noexcept;

HRESULT GetFontWeight(_In_ ABI::AdaptiveNamespace::IAdaptiveFontWeightsConfig* weightsConfig,
                      ABI::AdaptiveNamespace::TextWeight desiredWeight,
                      _Out_ UINT16* resultWeight) noexcept;

HRESULT GetSpacingSizeFromSpacing(_In_ ABI::AdaptiveNamespace::IAdaptiveHostConfig* hostConfig,
                                  ABI::AdaptiveNamespace::Spacing spacing,
                                  _Out_ UINT* spacingSize) noexcept;

HRESULT GenerateSharedElements(_In_ ABI::Windows::Foundation::Collections::IVector<ABI::AdaptiveNamespace::IAdaptiveCardElement*>* items,
                               std::vector<std::shared_ptr<AdaptiveSharedNamespace::BaseCardElement>>& containedElements);

HRESULT GenerateSharedAction(_In_ ABI::AdaptiveNamespace::IAdaptiveActionElement* action,
                             std::shared_ptr<AdaptiveSharedNamespace::BaseActionElement>& sharedAction);

HRESULT GenerateSharedActions(_In_ ABI::Windows::Foundation::Collections::IVector<ABI::AdaptiveNamespace::IAdaptiveActionElement*>* items,
                              std::vector<std::shared_ptr<AdaptiveSharedNamespace::BaseActionElement>>& containedElements);

HRESULT GenerateSharedImages(_In_ ABI::Windows::Foundation::Collections::IVector<ABI::AdaptiveNamespace::IAdaptiveImage*>* items,
                             std::vector<std::shared_ptr<AdaptiveSharedNamespace::Image>>& containedElements);

HRESULT GenerateSharedFacts(_In_ ABI::Windows::Foundation::Collections::IVector<ABI::AdaptiveNamespace::IAdaptiveFact*>* items,
                            std::vector<std::shared_ptr<AdaptiveSharedNamespace::Fact>>& containedElements);

HRESULT GenerateSharedChoices(_In_ ABI::Windows::Foundation::Collections::IVector<ABI::AdaptiveNamespace::IAdaptiveChoiceInput*>* items,
                              std::vector<std::shared_ptr<AdaptiveSharedNamespace::ChoiceInput>>& containedElements);

HRESULT GenerateSharedMediaSources(_In_ ABI::Windows::Foundation::Collections::IVector<ABI::AdaptiveNamespace::AdaptiveMediaSource*>* items,
                                   std::vector<std::shared_ptr<AdaptiveSharedNamespace::MediaSource>>& containedElements);

HRESULT GenerateSharedToggleElements(
    _In_ ABI::Windows::Foundation::Collections::IVector<ABI::AdaptiveNamespace::AdaptiveToggleVisibilityTarget*>* items,
    std::vector<std::shared_ptr<AdaptiveSharedNamespace::ToggleVisibilityTarget>>& containedElements);

HRESULT GenerateContainedElementsProjection(
    const std::vector<std::shared_ptr<AdaptiveSharedNamespace::BaseCardElement>>& containedElements,
    _In_ ABI::Windows::Foundation::Collections::IVector<ABI::AdaptiveNamespace::IAdaptiveCardElement*>* projectedParentContainer) noexcept;

HRESULT GenerateActionsProjection(
    const std::vector<std::shared_ptr<AdaptiveSharedNamespace::BaseActionElement>>& actions,
    _In_ ABI::Windows::Foundation::Collections::IVector<ABI::AdaptiveNamespace::IAdaptiveActionElement*>* projectedParentContainer) noexcept;

HRESULT GenerateActionProjection(const std::shared_ptr<AdaptiveSharedNamespace::BaseActionElement> action,
                                 _COM_Outptr_ ABI::AdaptiveNamespace::IAdaptiveActionElement** projectedAction) noexcept;

HRESULT GenerateColumnsProjection(const std::vector<std::shared_ptr<AdaptiveSharedNamespace::Column>>& containedElements,
                                  _In_ ABI::Windows::Foundation::Collections::IVector<ABI::AdaptiveNamespace::IAdaptiveColumn*>* projectedParentContainer) noexcept;

HRESULT GenerateFactsProjection(const std::vector<std::shared_ptr<AdaptiveSharedNamespace::Fact>>& containedElements,
                                _In_ ABI::Windows::Foundation::Collections::IVector<ABI::AdaptiveNamespace::IAdaptiveFact*>* projectedParentContainer) noexcept;

HRESULT GenerateImagesProjection(const std::vector<std::shared_ptr<AdaptiveSharedNamespace::Image>>& containedElements,
                                 _In_ ABI::Windows::Foundation::Collections::IVector<ABI::AdaptiveNamespace::IAdaptiveImage*>* projectedParentContainer) noexcept;

HRESULT GenerateInputChoicesProjection(
    const std::vector<std::shared_ptr<AdaptiveSharedNamespace::ChoiceInput>>& containedElements,
    _In_ ABI::Windows::Foundation::Collections::IVector<ABI::AdaptiveNamespace::IAdaptiveChoiceInput*>* projectedParentContainer) noexcept;

HRESULT GenerateMediaSourcesProjection(
    const std::vector<std::shared_ptr<AdaptiveSharedNamespace::MediaSource>>& containedElements,
    _In_ ABI::Windows::Foundation::Collections::IVector<ABI::AdaptiveNamespace::AdaptiveMediaSource*>* projectedParentContainer) noexcept;

HRESULT GenerateToggleTargetProjection(
    const std::vector<std::shared_ptr<AdaptiveSharedNamespace::ToggleVisibilityTarget>>& containedElements,
    _In_ ABI::Windows::Foundation::Collections::IVector<ABI::AdaptiveNamespace::AdaptiveToggleVisibilityTarget*>* projectedParentContainer) noexcept;

HRESULT GenerateSeparatorProjection(std::shared_ptr<AdaptiveSharedNamespace::Separator> sharedSeparator,
                                    _COM_Outptr_ ABI::AdaptiveNamespace::IAdaptiveSeparator** projectedSeparator) noexcept;

HRESULT GenerateSharedSeparator(_In_ ABI::AdaptiveNamespace::IAdaptiveSeparator* separator,
                                _Out_ std::shared_ptr<AdaptiveSharedNamespace::Separator>* sharedSeparatorOut) noexcept;

HRESULT StringToJsonObject(const std::string& inputString, _COM_Outptr_ ABI::Windows::Data::Json::IJsonObject** result);
HRESULT HStringToJsonObject(const HSTRING& inputHString, _COM_Outptr_ ABI::Windows::Data::Json::IJsonObject** result);
HRESULT JsonObjectToHString(_In_ ABI::Windows::Data::Json::IJsonObject* inputJson, _Outptr_ HSTRING* result);
HRESULT JsonObjectToString(_In_ ABI::Windows::Data::Json::IJsonObject* inputJson, std::string& result);

HRESULT StringToJsonValue(const std::string inputString, _COM_Outptr_ ABI::Windows::Data::Json::IJsonValue** result);
HRESULT HStringToJsonValue(const HSTRING& inputHString, _COM_Outptr_ ABI::Windows::Data::Json::IJsonValue** result);
HRESULT JsonValueToHString(_In_ ABI::Windows::Data::Json::IJsonValue* inputJsonValue, _Outptr_ HSTRING* result);
HRESULT JsonValueToString(_In_ ABI::Windows::Data::Json::IJsonValue* inputJsonValue, std::string& result);

HRESULT JsonCppToJsonObject(const Json::Value& jsonCppValue, _COM_Outptr_ ABI::Windows::Data::Json::IJsonObject** result);
HRESULT JsonObjectToJsonCpp(_In_ ABI::Windows::Data::Json::IJsonObject* jsonObject, _Out_ Json::Value* jsonCppValue);

HRESULT ProjectedActionTypeToHString(ABI::AdaptiveNamespace::ActionType projectedActionType, _Outptr_ HSTRING* result);
HRESULT ProjectedElementTypeToHString(ABI::AdaptiveNamespace::ElementType projectedElementType, _Outptr_ HSTRING* result);

typedef Microsoft::WRL::EventSource<ABI::Windows::Foundation::ITypedEventHandler<ABI::AdaptiveNamespace::RenderedAdaptiveCard*, ABI::AdaptiveNamespace::AdaptiveActionEventArgs*>> ActionEventSource;
typedef Microsoft::WRL::EventSource<ABI::Windows::Foundation::ITypedEventHandler<ABI::AdaptiveNamespace::RenderedAdaptiveCard*, ABI::AdaptiveNamespace::AdaptiveMediaEventArgs*>> MediaEventSource;

// Peek interface to help get implementation types from winrt interfaces
struct DECLSPEC_UUID("defc7d5f-b4e5-4a74-80be-d87bd50a2f45") ITypePeek : IInspectable
{
    virtual void* PeekAt(REFIID riid) = 0;
    template<typename Q> void* PeekHelper(REFIID riid, Q* pQ) { return (__uuidof(Q) == riid) ? pQ : nullptr; }

protected:
    virtual ~ITypePeek() {}
};

template<typename T, typename R> Microsoft::WRL::ComPtr<T> PeekInnards(R r)
{
    Microsoft::WRL::ComPtr<T> inner;
    Microsoft::WRL::ComPtr<ITypePeek> peeker;

    if (r && SUCCEEDED(r->QueryInterface(__uuidof(ITypePeek), &peeker)))
    {
        inner = reinterpret_cast<T*>(peeker->PeekAt(__uuidof(T)));
    }
    return inner;
}

void RemoteResourceElementToRemoteResourceInformationVector(_In_ ABI::AdaptiveNamespace::IAdaptiveElementWithRemoteResources* remoteResources,
                                                            std::vector<AdaptiveSharedNamespace::RemoteResourceInformation>& resourceUris);

void GetUrlFromString(_In_ ABI::AdaptiveNamespace::IAdaptiveHostConfig* hostConfig,
                      _In_ HSTRING urlString,
                      _Outptr_ ABI::Windows::Foundation::IUriRuntimeClass** url);

HRESULT SharedWarningsToAdaptiveWarnings(
    std::vector<std::shared_ptr<AdaptiveSharedNamespace::AdaptiveCardParseWarning>> sharedWarnings,
    _In_ ABI::Windows::Foundation::Collections::IVector<ABI::AdaptiveNamespace::IAdaptiveWarning*>* adaptiveWarnings);

HRESULT AdaptiveWarningsToSharedWarnings(_In_ ABI::Windows::Foundation::Collections::IVector<ABI::AdaptiveNamespace::IAdaptiveWarning*>* adaptiveWarnings,
                                         std::vector<std::shared_ptr<AdaptiveSharedNamespace::AdaptiveCardParseWarning>> sharedWarnings);

<<<<<<< HEAD
ABI::Windows::UI::Color GenerateLighterColor(ABI::Windows::UI::Color originalColor);

namespace AdaptiveNamespace
{
    class XamlBuilder;

    template<class TRegistration>
    HRESULT RegisterDefaultElementRenderers(TRegistration registration, std::shared_ptr<XamlBuilder> xamlBuilder)
    {
        RETURN_IF_FAILED(registration->Set(HStringReference(L"Column").Get(),
                                           Make<AdaptiveNamespace::AdaptiveColumnRenderer>().Get()));
        RETURN_IF_FAILED(registration->Set(HStringReference(L"ColumnSet").Get(),
                                           Make<AdaptiveNamespace::AdaptiveColumnSetRenderer>().Get()));
        RETURN_IF_FAILED(registration->Set(HStringReference(L"Container").Get(),
                                           Make<AdaptiveNamespace::AdaptiveContainerRenderer>().Get()));
        RETURN_IF_FAILED(registration->Set(HStringReference(L"FactSet").Get(),
                                           Make<AdaptiveNamespace::AdaptiveFactSetRenderer>().Get()));
        RETURN_IF_FAILED(registration->Set(HStringReference(L"Image").Get(),
                                           Make<AdaptiveNamespace::AdaptiveImageRenderer>(xamlBuilder).Get()));
        RETURN_IF_FAILED(registration->Set(HStringReference(L"ImageSet").Get(),
                                           Make<AdaptiveNamespace::AdaptiveImageSetRenderer>().Get()));
        RETURN_IF_FAILED(registration->Set(HStringReference(L"Input.ChoiceSet").Get(),
                                           Make<AdaptiveNamespace::AdaptiveChoiceSetInputRenderer>().Get()));
        RETURN_IF_FAILED(registration->Set(HStringReference(L"Input.Date").Get(),
                                           Make<AdaptiveNamespace::AdaptiveDateInputRenderer>().Get()));
        RETURN_IF_FAILED(registration->Set(HStringReference(L"Input.Number").Get(),
                                           Make<AdaptiveNamespace::AdaptiveNumberInputRenderer>().Get()));
        RETURN_IF_FAILED(registration->Set(HStringReference(L"Input.Text").Get(),
                                           Make<AdaptiveNamespace::AdaptiveTextInputRenderer>().Get()));
        RETURN_IF_FAILED(registration->Set(HStringReference(L"Input.Time").Get(),
                                           Make<AdaptiveNamespace::AdaptiveTimeInputRenderer>().Get()));
        RETURN_IF_FAILED(registration->Set(HStringReference(L"Input.Toggle").Get(),
                                           Make<AdaptiveNamespace::AdaptiveToggleInputRenderer>().Get()));
        RETURN_IF_FAILED(
            registration->Set(HStringReference(L"Media").Get(), Make<AdaptiveNamespace::AdaptiveMediaRenderer>().Get()));
        RETURN_IF_FAILED(registration->Set(HStringReference(L"TextBlock").Get(),
                                           Make<AdaptiveNamespace::AdaptiveTextBlockRenderer>().Get()));

        return S_OK;
    }

    template<class TRegistration> HRESULT RegisterDefaultActionRenderers(TRegistration registration)
    {
        RETURN_IF_FAILED(registration->Set(HStringReference(L"Action.OpenUrl").Get(),
                                           Make<AdaptiveNamespace::AdaptiveOpenUrlActionParser>().Get()));
        RETURN_IF_FAILED(registration->Set(HStringReference(L"Action.ShowCard").Get(),
                                           Make<AdaptiveNamespace::AdaptiveShowCardActionParser>().Get()));
        RETURN_IF_FAILED(registration->Set(HStringReference(L"Action.Submit").Get(),
                                           Make<AdaptiveNamespace::AdaptiveSubmitActionParser>().Get()));
        return S_OK;
    }
}
=======
ABI::Windows::UI::Color GenerateLighterColor(const ABI::Windows::UI::Color& originalColor);
>>>>>>> 95c49bf5
<|MERGE_RESOLUTION|>--- conflicted
+++ resolved
@@ -210,8 +210,7 @@
 HRESULT AdaptiveWarningsToSharedWarnings(_In_ ABI::Windows::Foundation::Collections::IVector<ABI::AdaptiveNamespace::IAdaptiveWarning*>* adaptiveWarnings,
                                          std::vector<std::shared_ptr<AdaptiveSharedNamespace::AdaptiveCardParseWarning>> sharedWarnings);
 
-<<<<<<< HEAD
-ABI::Windows::UI::Color GenerateLighterColor(ABI::Windows::UI::Color originalColor);
+ABI::Windows::UI::Color GenerateLighterColor(const ABI::Windows::UI::Color& originalColor);
 
 namespace AdaptiveNamespace
 {
@@ -263,6 +262,3 @@
         return S_OK;
     }
 }
-=======
-ABI::Windows::UI::Color GenerateLighterColor(const ABI::Windows::UI::Color& originalColor);
->>>>>>> 95c49bf5
