--- conflicted
+++ resolved
@@ -21,19 +21,11 @@
                               _In_ ABI::AdaptiveNamespace::IAdaptiveRenderArgs* renderArgs,
                               _COM_Outptr_ ABI::Windows::UI::Xaml::IUIElement** result) noexcept override;
 
-<<<<<<< HEAD
-        IFACEMETHODIMP FromJson(ABI::Windows::Data::Json::IJsonObject*,
-                                ABI::AdaptiveNamespace::IAdaptiveElementParserRegistration* elementParsers,
-                                ABI::AdaptiveNamespace::IAdaptiveActionParserRegistration* actionParsers,
-                                ABI::Windows::Foundation::Collections::IVector<ABI::AdaptiveNamespace::IAdaptiveWarning*>* adaptiveWarnings,
-                                ABI::AdaptiveNamespace::IAdaptiveCardElement** element) noexcept override;
-=======
         IFACEMETHODIMP FromJson(_In_ ABI::Windows::Data::Json::IJsonObject*,
                                 _In_ ABI::AdaptiveNamespace::IAdaptiveElementParserRegistration* elementParsers,
                                 _In_ ABI::AdaptiveNamespace::IAdaptiveActionParserRegistration* actionParsers,
                                 _In_ ABI::Windows::Foundation::Collections::IVector<ABI::AdaptiveNamespace::IAdaptiveWarning*>* adaptiveWarnings,
-                                _COM_Outptr_ ABI::AdaptiveNamespace::IAdaptiveCardElement** element) override;
->>>>>>> a5e156c6
+                                _COM_Outptr_ ABI::AdaptiveNamespace::IAdaptiveCardElement** element) noexcept override;
     };
 
     ActivatableClass(AdaptiveTextInputRenderer);
