// Copyright (c) Microsoft Corporation. All rights reserved.
// Licensed under the MIT License.
#include "pch.h"

#include "AdaptiveRenderContext.h"
#include "AdaptiveError.h"
#include "AdaptiveWarning.h"
#include "InputValue.h"
#include "Util.h"

using namespace Microsoft::WRL;
using namespace Microsoft::WRL::Wrappers;
using namespace ABI::AdaptiveNamespace;
using namespace ABI::Windows::Foundation;
using namespace ABI::Windows::Foundation::Collections;
using namespace ABI::Windows::UI::Xaml;

namespace AdaptiveNamespace
{
    HRESULT AdaptiveRenderContext::RuntimeClassInitialize() noexcept { return S_OK; }

    HRESULT AdaptiveRenderContext::RuntimeClassInitialize(_In_ IAdaptiveHostConfig* hostConfig,
                                                          _In_ IAdaptiveFeatureRegistration* featureRegistration,
                                                          _In_ IAdaptiveElementRendererRegistration* elementRendererRegistration,
                                                          _In_ IAdaptiveActionRendererRegistration* actionRendererRegistration,
                                                          _In_ IAdaptiveCardResourceResolvers* resourceResolvers,
                                                          _In_ IResourceDictionary* overrideDictionary,
                                                          _In_ IResourceDictionary* defaultActionSentimentStyles,
                                                          _In_ RenderedAdaptiveCard* renderResult) noexcept
    try
    {
        m_hostConfig = hostConfig;
        m_featureRegistration = featureRegistration;
        m_elementRendererRegistration = elementRendererRegistration;
        m_actionRendererRegistration = actionRendererRegistration;
        m_resourceResolvers = resourceResolvers;
        m_overrideDictionary = overrideDictionary;
        m_actionSentimentDefaultDictionary = defaultActionSentimentStyles;

        ComPtr<RenderedAdaptiveCard> strongRenderResult = renderResult;
        RETURN_IF_FAILED(strongRenderResult.AsWeak(&m_weakRenderResult));

        RETURN_IF_FAILED(MakeAndInitialize<AdaptiveActionInvoker>(&m_actionInvoker, renderResult));
        RETURN_IF_FAILED(MakeAndInitialize<AdaptiveMediaEventInvoker>(&m_mediaEventInvoker, renderResult));

        return S_OK;
    }
    CATCH_RETURN;

    HRESULT AdaptiveRenderContext::get_HostConfig(_COM_Outptr_ IAdaptiveHostConfig** value)
    {
        return m_hostConfig.CopyTo(value);
    }

    HRESULT AdaptiveRenderContext::get_FeatureRegistration(_COM_Outptr_ IAdaptiveFeatureRegistration** value)
    {
        return m_featureRegistration.CopyTo(value);
    }

    HRESULT AdaptiveRenderContext::get_ElementRenderers(_COM_Outptr_ IAdaptiveElementRendererRegistration** value)
    {
        return m_elementRendererRegistration.CopyTo(value);
    }

    HRESULT AdaptiveRenderContext::get_ActionRenderers(_COM_Outptr_ IAdaptiveActionRendererRegistration** value)
    {
        return m_actionRendererRegistration.CopyTo(value);
    }

    HRESULT AdaptiveRenderContext::get_ActionInvoker(_COM_Outptr_ IAdaptiveActionInvoker** value)
    {
        return m_actionInvoker.CopyTo(value);
    }

    HRESULT AdaptiveRenderContext::get_MediaEventInvoker(_COM_Outptr_ IAdaptiveMediaEventInvoker** value)
    {
        return m_mediaEventInvoker.CopyTo(value);
    }

    HRESULT AdaptiveRenderContext::get_ResourceResolvers(_COM_Outptr_ IAdaptiveCardResourceResolvers** value)
    {
        return m_resourceResolvers.CopyTo(value);
    }

    HRESULT AdaptiveRenderContext::get_OverrideStyles(_COM_Outptr_ IResourceDictionary** overrideDictionary)
    {
        return m_overrideDictionary.CopyTo(overrideDictionary);
    }

    HRESULT AdaptiveRenderContext::get_UserInputs(_COM_Outptr_ IAdaptiveInputs** value)
    {
        ComPtr<RenderedAdaptiveCard> renderResult;
        RETURN_IF_FAILED(GetRenderResult(renderResult.GetAddressOf()));
        return renderResult->get_UserInputs(value);
    }

    HRESULT AdaptiveRenderContext::AddError(ABI::AdaptiveNamespace::ErrorStatusCode statusCode, _In_ HSTRING message)
    {
        ComPtr<AdaptiveError> error;
        RETURN_IF_FAILED(MakeAndInitialize<AdaptiveError>(&error, statusCode, message));
        ComPtr<IVector<ABI::AdaptiveNamespace::AdaptiveError*>> errors;
        ComPtr<RenderedAdaptiveCard> renderResult;
        RETURN_IF_FAILED(GetRenderResult(renderResult.GetAddressOf()));
        RETURN_IF_FAILED(renderResult->get_Errors(&errors));
        return (errors->Append(error.Detach()));
    }

    HRESULT AdaptiveRenderContext::AddWarning(ABI::AdaptiveNamespace::WarningStatusCode statusCode, _In_ HSTRING message)
    {
        ComPtr<AdaptiveWarning> warning;
        RETURN_IF_FAILED(MakeAndInitialize<AdaptiveWarning>(&warning, statusCode, message));
        ComPtr<IVector<ABI::AdaptiveNamespace::AdaptiveWarning*>> warnings;
        ComPtr<RenderedAdaptiveCard> renderResult;
        RETURN_IF_FAILED(GetRenderResult(renderResult.GetAddressOf()));
        RETURN_IF_FAILED(renderResult->get_Warnings(&warnings));
        return (warnings->Append(warning.Detach()));
    }

    HRESULT AdaptiveRenderContext::AddInlineShowCard(ABI::AdaptiveNamespace::IAdaptiveCard* adaptiveCard,
                                                     ABI::AdaptiveNamespace::IAdaptiveShowCardAction* showCardAction,
                                                     ABI::Windows::UI::Xaml::IUIElement* showCardFrameworkElement,
                                                     ABI::AdaptiveNamespace::IAdaptiveRenderArgs* renderArgs)
    {
        ComPtr<RenderedAdaptiveCard> renderResult;
        RETURN_IF_FAILED(GetRenderResult(renderResult.GetAddressOf()));
        return renderResult->AddInlineShowCard(adaptiveCard, showCardAction, showCardFrameworkElement, renderArgs);
    }

    HRESULT AdaptiveRenderContext::AddInlineShowCard(_In_opt_ IAdaptiveActionSet* actionSet,
                                                     _In_ IAdaptiveShowCardAction* showCardAction,
                                                     _In_ ABI::Windows::UI::Xaml::IUIElement* showCardFrameworkElement,
                                                     _In_ ABI::AdaptiveNamespace::IAdaptiveRenderArgs* renderArgs)
    {
        ComPtr<RenderedAdaptiveCard> renderResult;
        RETURN_IF_FAILED(GetRenderResult(renderResult.GetAddressOf()));
        return renderResult->AddInlineShowCard(actionSet, showCardAction, showCardFrameworkElement, renderArgs);
    }

    HRESULT AdaptiveRenderContext::AddInputValue(_In_ IAdaptiveInputValue* inputValue, _In_ IAdaptiveRenderArgs* renderArgs)
    {
        ComPtr<RenderedAdaptiveCard> renderResult;
        RETURN_IF_FAILED(GetRenderResult(renderResult.GetAddressOf()));
        RETURN_IF_FAILED(renderResult == nullptr ? E_NOINTERFACE : S_OK);
        return renderResult->AddInputValue(inputValue, renderArgs);
    }

    HRESULT AdaptiveRenderContext::LinkSubmitActionToCard(_In_ ABI::AdaptiveNamespace::IAdaptiveActionElement* action,
                                                          _In_ ABI::AdaptiveNamespace::IAdaptiveRenderArgs* renderArgs)
    {
        ComPtr<RenderedAdaptiveCard> renderResult;
        RETURN_IF_FAILED(GetRenderResult(renderResult.GetAddressOf()));
        RETURN_IF_FAILED(renderResult == nullptr ? E_NOINTERFACE : S_OK);
        return renderResult->LinkActionToCard(action, renderArgs);
    }

    HRESULT AdaptiveRenderContext::LinkCardToParent(_In_ ABI::AdaptiveNamespace::IAdaptiveCard* card,
                                                    _In_ ABI::AdaptiveNamespace::IAdaptiveRenderArgs* renderArgs)
    {
        ComPtr<RenderedAdaptiveCard> renderResult;
        RETURN_IF_FAILED(GetRenderResult(renderResult.GetAddressOf()));
        RETURN_IF_FAILED(renderResult == nullptr ? E_NOINTERFACE : S_OK);
        return renderResult->LinkCardToParent(card, renderArgs);
    }

    HRESULT AdaptiveRenderContext::GetInputValue(_In_ ABI::AdaptiveNamespace::IAdaptiveInputElement* inputElement,
                                                 _In_ ABI::AdaptiveNamespace::IAdaptiveInputValue** inputValue)
    {
        ComPtr<RenderedAdaptiveCard> renderResult;
        RETURN_IF_FAILED(GetRenderResult(renderResult.GetAddressOf()));
        RETURN_IF_FAILED(renderResult == nullptr ? E_NOINTERFACE : S_OK);
        return renderResult->GetInputValue(inputElement, inputValue);
    }
<<<<<<< HEAD
=======

    HRESULT AdaptiveRenderContext::get_Rtl(_Out_ ABI::Windows::Foundation::IReference<bool>** rtl)
    {
        return m_rtl.CopyTo(rtl);
    }

    HRESULT AdaptiveRenderContext::put_Rtl(ABI::Windows::Foundation::IReference<bool>* rtl)
    {
        m_rtl = rtl;
        return S_OK;
    }
>>>>>>> af06e898

    Microsoft::WRL::ComPtr<ABI::Windows::UI::Xaml::IResourceDictionary> AdaptiveRenderContext::GetDefaultActionSentimentDictionary()
    {
        return m_actionSentimentDefaultDictionary;
    }

    HRESULT AdaptiveRenderContext::GetRenderResult(AdaptiveCards::Rendering::Uwp::RenderedAdaptiveCard** renderResult)
    {
        ComPtr<IRenderedAdaptiveCard> strongRenderResult;
        RETURN_IF_FAILED(m_weakRenderResult.As(&strongRenderResult));
        RETURN_IF_FAILED(strongRenderResult == nullptr ? E_FAIL : S_OK);
        ComPtr<RenderedAdaptiveCard> renderResultObject = PeekInnards<RenderedAdaptiveCard>(strongRenderResult);
        RETURN_IF_FAILED(renderResultObject == nullptr ? E_FAIL : S_OK);
        return renderResultObject.CopyTo(renderResult);
    }
}<|MERGE_RESOLUTION|>--- conflicted
+++ resolved
@@ -170,8 +170,6 @@
         RETURN_IF_FAILED(renderResult == nullptr ? E_NOINTERFACE : S_OK);
         return renderResult->GetInputValue(inputElement, inputValue);
     }
-<<<<<<< HEAD
-=======
 
     HRESULT AdaptiveRenderContext::get_Rtl(_Out_ ABI::Windows::Foundation::IReference<bool>** rtl)
     {
@@ -183,7 +181,6 @@
         m_rtl = rtl;
         return S_OK;
     }
->>>>>>> af06e898
 
     Microsoft::WRL::ComPtr<ABI::Windows::UI::Xaml::IResourceDictionary> AdaptiveRenderContext::GetDefaultActionSentimentDictionary()
     {
