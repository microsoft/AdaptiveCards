#include "pch.h"
#include "AdaptiveColumnSet.h"

#include "Util.h"
#include "Vector.h"
#include <windows.foundation.collections.h>
#include "XamlHelpers.h"
#include "AdaptiveColumn.h"

using namespace Microsoft::WRL;
using namespace Microsoft::WRL::Wrappers;
using namespace ABI::AdaptiveNamespace;
using namespace ABI::Windows::Foundation::Collections;
using namespace ABI::Windows::UI::Xaml;
using namespace ABI::Windows::UI::Xaml::Controls;

namespace AdaptiveNamespace
{
    AdaptiveColumnSet::AdaptiveColumnSet() : m_bleedDirection(ABI::AdaptiveNamespace::BleedDirection::None)
    {
        m_columns = Microsoft::WRL::Make<Vector<ABI::AdaptiveNamespace::AdaptiveColumn*>>();
    }

    HRESULT AdaptiveColumnSet::RuntimeClassInitialize() noexcept try
    {
        std::shared_ptr<AdaptiveSharedNamespace::ColumnSet> columnSet = std::make_shared<AdaptiveSharedNamespace::ColumnSet>();
        return RuntimeClassInitialize(columnSet);
    }
    CATCH_RETURN;

    HRESULT AdaptiveColumnSet::RuntimeClassInitialize(const std::shared_ptr<AdaptiveSharedNamespace::ColumnSet>& sharedColumnSet) try
    {
        if (sharedColumnSet == nullptr)
        {
            return E_INVALIDARG;
        }

        GenerateColumnsProjection(sharedColumnSet->GetColumns(), m_columns.Get());
        GenerateActionProjection(sharedColumnSet->GetSelectAction(), &m_selectAction);

        m_style = static_cast<ABI::AdaptiveNamespace::ContainerStyle>(sharedColumnSet->GetStyle());
        m_minHeight = sharedColumnSet->GetMinHeight();
<<<<<<< HEAD
=======
        m_bleed = sharedColumnSet->GetBleed();
       m_bleedDirection = static_cast<ABI::AdaptiveNamespace::BleedDirection>(sharedColumnSet->GetBleedDirection());
>>>>>>> d81e7c30

        InitializeBaseElement(std::static_pointer_cast<BaseCardElement>(sharedColumnSet));

        return S_OK;
    }
    CATCH_RETURN;

    IFACEMETHODIMP AdaptiveColumnSet::get_Columns(_COM_Outptr_ IVector<ABI::AdaptiveNamespace::AdaptiveColumn*>** columns)
    {
        return m_columns.CopyTo(columns);
    }

    IFACEMETHODIMP AdaptiveColumnSet::get_SelectAction(_COM_Outptr_ IAdaptiveActionElement** action)
    {
        return m_selectAction.CopyTo(action);
    }

    IFACEMETHODIMP AdaptiveColumnSet::put_SelectAction(_In_ IAdaptiveActionElement* action)
    {
        m_selectAction = action;
        return S_OK;
    }

    HRESULT AdaptiveColumnSet::get_Style(_Out_ ABI::AdaptiveNamespace::ContainerStyle* style)
    {
        *style = m_style;
        return S_OK;
    }

    HRESULT AdaptiveColumnSet::put_Style(ABI::AdaptiveNamespace::ContainerStyle style)
    {
        m_style = style;
        return S_OK;
    }

    HRESULT AdaptiveColumnSet::get_MinHeight(_Out_ UINT32* minHeight)
    {
        *minHeight = m_minHeight;
        return S_OK;
    }

    HRESULT AdaptiveColumnSet::put_MinHeight(UINT32 minHeight)
    {
        m_minHeight = minHeight;
        return S_OK;
<<<<<<< HEAD
=======
    }	

    HRESULT AdaptiveColumnSet::get_Bleed(_Out_ boolean* isBleed)
    {
        *isBleed = m_bleed;
        return S_OK;
    }

    HRESULT AdaptiveColumnSet::put_Bleed(boolean isBleed)
    {
        m_bleed = isBleed;
        return S_OK;
    }

    HRESULT AdaptiveColumnSet::get_BleedDirection(ABI::AdaptiveNamespace::BleedDirection* bleedDirection)
    {
        // TODO: Current behavior is broken because it doesn't update when bleed updates. Unfortunately, neither does
        // the shared model logic.
        *bleedDirection = m_bleedDirection;
        return S_OK;
>>>>>>> d81e7c30
    }

    IFACEMETHODIMP AdaptiveColumnSet::get_ElementType(_Out_ ElementType* elementType)
    {
        *elementType = ElementType::ColumnSet;
        return S_OK;
    }

    HRESULT AdaptiveColumnSet::GetSharedModel(std::shared_ptr<AdaptiveSharedNamespace::BaseCardElement>& sharedModel) try
    {
        std::shared_ptr<AdaptiveSharedNamespace::ColumnSet> columnSet = std::make_shared<AdaptiveSharedNamespace::ColumnSet>();
        RETURN_IF_FAILED(SetSharedElementProperties(std::static_pointer_cast<AdaptiveSharedNamespace::BaseCardElement>(columnSet)));

        if (m_selectAction != nullptr)
        {
            std::shared_ptr<BaseActionElement> sharedAction;
            RETURN_IF_FAILED(GenerateSharedAction(m_selectAction.Get(), sharedAction));
            columnSet->SetSelectAction(sharedAction);
        }

        XamlHelpers::IterateOverVector<ABI::AdaptiveNamespace::AdaptiveColumn, IAdaptiveColumn>(m_columns.Get(), [&](IAdaptiveColumn* column) {
            ComPtr<AdaptiveNamespace::AdaptiveColumn> columnImpl = PeekInnards<AdaptiveNamespace::AdaptiveColumn>(column);

            std::shared_ptr<BaseCardElement> sharedColumnBaseElement;
            RETURN_IF_FAILED(columnImpl->GetSharedModel(sharedColumnBaseElement));

            std::shared_ptr<AdaptiveSharedNamespace::Column> sharedColumn =
                std::AdaptivePointerCast<AdaptiveSharedNamespace::Column>(sharedColumnBaseElement);
            if (sharedColumn == nullptr)
            {
                return E_UNEXPECTED;
            }

            columnSet->GetColumns().push_back(sharedColumn);

            return S_OK;
        });

        columnSet->SetStyle(static_cast<AdaptiveSharedNamespace::ContainerStyle>(m_style));
        columnSet->SetMinHeight(m_minHeight);
<<<<<<< HEAD
=======
        columnSet->SetBleed(m_bleed);
>>>>>>> d81e7c30

        sharedModel = columnSet;
        return S_OK;
    }
    CATCH_RETURN;
}<|MERGE_RESOLUTION|>--- conflicted
+++ resolved
@@ -40,11 +40,8 @@
 
         m_style = static_cast<ABI::AdaptiveNamespace::ContainerStyle>(sharedColumnSet->GetStyle());
         m_minHeight = sharedColumnSet->GetMinHeight();
-<<<<<<< HEAD
-=======
         m_bleed = sharedColumnSet->GetBleed();
-       m_bleedDirection = static_cast<ABI::AdaptiveNamespace::BleedDirection>(sharedColumnSet->GetBleedDirection());
->>>>>>> d81e7c30
+        m_bleedDirection = static_cast<ABI::AdaptiveNamespace::BleedDirection>(sharedColumnSet->GetBleedDirection());
 
         InitializeBaseElement(std::static_pointer_cast<BaseCardElement>(sharedColumnSet));
 
@@ -90,8 +87,6 @@
     {
         m_minHeight = minHeight;
         return S_OK;
-<<<<<<< HEAD
-=======
     }	
 
     HRESULT AdaptiveColumnSet::get_Bleed(_Out_ boolean* isBleed)
@@ -112,7 +107,6 @@
         // the shared model logic.
         *bleedDirection = m_bleedDirection;
         return S_OK;
->>>>>>> d81e7c30
     }
 
     IFACEMETHODIMP AdaptiveColumnSet::get_ElementType(_Out_ ElementType* elementType)
@@ -153,10 +147,7 @@
 
         columnSet->SetStyle(static_cast<AdaptiveSharedNamespace::ContainerStyle>(m_style));
         columnSet->SetMinHeight(m_minHeight);
-<<<<<<< HEAD
-=======
         columnSet->SetBleed(m_bleed);
->>>>>>> d81e7c30
 
         sharedModel = columnSet;
         return S_OK;
