﻿#include "pch.h"
#include "XamlHelpers.h"
#include "XamlBuilder.h"
#include "AdaptiveImage.h"
#include "AdaptiveCardGetResourceStreamArgs.h"

using namespace Microsoft::WRL;
using namespace Microsoft::WRL::Wrappers;
using namespace ABI::AdaptiveNamespace;
using namespace ABI::Windows::Foundation;
using namespace ABI::Windows::Foundation::Collections;
using namespace AdaptiveNamespace;
using namespace ABI::Windows::UI;
using namespace ABI::Windows::UI::Xaml;
using namespace ABI::Windows::UI::Xaml::Controls;
using namespace ABI::Windows::UI::Xaml::Media;
using namespace ABI::Windows::UI::Xaml::Shapes;
using namespace ABI::Windows::Storage::Streams;

const DOUBLE c_playIconSize = 30;
const DOUBLE c_playIconCornerRadius = 5;
const DOUBLE c_playIconOpacity = .5;
const DOUBLE c_audioHeight = 100;

void GetMediaPosterAsImage(
    IAdaptiveRenderContext* renderContext,
    IAdaptiveRenderArgs* renderArgs,
    IAdaptiveMedia * adaptiveMedia,
    IImage ** posterImage)
{
    HString posterString;
    THROW_IF_FAILED(adaptiveMedia->get_Poster(posterString.GetAddressOf()));

    if (posterString == nullptr)
    {
        // If the media element doesn't include a poster, use the default from the host config
        ComPtr<IAdaptiveHostConfig> hostConfig;
        THROW_IF_FAILED(renderContext->get_HostConfig(&hostConfig));

        ComPtr<IAdaptiveMediaConfig> mediaConfig;
        THROW_IF_FAILED(hostConfig->get_Media(&mediaConfig));

        THROW_IF_FAILED(mediaConfig->get_DefaultPoster(posterString.GetAddressOf()));

        if (posterString == nullptr)
        {
            *posterImage = nullptr;
            return;
        }
    }

    ComPtr<IAdaptiveImage> adaptiveImage;
    THROW_IF_FAILED(MakeAndInitialize<AdaptiveNamespace::AdaptiveImage>(&adaptiveImage));
    THROW_IF_FAILED(adaptiveImage->put_Url(posterString.Get()));

    HString altText;
    THROW_IF_FAILED(adaptiveMedia->get_AltText(altText.GetAddressOf()));
    THROW_IF_FAILED(adaptiveImage->put_AltText(altText.Get()));

    ComPtr<IAdaptiveElementRendererRegistration> elementRenderers;
    THROW_IF_FAILED(renderContext->get_ElementRenderers(&elementRenderers));
    ComPtr<IAdaptiveElementRenderer> imageRenderer;
    THROW_IF_FAILED(elementRenderers->Get(HStringReference(L"Image").Get(), &imageRenderer));

    ComPtr<IAdaptiveCardElement> posterAdaptiveElement;
    THROW_IF_FAILED(adaptiveImage.As(&posterAdaptiveElement));

    ComPtr<IUIElement> posterUiElement;
    THROW_IF_FAILED(imageRenderer->Render(posterAdaptiveElement.Get(), renderContext, renderArgs, &posterUiElement));

    ComPtr<IImage> posterAsImage;
    THROW_IF_FAILED(posterUiElement.As(&posterAsImage));
    THROW_IF_FAILED(posterAsImage.CopyTo(posterImage));
}

void AddDefaultPlayIcon(
    IPanel * posterPanel,
    IAdaptiveHostConfig * hostConfig,
    IAdaptiveRenderArgs* renderArgs)
{
    // Create a rectangle
    ComPtr<IRectangle> rectangle = XamlHelpers::CreateXamlClass<IRectangle>(HStringReference(RuntimeClass_Windows_UI_Xaml_Shapes_Rectangle));

    // Set the size
    ComPtr<IFrameworkElement> rectangleAsFrameworkElement;
    THROW_IF_FAILED(rectangle.As(&rectangleAsFrameworkElement));
    THROW_IF_FAILED(rectangleAsFrameworkElement->put_Height(c_playIconSize));
    THROW_IF_FAILED(rectangleAsFrameworkElement->put_Width(c_playIconSize));

    // Round the corners
    THROW_IF_FAILED(rectangle->put_RadiusX(c_playIconCornerRadius));
    THROW_IF_FAILED(rectangle->put_RadiusY(c_playIconCornerRadius));

    // Set it's fill and opacity
    ComPtr<IShape> rectangleAsShape;
    THROW_IF_FAILED(rectangle.As(&rectangleAsShape));

    ABI::Windows::UI::Color whiteBrushColor{ 0xFF, 0xFF, 0xFF, 0xFF };
    ComPtr<IBrush> rectangleBrush = XamlBuilder::GetSolidColorBrush(whiteBrushColor);
    THROW_IF_FAILED(rectangleAsShape->put_Fill(rectangleBrush.Get()));

    ComPtr<IUIElement> rectangleAsUIElement;
    THROW_IF_FAILED(rectangle.As(&rectangleAsUIElement));
    THROW_IF_FAILED(rectangleAsUIElement->put_Opacity(c_playIconOpacity));

    // Outline it in the Dark color
    ABI::AdaptiveNamespace::ContainerStyle containerStyle;
    THROW_IF_FAILED(renderArgs->get_ContainerStyle(&containerStyle));

    ComPtr<IColorsStatics> colorsStatics;
    THROW_IF_FAILED(GetActivationFactory(HStringReference(RuntimeClass_Windows_UI_Colors).Get(), &colorsStatics));

    ABI::Windows::UI::Color darkBrushColor;
    THROW_IF_FAILED(GetColorFromAdaptiveColor(hostConfig, ForegroundColor_Dark, containerStyle, false, &darkBrushColor));

    ComPtr<IBrush> darkBrush = XamlBuilder::GetSolidColorBrush(darkBrushColor);
    rectangleAsShape->put_Stroke(darkBrush.Get());

    // Create a play symbol icon
    ComPtr<ISymbolIcon> playIcon = XamlHelpers::CreateXamlClass<ISymbolIcon>(HStringReference(RuntimeClass_Windows_UI_Xaml_Controls_SymbolIcon));
    THROW_IF_FAILED(playIcon->put_Symbol(Symbol::Symbol_Play));

    // Set it's color
    ComPtr<IIconElement> playIconAsIconElement;
    THROW_IF_FAILED(playIcon.As(&playIconAsIconElement));
    THROW_IF_FAILED(playIconAsIconElement->put_Foreground(darkBrush.Get()));

    // Put the rectangle and the play icon on the panel and center them
    ComPtr<IRelativePanelStatics> relativePanelStatics;
    THROW_IF_FAILED(GetActivationFactory(HStringReference(RuntimeClass_Windows_UI_Xaml_Controls_RelativePanel).Get(), &relativePanelStatics));

    XamlHelpers::AppendXamlElementToPanel(rectangle.Get(), posterPanel);
    THROW_IF_FAILED(relativePanelStatics->SetAlignHorizontalCenterWithPanel(rectangleAsUIElement.Get(), true));
    THROW_IF_FAILED(relativePanelStatics->SetAlignVerticalCenterWithPanel(rectangleAsUIElement.Get(), true));

    ComPtr<IUIElement> playIconAsUIElement;
    THROW_IF_FAILED(playIcon.As(&playIconAsUIElement));
    XamlHelpers::AppendXamlElementToPanel(playIcon.Get(), posterPanel);
    THROW_IF_FAILED(relativePanelStatics->SetAlignHorizontalCenterWithPanel(playIconAsUIElement.Get(), true));
    THROW_IF_FAILED(relativePanelStatics->SetAlignVerticalCenterWithPanel(playIconAsUIElement.Get(), true));
}

void AddCustomPlayIcon(
    IPanel * posterPanel, 
    HSTRING playIconString,
    IAdaptiveRenderContext* renderContext,
    IAdaptiveRenderArgs* renderArgs)
{
    // Render the custom play icon using the image renderer
    ComPtr<IAdaptiveImage> playIconAdaptiveImage;
    THROW_IF_FAILED(MakeAndInitialize<AdaptiveNamespace::AdaptiveImage>(&playIconAdaptiveImage));
    THROW_IF_FAILED(playIconAdaptiveImage->put_Url(playIconString));

    ComPtr<IAdaptiveElementRendererRegistration> elementRenderers;
    THROW_IF_FAILED(renderContext->get_ElementRenderers(&elementRenderers));
    ComPtr<IAdaptiveElementRenderer> imageRenderer;
    THROW_IF_FAILED(elementRenderers->Get(HStringReference(L"Image").Get(), &imageRenderer));

    ComPtr<IAdaptiveCardElement> playIconImageAsAdaptiveElement;
    THROW_IF_FAILED(playIconAdaptiveImage.As(&playIconImageAsAdaptiveElement));

    ComPtr<IUIElement> playIconUIElement;
    THROW_IF_FAILED(imageRenderer->Render(playIconImageAsAdaptiveElement.Get(), renderContext, renderArgs, &playIconUIElement));

    ComPtr<IFrameworkElement> playIconAsFrameworkElement;
    THROW_IF_FAILED(playIconUIElement.As(&playIconAsFrameworkElement));
    THROW_IF_FAILED(playIconAsFrameworkElement->put_Height(c_playIconSize));

    // Add it to the panel and center it
    ComPtr<IRelativePanelStatics> relativePanelStatics;
    THROW_IF_FAILED(GetActivationFactory(HStringReference(RuntimeClass_Windows_UI_Xaml_Controls_RelativePanel).Get(), &relativePanelStatics));

    XamlHelpers::AppendXamlElementToPanel(playIconUIElement.Get(), posterPanel);
    THROW_IF_FAILED(relativePanelStatics->SetAlignHorizontalCenterWithPanel(playIconUIElement.Get(), true));
    THROW_IF_FAILED(relativePanelStatics->SetAlignVerticalCenterWithPanel(playIconUIElement.Get(), true));
}

void AddPlayIcon(
    IPanel * posterPanel,
    IAdaptiveRenderContext* renderContext,
    IAdaptiveRenderArgs* renderArgs)
{
    ComPtr<IAdaptiveHostConfig> hostConfig;
    THROW_IF_FAILED(renderContext->get_HostConfig(&hostConfig));

    ComPtr<IAdaptiveMediaConfig> mediaConfig;
    THROW_IF_FAILED(hostConfig->get_Media(&mediaConfig));

    HString customPlayIconString;
    THROW_IF_FAILED(mediaConfig->get_PlayButton(customPlayIconString.GetAddressOf()));

    if (customPlayIconString == nullptr)
    {
        AddDefaultPlayIcon(posterPanel, hostConfig.Get(), renderArgs);
    }
    else
    {
        AddCustomPlayIcon(posterPanel, customPlayIconString.Get(), renderContext, renderArgs);
    }
}

void CreatePosterContainerWithPlayButton(
    IImage* posterImage,
    IAdaptiveRenderContext* renderContext,
    IAdaptiveRenderArgs* renderArgs,
    IUIElement ** posterContainer)
{
    ComPtr<IRelativePanel> posterRelativePanel = XamlHelpers::CreateXamlClass<IRelativePanel>(HStringReference(RuntimeClass_Windows_UI_Xaml_Controls_RelativePanel));

    ComPtr<IPanel> posterPanel;
    THROW_IF_FAILED(posterRelativePanel.As(&posterPanel));

    ComPtr<IFrameworkElement> posterImageAsFrameworkElement;
    if (posterImage != nullptr)
    {
        // Append the poster image to the panel
        XamlHelpers::AppendXamlElementToPanel(posterImage, posterPanel.Get());

        ComPtr<IImage> localPosterImage{ posterImage };
        localPosterImage.As(&posterImageAsFrameworkElement);
    }

    AddPlayIcon(posterPanel.Get(), renderContext, renderArgs);

    ComPtr<IUIElement> posterRelativePanelAsUIElement;
    THROW_IF_FAILED(posterRelativePanel.As(&posterRelativePanelAsUIElement));
    THROW_IF_FAILED(posterRelativePanelAsUIElement.CopyTo(posterContainer));
}

void GetMediaSource(
    IAdaptiveHostConfig* hostConfig,
    IAdaptiveMedia* adaptiveMedia,
    IUriRuntimeClass** mediaSourceUrl,
    HSTRING * mimeType)
{
    LPWSTR supportedMimeTypes[] =
    {
        L"video/mp4",
        L"audio/mpeg",
    };

    ComPtr<IVector<AdaptiveMediaSource*>> sources;
    THROW_IF_FAILED(adaptiveMedia->get_Sources(&sources));

    ComPtr<IIterable<AdaptiveMediaSource*>> sourcesIterable;
    THROW_IF_FAILED(sources.As<IIterable<AdaptiveMediaSource*>>(&sourcesIterable));

    boolean hasCurrent;
    ComPtr<IIterator<AdaptiveMediaSource*>> sourceIterator;
    HRESULT hr = sourcesIterable->First(&sourceIterator);
    THROW_IF_FAILED(sourceIterator->get_HasCurrent(&hasCurrent));

    ComPtr<IAdaptiveMediaSource> selectedSource;
    while (SUCCEEDED(hr) && hasCurrent)
    {
        ComPtr<IAdaptiveMediaSource> currentSource;
        THROW_IF_FAILED(sourceIterator->get_Current(&currentSource));

        HString mimeType;
        THROW_IF_FAILED(currentSource->get_MimeType(mimeType.GetAddressOf()));

        INT32 isSupported;
        for (UINT i = 0; i < ARRAYSIZE(supportedMimeTypes); i++)
        {
            THROW_IF_FAILED(WindowsCompareStringOrdinal(mimeType.Get(), HStringReference(supportedMimeTypes[i]).Get(), &isSupported));

            if (isSupported == 0)
            {
                selectedSource = currentSource;
                break;
            }
        }

        hr = sourceIterator->MoveNext(&hasCurrent);
    }

    if (selectedSource != nullptr)
    {
        HString url;
        THROW_IF_FAILED(selectedSource->get_Url(url.GetAddressOf()));

        ComPtr<IUriRuntimeClass> sourceUrl;
        GetUrlFromString(hostConfig, url.Get(), sourceUrl.GetAddressOf());

        THROW_IF_FAILED(sourceUrl.CopyTo(mediaSourceUrl));
        THROW_IF_FAILED(selectedSource->get_MimeType(mimeType));
    }
}

HRESULT HandleMediaResourceResolverCompleted(
    IAsyncOperation<IRandomAccessStream*>* operation,
    AsyncStatus status,
    IMediaElement* mediaElement,
    HSTRING mimeType)
{
    if (status == AsyncStatus::Completed)
    {
        // Get the random access stream
        ComPtr<IRandomAccessStream> randomAccessStream;
        RETURN_IF_FAILED(operation->GetResults(&randomAccessStream));

        if (randomAccessStream != nullptr)
        {
            RETURN_IF_FAILED(mediaElement->SetSource(randomAccessStream.Get(), mimeType));
        }
    }
    return S_OK;
}

HRESULT HandleMediaClick(
    IAdaptiveRenderContext* renderContext,
    IAdaptiveMedia* adaptiveMedia,
    IMediaElement* mediaElement,
    IUIElement* posterContainer,
    IUriRuntimeClass* mediaSourceUrl,
    HSTRING mimeType,
    IAdaptiveMediaEventInvoker* mediaInvoker)
{
    // When the user clicks: hide the poster, show the media element, open and play the media
    if (mediaElement)
    {
		ComPtr<IMediaElement> localMediaElement{ mediaElement };

		RETURN_IF_FAILED(posterContainer->put_Visibility(Visibility_Collapsed));

        ComPtr<IUIElement> mediaAsUIElement;
        RETURN_IF_FAILED(localMediaElement.As(&mediaAsUIElement));
        RETURN_IF_FAILED(mediaAsUIElement->put_Visibility(Visibility_Visible));

        ComPtr<IAdaptiveCardResourceResolvers> resourceResolvers;
        THROW_IF_FAILED(renderContext->get_ResourceResolvers(&resourceResolvers));

        ComPtr<IAdaptiveCardResourceResolver> resourceResolver;
        if (resourceResolvers != nullptr)
        {
            HString schemeName;
            THROW_IF_FAILED(mediaSourceUrl->get_SchemeName(schemeName.GetAddressOf()));
            THROW_IF_FAILED(resourceResolvers->Get(schemeName.Get(), &resourceResolver));
        }

        if (resourceResolver == nullptr)
        {
            // If there isn't a resource resolver, put the source directly. 
            THROW_IF_FAILED(mediaElement->put_Source(mediaSourceUrl));    
        }
        else
        {
            // Create the arguments to pass to the resolver
            ComPtr<IAdaptiveCardGetResourceStreamArgs> args;
            RETURN_IF_FAILED(MakeAndInitialize<AdaptiveNamespace::AdaptiveCardGetResourceStreamArgs>(&args, mediaSourceUrl));

            // Call the resolver to get the media stream
            ComPtr<IAsyncOperation<IRandomAccessStream*>> getResourceStreamOperation;
            RETURN_IF_FAILED(resourceResolver->GetResourceStreamAsync(args.Get(), &getResourceStreamOperation));

            // Take a reference to the mime type string for the lambda
            HSTRING lambdaMimeType;
            WindowsDuplicateString(mimeType, &lambdaMimeType);

            RETURN_IF_FAILED(getResourceStreamOperation->put_Completed(Callback<Implements<RuntimeClassFlags<WinRtClassicComMix>, IAsyncOperationCompletedHandler<IRandomAccessStream*>>>
                ([localMediaElement, lambdaMimeType](IAsyncOperation<IRandomAccessStream*>* operation, AsyncStatus status) -> HRESULT
            {
                // Take ownership of the passed in HSTRING
                HString localMimeType;
                localMimeType.Attach(lambdaMimeType);

                return HandleMediaResourceResolverCompleted(operation, status, localMediaElement.Get(), lambdaMimeType);
            }).Get()));
        }

        EventRegistrationToken mediaOpenedToken;
        THROW_IF_FAILED(mediaElement->add_MediaOpened(Callback<IRoutedEventHandler>([=](IInspectable* /*sender*/, IRoutedEventArgs* /*args*/) -> HRESULT
        {
<<<<<<< HEAD
            boolean audioOnly;
            RETURN_IF_FAILED(localMediaElement->get_IsAudioOnly(&audioOnly));

            ComPtr<IImageSource> posterSource;
            RETURN_IF_FAILED(localMediaElement->get_PosterSource(&posterSource));

            if (audioOnly && posterSource == nullptr)
            {
                // If this is audio only and there's no poster, set the height so that the 
                // controls are visible.
                ComPtr<IFrameworkElement> mediaAsFrameworkElement;
                RETURN_IF_FAILED(localMediaElement.As(&mediaAsFrameworkElement));
                RETURN_IF_FAILED(mediaAsFrameworkElement->put_Height(c_audioHeight));
            }

            RETURN_IF_FAILED(mediaInvoker->SendMediaPlayEvent(adaptiveMedia));
            RETURN_IF_FAILED(localMediaElement->Play());
=======
            RETURN_IF_FAILED(mediaElement->Play());
>>>>>>> 90061a01
            return S_OK;
        }).Get(), &mediaOpenedToken));
    }
    else
    {
        RETURN_IF_FAILED(mediaInvoker->SendMediaClickedEvent(adaptiveMedia));
    }

    return S_OK;
}<|MERGE_RESOLUTION|>--- conflicted
+++ resolved
@@ -371,7 +371,6 @@
         EventRegistrationToken mediaOpenedToken;
         THROW_IF_FAILED(mediaElement->add_MediaOpened(Callback<IRoutedEventHandler>([=](IInspectable* /*sender*/, IRoutedEventArgs* /*args*/) -> HRESULT
         {
-<<<<<<< HEAD
             boolean audioOnly;
             RETURN_IF_FAILED(localMediaElement->get_IsAudioOnly(&audioOnly));
 
@@ -387,11 +386,7 @@
                 RETURN_IF_FAILED(mediaAsFrameworkElement->put_Height(c_audioHeight));
             }
 
-            RETURN_IF_FAILED(mediaInvoker->SendMediaPlayEvent(adaptiveMedia));
             RETURN_IF_FAILED(localMediaElement->Play());
-=======
-            RETURN_IF_FAILED(mediaElement->Play());
->>>>>>> 90061a01
             return S_OK;
         }).Get(), &mediaOpenedToken));
     }
