--- conflicted
+++ resolved
@@ -7,12 +7,8 @@
 
 namespace winrt::AdaptiveCards::Rendering::Uwp::implementation
 {
-<<<<<<< HEAD
-    struct DECLSPEC_UUID("0331D653-957C-4385-A327-D326750C10B6") ElementTagContent : public ElementTagContentT<ElementTagContent, ITypePeek>
-=======
-    // clang-format off
-    interface __declspec(uuid("0331D653-957C-4385-A327-D326750C10B6")) IElementTagContent : IInspectable
->>>>>>> 0e505ff0
+    struct DECLSPEC_UUID("0331D653-957C-4385-A327-D326750C10B6") ElementTagContent
+        : public ElementTagContentT<ElementTagContent, ITypePeek>
     {
         ElementTagContent() = default;
         ElementTagContent(rtom::IAdaptiveCardElement const& cardElement,
@@ -32,17 +28,14 @@
 
         // ITypePeek method
         void* PeekAt(REFIID riid) override { return PeekHelper(riid, this); }
+
     private:
         rtxaml::UIElement m_separator{nullptr};
         rtxaml::Controls::Panel m_parentPanel{nullptr};
         rtxaml::Controls::ColumnDefinition m_columnDefinition;
         rtom::IAdaptiveCardElement m_cardElement;
     };
-<<<<<<< HEAD
 }
-=======
-    // clang-format on
->>>>>>> 0e505ff0
 
 namespace winrt::AdaptiveCards::Rendering::Uwp::factory_implementation
 {
