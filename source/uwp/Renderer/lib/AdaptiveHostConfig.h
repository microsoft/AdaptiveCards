// Copyright (c) Microsoft Corporation. All rights reserved.
// Licensed under the MIT License.
#pragma once

namespace AdaptiveCards::Rendering::Uwp
{
    class AdaptiveHostConfig
        : public Microsoft::WRL::RuntimeClass<Microsoft::WRL::RuntimeClassFlags<Microsoft::WRL::RuntimeClassType::WinRtClassicComMix>,
                                              ABI::AdaptiveCards::Rendering::Uwp::IAdaptiveHostConfig>
    {
        AdaptiveRuntime(AdaptiveHostConfig);

    public:
        HRESULT RuntimeClassInitialize() noexcept;
        HRESULT RuntimeClassInitialize(const HostConfig& config);

        // IAdaptiveHostConfig
        IFACEMETHODIMP get_FontFamily(_Outptr_ HSTRING* text) override;
        IFACEMETHODIMP put_FontFamily(_In_ HSTRING text) override;

<<<<<<< HEAD
        IFACEMETHODIMP get_FontSizes(_COM_Outptr_ ABI::AdaptiveNamespace::IAdaptiveFontSizesConfig** fontSize) override;
        IFACEMETHODIMP put_FontSizes(_In_ ABI::AdaptiveNamespace::IAdaptiveFontSizesConfig* fontSize) override;

        IFACEMETHODIMP get_FontWeights(_COM_Outptr_ ABI::AdaptiveNamespace::IAdaptiveFontWeightsConfig** fontWeight) override;
        IFACEMETHODIMP put_FontWeights(_In_ ABI::AdaptiveNamespace::IAdaptiveFontWeightsConfig* fontWeight) override;

        IFACEMETHODIMP get_FontTypes(_COM_Outptr_ ABI::AdaptiveNamespace::IAdaptiveFontTypesDefinition** value) override;
        IFACEMETHODIMP put_FontTypes(_In_ ABI::AdaptiveNamespace::IAdaptiveFontTypesDefinition* value) override;
=======
        IFACEMETHODIMP get_FontSizes(_COM_Outptr_ ABI::AdaptiveCards::Rendering::Uwp::IAdaptiveFontSizesConfig** fontSize);
        IFACEMETHODIMP put_FontSizes(_In_ ABI::AdaptiveCards::Rendering::Uwp::IAdaptiveFontSizesConfig* fontSize);

        IFACEMETHODIMP get_FontWeights(_COM_Outptr_ ABI::AdaptiveCards::Rendering::Uwp::IAdaptiveFontWeightsConfig** fontWeight);
        IFACEMETHODIMP put_FontWeights(_In_ ABI::AdaptiveCards::Rendering::Uwp::IAdaptiveFontWeightsConfig* fontWeight);

        IFACEMETHODIMP get_FontTypes(_COM_Outptr_ ABI::AdaptiveCards::Rendering::Uwp::IAdaptiveFontTypesDefinition** value);
        IFACEMETHODIMP put_FontTypes(_In_ ABI::AdaptiveCards::Rendering::Uwp::IAdaptiveFontTypesDefinition* value);
>>>>>>> 61aa500b

        IFACEMETHODIMP get_SupportsInteractivity(_Out_ boolean* supportsInteractivity) override;
        IFACEMETHODIMP put_SupportsInteractivity(boolean supportsInteractivity) override;

        IFACEMETHODIMP get_ImageBaseUrl(_Outptr_ HSTRING* imageBaseUrl) override;
        IFACEMETHODIMP put_ImageBaseUrl(_In_ HSTRING imageBaseUrl) override;

<<<<<<< HEAD
        IFACEMETHODIMP get_ContainerStyles(_COM_Outptr_ ABI::AdaptiveNamespace::IAdaptiveContainerStylesDefinition** value) override;
        IFACEMETHODIMP put_ContainerStyles(_In_ ABI::AdaptiveNamespace::IAdaptiveContainerStylesDefinition* value) override;

        IFACEMETHODIMP get_ImageSizes(_COM_Outptr_ ABI::AdaptiveNamespace::IAdaptiveImageSizesConfig** imageConfig) override;
        IFACEMETHODIMP put_ImageSizes(_In_ ABI::AdaptiveNamespace::IAdaptiveImageSizesConfig* imageConfig) override;

        IFACEMETHODIMP get_Spacing(_COM_Outptr_ ABI::AdaptiveNamespace::IAdaptiveSpacingConfig** spacingConfigConfig) override;
        IFACEMETHODIMP put_Spacing(_In_ ABI::AdaptiveNamespace::IAdaptiveSpacingConfig* spacingConfigConfig) override;

        IFACEMETHODIMP get_Separator(_COM_Outptr_ ABI::AdaptiveNamespace::IAdaptiveSeparatorConfig** separatorConfigConfig) override;
        IFACEMETHODIMP put_Separator(_In_ ABI::AdaptiveNamespace::IAdaptiveSeparatorConfig* separatorConfigConfig) override;

        IFACEMETHODIMP get_AdaptiveCard(_COM_Outptr_ ABI::AdaptiveNamespace::IAdaptiveCardConfig** adaptiveCardConfigConfig) override;
        IFACEMETHODIMP put_AdaptiveCard(_In_ ABI::AdaptiveNamespace::IAdaptiveCardConfig* adaptiveCardConfigConfig) override;

        IFACEMETHODIMP get_ImageSet(_COM_Outptr_ ABI::AdaptiveNamespace::IAdaptiveImageSetConfig** imageSetConfigConfig) override;
        IFACEMETHODIMP put_ImageSet(_In_ ABI::AdaptiveNamespace::IAdaptiveImageSetConfig* imageSetConfigConfig) override;

        IFACEMETHODIMP get_Image(_COM_Outptr_ ABI::AdaptiveNamespace::IAdaptiveImageConfig** imageConfigConfig) override;
        IFACEMETHODIMP put_Image(_In_ ABI::AdaptiveNamespace::IAdaptiveImageConfig* imageConfigConfig) override;

        IFACEMETHODIMP get_FactSet(_COM_Outptr_ ABI::AdaptiveNamespace::IAdaptiveFactSetConfig** factSetConfigConfig) override;
        IFACEMETHODIMP put_FactSet(_In_ ABI::AdaptiveNamespace::IAdaptiveFactSetConfig* factSetConfigConfig) override;

        IFACEMETHODIMP get_Actions(_COM_Outptr_ ABI::AdaptiveNamespace::IAdaptiveActionsConfig** actionsOptionConfig) override;
        IFACEMETHODIMP put_Actions(_In_ ABI::AdaptiveNamespace::IAdaptiveActionsConfig* actionsOptionConfig) override;

        IFACEMETHODIMP get_Media(_COM_Outptr_ ABI::AdaptiveNamespace::IAdaptiveMediaConfig** mediaConfig) override;
        IFACEMETHODIMP put_Media(_In_ ABI::AdaptiveNamespace::IAdaptiveMediaConfig* mediaConfig) override;

        IFACEMETHODIMP get_Inputs(_COM_Outptr_ ABI::AdaptiveNamespace::IAdaptiveInputsConfig** inputsConfig) override;
        IFACEMETHODIMP put_Inputs(_In_ ABI::AdaptiveNamespace::IAdaptiveInputsConfig* inputsConfig) override;

        IFACEMETHODIMP get_TextBlock(_COM_Outptr_ ABI::AdaptiveNamespace::IAdaptiveTextBlockConfig** textBlockConfig) override;
        IFACEMETHODIMP put_TextBlock(_In_ ABI::AdaptiveNamespace::IAdaptiveTextBlockConfig* textBlockConfig) override;

        IFACEMETHODIMP get_TextStyles(_COM_Outptr_ ABI::AdaptiveNamespace::IAdaptiveTextStylesConfig** textStylesConfig) override;
        IFACEMETHODIMP put_TextStyles(_In_ ABI::AdaptiveNamespace::IAdaptiveTextStylesConfig* textStylesConfig) override;
=======
        IFACEMETHODIMP get_ContainerStyles(_COM_Outptr_ ABI::AdaptiveCards::Rendering::Uwp::IAdaptiveContainerStylesDefinition** value);
        IFACEMETHODIMP put_ContainerStyles(_In_ ABI::AdaptiveCards::Rendering::Uwp::IAdaptiveContainerStylesDefinition* value);

        IFACEMETHODIMP get_ImageSizes(_COM_Outptr_ ABI::AdaptiveCards::Rendering::Uwp::IAdaptiveImageSizesConfig** imageConfig);
        IFACEMETHODIMP put_ImageSizes(_In_ ABI::AdaptiveCards::Rendering::Uwp::IAdaptiveImageSizesConfig* imageConfig);

        IFACEMETHODIMP get_Spacing(_COM_Outptr_ ABI::AdaptiveCards::Rendering::Uwp::IAdaptiveSpacingConfig** spacingConfigConfig);
        IFACEMETHODIMP put_Spacing(_In_ ABI::AdaptiveCards::Rendering::Uwp::IAdaptiveSpacingConfig* spacingConfigConfig);

        IFACEMETHODIMP get_Separator(_COM_Outptr_ ABI::AdaptiveCards::Rendering::Uwp::IAdaptiveSeparatorConfig** separatorConfigConfig);
        IFACEMETHODIMP put_Separator(_In_ ABI::AdaptiveCards::Rendering::Uwp::IAdaptiveSeparatorConfig* separatorConfigConfig);

        IFACEMETHODIMP get_AdaptiveCard(_COM_Outptr_ ABI::AdaptiveCards::Rendering::Uwp::IAdaptiveCardConfig** adaptiveCardConfigConfig);
        IFACEMETHODIMP put_AdaptiveCard(_In_ ABI::AdaptiveCards::Rendering::Uwp::IAdaptiveCardConfig* adaptiveCardConfigConfig);

        IFACEMETHODIMP get_ImageSet(_COM_Outptr_ ABI::AdaptiveCards::Rendering::Uwp::IAdaptiveImageSetConfig** imageSetConfigConfig);
        IFACEMETHODIMP put_ImageSet(_In_ ABI::AdaptiveCards::Rendering::Uwp::IAdaptiveImageSetConfig* imageSetConfigConfig);

        IFACEMETHODIMP get_Image(_COM_Outptr_ ABI::AdaptiveCards::Rendering::Uwp::IAdaptiveImageConfig** imageConfigConfig);
        IFACEMETHODIMP put_Image(_In_ ABI::AdaptiveCards::Rendering::Uwp::IAdaptiveImageConfig* imageConfigConfig);

        IFACEMETHODIMP get_FactSet(_COM_Outptr_ ABI::AdaptiveCards::Rendering::Uwp::IAdaptiveFactSetConfig** factSetConfigConfig);
        IFACEMETHODIMP put_FactSet(_In_ ABI::AdaptiveCards::Rendering::Uwp::IAdaptiveFactSetConfig* factSetConfigConfig);

        IFACEMETHODIMP get_Actions(_COM_Outptr_ ABI::AdaptiveCards::Rendering::Uwp::IAdaptiveActionsConfig** actionsOptionConfig);
        IFACEMETHODIMP put_Actions(_In_ ABI::AdaptiveCards::Rendering::Uwp::IAdaptiveActionsConfig* actionsOptionConfig);

        IFACEMETHODIMP get_Media(_COM_Outptr_ ABI::AdaptiveCards::Rendering::Uwp::IAdaptiveMediaConfig** mediaConfig);
        IFACEMETHODIMP put_Media(_In_ ABI::AdaptiveCards::Rendering::Uwp::IAdaptiveMediaConfig* mediaConfig);

        IFACEMETHODIMP get_Inputs(_COM_Outptr_ ABI::AdaptiveCards::Rendering::Uwp::IAdaptiveInputsConfig** inputsConfig);
        IFACEMETHODIMP put_Inputs(_In_ ABI::AdaptiveCards::Rendering::Uwp::IAdaptiveInputsConfig* inputsConfig);

        IFACEMETHODIMP get_Headings(_COM_Outptr_ ABI::AdaptiveCards::Rendering::Uwp::IAdaptiveHeadingsConfig** headingsConfig);
        IFACEMETHODIMP put_Headings(_In_ ABI::AdaptiveCards::Rendering::Uwp::IAdaptiveHeadingsConfig* headingsConfig);
>>>>>>> 61aa500b

    private:
        Microsoft::WRL::Wrappers::HString m_fontFamily;
        boolean m_supportsInteractivity;
        Microsoft::WRL::Wrappers::HString m_imageBaseUrl;

<<<<<<< HEAD
        Microsoft::WRL::ComPtr<ABI::AdaptiveNamespace::IAdaptiveFontSizesConfig> m_fontSizes;
        Microsoft::WRL::ComPtr<ABI::AdaptiveNamespace::IAdaptiveFontWeightsConfig> m_fontWeights;
        Microsoft::WRL::ComPtr<ABI::AdaptiveNamespace::IAdaptiveFontTypesDefinition> m_fontTypes;
        Microsoft::WRL::ComPtr<ABI::AdaptiveNamespace::IAdaptiveContainerStylesDefinition> m_containerStyles;
        Microsoft::WRL::ComPtr<ABI::AdaptiveNamespace::IAdaptiveImageSizesConfig> m_imageSizes;
        Microsoft::WRL::ComPtr<ABI::AdaptiveNamespace::IAdaptiveSpacingConfig> m_spacing;
        Microsoft::WRL::ComPtr<ABI::AdaptiveNamespace::IAdaptiveSeparatorConfig> m_separator;
        Microsoft::WRL::ComPtr<ABI::AdaptiveNamespace::IAdaptiveCardConfig> m_adaptiveCard;
        Microsoft::WRL::ComPtr<ABI::AdaptiveNamespace::IAdaptiveImageSetConfig> m_imageSet;
        Microsoft::WRL::ComPtr<ABI::AdaptiveNamespace::IAdaptiveImageConfig> m_image;
        Microsoft::WRL::ComPtr<ABI::AdaptiveNamespace::IAdaptiveFactSetConfig> m_factSet;
        Microsoft::WRL::ComPtr<ABI::AdaptiveNamespace::IAdaptiveActionsConfig> m_actions;
        Microsoft::WRL::ComPtr<ABI::AdaptiveNamespace::IAdaptiveMediaConfig> m_media;
        Microsoft::WRL::ComPtr<ABI::AdaptiveNamespace::IAdaptiveInputsConfig> m_inputs;
        Microsoft::WRL::ComPtr<ABI::AdaptiveNamespace::IAdaptiveTextBlockConfig> m_textBlock;
        Microsoft::WRL::ComPtr<ABI::AdaptiveNamespace::IAdaptiveTextStylesConfig> m_textStyles;
=======
        Microsoft::WRL::ComPtr<ABI::AdaptiveCards::Rendering::Uwp::IAdaptiveFontSizesConfig> m_fontSizes;
        Microsoft::WRL::ComPtr<ABI::AdaptiveCards::Rendering::Uwp::IAdaptiveFontWeightsConfig> m_fontWeights;
        Microsoft::WRL::ComPtr<ABI::AdaptiveCards::Rendering::Uwp::IAdaptiveFontTypesDefinition> m_fontTypes;
        Microsoft::WRL::ComPtr<ABI::AdaptiveCards::Rendering::Uwp::IAdaptiveContainerStylesDefinition> m_containerStyles;
        Microsoft::WRL::ComPtr<ABI::AdaptiveCards::Rendering::Uwp::IAdaptiveImageSizesConfig> m_imageSizes;
        Microsoft::WRL::ComPtr<ABI::AdaptiveCards::Rendering::Uwp::IAdaptiveSpacingConfig> m_spacing;
        Microsoft::WRL::ComPtr<ABI::AdaptiveCards::Rendering::Uwp::IAdaptiveSeparatorConfig> m_separator;
        Microsoft::WRL::ComPtr<ABI::AdaptiveCards::Rendering::Uwp::IAdaptiveCardConfig> m_adaptiveCard;
        Microsoft::WRL::ComPtr<ABI::AdaptiveCards::Rendering::Uwp::IAdaptiveImageSetConfig> m_imageSet;
        Microsoft::WRL::ComPtr<ABI::AdaptiveCards::Rendering::Uwp::IAdaptiveImageConfig> m_image;
        Microsoft::WRL::ComPtr<ABI::AdaptiveCards::Rendering::Uwp::IAdaptiveFactSetConfig> m_factSet;
        Microsoft::WRL::ComPtr<ABI::AdaptiveCards::Rendering::Uwp::IAdaptiveActionsConfig> m_actions;
        Microsoft::WRL::ComPtr<ABI::AdaptiveCards::Rendering::Uwp::IAdaptiveMediaConfig> m_media;
        Microsoft::WRL::ComPtr<ABI::AdaptiveCards::Rendering::Uwp::IAdaptiveInputsConfig> m_inputs;
        Microsoft::WRL::ComPtr<ABI::AdaptiveCards::Rendering::Uwp::IAdaptiveHeadingsConfig> m_headings;
>>>>>>> 61aa500b
    };

    class AdaptiveHostConfigStaticsImpl WrlFinal
        : public Microsoft::WRL::AgileActivationFactory<ABI::AdaptiveCards::Rendering::Uwp::IAdaptiveHostConfigStatics>
    {
        AdaptiveRuntimeStatic(AdaptiveHostConfig);

    public:
        IFACEMETHOD(ActivateInstance)(_COM_Outptr_ IInspectable** ppvObject) noexcept override
        {
            return Microsoft::WRL::Details::MakeAndInitialize<AdaptiveHostConfig>(ppvObject);
        }

        // IAdaptiveHostConfigStatics
        IFACEMETHODIMP FromJsonString(_In_ HSTRING hostConfigJson,
                                      _COM_Outptr_ ABI::AdaptiveCards::Rendering::Uwp::IAdaptiveHostConfigParseResult** config) noexcept;
        IFACEMETHODIMP FromJson(_In_ ABI::Windows::Data::Json::IJsonObject* hostConfigJson,
                                _COM_Outptr_ ABI::AdaptiveCards::Rendering::Uwp::IAdaptiveHostConfigParseResult** config) noexcept;

    private:
        HRESULT _FromJsonString(const std::string& jsonString,
                                _COM_Outptr_ ABI::AdaptiveCards::Rendering::Uwp::IAdaptiveHostConfigParseResult** config);
    };

    ActivatableClassWithFactory(AdaptiveHostConfig, AdaptiveHostConfigStaticsImpl);
}<|MERGE_RESOLUTION|>--- conflicted
+++ resolved
@@ -18,25 +18,14 @@
         IFACEMETHODIMP get_FontFamily(_Outptr_ HSTRING* text) override;
         IFACEMETHODIMP put_FontFamily(_In_ HSTRING text) override;
 
-<<<<<<< HEAD
-        IFACEMETHODIMP get_FontSizes(_COM_Outptr_ ABI::AdaptiveNamespace::IAdaptiveFontSizesConfig** fontSize) override;
-        IFACEMETHODIMP put_FontSizes(_In_ ABI::AdaptiveNamespace::IAdaptiveFontSizesConfig* fontSize) override;
+        IFACEMETHODIMP get_FontSizes(_COM_Outptr_ ABI::AdaptiveCards::Rendering::Uwp::IAdaptiveFontSizesConfig** fontSize) override;
+        IFACEMETHODIMP put_FontSizes(_In_ ABI::AdaptiveCards::Rendering::Uwp::IAdaptiveFontSizesConfig* fontSize) override;
 
-        IFACEMETHODIMP get_FontWeights(_COM_Outptr_ ABI::AdaptiveNamespace::IAdaptiveFontWeightsConfig** fontWeight) override;
-        IFACEMETHODIMP put_FontWeights(_In_ ABI::AdaptiveNamespace::IAdaptiveFontWeightsConfig* fontWeight) override;
+        IFACEMETHODIMP get_FontWeights(_COM_Outptr_ ABI::AdaptiveCards::Rendering::Uwp::IAdaptiveFontWeightsConfig** fontWeight) override;
+        IFACEMETHODIMP put_FontWeights(_In_ ABI::AdaptiveCards::Rendering::Uwp::IAdaptiveFontWeightsConfig* fontWeight) override;
 
-        IFACEMETHODIMP get_FontTypes(_COM_Outptr_ ABI::AdaptiveNamespace::IAdaptiveFontTypesDefinition** value) override;
-        IFACEMETHODIMP put_FontTypes(_In_ ABI::AdaptiveNamespace::IAdaptiveFontTypesDefinition* value) override;
-=======
-        IFACEMETHODIMP get_FontSizes(_COM_Outptr_ ABI::AdaptiveCards::Rendering::Uwp::IAdaptiveFontSizesConfig** fontSize);
-        IFACEMETHODIMP put_FontSizes(_In_ ABI::AdaptiveCards::Rendering::Uwp::IAdaptiveFontSizesConfig* fontSize);
-
-        IFACEMETHODIMP get_FontWeights(_COM_Outptr_ ABI::AdaptiveCards::Rendering::Uwp::IAdaptiveFontWeightsConfig** fontWeight);
-        IFACEMETHODIMP put_FontWeights(_In_ ABI::AdaptiveCards::Rendering::Uwp::IAdaptiveFontWeightsConfig* fontWeight);
-
-        IFACEMETHODIMP get_FontTypes(_COM_Outptr_ ABI::AdaptiveCards::Rendering::Uwp::IAdaptiveFontTypesDefinition** value);
-        IFACEMETHODIMP put_FontTypes(_In_ ABI::AdaptiveCards::Rendering::Uwp::IAdaptiveFontTypesDefinition* value);
->>>>>>> 61aa500b
+        IFACEMETHODIMP get_FontTypes(_COM_Outptr_ ABI::AdaptiveCards::Rendering::Uwp::IAdaptiveFontTypesDefinition** value) override;
+        IFACEMETHODIMP put_FontTypes(_In_ ABI::AdaptiveCards::Rendering::Uwp::IAdaptiveFontTypesDefinition* value) override;
 
         IFACEMETHODIMP get_SupportsInteractivity(_Out_ boolean* supportsInteractivity) override;
         IFACEMETHODIMP put_SupportsInteractivity(boolean supportsInteractivity) override;
@@ -44,106 +33,50 @@
         IFACEMETHODIMP get_ImageBaseUrl(_Outptr_ HSTRING* imageBaseUrl) override;
         IFACEMETHODIMP put_ImageBaseUrl(_In_ HSTRING imageBaseUrl) override;
 
-<<<<<<< HEAD
-        IFACEMETHODIMP get_ContainerStyles(_COM_Outptr_ ABI::AdaptiveNamespace::IAdaptiveContainerStylesDefinition** value) override;
-        IFACEMETHODIMP put_ContainerStyles(_In_ ABI::AdaptiveNamespace::IAdaptiveContainerStylesDefinition* value) override;
+        IFACEMETHODIMP get_ContainerStyles(_COM_Outptr_ ABI::AdaptiveCards::Rendering::Uwp::IAdaptiveContainerStylesDefinition** value) override;
+        IFACEMETHODIMP put_ContainerStyles(_In_ ABI::AdaptiveCards::Rendering::Uwp::IAdaptiveContainerStylesDefinition* value) override;
 
-        IFACEMETHODIMP get_ImageSizes(_COM_Outptr_ ABI::AdaptiveNamespace::IAdaptiveImageSizesConfig** imageConfig) override;
-        IFACEMETHODIMP put_ImageSizes(_In_ ABI::AdaptiveNamespace::IAdaptiveImageSizesConfig* imageConfig) override;
+        IFACEMETHODIMP get_ImageSizes(_COM_Outptr_ ABI::AdaptiveCards::Rendering::Uwp::IAdaptiveImageSizesConfig** imageConfig) override;
+        IFACEMETHODIMP put_ImageSizes(_In_ ABI::AdaptiveCards::Rendering::Uwp::IAdaptiveImageSizesConfig* imageConfig) override;
 
-        IFACEMETHODIMP get_Spacing(_COM_Outptr_ ABI::AdaptiveNamespace::IAdaptiveSpacingConfig** spacingConfigConfig) override;
-        IFACEMETHODIMP put_Spacing(_In_ ABI::AdaptiveNamespace::IAdaptiveSpacingConfig* spacingConfigConfig) override;
+        IFACEMETHODIMP get_Spacing(_COM_Outptr_ ABI::AdaptiveCards::Rendering::Uwp::IAdaptiveSpacingConfig** spacingConfigConfig) override;
+        IFACEMETHODIMP put_Spacing(_In_ ABI::AdaptiveCards::Rendering::Uwp::IAdaptiveSpacingConfig* spacingConfigConfig) override;
 
-        IFACEMETHODIMP get_Separator(_COM_Outptr_ ABI::AdaptiveNamespace::IAdaptiveSeparatorConfig** separatorConfigConfig) override;
-        IFACEMETHODIMP put_Separator(_In_ ABI::AdaptiveNamespace::IAdaptiveSeparatorConfig* separatorConfigConfig) override;
+        IFACEMETHODIMP get_Separator(_COM_Outptr_ ABI::AdaptiveCards::Rendering::Uwp::IAdaptiveSeparatorConfig** separatorConfigConfig) override;
+        IFACEMETHODIMP put_Separator(_In_ ABI::AdaptiveCards::Rendering::Uwp::IAdaptiveSeparatorConfig* separatorConfigConfig) override;
 
-        IFACEMETHODIMP get_AdaptiveCard(_COM_Outptr_ ABI::AdaptiveNamespace::IAdaptiveCardConfig** adaptiveCardConfigConfig) override;
-        IFACEMETHODIMP put_AdaptiveCard(_In_ ABI::AdaptiveNamespace::IAdaptiveCardConfig* adaptiveCardConfigConfig) override;
+        IFACEMETHODIMP get_AdaptiveCard(_COM_Outptr_ ABI::AdaptiveCards::Rendering::Uwp::IAdaptiveCardConfig** adaptiveCardConfigConfig) override;
+        IFACEMETHODIMP put_AdaptiveCard(_In_ ABI::AdaptiveCards::Rendering::Uwp::IAdaptiveCardConfig* adaptiveCardConfigConfig) override;
 
-        IFACEMETHODIMP get_ImageSet(_COM_Outptr_ ABI::AdaptiveNamespace::IAdaptiveImageSetConfig** imageSetConfigConfig) override;
-        IFACEMETHODIMP put_ImageSet(_In_ ABI::AdaptiveNamespace::IAdaptiveImageSetConfig* imageSetConfigConfig) override;
+        IFACEMETHODIMP get_ImageSet(_COM_Outptr_ ABI::AdaptiveCards::Rendering::Uwp::IAdaptiveImageSetConfig** imageSetConfigConfig) override;
+        IFACEMETHODIMP put_ImageSet(_In_ ABI::AdaptiveCards::Rendering::Uwp::IAdaptiveImageSetConfig* imageSetConfigConfig) override;
 
-        IFACEMETHODIMP get_Image(_COM_Outptr_ ABI::AdaptiveNamespace::IAdaptiveImageConfig** imageConfigConfig) override;
-        IFACEMETHODIMP put_Image(_In_ ABI::AdaptiveNamespace::IAdaptiveImageConfig* imageConfigConfig) override;
+        IFACEMETHODIMP get_Image(_COM_Outptr_ ABI::AdaptiveCards::Rendering::Uwp::IAdaptiveImageConfig** imageConfigConfig) override;
+        IFACEMETHODIMP put_Image(_In_ ABI::AdaptiveCards::Rendering::Uwp::IAdaptiveImageConfig* imageConfigConfig) override;
 
-        IFACEMETHODIMP get_FactSet(_COM_Outptr_ ABI::AdaptiveNamespace::IAdaptiveFactSetConfig** factSetConfigConfig) override;
-        IFACEMETHODIMP put_FactSet(_In_ ABI::AdaptiveNamespace::IAdaptiveFactSetConfig* factSetConfigConfig) override;
-
-        IFACEMETHODIMP get_Actions(_COM_Outptr_ ABI::AdaptiveNamespace::IAdaptiveActionsConfig** actionsOptionConfig) override;
-        IFACEMETHODIMP put_Actions(_In_ ABI::AdaptiveNamespace::IAdaptiveActionsConfig* actionsOptionConfig) override;
-
-        IFACEMETHODIMP get_Media(_COM_Outptr_ ABI::AdaptiveNamespace::IAdaptiveMediaConfig** mediaConfig) override;
-        IFACEMETHODIMP put_Media(_In_ ABI::AdaptiveNamespace::IAdaptiveMediaConfig* mediaConfig) override;
-
-        IFACEMETHODIMP get_Inputs(_COM_Outptr_ ABI::AdaptiveNamespace::IAdaptiveInputsConfig** inputsConfig) override;
-        IFACEMETHODIMP put_Inputs(_In_ ABI::AdaptiveNamespace::IAdaptiveInputsConfig* inputsConfig) override;
-
-        IFACEMETHODIMP get_TextBlock(_COM_Outptr_ ABI::AdaptiveNamespace::IAdaptiveTextBlockConfig** textBlockConfig) override;
-        IFACEMETHODIMP put_TextBlock(_In_ ABI::AdaptiveNamespace::IAdaptiveTextBlockConfig* textBlockConfig) override;
-
-        IFACEMETHODIMP get_TextStyles(_COM_Outptr_ ABI::AdaptiveNamespace::IAdaptiveTextStylesConfig** textStylesConfig) override;
-        IFACEMETHODIMP put_TextStyles(_In_ ABI::AdaptiveNamespace::IAdaptiveTextStylesConfig* textStylesConfig) override;
-=======
-        IFACEMETHODIMP get_ContainerStyles(_COM_Outptr_ ABI::AdaptiveCards::Rendering::Uwp::IAdaptiveContainerStylesDefinition** value);
-        IFACEMETHODIMP put_ContainerStyles(_In_ ABI::AdaptiveCards::Rendering::Uwp::IAdaptiveContainerStylesDefinition* value);
-
-        IFACEMETHODIMP get_ImageSizes(_COM_Outptr_ ABI::AdaptiveCards::Rendering::Uwp::IAdaptiveImageSizesConfig** imageConfig);
-        IFACEMETHODIMP put_ImageSizes(_In_ ABI::AdaptiveCards::Rendering::Uwp::IAdaptiveImageSizesConfig* imageConfig);
-
-        IFACEMETHODIMP get_Spacing(_COM_Outptr_ ABI::AdaptiveCards::Rendering::Uwp::IAdaptiveSpacingConfig** spacingConfigConfig);
-        IFACEMETHODIMP put_Spacing(_In_ ABI::AdaptiveCards::Rendering::Uwp::IAdaptiveSpacingConfig* spacingConfigConfig);
-
-        IFACEMETHODIMP get_Separator(_COM_Outptr_ ABI::AdaptiveCards::Rendering::Uwp::IAdaptiveSeparatorConfig** separatorConfigConfig);
-        IFACEMETHODIMP put_Separator(_In_ ABI::AdaptiveCards::Rendering::Uwp::IAdaptiveSeparatorConfig* separatorConfigConfig);
-
-        IFACEMETHODIMP get_AdaptiveCard(_COM_Outptr_ ABI::AdaptiveCards::Rendering::Uwp::IAdaptiveCardConfig** adaptiveCardConfigConfig);
-        IFACEMETHODIMP put_AdaptiveCard(_In_ ABI::AdaptiveCards::Rendering::Uwp::IAdaptiveCardConfig* adaptiveCardConfigConfig);
-
-        IFACEMETHODIMP get_ImageSet(_COM_Outptr_ ABI::AdaptiveCards::Rendering::Uwp::IAdaptiveImageSetConfig** imageSetConfigConfig);
-        IFACEMETHODIMP put_ImageSet(_In_ ABI::AdaptiveCards::Rendering::Uwp::IAdaptiveImageSetConfig* imageSetConfigConfig);
-
-        IFACEMETHODIMP get_Image(_COM_Outptr_ ABI::AdaptiveCards::Rendering::Uwp::IAdaptiveImageConfig** imageConfigConfig);
-        IFACEMETHODIMP put_Image(_In_ ABI::AdaptiveCards::Rendering::Uwp::IAdaptiveImageConfig* imageConfigConfig);
-
-        IFACEMETHODIMP get_FactSet(_COM_Outptr_ ABI::AdaptiveCards::Rendering::Uwp::IAdaptiveFactSetConfig** factSetConfigConfig);
+        IFACEMETHODIMP get_FactSet(_COM_Outptr_ ABI::AdaptiveCards::Rendering::Uwp::IAdaptiveFactSetConfig** factSetConfigConfig) override;
         IFACEMETHODIMP put_FactSet(_In_ ABI::AdaptiveCards::Rendering::Uwp::IAdaptiveFactSetConfig* factSetConfigConfig);
 
-        IFACEMETHODIMP get_Actions(_COM_Outptr_ ABI::AdaptiveCards::Rendering::Uwp::IAdaptiveActionsConfig** actionsOptionConfig);
-        IFACEMETHODIMP put_Actions(_In_ ABI::AdaptiveCards::Rendering::Uwp::IAdaptiveActionsConfig* actionsOptionConfig);
+        IFACEMETHODIMP get_Actions(_COM_Outptr_ ABI::AdaptiveCards::Rendering::Uwp::IAdaptiveActionsConfig** actionsOptionConfig) override;
+        IFACEMETHODIMP put_Actions(_In_ ABI::AdaptiveCards::Rendering::Uwp::IAdaptiveActionsConfig* actionsOptionConfig) override;
 
-        IFACEMETHODIMP get_Media(_COM_Outptr_ ABI::AdaptiveCards::Rendering::Uwp::IAdaptiveMediaConfig** mediaConfig);
-        IFACEMETHODIMP put_Media(_In_ ABI::AdaptiveCards::Rendering::Uwp::IAdaptiveMediaConfig* mediaConfig);
+        IFACEMETHODIMP get_Media(_COM_Outptr_ ABI::AdaptiveCards::Rendering::Uwp::IAdaptiveMediaConfig** mediaConfig) override;
+        IFACEMETHODIMP put_Media(_In_ ABI::AdaptiveCards::Rendering::Uwp::IAdaptiveMediaConfig* mediaConfig) override;
 
-        IFACEMETHODIMP get_Inputs(_COM_Outptr_ ABI::AdaptiveCards::Rendering::Uwp::IAdaptiveInputsConfig** inputsConfig);
-        IFACEMETHODIMP put_Inputs(_In_ ABI::AdaptiveCards::Rendering::Uwp::IAdaptiveInputsConfig* inputsConfig);
+        IFACEMETHODIMP get_Inputs(_COM_Outptr_ ABI::AdaptiveCards::Rendering::Uwp::IAdaptiveInputsConfig** inputsConfig) override;
+        IFACEMETHODIMP put_Inputs(_In_ ABI::AdaptiveCards::Rendering::Uwp::IAdaptiveInputsConfig* inputsConfig) override;
 
-        IFACEMETHODIMP get_Headings(_COM_Outptr_ ABI::AdaptiveCards::Rendering::Uwp::IAdaptiveHeadingsConfig** headingsConfig);
-        IFACEMETHODIMP put_Headings(_In_ ABI::AdaptiveCards::Rendering::Uwp::IAdaptiveHeadingsConfig* headingsConfig);
->>>>>>> 61aa500b
+        IFACEMETHODIMP get_TextBlock(_COM_Outptr_ ABI::AdaptiveCards::Rendering::Uwp::IAdaptiveTextBlockConfig** textBlockConfig) override;
+        IFACEMETHODIMP put_TextBlock(_In_ ABI::AdaptiveCards::Rendering::Uwp::IAdaptiveTextBlockConfig* textBlockConfig) override;
+
+        IFACEMETHODIMP get_TextStyles(_COM_Outptr_ ABI::AdaptiveCards::Rendering::Uwp::IAdaptiveTextStylesConfig** textStylesConfig) override;
+        IFACEMETHODIMP put_TextStyles(_In_ ABI::AdaptiveCards::Rendering::Uwp::IAdaptiveTextStylesConfig* textStylesConfig) override;
 
     private:
         Microsoft::WRL::Wrappers::HString m_fontFamily;
         boolean m_supportsInteractivity;
         Microsoft::WRL::Wrappers::HString m_imageBaseUrl;
 
-<<<<<<< HEAD
-        Microsoft::WRL::ComPtr<ABI::AdaptiveNamespace::IAdaptiveFontSizesConfig> m_fontSizes;
-        Microsoft::WRL::ComPtr<ABI::AdaptiveNamespace::IAdaptiveFontWeightsConfig> m_fontWeights;
-        Microsoft::WRL::ComPtr<ABI::AdaptiveNamespace::IAdaptiveFontTypesDefinition> m_fontTypes;
-        Microsoft::WRL::ComPtr<ABI::AdaptiveNamespace::IAdaptiveContainerStylesDefinition> m_containerStyles;
-        Microsoft::WRL::ComPtr<ABI::AdaptiveNamespace::IAdaptiveImageSizesConfig> m_imageSizes;
-        Microsoft::WRL::ComPtr<ABI::AdaptiveNamespace::IAdaptiveSpacingConfig> m_spacing;
-        Microsoft::WRL::ComPtr<ABI::AdaptiveNamespace::IAdaptiveSeparatorConfig> m_separator;
-        Microsoft::WRL::ComPtr<ABI::AdaptiveNamespace::IAdaptiveCardConfig> m_adaptiveCard;
-        Microsoft::WRL::ComPtr<ABI::AdaptiveNamespace::IAdaptiveImageSetConfig> m_imageSet;
-        Microsoft::WRL::ComPtr<ABI::AdaptiveNamespace::IAdaptiveImageConfig> m_image;
-        Microsoft::WRL::ComPtr<ABI::AdaptiveNamespace::IAdaptiveFactSetConfig> m_factSet;
-        Microsoft::WRL::ComPtr<ABI::AdaptiveNamespace::IAdaptiveActionsConfig> m_actions;
-        Microsoft::WRL::ComPtr<ABI::AdaptiveNamespace::IAdaptiveMediaConfig> m_media;
-        Microsoft::WRL::ComPtr<ABI::AdaptiveNamespace::IAdaptiveInputsConfig> m_inputs;
-        Microsoft::WRL::ComPtr<ABI::AdaptiveNamespace::IAdaptiveTextBlockConfig> m_textBlock;
-        Microsoft::WRL::ComPtr<ABI::AdaptiveNamespace::IAdaptiveTextStylesConfig> m_textStyles;
-=======
         Microsoft::WRL::ComPtr<ABI::AdaptiveCards::Rendering::Uwp::IAdaptiveFontSizesConfig> m_fontSizes;
         Microsoft::WRL::ComPtr<ABI::AdaptiveCards::Rendering::Uwp::IAdaptiveFontWeightsConfig> m_fontWeights;
         Microsoft::WRL::ComPtr<ABI::AdaptiveCards::Rendering::Uwp::IAdaptiveFontTypesDefinition> m_fontTypes;
@@ -158,8 +91,8 @@
         Microsoft::WRL::ComPtr<ABI::AdaptiveCards::Rendering::Uwp::IAdaptiveActionsConfig> m_actions;
         Microsoft::WRL::ComPtr<ABI::AdaptiveCards::Rendering::Uwp::IAdaptiveMediaConfig> m_media;
         Microsoft::WRL::ComPtr<ABI::AdaptiveCards::Rendering::Uwp::IAdaptiveInputsConfig> m_inputs;
-        Microsoft::WRL::ComPtr<ABI::AdaptiveCards::Rendering::Uwp::IAdaptiveHeadingsConfig> m_headings;
->>>>>>> 61aa500b
+        Microsoft::WRL::ComPtr<ABI::AdaptiveCards::Rendering::Uwp::IAdaptiveTextBlockConfig> m_textBlock;
+        Microsoft::WRL::ComPtr<ABI::AdaptiveCards::Rendering::Uwp::IAdaptiveTextStylesConfig> m_textStyles;
     };
 
     class AdaptiveHostConfigStaticsImpl WrlFinal
