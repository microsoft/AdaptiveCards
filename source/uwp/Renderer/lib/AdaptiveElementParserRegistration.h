--- conflicted
+++ resolved
@@ -59,13 +59,8 @@
     HRESULT FromJson(_In_ ABI::Windows::Data::Json::IJsonObject* jsonObject,
                      _In_ ABI::AdaptiveNamespace::IAdaptiveElementParserRegistration* elementParserRegistration,
                      _In_ ABI::AdaptiveNamespace::IAdaptiveActionParserRegistration* actionParserRegistration,
-<<<<<<< HEAD
-                     _In_ ABI::Windows::Foundation::Collections::IVector<ABI::AdaptiveNamespace::IAdaptiveWarning*>* adaptiveWarnings,
+                     _In_ ABI::Windows::Foundation::Collections::IVector<ABI::AdaptiveNamespace::AdaptiveWarning*>* adaptiveWarnings,
                      _COM_Outptr_ TAdaptiveElementInterface** element)
-=======
-                     _In_ ABI::Windows::Foundation::Collections::IVector<ABI::AdaptiveNamespace::AdaptiveWarning*>* adaptiveWarnings,
-                     _COM_Outptr_ ABI::AdaptiveNamespace::IAdaptiveCardElement** element)
->>>>>>> 5a3059ea
     {
         std::string jsonString;
         JsonObjectToString(jsonObject, jsonString);
