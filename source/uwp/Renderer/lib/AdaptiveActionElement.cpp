--- conflicted
+++ resolved
@@ -20,12 +20,7 @@
         RETURN_IF_FAILED(UTF8ToHString(sharedModel->GetElementTypeString(), m_typeString.GetAddressOf()));
 
         RETURN_IF_FAILED(UTF8ToHString(sharedModel->GetIconUrl(), m_iconUrl.GetAddressOf()));
-
-<<<<<<< HEAD
         RETURN_IF_FAILED(UTF8ToHString(sharedModel->GetSentiment(), m_sentiment.GetAddressOf()));
-=======
-        m_sentiment = static_cast<ABI::AdaptiveNamespace::Sentiment>(sharedModel->GetSentiment());
->>>>>>> 4f14723b
 
         return S_OK;
     }
@@ -42,11 +37,7 @@
 
     HRESULT AdaptiveActionElementBase::put_IconUrl(_In_ HSTRING iconUrl) { return m_iconUrl.Set(iconUrl); }
 
-<<<<<<< HEAD
-    IFACEMETHODIMP AdaptiveActionElementBase::get_Sentiment(HSTRING* sentiment)
-=======
-    IFACEMETHODIMP AdaptiveActionElementBase::get_Sentiment(_Out_ ABI::AdaptiveNamespace::Sentiment* sentiment)
->>>>>>> 4f14723b
+    IFACEMETHODIMP AdaptiveActionElementBase::get_Sentiment(_Outptr_ HSTRING* sentiment)
     {
         return m_sentiment.CopyTo(sentiment);
     }
