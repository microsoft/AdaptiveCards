// Copyright (c) Microsoft Corporation. All rights reserved.
// Licensed under the MIT License.
#pragma once
#include "XamlBuilder.h"

class TextRunStyleParameters
{
public:
    TextRunStyleParameters() : m_isStrikethrough(false), m_isItalic(false), m_isUnderline(false), m_isInHyperlink(false)
    {
    }

    TextRunStyleParameters(bool isStrikethrough, bool isItalic, bool isUnderline, bool isInHyperlink) :
        m_isStrikethrough(isStrikethrough), m_isItalic(isItalic), m_isUnderline(isUnderline), m_isInHyperlink(isInHyperlink)
    {
    }

    bool IsStrikethrough() const { return m_isStrikethrough; }
    bool IsItalic() const { return m_isItalic; }
    bool IsUnderline() const { return m_isUnderline; }
    bool IsInHyperlink() const { return m_isInHyperlink; }

private:
    bool m_isStrikethrough{};
    bool m_isItalic{};
    bool m_isUnderline{};
    bool m_isInHyperlink{};
};

HRESULT AddHtmlInlines(_In_ ABI::AdaptiveCards::Rendering::Uwp::IAdaptiveTextElement* adaptiveTextElement,
                       _In_ ABI::AdaptiveCards::Rendering::Uwp::IAdaptiveRenderContext* renderContext,
                       _In_ ABI::AdaptiveCards::Rendering::Uwp::IAdaptiveRenderArgs* renderArgs,
                       _In_ ABI::Windows::Data::Xml::Dom::IXmlNode* node,
                       bool isInHyperlink,
                       _In_ ABI::Windows::Foundation::Collections::IVector<ABI::Windows::UI::Xaml::Documents::Inline*>* inlines,
                       _Out_ UINT* characterLength);

HRESULT AddTextInlines(_In_ ABI::AdaptiveCards::Rendering::Uwp::IAdaptiveTextElement* adaptiveTextElement,
                       _In_ ABI::AdaptiveCards::Rendering::Uwp::IAdaptiveRenderContext* renderContext,
                       _In_ ABI::AdaptiveCards::Rendering::Uwp::IAdaptiveRenderArgs* renderArgs,
                       _In_ ABI::Windows::Data::Xml::Dom::IXmlNode* node,
                       const TextRunStyleParameters& styleParameters,
                       _In_ ABI::Windows::Foundation::Collections::IVector<ABI::Windows::UI::Xaml::Documents::Inline*>* inlines,
                       _Out_ UINT* characterLength);

HRESULT AddSingleTextInline(_In_ ABI::AdaptiveCards::Rendering::Uwp::IAdaptiveTextElement* adaptiveTextElement,
                            _In_ ABI::AdaptiveCards::Rendering::Uwp::IAdaptiveRenderContext* renderContext,
                            _In_ ABI::AdaptiveCards::Rendering::Uwp::IAdaptiveRenderArgs* renderArgs,
                            _In_ HSTRING string,
                            const TextRunStyleParameters& styleParameters,
                            _In_ ABI::Windows::Foundation::Collections::IVector<ABI::Windows::UI::Xaml::Documents::Inline*>* inlines,
                            _Out_ UINT* characterLength);

HRESULT SetXamlInlines(_In_ ABI::AdaptiveCards::Rendering::Uwp::IAdaptiveTextElement* adaptiveTextElement,
                       _In_ ABI::AdaptiveCards::Rendering::Uwp::IAdaptiveRenderContext* renderContext,
                       _In_ ABI::AdaptiveCards::Rendering::Uwp::IAdaptiveRenderArgs* renderArgs,
                       bool isInHyperlink,
                       _In_ ABI::Windows::Foundation::Collections::IVector<ABI::Windows::UI::Xaml::Documents::Inline*>* inlines,
                       _Out_opt_ UINT* characterLength = nullptr);

<<<<<<< HEAD
HRESULT SetXamlInlinesWithTextStyleConfig(_In_ ABI::AdaptiveNamespace::IAdaptiveTextElement* textElement,
                                          _In_ ABI::AdaptiveNamespace::IAdaptiveRenderContext* renderContext,
                                          _In_ ABI::AdaptiveNamespace::IAdaptiveRenderArgs* renderArgs,
                                          _In_ ABI::AdaptiveNamespace::IAdaptiveTextStyleConfig* textConfig,
                                          _In_ ABI::Windows::UI::Xaml::Controls::ITextBlock* textBlock);

HRESULT SetXamlInlinesWithTextStyleConfig(_In_ ABI::AdaptiveNamespace::IAdaptiveRenderContext* renderContext,
                                          _In_ ABI::AdaptiveNamespace::IAdaptiveRenderArgs* renderArgs,
                                          _In_ ABI::AdaptiveNamespace::IAdaptiveTextStyleConfig* textStyle,
                                          _In_opt_ ABI::AdaptiveNamespace::IAdaptiveTextElement* textElement,
                                          _In_ HSTRING language,
                                          _In_ HSTRING text,
                                          _In_ ABI::Windows::UI::Xaml::Controls::ITextBlock* textBlock);

HRESULT SetXamlInlinesWithFactSetTextConfig(_In_ ABI::AdaptiveNamespace::IAdaptiveRenderContext* renderContext,
                                     _In_ ABI::AdaptiveNamespace::IAdaptiveRenderArgs* renderArgs,
                                     _In_ ABI::AdaptiveNamespace::IAdaptiveFactSetTextConfig* textConfig,
=======
HRESULT SetXamlInlinesWithTextConfig(_In_ ABI::AdaptiveCards::Rendering::Uwp::IAdaptiveRenderContext* renderContext,
                                     _In_ ABI::AdaptiveCards::Rendering::Uwp::IAdaptiveRenderArgs* renderArgs,
                                     _In_ ABI::AdaptiveCards::Rendering::Uwp::IAdaptiveTextConfig* textConfig,
>>>>>>> 61aa500b
                                     _In_ HSTRING language,
                                     _In_ HSTRING text,
                                     _In_ ABI::Windows::UI::Xaml::Controls::ITextBlock* textBlock);

HRESULT SetWrapProperties(_In_ ABI::Windows::UI::Xaml::Controls::ITextBlock* xamlTextBlock, bool wrap);
HRESULT StyleXamlTextBlockProperties(_In_ ABI::AdaptiveCards::Rendering::Uwp::IAdaptiveTextBlock* adaptiveTextBlock,
                                     _In_ ABI::AdaptiveCards::Rendering::Uwp::IAdaptiveRenderContext* renderContext,
                                     _In_ ABI::AdaptiveCards::Rendering::Uwp::IAdaptiveRenderArgs* renderArgs,
                                     _In_ ABI::Windows::UI::Xaml::Controls::ITextBlock* xamlTextBlock);

template<typename TAdaptiveType, typename TXamlTextBlockType>
HRESULT SetHorizontalAlignment(_In_ TAdaptiveType* adaptiveTextBlock, _In_ TXamlTextBlockType* xamlTextBlock)
{
    HAlignment horizontalAlignment;
    RETURN_IF_FAILED(adaptiveTextBlock->get_HorizontalAlignment(&horizontalAlignment));

    ComPtr<TXamlTextBlockType> xamlTextBlockComptr(xamlTextBlock);
    ComPtr<ABI::Windows::UI::Xaml::IFrameworkElement> xamlTextBlockAsFrameworkElement;
    RETURN_IF_FAILED(xamlTextBlockComptr.As(&xamlTextBlockAsFrameworkElement));

    switch (horizontalAlignment)
    {
    case ABI::AdaptiveCards::Rendering::Uwp::HAlignment::Left:
        // text block stretches to both ends of its parent horizontally if its horizontal alignment is not set,
        // this can lead to unexpected behavior such as hyper link being active in the streched space
        // setting the horizontal alignment, aligns the textblock instead of stretching
        RETURN_IF_FAILED(xamlTextBlockAsFrameworkElement->put_HorizontalAlignment(
            ABI::Windows::UI::Xaml::HorizontalAlignment::HorizontalAlignment_Left));
        RETURN_IF_FAILED(xamlTextBlock->put_TextAlignment(TextAlignment::TextAlignment_Left));
        break;
    case ABI::AdaptiveCards::Rendering::Uwp::HAlignment::Right:
        RETURN_IF_FAILED(xamlTextBlockAsFrameworkElement->put_HorizontalAlignment(
            ABI::Windows::UI::Xaml::HorizontalAlignment::HorizontalAlignment_Right));
        RETURN_IF_FAILED(xamlTextBlock->put_TextAlignment(TextAlignment::TextAlignment_Right));
        break;
    case ABI::AdaptiveCards::Rendering::Uwp::HAlignment::Center:
        RETURN_IF_FAILED(xamlTextBlockAsFrameworkElement->put_HorizontalAlignment(
            ABI::Windows::UI::Xaml::HorizontalAlignment::HorizontalAlignment_Center));
        RETURN_IF_FAILED(xamlTextBlock->put_TextAlignment(TextAlignment::TextAlignment_Center));
        break;
    }

    return S_OK;
}

HRESULT SetStrikethroughAndUnderline(const TextRunStyleParameters& styleProperties,
                                     _In_ ABI::Windows::UI::Xaml::Controls::ITextBlock* textBlock);
HRESULT SetStrikethroughAndUnderline(const TextRunStyleParameters& styleProperties,
                                     _In_ ABI::Windows::UI::Xaml::Documents::ITextElement* textBlock);

template<typename TXamlTextBlockType>
HRESULT StyleTextElement(_In_ ABI::AdaptiveCards::Rendering::Uwp::IAdaptiveTextElement* adaptiveTextElement,
                         _In_ ABI::AdaptiveCards::Rendering::Uwp::IAdaptiveRenderContext* renderContext,
                         _In_ ABI::AdaptiveCards::Rendering::Uwp::IAdaptiveRenderArgs* renderArgs,
                         const TextRunStyleParameters& styleProperties,
                         _In_ TXamlTextBlockType* xamlTextElement)
{
    Microsoft::WRL::ComPtr<ABI::AdaptiveCards::Rendering::Uwp::IAdaptiveHostConfig> hostConfig;
    RETURN_IF_FAILED(renderContext->get_HostConfig(&hostConfig));

    RETURN_IF_FAILED(SetStrikethroughAndUnderline(styleProperties, xamlTextElement));

    if (styleProperties.IsItalic())
    {
        RETURN_IF_FAILED(xamlTextElement->put_FontStyle(ABI::Windows::UI::Text::FontStyle::FontStyle_Italic));
    }

    // Get the forground color based on text color, subtle, and container style
<<<<<<< HEAD
    ComPtr<IReference<ABI::AdaptiveNamespace::ForegroundColor>> adaptiveTextColorRef;
    RETURN_IF_FAILED(adaptiveTextElement->get_Color(&adaptiveTextColorRef));

    ABI::AdaptiveNamespace::ForegroundColor adaptiveTextColor = ABI::AdaptiveNamespace::ForegroundColor::Default;
    if (adaptiveTextColorRef != nullptr)
    {
        adaptiveTextColorRef->get_Value(&adaptiveTextColor);
    }
=======
    ABI::AdaptiveCards::Rendering::Uwp::ForegroundColor adaptiveTextColor;
    RETURN_IF_FAILED(adaptiveTextElement->get_Color(&adaptiveTextColor));
>>>>>>> 61aa500b

    // If the card author set the default color and we're in a hyperlink, don't change the color and lose the hyperlink styling
    if (adaptiveTextColor != ABI::AdaptiveCards::Rendering::Uwp::ForegroundColor::Default || !styleProperties.IsInHyperlink())
    {
        ComPtr<IReference<bool>> isSubtleRef;
        RETURN_IF_FAILED(adaptiveTextElement->get_IsSubtle(&isSubtleRef));

        boolean isSubtle = false;
        if (isSubtleRef != nullptr)
        {
            isSubtleRef->get_Value(&isSubtle);
        }

        ABI::AdaptiveCards::Rendering::Uwp::ContainerStyle containerStyle;
        RETURN_IF_FAILED(renderArgs->get_ContainerStyle(&containerStyle));

        ABI::Windows::UI::Color fontColor;
        RETURN_IF_FAILED(GetColorFromAdaptiveColor(hostConfig.Get(), adaptiveTextColor, containerStyle, isSubtle, false, &fontColor));

        Microsoft::WRL::ComPtr<ABI::Windows::UI::Xaml::Media::IBrush> fontColorBrush =
            AdaptiveCards::Rendering::Uwp::XamlHelpers::GetSolidColorBrush(fontColor);
        RETURN_IF_FAILED(xamlTextElement->put_Foreground(fontColorBrush.Get()));
    }

    // Retrieve the desired FontFamily, FontSize, and FontWeight values
<<<<<<< HEAD
    ComPtr<IReference<ABI::AdaptiveNamespace::TextSize>> adaptiveTextSizeRef;
    RETURN_IF_FAILED(adaptiveTextElement->get_Size(&adaptiveTextSizeRef));

    ABI::AdaptiveNamespace::TextSize adaptiveTextSize = ABI::AdaptiveNamespace::TextSize::Default;
    if (adaptiveTextSizeRef != nullptr)
    {
        adaptiveTextSizeRef->get_Value(&adaptiveTextSize);
    }

    ComPtr<IReference<ABI::AdaptiveNamespace::TextWeight>> adaptiveTextWeightRef;
    RETURN_IF_FAILED(adaptiveTextElement->get_Weight(&adaptiveTextWeightRef));

    ABI::AdaptiveNamespace::TextWeight adaptiveTextWeight = ABI::AdaptiveNamespace::TextWeight::Default;
    if (adaptiveTextWeightRef != nullptr)
    {
        adaptiveTextWeightRef->get_Value(&adaptiveTextWeight);
    }

    ComPtr<IReference<ABI::AdaptiveNamespace::FontType>> fontTypeRef;
    RETURN_IF_FAILED(adaptiveTextElement->get_FontType(&fontTypeRef));

    ABI::AdaptiveNamespace::FontType fontType = ABI::AdaptiveNamespace::FontType::Default;
    if (fontTypeRef != nullptr)
    {
        fontTypeRef->get_Value(&fontType);
    }
=======
    ABI::AdaptiveCards::Rendering::Uwp::TextSize adaptiveTextSize;
    RETURN_IF_FAILED(adaptiveTextElement->get_Size(&adaptiveTextSize));

    ABI::AdaptiveCards::Rendering::Uwp::TextWeight adaptiveTextWeight;
    RETURN_IF_FAILED(adaptiveTextElement->get_Weight(&adaptiveTextWeight));

    ABI::AdaptiveCards::Rendering::Uwp::FontType fontType;
    RETURN_IF_FAILED(adaptiveTextElement->get_FontType(&fontType));
>>>>>>> 61aa500b

    UINT32 fontSize;
    Microsoft::WRL::Wrappers::HString fontFamilyName;
    ABI::Windows::UI::Text::FontWeight xamlFontWeight;
    RETURN_IF_FAILED(GetFontDataFromFontType(
        hostConfig.Get(), fontType, adaptiveTextSize, adaptiveTextWeight, fontFamilyName.GetAddressOf(), &fontSize, &xamlFontWeight));

    // Apply font size
    RETURN_IF_FAILED(xamlTextElement->put_FontSize((double)fontSize));

    // Apply font weight
    RETURN_IF_FAILED(xamlTextElement->put_FontWeight(xamlFontWeight));

    // Apply font family
    Microsoft::WRL::ComPtr<IInspectable> inspectable;
    Microsoft::WRL::ComPtr<ABI::Windows::UI::Xaml::Media::IFontFamily> fontFamily;
    Microsoft::WRL::ComPtr<ABI::Windows::UI::Xaml::Media::IFontFamilyFactory> fontFamilyFactory;
    RETURN_IF_FAILED(Windows::Foundation::GetActivationFactory(
        Microsoft::WRL::Wrappers::HStringReference(L"Windows.UI.Xaml.Media.FontFamily").Get(), &fontFamilyFactory));

    RETURN_IF_FAILED(
        fontFamilyFactory->CreateInstanceWithName(fontFamilyName.Get(), nullptr, inspectable.ReleaseAndGetAddressOf(), &fontFamily));
    RETURN_IF_FAILED(xamlTextElement->put_FontFamily(fontFamily.Get()));

    return S_OK;
}<|MERGE_RESOLUTION|>--- conflicted
+++ resolved
@@ -58,32 +58,26 @@
                        _In_ ABI::Windows::Foundation::Collections::IVector<ABI::Windows::UI::Xaml::Documents::Inline*>* inlines,
                        _Out_opt_ UINT* characterLength = nullptr);
 
-<<<<<<< HEAD
-HRESULT SetXamlInlinesWithTextStyleConfig(_In_ ABI::AdaptiveNamespace::IAdaptiveTextElement* textElement,
-                                          _In_ ABI::AdaptiveNamespace::IAdaptiveRenderContext* renderContext,
-                                          _In_ ABI::AdaptiveNamespace::IAdaptiveRenderArgs* renderArgs,
-                                          _In_ ABI::AdaptiveNamespace::IAdaptiveTextStyleConfig* textConfig,
+HRESULT SetXamlInlinesWithTextStyleConfig(_In_ ABI::AdaptiveCards::Rendering::Uwp::IAdaptiveTextElement* textElement,
+                                          _In_ ABI::AdaptiveCards::Rendering::Uwp::IAdaptiveRenderContext* renderContext,
+                                          _In_ ABI::AdaptiveCards::Rendering::Uwp::IAdaptiveRenderArgs* renderArgs,
+                                          _In_ ABI::AdaptiveCards::Rendering::Uwp::IAdaptiveTextStyleConfig* textConfig,
                                           _In_ ABI::Windows::UI::Xaml::Controls::ITextBlock* textBlock);
 
-HRESULT SetXamlInlinesWithTextStyleConfig(_In_ ABI::AdaptiveNamespace::IAdaptiveRenderContext* renderContext,
-                                          _In_ ABI::AdaptiveNamespace::IAdaptiveRenderArgs* renderArgs,
-                                          _In_ ABI::AdaptiveNamespace::IAdaptiveTextStyleConfig* textStyle,
-                                          _In_opt_ ABI::AdaptiveNamespace::IAdaptiveTextElement* textElement,
+HRESULT SetXamlInlinesWithTextStyleConfig(_In_ ABI::AdaptiveCards::Rendering::Uwp::IAdaptiveRenderContext* renderContext,
+                                          _In_ ABI::AdaptiveCards::Rendering::Uwp::IAdaptiveRenderArgs* renderArgs,
+                                          _In_ ABI::AdaptiveCards::Rendering::Uwp::IAdaptiveTextStyleConfig* textStyle,
+                                          _In_opt_ ABI::AdaptiveCards::Rendering::Uwp::IAdaptiveTextElement* textElement,
                                           _In_ HSTRING language,
                                           _In_ HSTRING text,
                                           _In_ ABI::Windows::UI::Xaml::Controls::ITextBlock* textBlock);
 
-HRESULT SetXamlInlinesWithFactSetTextConfig(_In_ ABI::AdaptiveNamespace::IAdaptiveRenderContext* renderContext,
-                                     _In_ ABI::AdaptiveNamespace::IAdaptiveRenderArgs* renderArgs,
-                                     _In_ ABI::AdaptiveNamespace::IAdaptiveFactSetTextConfig* textConfig,
-=======
-HRESULT SetXamlInlinesWithTextConfig(_In_ ABI::AdaptiveCards::Rendering::Uwp::IAdaptiveRenderContext* renderContext,
-                                     _In_ ABI::AdaptiveCards::Rendering::Uwp::IAdaptiveRenderArgs* renderArgs,
-                                     _In_ ABI::AdaptiveCards::Rendering::Uwp::IAdaptiveTextConfig* textConfig,
->>>>>>> 61aa500b
-                                     _In_ HSTRING language,
-                                     _In_ HSTRING text,
-                                     _In_ ABI::Windows::UI::Xaml::Controls::ITextBlock* textBlock);
+HRESULT SetXamlInlinesWithFactSetTextConfig(_In_ ABI::AdaptiveCards::Rendering::Uwp::IAdaptiveRenderContext* renderContext,
+                                            _In_ ABI::AdaptiveCards::Rendering::Uwp::IAdaptiveRenderArgs* renderArgs,
+                                            _In_ ABI::AdaptiveCards::Rendering::Uwp::IAdaptiveFactSetTextConfig* textConfig,
+                                            _In_ HSTRING language,
+                                            _In_ HSTRING text,
+                                            _In_ ABI::Windows::UI::Xaml::Controls::ITextBlock* textBlock);
 
 HRESULT SetWrapProperties(_In_ ABI::Windows::UI::Xaml::Controls::ITextBlock* xamlTextBlock, bool wrap);
 HRESULT StyleXamlTextBlockProperties(_In_ ABI::AdaptiveCards::Rendering::Uwp::IAdaptiveTextBlock* adaptiveTextBlock,
@@ -149,19 +143,15 @@
     }
 
     // Get the forground color based on text color, subtle, and container style
-<<<<<<< HEAD
-    ComPtr<IReference<ABI::AdaptiveNamespace::ForegroundColor>> adaptiveTextColorRef;
+    ComPtr<IReference<ABI::AdaptiveCards::Rendering::Uwp::ForegroundColor>> adaptiveTextColorRef;
     RETURN_IF_FAILED(adaptiveTextElement->get_Color(&adaptiveTextColorRef));
 
-    ABI::AdaptiveNamespace::ForegroundColor adaptiveTextColor = ABI::AdaptiveNamespace::ForegroundColor::Default;
+    ABI::AdaptiveCards::Rendering::Uwp::ForegroundColor adaptiveTextColor =
+        ABI::AdaptiveCards::Rendering::Uwp::ForegroundColor::Default;
     if (adaptiveTextColorRef != nullptr)
     {
         adaptiveTextColorRef->get_Value(&adaptiveTextColor);
     }
-=======
-    ABI::AdaptiveCards::Rendering::Uwp::ForegroundColor adaptiveTextColor;
-    RETURN_IF_FAILED(adaptiveTextElement->get_Color(&adaptiveTextColor));
->>>>>>> 61aa500b
 
     // If the card author set the default color and we're in a hyperlink, don't change the color and lose the hyperlink styling
     if (adaptiveTextColor != ABI::AdaptiveCards::Rendering::Uwp::ForegroundColor::Default || !styleProperties.IsInHyperlink())
@@ -187,43 +177,32 @@
     }
 
     // Retrieve the desired FontFamily, FontSize, and FontWeight values
-<<<<<<< HEAD
-    ComPtr<IReference<ABI::AdaptiveNamespace::TextSize>> adaptiveTextSizeRef;
+    ComPtr<IReference<ABI::AdaptiveCards::Rendering::Uwp::TextSize>> adaptiveTextSizeRef;
     RETURN_IF_FAILED(adaptiveTextElement->get_Size(&adaptiveTextSizeRef));
 
-    ABI::AdaptiveNamespace::TextSize adaptiveTextSize = ABI::AdaptiveNamespace::TextSize::Default;
+    ABI::AdaptiveCards::Rendering::Uwp::TextSize adaptiveTextSize = ABI::AdaptiveCards::Rendering::Uwp::TextSize::Default;
     if (adaptiveTextSizeRef != nullptr)
     {
         adaptiveTextSizeRef->get_Value(&adaptiveTextSize);
     }
 
-    ComPtr<IReference<ABI::AdaptiveNamespace::TextWeight>> adaptiveTextWeightRef;
+    ComPtr<IReference<ABI::AdaptiveCards::Rendering::Uwp::TextWeight>> adaptiveTextWeightRef;
     RETURN_IF_FAILED(adaptiveTextElement->get_Weight(&adaptiveTextWeightRef));
 
-    ABI::AdaptiveNamespace::TextWeight adaptiveTextWeight = ABI::AdaptiveNamespace::TextWeight::Default;
+    ABI::AdaptiveCards::Rendering::Uwp::TextWeight adaptiveTextWeight = ABI::AdaptiveCards::Rendering::Uwp::TextWeight::Default;
     if (adaptiveTextWeightRef != nullptr)
     {
         adaptiveTextWeightRef->get_Value(&adaptiveTextWeight);
     }
 
-    ComPtr<IReference<ABI::AdaptiveNamespace::FontType>> fontTypeRef;
+    ComPtr<IReference<ABI::AdaptiveCards::Rendering::Uwp::FontType>> fontTypeRef;
     RETURN_IF_FAILED(adaptiveTextElement->get_FontType(&fontTypeRef));
 
-    ABI::AdaptiveNamespace::FontType fontType = ABI::AdaptiveNamespace::FontType::Default;
+    ABI::AdaptiveCards::Rendering::Uwp::FontType fontType = ABI::AdaptiveCards::Rendering::Uwp::FontType::Default;
     if (fontTypeRef != nullptr)
     {
         fontTypeRef->get_Value(&fontType);
     }
-=======
-    ABI::AdaptiveCards::Rendering::Uwp::TextSize adaptiveTextSize;
-    RETURN_IF_FAILED(adaptiveTextElement->get_Size(&adaptiveTextSize));
-
-    ABI::AdaptiveCards::Rendering::Uwp::TextWeight adaptiveTextWeight;
-    RETURN_IF_FAILED(adaptiveTextElement->get_Weight(&adaptiveTextWeight));
-
-    ABI::AdaptiveCards::Rendering::Uwp::FontType fontType;
-    RETURN_IF_FAILED(adaptiveTextElement->get_FontType(&fontType));
->>>>>>> 61aa500b
 
     UINT32 fontSize;
     Microsoft::WRL::Wrappers::HString fontFamilyName;
