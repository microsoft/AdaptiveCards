--- conflicted
+++ resolved
@@ -44,18 +44,13 @@
   </ItemGroup>
 
   <ItemGroup>
-<<<<<<< HEAD
     <PackageReference Include="AdaptiveExpressions" Version="4.11.1" />
     <PackageReference Include="Antlr4.Runtime.Standard" Version="4.8.0" />
     <PackageReference Include="Microsoft.CodeAnalysis.FxCopAnalyzers" Version="3.3.0">
-=======
-    <PackageReference Include="AdaptiveExpressions" Version="4.9.*" />
-    <PackageReference Include="Antlr4" Version="4.6.*">
       <PrivateAssets>all</PrivateAssets>
       <IncludeAssets>runtime; build; native; contentfiles; analyzers; buildtransitive</IncludeAssets>
     </PackageReference>
     <PackageReference Include="Microsoft.CodeAnalysis.FxCopAnalyzers" Version="3.3.*">
->>>>>>> 0958d729
       <PrivateAssets>all</PrivateAssets>
       <IncludeAssets>runtime; build; native; contentfiles; analyzers; buildtransitive</IncludeAssets>
     </PackageReference>
