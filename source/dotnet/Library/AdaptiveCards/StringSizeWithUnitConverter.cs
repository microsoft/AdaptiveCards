﻿using System;
using System.Collections.Generic;
using System.Globalization;
using Newtonsoft.Json;

namespace AdaptiveCards
{
    internal class StringSizeWithUnitConverter : JsonConverter, ILogWarnings
    {
        public List<AdaptiveWarning> Warnings { get; set; } = new List<AdaptiveWarning>();

        readonly JsonSerializer defaultSerializer = new JsonSerializer();

        private readonly bool isHeight;

        public StringSizeWithUnitConverter()
        {
            isHeight = true;
        }

        public StringSizeWithUnitConverter(bool height)
        {
            isHeight = height;
        }

        public override bool CanConvert(Type objectType)
        {
            // Only use this converter for string types that match our format
            return (objectType == typeof(string));
        }

        // Checks if the size string was never intended to be explicit size
        private bool isPixelHeight(String size)
        {
            return !((String.Compare(size, AdaptiveHeightType.Auto.ToString(), true) == 0) 
                || (String.Compare(size, AdaptiveHeightType.Stretch.ToString(), true) == 0));
        }

        private object GenerateReturnValue(uint px)
        {
            if (!isHeight)
<<<<<<< HEAD
                return px;
            if (px != 0)
                return new AdaptiveHeight(px);
=======
            {
                return px;
            }

            if (px != 0)
            {
                return new AdaptiveHeight(px);
            }
>>>>>>> c8368697
            return null;
        }

        public override object ReadJson(JsonReader reader, Type objectType, object existingValue, JsonSerializer serializer)
        {
            if (reader.TokenType == JsonToken.String)
            {
                var dimension = defaultSerializer.Deserialize(reader) as string;

                // Only the height can have auto or stretch sizes
                if(isHeight)
                {
                    // If the received string is not auto or stretch
                    if (!isPixelHeight(dimension))
                    {
                        var heightType = dimension.ToLower();
                        if (String.Compare(dimension, AdaptiveHeightType.Stretch.ToString(), true) == 0)
<<<<<<< HEAD
                            return new AdaptiveHeight(AdaptiveHeightType.Stretch);
=======
                        {
                            return new AdaptiveHeight(AdaptiveHeightType.Stretch);
                        }
>>>>>>> c8368697
                        return new AdaptiveHeight(AdaptiveHeightType.Auto);
                    }
                }

                if (dimension.Length < 3)
                {
                    Warnings.Add(new AdaptiveWarning(-1,
                        $"The Value \"{reader.Value}\" for field \"{reader.Path}\" was not specified as a proper dimension in the format (\\d+(.\\d+)?px), it will be ignored."));
                    return GenerateReturnValue(0U);
                }

                var unit = dimension.Substring(dimension.Length - 2);
                if (String.Compare(unit, "px", false) != 0)
                {
                    Warnings.Add(new AdaptiveWarning(-1,
                        $"The Value \"{unit}\" was not specified as a proper unit(px), it will be ignored."));
                    return GenerateReturnValue(0U);
                }

                if (double.TryParse(dimension.Substring(0, dimension.Length - 2), NumberStyles.AllowDecimalPoint, null, out double dimensionInPix))
                {
                    // we need check this because AllowDecimalPoint flags allows TryParse to accept number in .\d+ format
                    if (dimension[0] == '.')
                    {
                        Warnings.Add(new AdaptiveWarning(-1,
                            $"The Value \"{reader.Value}\" for field \"{reader.Path}\" was not specified as a proper dimension in the format (\\d+(.\\d+)?px), it will be ignored."));
                    }
                    return GenerateReturnValue((uint)dimensionInPix);
                }
                else
                {
                    Warnings.Add(new AdaptiveWarning(-1,
                        $"The Value \"{reader.Value}\" for field \"{reader.Path}\" was not specified as a proper dimension in the format (\\d+(.\\d+)?px), it will be ignored."));
                    return GenerateReturnValue(0U);
                }
            }

            Warnings.Add(new AdaptiveWarning(-1, $"The Value \"{reader.Value}\" for field \"{reader.Path}\" of type \"{reader.TokenType}\" was not proper type, it will be ignored."));
            return GenerateReturnValue(0U);
        }

        public override bool CanWrite { get { return true; } }

        public override void WriteJson(JsonWriter writer, object value, JsonSerializer serializer)
        {
            if (!isHeight)
            {
                writer.WriteValue(value.ToString() + "px");
            }
            else
            {
                AdaptiveHeight adaptiveHeight = (AdaptiveHeight)value;
                if (adaptiveHeight.IsPixel())
                {
                    writer.WriteValue(adaptiveHeight.Unit.ToString() + "px");
                }
                else if (isHeight)
                {
                    writer.WriteValue(adaptiveHeight.HeightType.ToString().ToLower());
                }
            }
        }
    }
}<|MERGE_RESOLUTION|>--- conflicted
+++ resolved
@@ -39,11 +39,6 @@
         private object GenerateReturnValue(uint px)
         {
             if (!isHeight)
-<<<<<<< HEAD
-                return px;
-            if (px != 0)
-                return new AdaptiveHeight(px);
-=======
             {
                 return px;
             }
@@ -52,7 +47,6 @@
             {
                 return new AdaptiveHeight(px);
             }
->>>>>>> c8368697
             return null;
         }
 
@@ -70,13 +64,9 @@
                     {
                         var heightType = dimension.ToLower();
                         if (String.Compare(dimension, AdaptiveHeightType.Stretch.ToString(), true) == 0)
-<<<<<<< HEAD
-                            return new AdaptiveHeight(AdaptiveHeightType.Stretch);
-=======
                         {
                             return new AdaptiveHeight(AdaptiveHeightType.Stretch);
                         }
->>>>>>> c8368697
                         return new AdaptiveHeight(AdaptiveHeightType.Auto);
                     }
                 }
