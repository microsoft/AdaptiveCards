--- conflicted
+++ resolved
@@ -16,7 +16,6 @@
     {
         public AdaptiveImage()
         {
-
         }
 
         public AdaptiveImage(string url)
@@ -124,13 +123,8 @@
         /// <summary>
         ///    Explicit Image Width 
         /// </summary>
-<<<<<<< HEAD
         [JsonConverter(typeof(StringSizeWithUnitConverter), true)]
-        [JsonProperty(DefaultValueHandling = DefaultValueHandling.Ignore, PropertyName = "width")]
-=======
-        [JsonConverter(typeof(StringSizeWithUnitConverter))]
         [JsonProperty("width", DefaultValueHandling = DefaultValueHandling.Ignore)]
->>>>>>> c67b5747
 #if !NETSTANDARD1_3
         [XmlAttribute]
 #endif
@@ -140,13 +134,8 @@
         /// <summary>
         ///    Explicit Image Height
         /// </summary>
-<<<<<<< HEAD
         [JsonConverter(typeof(StringSizeWithUnitConverter), true)]
-        [JsonProperty(DefaultValueHandling = DefaultValueHandling.Ignore, PropertyName = "height")]
-=======
-        [JsonConverter(typeof(StringSizeWithUnitConverter))]
         [JsonProperty("height", DefaultValueHandling = DefaultValueHandling.Ignore)]
->>>>>>> c67b5747
 #if !NETSTANDARD1_3
         [XmlAttribute]
 #endif
