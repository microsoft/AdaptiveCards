﻿using System;
using Newtonsoft.Json;
using Newtonsoft.Json.Serialization;

namespace AdaptiveCards
{

<<<<<<< HEAD
    [JsonObject(NamingStrategyType = typeof(CamelCaseNamingStrategy))]
    public abstract class AdaptiveTypedElement
    {
=======
    [JsonConverter(typeof(AdaptiveTypedElementConverter))]
    [JsonObject(NamingStrategyType = typeof(CamelCaseNamingStrategy))]
    public abstract class AdaptiveTypedElement
    {
        protected AdaptiveTypedElement()
        {
            Type = GetType().Name;
        }

>>>>>>> a649af6e
        /// <summary>
        /// The type name of the element 
        /// </summary>
        [JsonProperty(Order = -10, Required = Required.Always)]
        [JsonRequired]
        public abstract string Type { get; }

        /// <summary>
        /// A unique ID associated with the element
        /// </summary>
        [JsonProperty(Order = -9, DefaultValueHandling = DefaultValueHandling.Ignore)]
        public string Id { get; set; }


        /// <summary>
        /// A unique ID associated with the element
        /// </summary>
        [JsonProperty(Order = -9, DefaultValueHandling = DefaultValueHandling.Ignore)]
        public string Id { get; set; }


        protected TENum? GetEnum<TENum>(string value)
            where TENum : struct
        {
            if (Enum.TryParse(value, out TENum val))
                return val;
            return null;
        }

        protected int? GetInt(string value)
        {
            if (int.TryParse(value, out var val))
                return val;
            return null;
        }

        protected bool? GetBool(string value)
        {
            if (bool.TryParse(value, out var val))
                return val;
            return null;
        }
    }
}<|MERGE_RESOLUTION|>--- conflicted
+++ resolved
@@ -4,22 +4,9 @@
 
 namespace AdaptiveCards
 {
-
-<<<<<<< HEAD
     [JsonObject(NamingStrategyType = typeof(CamelCaseNamingStrategy))]
     public abstract class AdaptiveTypedElement
     {
-=======
-    [JsonConverter(typeof(AdaptiveTypedElementConverter))]
-    [JsonObject(NamingStrategyType = typeof(CamelCaseNamingStrategy))]
-    public abstract class AdaptiveTypedElement
-    {
-        protected AdaptiveTypedElement()
-        {
-            Type = GetType().Name;
-        }
-
->>>>>>> a649af6e
         /// <summary>
         /// The type name of the element 
         /// </summary>
