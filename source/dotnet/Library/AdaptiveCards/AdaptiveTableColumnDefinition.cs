// Copyright (c) Microsoft Corporation. All rights reserved.
// Licensed under the MIT License.

using System.Xml.Serialization;
using Newtonsoft.Json;
using Newtonsoft.Json.Serialization;
using System.ComponentModel;

namespace AdaptiveCards
{
    /// <summary>
    /// Represents the backgroundImage property
    /// </summary>
#if !NETSTANDARD1_3
    [XmlType(TypeName = AdaptiveTableColumnDefinition.TypeName)]
#endif
    [JsonObject(NamingStrategyType = typeof(CamelCaseNamingStrategy))]
    public class AdaptiveTableColumnDefinition
    {
        /// <summary>
        /// The JSON property name that this class implements.
        /// </summary>
        public const string TypeName = "TableColumnDefinition";

        /// <summary>
        /// The content alignment for the TableCells inside the TableRow.
        /// </summary>
        [JsonProperty("verticalCellContentAlignment", DefaultValueHandling = DefaultValueHandling.IgnoreAndPopulate)]
#if !NETSTANDARD1_3
        [XmlAttribute]
#endif
        [DefaultValue(typeof(AdaptiveVerticalContentAlignment), "top")]
        public AdaptiveVerticalContentAlignment VerticalContentAlignment { get; set; }

        /// <summary>
        /// The content alignment for the TableCells inside the TableRow.
        /// </summary>
        [JsonProperty("horizontalCellContentAlignment", DefaultValueHandling = DefaultValueHandling.IgnoreAndPopulate)]
#if !NETSTANDARD1_3
        [XmlAttribute]
#endif
        [DefaultValue(typeof(AdaptiveHorizontalContentAlignment), "left")]
        public AdaptiveHorizontalContentAlignment HorizontalContentAlignment { get; set; }

<<<<<<< HEAD
        /// <summary>
        /// Explicit Column width.
        /// </summary>
        [JsonConverter(typeof(StringSizeWithUnitConverter), false)]
        [JsonProperty("pixelWidth", DefaultValueHandling = DefaultValueHandling.IgnoreAndPopulate)]
=======
        [JsonConverter(typeof(ColumnWidthConverter))]
        [JsonProperty("width", DefaultValueHandling = DefaultValueHandling.IgnoreAndPopulate)]
>>>>>>> d48868ba
#if !NETSTANDARD1_3
        [XmlAttribute]
#endif
        [DefaultValue(0)]
        private TableColumnWidth TableColumnWidth { get; set; } = new TableColumnWidth();

<<<<<<< HEAD
        /// <summary>
        /// Relative Column width.
        /// </summary>
        [JsonConverter(typeof(StringSizeWithUnitConverter), false)]
        [JsonProperty("width", DefaultValueHandling = DefaultValueHandling.IgnoreAndPopulate)]
#if !NETSTANDARD1_3
        [XmlAttribute]
#endif
        [DefaultValue(0)]
        public uint Width { get; set; }
=======
        [JsonIgnore]
        public double PixelWidth {
            get { return TableColumnWidth.PixelWidth; }
            set { TableColumnWidth.PixelWidth = value;}
        }

        [JsonIgnore]
        public long Width
        {
                get { return TableColumnWidth.RelativeWidth; }
                set { TableColumnWidth.RelativeWidth = value;}
        }
    }
    public class TableColumnWidth
    {
        public TableColumnWidth()
        {
        }

        public TableColumnWidth(double pixelWidth)
        {
            PixelWidth = pixelWidth;
        }
        public TableColumnWidth(long relativeWidth)
        {
            RelativeWidth = relativeWidth;
        }

        public double PixelWidth { get; set; }
        public long RelativeWidth { get; set; }
>>>>>>> d48868ba
    }
}<|MERGE_RESOLUTION|>--- conflicted
+++ resolved
@@ -42,34 +42,14 @@
         [DefaultValue(typeof(AdaptiveHorizontalContentAlignment), "left")]
         public AdaptiveHorizontalContentAlignment HorizontalContentAlignment { get; set; }
 
-<<<<<<< HEAD
-        /// <summary>
-        /// Explicit Column width.
-        /// </summary>
-        [JsonConverter(typeof(StringSizeWithUnitConverter), false)]
-        [JsonProperty("pixelWidth", DefaultValueHandling = DefaultValueHandling.IgnoreAndPopulate)]
-=======
         [JsonConverter(typeof(ColumnWidthConverter))]
         [JsonProperty("width", DefaultValueHandling = DefaultValueHandling.IgnoreAndPopulate)]
->>>>>>> d48868ba
 #if !NETSTANDARD1_3
         [XmlAttribute]
 #endif
         [DefaultValue(0)]
         private TableColumnWidth TableColumnWidth { get; set; } = new TableColumnWidth();
 
-<<<<<<< HEAD
-        /// <summary>
-        /// Relative Column width.
-        /// </summary>
-        [JsonConverter(typeof(StringSizeWithUnitConverter), false)]
-        [JsonProperty("width", DefaultValueHandling = DefaultValueHandling.IgnoreAndPopulate)]
-#if !NETSTANDARD1_3
-        [XmlAttribute]
-#endif
-        [DefaultValue(0)]
-        public uint Width { get; set; }
-=======
         [JsonIgnore]
         public double PixelWidth {
             get { return TableColumnWidth.PixelWidth; }
@@ -100,6 +80,5 @@
 
         public double PixelWidth { get; set; }
         public long RelativeWidth { get; set; }
->>>>>>> d48868ba
     }
 }