// Copyright (c) Microsoft Corporation. All rights reserved.
// Licensed under the MIT License.
namespace AdaptiveCards
{
    // TODO: decide if standard error codes are useful or if this should just be string

    /// <summary>
    /// Represents a warning generated while parsing.
    /// </summary>
    public class AdaptiveWarning
    {
        // TODO #2749: temporary warning code for fallback card. Remove when common set of error codes created and integrated.
<<<<<<< HEAD
        public enum WarningStatusCode { UnsupportedSchemaVersion = 7, InvalidLanguage = 12, MaxActionsExceeded = 13, EmptyLabelInRequiredInput = 14, NoWarningForValidatedInput = 15};
=======
>>>>>>> e138a1f4

        /// <summary>
        /// Status code representing the type of warning encountered.
        /// </summary>
        public enum WarningStatusCode
        {
            /// <summary>
            /// The supplied schema version wasn't recognized.
            /// </summary>
            UnsupportedSchemaVersion = 7,

            /// <summary>
            /// The supplied language was not valid.
            /// </summary>
            InvalidLanguage = 12,

            /// <summary>
            /// The maximum number of <see cref="AdaptiveAction"/>s was exceeded.
            /// </summary>
            MaxActionsExceeded = 13,

            /// <summary>
            /// An input was marked as requiring input, but didn't have a label.
            /// </summary>
            EmptyLabelInRequiredInput = 14
        };

        /// <summary>
        /// Initializes an <see cref="AdaptiveWarning"/> instance with the given properties.
        /// </summary>
        /// <param name="code">The <see cref="WarningStatusCode"/> encountered.</param>
        /// <param name="message">The warning message.</param>
        public AdaptiveWarning(int code, string message)
        {
            Code = code;
            Message = message;
        }

        /// <summary>
        /// The <see cref="WarningStatusCode"/>.
        /// </summary>
        public int Code { get; set; }

        /// <summary>
        /// The warning message.
        /// </summary>
        public string Message { get; set; }
    }
}<|MERGE_RESOLUTION|>--- conflicted
+++ resolved
@@ -10,10 +10,6 @@
     public class AdaptiveWarning
     {
         // TODO #2749: temporary warning code for fallback card. Remove when common set of error codes created and integrated.
-<<<<<<< HEAD
-        public enum WarningStatusCode { UnsupportedSchemaVersion = 7, InvalidLanguage = 12, MaxActionsExceeded = 13, EmptyLabelInRequiredInput = 14, NoWarningForValidatedInput = 15};
-=======
->>>>>>> e138a1f4
 
         /// <summary>
         /// Status code representing the type of warning encountered.
@@ -38,7 +34,12 @@
             /// <summary>
             /// An input was marked as requiring input, but didn't have a label.
             /// </summary>
-            EmptyLabelInRequiredInput = 14
+            EmptyLabelInRequiredInput = 14,
+			
+			/// <summary>
+            /// An input has validation properties set, but no error message to display to users
+            /// </summary>
+			NoErrorMessageForValidatedInput = 15
         };
 
         /// <summary>
