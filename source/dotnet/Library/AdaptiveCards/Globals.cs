namespace AdaptiveCards
{
    class Globals
    {
<<<<<<< HEAD
        public static readonly string ObjectModelVersion = "1.4";
=======
        public static readonly string ObjectModelVersion = "1.5";
>>>>>>> af06e898
    }
}<|MERGE_RESOLUTION|>--- conflicted
+++ resolved
@@ -2,10 +2,6 @@
 {
     class Globals
     {
-<<<<<<< HEAD
-        public static readonly string ObjectModelVersion = "1.4";
-=======
         public static readonly string ObjectModelVersion = "1.5";
->>>>>>> af06e898
     }
 }