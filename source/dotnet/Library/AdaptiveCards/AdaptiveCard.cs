--- conflicted
+++ resolved
@@ -56,7 +56,6 @@
 
             var settings = new JsonSerializerSettings
             {
-<<<<<<< HEAD
                 Converters =
                     {
                         new AdaptiveCardConverter(parseResult),
@@ -67,14 +66,7 @@
             };
             parseResult.Card = JsonConvert.DeserializeObject<AdaptiveCard>(json, settings);
 
-            return parseResult;
-=======
-                 //Debugger.Break();
-                // TODO: Return errors here
-            }
-
-            return new AdaptiveCardParseResult(card);
->>>>>>> a649af6e
+            return parseResult;            
         }
 
         public const string ContentType = "application/vnd.microsoft.card.adaptive";
@@ -88,11 +80,7 @@
         /// <summary>
         ///     Actions for the card
         /// </summary>
-<<<<<<< HEAD
         [JsonProperty(Order = -2)]
-=======
-        [JsonProperty(Order = -2, NullValueHandling = NullValueHandling.Ignore)]
->>>>>>> a649af6e
         public List<AdaptiveAction> Actions { get; set; } = new List<AdaptiveAction>();
 
         /// <summary>
