--- conflicted
+++ resolved
@@ -26,8 +26,6 @@
         public override string Type { get; set; } = TypeName;
 
         /// <summary>
-<<<<<<< HEAD
-=======
         /// Collection of TableRows 
         /// </summary>
 #if !NETSTANDARD1_3
@@ -53,7 +51,6 @@
         }
 
         /// <summary>
->>>>>>> d48868ba
         /// Defines the style of the grid. This property currently only controls the grid’s color 
         /// </summary>
         [JsonConverter(typeof(IgnoreNullEnumConverter<AdaptiveContainerStyle>), true)]
@@ -98,39 +95,6 @@
         [XmlAttribute]
 #endif
         [DefaultValue(false)]
-<<<<<<< HEAD
-        public bool FirstRowAsHeader{ get; set; }
-
-        /// <summary>
-        /// Collection of TableRows 
-        /// </summary>
-
-        [JsonRequired]
-#if !NETSTANDARD1_3
-        [XmlElement(Type = typeof(AdaptiveTableRow), ElementName = AdaptiveTableRow.TypeName)]
-#endif
-        public List<AdaptiveTableRow> Rows{ get; set; } = new List<AdaptiveTableRow>();
-
-        /// <summary>
-        /// Return a enumerator for TableRows
-        /// </summary>
-        /// <returns></returns>
-        public override IEnumerator<AdaptiveElement> GetEnumerator()
-        {
-            return Rows.GetEnumerator();
-        }
-
-        /// <summary>
-        /// Collection of TableColumnDefinitions
-        /// </summary>
-
-        [JsonRequired]
-#if !NETSTANDARD1_3
-        [XmlElement(Type = typeof(AdaptiveTableColumnDefinition), ElementName = AdaptiveTableColumnDefinition.TypeName)]
-#endif
-        public List<AdaptiveTableColumnDefinition> Columns{ get; set; } = new List<AdaptiveTableColumnDefinition>();
-=======
         public bool FirstRowAsHeaders{ get; set; }
->>>>>>> d48868ba
     }
 }