﻿using System;
using System.Collections.Generic;
using System.Diagnostics;
using System.IO;
using System.Linq;
using System.Net;
using Newtonsoft.Json;

namespace AdaptiveCards.Rendering.Html
{
    /// <summary>
    ///     Render a card as HTML suitable for server side generation
    /// </summary>
    public class AdaptiveCardRenderer : AdaptiveCardRendererBase<HtmlTag, AdaptiveRenderContext>
    {
        protected override AdaptiveSchemaVersion GetSupportedSchemaVersion()
        {
            return new AdaptiveSchemaVersion(1, 0);
        }

        /// <summary>
        /// Generate a ID, useful for joining two elements together, e.g., an input and label
        /// </summary>
        public static Func<string> GenerateRandomId => () => "ac-" + Guid.NewGuid().ToString().Substring(0, 8);

        /// <summary>
        /// Adds a CSS class to the action based on it's type name. Default is "ac-action-[actionName]
        /// </summary>
        public static Func<AdaptiveAction, string> GetActionCssClass = (action) =>
        {
            var lenFromDot = action.Type.IndexOf(".") + 1;
            var suffix = action.Type.Substring(lenFromDot, action.Type.Length - lenFromDot);
            return "ac-action-" + suffix.Replace(suffix[0], char.ToLower(suffix[0]));
        };

        /// <summary>
        /// A set of transforms that are applied to the HtmlTags for specific types
        /// </summary>
        public static AdaptiveRenderTransformers<HtmlTag, AdaptiveRenderContext> ActionTransformers { get; } = new AdaptiveRenderTransformers<HtmlTag, AdaptiveRenderContext>();

        public AdaptiveCardRenderer() : this(new AdaptiveHostConfig()) { }

        public AdaptiveCardRenderer(AdaptiveHostConfig config)
        {
            SetObjectTypes();
            HostConfig = config;
        }

        public RenderedAdaptiveCard RenderCard(AdaptiveCard card)
        {
            EnsureCanRender(card);

            try
            {
                var context = new AdaptiveRenderContext(HostConfig, ElementRenderers);
                var tag = context.Render(card);
                return new RenderedAdaptiveCard(tag, card, context.Warnings);
            }
            catch (Exception ex)
            {
                throw new AdaptiveRenderException("Failed to render card", ex)
                {
                    CardFallbackText = card.FallbackText
                };
            }
        }

        private void SetObjectTypes()
        {
            ElementRenderers.Set<AdaptiveCard>(AdaptiveCardRender);

            ElementRenderers.Set<AdaptiveTextBlock>(TextBlockRender);
            ElementRenderers.Set<AdaptiveImage>(ImageRender);

            ElementRenderers.Set<AdaptiveContainer>(ContainerRender);
            ElementRenderers.Set<AdaptiveColumn>(ColumnRender);
            ElementRenderers.Set<AdaptiveColumnSet>(ColumnSetRender);
            ElementRenderers.Set<AdaptiveFactSet>(FactSetRender);
            ElementRenderers.Set<AdaptiveImageSet>(ImageSetRender);

            ElementRenderers.Set<AdaptiveChoiceSetInput>(ChoiceSetRender);
            ElementRenderers.Set<AdaptiveTextInput>(TextInputRender);
            ElementRenderers.Set<AdaptiveNumberInput>(NumberInputRender);
            ElementRenderers.Set<AdaptiveDateInput>(DateInputRender);
            ElementRenderers.Set<AdaptiveTimeInput>(TimeInputRender);
            ElementRenderers.Set<AdaptiveToggleInput>(ToggleInputRender);

            ElementRenderers.Set<AdaptiveSubmitAction>(AdaptiveActionRender);
            ElementRenderers.Set<AdaptiveOpenUrlAction>(AdaptiveActionRender);
            ElementRenderers.Set<AdaptiveShowCardAction>(AdaptiveActionRender);

            ActionTransformers.Register<AdaptiveOpenUrlAction>((action, tag, context) => tag.Attr("data-ac-url", action.Url));
            ActionTransformers.Register<AdaptiveSubmitAction>((action, tag, context) => tag.Attr("data-ac-submitData", JsonConvert.SerializeObject(action.Data, Formatting.None)));
            ActionTransformers.Register<AdaptiveShowCardAction>((action, tag, context) => tag.Attr("data-ac-showCardId", GenerateRandomId()));
        }

        protected static HtmlTag AddActionAttributes(AdaptiveAction action, HtmlTag tag, AdaptiveRenderContext context)
        {
            tag.AddClass(GetActionCssClass(action))
                .Attr("role", "button")
                .Attr("aria-label", action.Title ?? "");

            ActionTransformers.Apply(action, tag, context);

            return tag;
        }

        protected static HtmlTag AdaptiveActionRender(AdaptiveAction action, AdaptiveRenderContext context)
        {
            if (context.Config.SupportsInteractivity)
            {
                var actionsConfig = context.Config.Actions;
                var buttonElement = new HtmlTag("button", false)
                    .Attr("type", "button")
                    .Style("overflow", "hidden")
                    .Style("white-space", "nowrap")
                    .Style("text-overflow", "ellipsis")
                    .Style("flex",
                        actionsConfig.ActionAlignment == AdaptiveHorizontalAlignment.Stretch ? "0 1 100%" : "0 1 auto")
                    .Style("display", "flex")
                    .Style("align-items", "center")
                    .Style("justify-content", "center")
                    .AddClass("ac-pushButton");

                var hasTitle = !string.IsNullOrEmpty(action.Title);

                if (action.IconUrl != null)
                {
                    // Append the icon to the button
                    // NOTE: always using icon size since it's difficult
                    // to match icon's height with text's height
                    var iconElement = new HtmlTag("image", false)
                        .Attr("src", action.IconUrl)
                        .Style("max-height", $"{actionsConfig.IconSize}px");

                    if (actionsConfig.IconPlacement == IconPlacement.LeftOfTitle)
                    {
                        buttonElement.Style("flex-direction", "row");

                        if (hasTitle)
                        {
                            iconElement.Style("margin-right", "4px");
                        }
                    }
                    else
                    {
                        buttonElement.Style("flex-direction", "column");

                        if (hasTitle)
                        {
                            iconElement.Style("margin-bottom", "4px");
                        }
                    }

                    buttonElement.Append(iconElement);
                }

                var titleElement = new HtmlTag("div", false) { Text = action.Title };
                buttonElement.Append(titleElement);

                AddActionAttributes(action, buttonElement, context);
                return buttonElement;
            }

            return null;
        }

        protected static HtmlTag AdaptiveCardRender(AdaptiveCard card, AdaptiveRenderContext context)
        {
            var uiCard = new DivTag()
                .AddClass($"ac-{card.Type.ToLower()}")
                .Style("width", "100%")
                .Style("background-color", context.GetRGBColor(context.Config.ContainerStyles.Default.BackgroundColor))
                .Style("padding", $"{context.Config.Spacing.Padding}px")
                .Style("box-sizing", "border-box");

            if (!string.IsNullOrEmpty(context.Config.FontFamily))
                uiCard.Style("font-family", context.Config.FontFamily);

            if (card.BackgroundImage != null)
                uiCard.Style("background-image", $"url('{context.Config.ResolveFinalAbsoluteUri(card.BackgroundImage)}')")
                    .Style("background-repeat", "no-repeat")
                    .Style("background-size", "cover");

            AddContainerElements(uiCard, card.Body, card.Actions, context);

            AddSelectAction(uiCard, card.SelectAction, context);

            // Add all accumulated selectAction show cards
            foreach (var showCard in context.ShowCardTags)
            {
                uiCard.Children.Add(showCard);
            }

            return uiCard;
        }

        protected static void AddSelectAction(HtmlTag tag, AdaptiveAction selectAction, AdaptiveRenderContext context)
        {
            if (context.Config.SupportsInteractivity && selectAction != null)
            {
                tag.AddClass("ac-selectable");
                AddActionAttributes(selectAction, tag, context);

                // Create the additional card below for showCard actions
                if (selectAction is AdaptiveShowCardAction showCardAction)
                {
                    var cardId = tag.Attributes["data-ac-showCardId"];

                    var uiShowCard = context.Render(showCardAction.Card);
                    if (uiShowCard != null)
                    {
                        uiShowCard.Attr("id", cardId)
                            .AddClass("ac-showCard")
                            .Style("padding", "0")
                            .Style("display", "none")
                            .Style("margin-top", $"{context.Config.Actions.ShowCard.InlineTopMargin}px");

                        // Store all showCard tags inside context
                        context.ShowCardTags.Add(uiShowCard);
                    }
                }
            }
        }

        protected static void AddContainerElements(HtmlTag uiContainer, IList<AdaptiveElement> elements, IList<AdaptiveAction> actions, AdaptiveRenderContext context)
        {
            if (elements != null)
            {
                foreach (var cardElement in elements)
                {
                    // each element has a row
                    var uiElement = context.Render(cardElement);
                    if (uiElement != null)
                    {
                        if (uiContainer.Children.Any())
                        {
                            AddSeparator(uiContainer, cardElement, context);
                        }

                        uiContainer.Children.Add(uiElement);
                    }
                }
            }

            if (context.Config.SupportsInteractivity && actions != null)
            {
                var uiButtonStrip = new DivTag()
                    .AddClass("ac-actionset")
                    .Style("display", "flex");
                var actionsConfig = context.Config.Actions;

                // TODO: This top marging is currently being double applied, will have to investigate later
                //.Style("margin-top", $"{context.Config.GetSpacing(context.Config.Actions.Spacing)}px");

                // contains ShowCardAction.AdaptiveCard
                var showCards = new List<HtmlTag>();

                if (actionsConfig.ActionsOrientation == ActionsOrientation.Horizontal)
                {
                    uiButtonStrip.Style("flex-direction", "row");

                    switch (actionsConfig.ActionAlignment)
                    {
                        case AdaptiveHorizontalAlignment.Center:
                            uiButtonStrip.Style("justify-content", "center");
                            break;
                        case AdaptiveHorizontalAlignment.Right:
                            uiButtonStrip.Style("justify-content", "flex-end");
                            break;
                        default:
                            uiButtonStrip.Style("justify-content", "flex-start");
                            break;
                    }
                }
                else
                {
                    uiButtonStrip.Style("flex-direction", "column");
                    switch (actionsConfig.ActionAlignment)
                    {
                        case AdaptiveHorizontalAlignment.Center:
                            uiButtonStrip.Style("align-items", "center");
                            break;
                        case AdaptiveHorizontalAlignment.Right:
                            uiButtonStrip.Style("align-items", "flex-end");
                            break;
                        case AdaptiveHorizontalAlignment.Stretch:
                            uiButtonStrip.Style("align-items", "stretch");
                            break;
                        default:
                            uiButtonStrip.Style("align-items", "flex-start");
                            break;
                    }
                }

                var maxActions = Math.Min(actionsConfig.MaxActions, actions.Count);
                // See if all actions have icons, otherwise force the icon placement to the left
                var oldConfigIconPlacement = actionsConfig.IconPlacement;
                bool allActionsHaveIcons = true;
                for (var i = 0; i < maxActions; i++)
                {
                    if (string.IsNullOrEmpty(actions[i].IconUrl))
                    {
                        allActionsHaveIcons = false;
                        break;
                    }
                }

                if (!allActionsHaveIcons)
                {
                    actionsConfig.IconPlacement = IconPlacement.LeftOfTitle;
                }

                for (var i = 0; i < maxActions; i++)
                {
                    // add actions
                    var uiAction = context.Render(actions[i]);
                    if (uiAction != null)
                    {
                        if (actions[i] is AdaptiveShowCardAction showCardAction)
                        {
                            var cardId = uiAction.Attributes["data-ac-showCardId"];

                            var uiCard = context.Render(showCardAction.Card);
                            if (uiCard != null)
                            {
                                uiCard.Attr("id", cardId)
                                    .AddClass("ac-showCard")
                                    .Style("padding", "0")
                                    .Style("display", "none")
                                    .Style("margin-top", $"{actionsConfig.ShowCard.InlineTopMargin}px");

                                showCards.Add(uiCard);
                            }
                        }
                        uiButtonStrip.Children.Add(uiAction);
                    }

                    // add spacer between buttons according to config
                    if (i < maxActions - 1 && actionsConfig.ButtonSpacing > 0)
                    {
                        var uiSpacer = new DivTag();

                        if (actionsConfig.ActionsOrientation == ActionsOrientation.Horizontal)
                        {
                            uiSpacer.Style("flex", "0 0 auto");
                            uiSpacer.Style("width", actionsConfig.ButtonSpacing + "px");
                        }
                        else
                        {
                            uiSpacer.Style("height", actionsConfig.ButtonSpacing + "px");
                        }
                        uiButtonStrip.Children.Add(uiSpacer);
                    }
                }

                if (uiButtonStrip.Children.Any())
                {
                    AdaptiveCardRenderer.AddSeparator(uiContainer, new AdaptiveContainer(), context);
                    uiContainer.Children.Add(uiButtonStrip);
                }

                foreach (var showCard in showCards)
                {
                    uiContainer.Children.Add(showCard);
                }

                // Restore the iconPlacement for the context.
                actionsConfig.IconPlacement = oldConfigIconPlacement;
            }
        }

        protected static void AddSeparator(HtmlTag uiContainer, AdaptiveElement adaptiveElement, AdaptiveRenderContext context)
        {
            if (!adaptiveElement.Separator && adaptiveElement.Spacing == AdaptiveSpacing.None)
            {
                return;
            }

            int spacing = context.Config.GetSpacing(adaptiveElement.Spacing);

            if (adaptiveElement.Separator)
            {
                SeparatorConfig sep = context.Config.Separator;
                var uiSep = new DivTag()
                        .AddClass("ac-separator")
                        .Style("padding-top", $"{spacing / 2}px")
                        .Style("margin-top", $"{spacing / 2}px")
                        .Style("border-top-color", $"{context.GetRGBColor(sep.LineColor)}")
                        .Style("border-top-width", $"{sep.LineThickness}px")
                        .Style("border-top-style", "solid");
                uiContainer.Children.Add(uiSep);
            }
            else
            {
                var uiSep = new DivTag()
                    .AddClass("ac-separator")
                    .Style("height", $"{spacing}px");
                uiContainer.Children.Add(uiSep);
            }
        }

        protected static HtmlTag ColumnRender(AdaptiveColumn column, AdaptiveRenderContext context)
        {
            var uiColumn = new DivTag()
                .AddClass($"ac-{column.Type.Replace(".", "").ToLower()}")
                .Style("display", "flex")
                .Style("flex-direction", "column");

            AddContainerElements(uiColumn, column.Items, null, context);

            AddSelectAction(uiColumn, column.SelectAction, context);

            return uiColumn;
        }

        protected static HtmlTag ColumnSetRender(AdaptiveColumnSet columnSet, AdaptiveRenderContext context)
        {
            var uiColumnSet = new DivTag()
                .AddClass($"ac-{columnSet.Type.Replace(".", "").ToLower()}")
                .Style("overflow", "hidden")
                .Style("display", "flex");

            AddSelectAction(uiColumnSet, columnSet.SelectAction, context);

            var max = Math.Max(1.0, columnSet.Columns.Select(col =>
            {
                if (col.Width != null && double.TryParse(col.Width, out double widthVal))
                    return widthVal;
#pragma warning disable CS0618 // Type or member is obsolete
                if (double.TryParse(col.Size ?? "0", out double val))
#pragma warning restore CS0618 // Type or member is obsolete
                    return val;
                return 0;
            }).Sum());

            foreach (var column in columnSet.Columns)
            {
                var uiColumn = context.Render(column);

                // Add horizontal Seperator
                if (uiColumnSet.Children.Any() && (column.Separator || column.Spacing != AdaptiveSpacing.None))
                {
                    SeparatorConfig sep = context.Config.Separator;

                    int spacing = context.Config.GetSpacing(column.Spacing) / 2;
                    int lineThickness = column.Separator ? sep.LineThickness : 0;

                    if (sep != null)
                    {
                        uiColumnSet.Children.Add(new DivTag()
                            .AddClass($"ac-columnseparator")
                            .Style("flex", "0 0 auto")
                            .Style("padding-left", $"{spacing}px")
                            .Style("margin-left", $"{spacing}px")
                            .Style("border-left-color", $"{context.GetRGBColor(sep.LineColor)}")
                            .Style("border-left-width", $"{lineThickness}px")
                            .Style("border-left-style", $"solid"));
                    }
                }

                // do some sizing magic 
                var width = column.Width?.ToLower();
                if (string.IsNullOrEmpty(width))
#pragma warning disable CS0618 // Type or member is obsolete
                    width = column.Size?.ToLower();
#pragma warning restore CS0618 // Type or member is obsolete
                if (width == null || width == AdaptiveColumnWidth.Stretch.ToLower())
                {
                    uiColumn = uiColumn.Style("flex", "1 1 auto");
                }
                else if (width == AdaptiveColumnWidth.Auto.ToLower())
                {
                    uiColumn = uiColumn.Style("flex", "0 1 auto");
                }
                else
                {
                    if (double.TryParse(width, out double val) && val >= 0)
                    {
                        var percent = Convert.ToInt32(100 * (val / max));
                        uiColumn = uiColumn.Style("flex", $"1 1 {percent}%");
                    }
                    else if (width.EndsWith("px") && double.TryParse(width.Substring(0, width.Length-2), out double pxVal) && pxVal >= 0)
                    {
                        uiColumn = uiColumn.Style("flex", $"0 0 {(int)pxVal}px");
                    }
                    else
                    {
                        uiColumn = uiColumn.Style("flex", "0 0 auto");
                    }
                }

                uiColumnSet.Children.Add(uiColumn);
            }

            return uiColumnSet;
        }

        protected static HtmlTag ContainerRender(AdaptiveContainer container, AdaptiveRenderContext context)
        {
            var uiContainer = new DivTag()
                .AddClass($"ac-{container.Type.Replace(".", "").ToLower()}");

            if(container.Height == AdaptiveHeight.Stretch)
            {
                uiContainer.Style("display", "flex")
                .Style("flex-direction", "column")
                .Style("flex", "1 1 100%");
            }

            if (container.Style != null)
            {
                // Apply background color
                var containerStyle = context.Config.ContainerStyles.Default;
                if (container.Style == AdaptiveContainerStyle.Emphasis)
                {
                    containerStyle = context.Config.ContainerStyles.Emphasis;
                }

                uiContainer.Style("background-color", context.GetRGBColor(containerStyle.BackgroundColor));
            }

            AddContainerElements(uiContainer, container.Items, null, context);

            AddSelectAction(uiContainer, container.SelectAction, context);

            return uiContainer;
        }

        protected static HtmlTag FactSetRender(AdaptiveFactSet factSet, AdaptiveRenderContext context)
        {
            var uiFactSet = (TableTag)new TableTag()
                .AddClass($"ac-{factSet.Type.Replace(".", "").ToLower()}")
                .Style("overflow", "hidden");

            if (factSet.Height == AdaptiveHeight.Stretch)
            {
                uiFactSet.Style("display", "block")
                    .Style("flex", "1 1 100%");
            }

            foreach (var fact in factSet.Facts)
            {
                AdaptiveTextBlock factTitle = new AdaptiveTextBlock()
                {
                    Text = fact.Title,
                    Size = context.Config.FactSet.Title.Size,
                    Color = context.Config.FactSet.Title.Color,
                    Weight = context.Config.FactSet.Title.Weight,
                    IsSubtle = context.Config.FactSet.Title.IsSubtle,
                    Wrap = context.Config.FactSet.Title.Wrap,
                    MaxWidth = context.Config.FactSet.Title.MaxWidth
                };
                var uiTitle = context.Render(factTitle)
                    .AddClass("ac-facttitle")
                    .Style("margin-right", $"{context.Config.FactSet.Spacing}px");

                AdaptiveTextBlock factValue = new AdaptiveTextBlock()
                {
                    Text = fact.Value,
                    Size = context.Config.FactSet.Value.Size,
                    Color = context.Config.FactSet.Value.Color,
                    Weight = context.Config.FactSet.Value.Weight,
                    IsSubtle = context.Config.FactSet.Value.IsSubtle,
                    Wrap = context.Config.FactSet.Value.Wrap,
                    // MaxWidth is not supported on the Value of FactSet. Do not set it.
                };
                var uiValue = context.Render(factValue)
                    .AddClass("ac-factvalue");

                // create row in factset 
                var uiRow = uiFactSet
                    .AddBodyRow();
                uiRow.Style("height", "1px");

                // add elements as cells
                uiRow.AddCell().AddClass("ac-factset-titlecell").Style("height", "inherit")
                    .Style("max-width", $"{context.Config.FactSet.Title.MaxWidth}px")
                    .Append(uiTitle);
                uiRow.AddCell().AddClass("ac-factset-valuecell").Style("height", "inherit").Append(uiValue);
            }
            return uiFactSet;
        }

        protected static HtmlTag TextBlockRender(AdaptiveTextBlock textBlock, AdaptiveRenderContext context)
        {
            int fontSize;
            switch (textBlock.Size)
            {
                case AdaptiveTextSize.Small:
                    fontSize = context.Config.FontSizes.Small;
                    break;
                case AdaptiveTextSize.Medium:
                    fontSize = context.Config.FontSizes.Medium;
                    break;
                case AdaptiveTextSize.Large:
                    fontSize = context.Config.FontSizes.Large;
                    break;
                case AdaptiveTextSize.ExtraLarge:
                    fontSize = context.Config.FontSizes.ExtraLarge;
                    break;
                case AdaptiveTextSize.Default:
                default:
                    fontSize = context.Config.FontSizes.Default;
                    break;
            }
            int weight = 400;
            switch (textBlock.Weight)
            {
                case AdaptiveTextWeight.Lighter:
                    weight = 200;
                    break;

                case AdaptiveTextWeight.Bolder:
                    weight = 600;
                    break;
            }

            // Not sure where this magic value comes from?
            var lineHeight = fontSize * 1.33;

            var uiTextBlock = new HtmlTag("div", false)
                .AddClass($"ac-{textBlock.Type.Replace(".", "").ToLower()}")
                .Style("box-sizing", "border-box")
                .Style("text-align", textBlock.HorizontalAlignment.ToString().ToLower())
                .Style("color", context.GetColor(textBlock.Color, textBlock.IsSubtle))
                .Style("line-height", $"{lineHeight.ToString("F")}px")
                .Style("font-size", $"{fontSize}px")
                .Style("font-weight", $"{weight}");

            if(textBlock.Height == AdaptiveHeight.Stretch)
            {
                uiTextBlock.Style("flex", "1 1 100%");
            }

            if (textBlock.MaxLines > 0)
                uiTextBlock = uiTextBlock
                    .Style("max-height", $"{lineHeight * textBlock.MaxLines}px")
                    .Style("overflow", "hidden");

            var setWrapStyleOnParagraph = false;
            if (textBlock.Wrap == false)
            {
                uiTextBlock = uiTextBlock
                    .Style("white-space", "nowrap");
                setWrapStyleOnParagraph = true;
            }
            else
            {
                uiTextBlock = uiTextBlock
                    .Style("word-wrap", "break-word");
            }

            var textTags = MarkdownToHtmlTagConverter.Convert(RendererUtilities.ApplyTextFunctions(textBlock.Text));
            uiTextBlock.Children.AddRange(textTags);

            Action<HtmlTag> setParagraphStyles = null;
            setParagraphStyles = (HtmlTag htmlTag) =>
            {
                if (htmlTag.Element?.ToLowerInvariant() == "p")
                {
                    htmlTag.Style("margin-top", "0px");
                    htmlTag.Style("margin-bottom", "0px");
                    htmlTag.Style("width", "100%");

                    if (setWrapStyleOnParagraph)
                    {
                        htmlTag.Style("text-overflow", "ellipsis");
                        htmlTag.Style("overflow", "hidden");
                    }
                }

                foreach (var child in htmlTag.Children)
                {
                    setParagraphStyles(child);
                }
            };

            setParagraphStyles(uiTextBlock);

            return uiTextBlock;
        }

        protected static HtmlTag ImageRender(AdaptiveImage image, AdaptiveRenderContext context)
        {
            var uiDiv = new DivTag()
                .AddClass($"ac-{image.Type.Replace(".", "").ToLower()}")
                .Style("display", "block");
<<<<<<< HEAD
=======

            if (image.Height == AdaptiveHeight.Auto)
            {
                uiDiv.Style("box-sizing", "border-box");
            }
            else
            {
                uiDiv.Style("align-items", "flex-start")
                    .Style("flex", "1 1 100%");
            }
>>>>>>> 370e851c

            if (image.Height == AdaptiveHeight.Auto)
            {
                uiDiv.Style("box-sizing", "border-box");
            }
            else
            {
                uiDiv.Style("align-items", "flex-start")
                    .Style("flex", "1 1 100%");
            }

            if (image.PixelWidth == 0 || image.PixelHeight == 0)
            {
                switch (image.Size)
                {
                    case AdaptiveImageSize.Auto:
                        uiDiv = uiDiv.Style("max-width", $"100%");
                        break;
                    case AdaptiveImageSize.Small:
                        uiDiv = uiDiv.Style("max-width", $"{context.Config.ImageSizes.Small}px");
                        break;
                    case AdaptiveImageSize.Medium:
                        uiDiv = uiDiv.Style("max-width", $"{context.Config.ImageSizes.Medium}px");
                        break;
                    case AdaptiveImageSize.Large:
                        uiDiv = uiDiv.Style("max-width", $"{context.Config.ImageSizes.Large}px");
                        break;
                    case AdaptiveImageSize.Stretch:
                        uiDiv = uiDiv.Style("width", $"100%");
                        break;
                }
            }

            var uiImage = new HtmlTag("img")
                .Attr("alt", image.AltText ?? "card image")
                .Attr("src", context.Config.ResolveFinalAbsoluteUri(image.Url));

            if (image.PixelWidth != 0 || image.PixelHeight != 0)
            {
                if (image.PixelWidth != 0)
                {
                    //uiDiv = uiDiv.Style("width", $"{image.PixelWidth}px");
                    uiImage = uiImage.Attr("width", $"{image.PixelWidth}px");
                }
                if (image.PixelHeight != 0)
                {
                    uiImage = uiImage.Attr("height", $"{image.PixelWidth}px");
                    //uiDiv = uiDiv.Style("height", $"{image.PixelHeight}px");
                }
                uiImage = uiImage.Attr("object-fit", "fill");
            }
            //var uiImage = new HtmlTag("img")
            //    .Style("width", "100%")
            //    .Attr("alt", image.AltText ?? "card image")
            //    .Attr("src", context.Config.ResolveFinalAbsoluteUri(image.Url));

            switch (image.Style)
            {
                case AdaptiveImageStyle.Default:
                    break;
                case AdaptiveImageStyle.Person:
                    uiImage = uiImage.Style("background-position", "50% 50%")
                        .Style("border-radius", "50%")
                        .Style("background-repeat", "no-repeat");
                    break;
            }

            switch (image.HorizontalAlignment)
            {
                case AdaptiveHorizontalAlignment.Left:
                    uiDiv = uiDiv.Style("overflow", "hidden");
                    break;
                case AdaptiveHorizontalAlignment.Center:
                    uiDiv = uiDiv.Style("overflow", "hidden")
                        .Style("margin-right", "auto")
                        .Style("margin-left", "auto");
                    break;
                case AdaptiveHorizontalAlignment.Right:
                    uiDiv = uiDiv.Style("overflow", "hidden")
                        .Style("margin-left", "auto");
                    break;
            }

            if (!string.IsNullOrEmpty(image.BackgroundColor))
            {
                uiImage.Style("background-color", context.GetRGBColor(image.BackgroundColor));
            }

            uiDiv.Children.Add(uiImage);

            AddSelectAction(uiDiv, image.SelectAction, context);
            return uiDiv;
        }

        protected static HtmlTag ImageSetRender(AdaptiveImageSet imageSet, AdaptiveRenderContext context)
        {
            var uiImageSet = new DivTag()
                .AddClass(imageSet.Type.ToLower());

            if(imageSet.Height == AdaptiveHeight.Stretch)
            {
                uiImageSet.Style("display", "flex")
                    .Style("flex", "1 1 100%");
            }

            foreach (var image in imageSet.Images)
            {
                if (imageSet.ImageSize != AdaptiveImageSize.Auto)
                    image.Size = imageSet.ImageSize;

                var uiImage = context.Render(image)
                    .Style("display", "inline-block")
                    .Style("margin-right", "10px");

                uiImageSet.Children.Add(uiImage);
            }
            return uiImageSet;
        }

        /// <summary>
        /// 1. IsMultiSelect == false && IsCompact == true => render as a drop down select element
        /// 2. IsMultiSelect == false && IsCompact == false => render as a list of radio buttons
        /// 3. IsMultiSelect == true => render as a list of toggle inputs
        /// </summary>
        protected static HtmlTag ChoiceSetRender(AdaptiveChoiceSetInput adaptiveChoiceSetInput, AdaptiveRenderContext context)
        {
            if (!adaptiveChoiceSetInput.IsMultiSelect)
            {
                if (adaptiveChoiceSetInput.Style == AdaptiveChoiceInputStyle.Compact)
                {
                    var uiSelectElement = new HtmlTag("select")
                        .Attr("name", adaptiveChoiceSetInput.Id)
                        .AddClass("ac-input")
                        .AddClass("ac-multichoiceInput")
                        .Style("width", "100%");

                    if(adaptiveChoiceSetInput.Height == AdaptiveHeight.Stretch)
                    {
                        uiSelectElement.Style("flex", "1 1 100%");
                    }

                    var defaultValues = ParseChoiceSetInputDefaultValues(adaptiveChoiceSetInput.Value);

                    // If more than one option is specified, default to not select any option
                    if (defaultValues.Count > 1)
                    {
                        var option = new HtmlTag("option") { Text = "" }
                            .Attr("disabled", string.Empty)
                            .Attr("hidden", string.Empty)
                            .Attr("selected", string.Empty);
                        uiSelectElement.Append(option);
                    }

                    foreach (var choice in adaptiveChoiceSetInput.Choices)
                    {
                        var option = new HtmlTag("option") { Text = choice.Title }
                            .Attr("value", choice.Value);

                        // Select an option only when one option is specified
                        if (defaultValues.Contains(choice.Value) && defaultValues.Count == 1)
                        {
                            option.Attr("selected", string.Empty);
                        }
                        uiSelectElement.Append(option);
                    }

                    return uiSelectElement;
                }
                else
                {
                    return ChoiceSetRenderInternal(adaptiveChoiceSetInput, context, "radio");
                }
            }
            else
            {
                return ChoiceSetRenderInternal(adaptiveChoiceSetInput, context, "checkbox");
            }
        }

        private static HtmlTag ChoiceSetRenderInternal(AdaptiveChoiceSetInput adaptiveChoiceSetInput, AdaptiveRenderContext context, string htmlInputType)
        {
            var defaultValues = ParseChoiceSetInputDefaultValues(adaptiveChoiceSetInput.Value);

            // render as a series of radio buttons
            var uiElement = new DivTag()
                .AddClass("ac-input")
                .Style("width", "100%")
                .Style("flex", "1 1 100%");

            foreach (var choice in adaptiveChoiceSetInput.Choices)
            {
                var htmlLabelId = GenerateRandomId();

                var uiInput = new HtmlTag("input")
                    .Attr("id", htmlLabelId)
                    .Attr("type", htmlInputType)
                    .Attr("name", adaptiveChoiceSetInput.Id)
                    .Attr("value", choice.Value)
                    .Style("margin", "0px")
                    .Style("display", "inline-block")
                    .Style("vertical-align", "middle");

                // Only select an option if isMultiSelect is true (checkboxes)
                // or there is only one specified value
                if (defaultValues.Contains(choice.Value) && (adaptiveChoiceSetInput.IsMultiSelect || defaultValues.Count == 1))
                {
                    uiInput.Attr("checked", string.Empty);
                }

                var uiLabel = CreateLabel(htmlLabelId, choice.Title, context);

                var compoundInputElement = new DivTag()
                    .Append(uiInput)
                    .Append(uiLabel);

                uiElement.Append(compoundInputElement);
            }

            return uiElement;

        }

        // Default values are specified by a comma separated string
        private static List<string> ParseChoiceSetInputDefaultValues(string value)
        {
            return value?.Split(',').Select(p => p.Trim()).Where(s => !string.IsNullOrEmpty(s)).ToList() ?? new List<string>();
        }

        private static HtmlTag CreateLabel(string forId, string innerText, AdaptiveRenderContext context)
        {
            var tag = new HtmlTag("label")
                .SetInnerText(innerText)
                .Attr("for", forId);
            ApplyDefaultTextAttributes(tag, context);
            return tag;
        }

        private static void ApplyDefaultTextAttributes(HtmlTag tag, AdaptiveRenderContext context)
        {
            tag.Style("color", context.GetColor(AdaptiveTextColor.Default, false))
                .Style("font-size", $"{context.Config.FontSizes.Default}px")
                .Style("display", "inline-block")
                .Style("margin-left", "6px")
                .Style("vertical-align", "middle");
        }

        protected static HtmlTag DateInputRender(AdaptiveDateInput input, AdaptiveRenderContext context)
        {
            var uiDateInput = new HtmlTag("input")
                .Attr("name", input.Id)
                .Attr("type", "date")
                .AddClass("ac-input")
                .AddClass("ac-dateInput")
                .Style("width", "100%");

            if (!string.IsNullOrEmpty(input.Value))
            {
                uiDateInput.Attr("value", input.Value);
            }

            if (!string.IsNullOrEmpty(input.Min))
            {
                uiDateInput.Attr("min", input.Min);
            }

            if (!string.IsNullOrEmpty(input.Max))
            {
                uiDateInput.Attr("max", input.Max);
            }

            if(input.Height == AdaptiveHeight.Stretch)
            {
                uiDateInput.Style("flex", "1 1 100%");
            }

            return uiDateInput;
        }

        protected static HtmlTag NumberInputRender(AdaptiveNumberInput input, AdaptiveRenderContext context)
        {
            var uiNumberInput = new HtmlTag("input")
                .Attr("name", input.Id)
                .AddClass("ac-input")
                .AddClass("ac-numberInput")
                .Attr("type", "number")
                .Style("width", "100%");

            if (!double.IsNaN(input.Min))
            {
                uiNumberInput.Attr("min", input.Min.ToString());
            }

            if (!double.IsNaN(input.Max))
            {
                uiNumberInput.Attr("max", input.Max.ToString());
            }

            if (!double.IsNaN(input.Value))
            {
                uiNumberInput.Attr("value", input.Value.ToString());
            }

            if(input.Height == AdaptiveHeight.Stretch)
            {
                uiNumberInput.Style("flex", "1 1 100%");
            }

            return uiNumberInput;
        }

        protected static HtmlTag TextInputRender(AdaptiveTextInput input, AdaptiveRenderContext context)
        {
            HtmlTag uiTextInput;
            if (input.IsMultiline)
            {
                uiTextInput = new HtmlTag("textarea", false);

                if (!string.IsNullOrEmpty(input.Value))
                {
                    uiTextInput.Text = input.Value;
                }
            }
            else
            {
                uiTextInput = new HtmlTag("input").Attr("type", "text");

                if (!string.IsNullOrEmpty(input.Value))
                {
                    uiTextInput.Attr("value", input.Value);
                }
            }

            uiTextInput
                .Attr("name", input.Id)
                .AddClass("ac-textinput")
                .AddClass("ac-input")
                .Style("width", "100%");

            if (!string.IsNullOrEmpty(input.Placeholder))
            {
                uiTextInput.Attr("placeholder", input.Placeholder);
            }

            if (input.MaxLength > 0)
            {
                uiTextInput.Attr("maxLength", input.MaxLength.ToString());
            }

            if(input.Height == AdaptiveHeight.Stretch)
            {
                uiTextInput.Style("flex", "1 1 100%");
            }

            return uiTextInput;
        }

        protected static HtmlTag TimeInputRender(AdaptiveTimeInput input, AdaptiveRenderContext context)
        {
            var uiTimeInput = new HtmlTag("input")
                .Attr("type", "time")
                .Attr("name", input.Id)
                .AddClass("ac-input")
                .AddClass("ac-timeInput")
                .Style("width", "100%");

            if (!string.IsNullOrEmpty(input.Value))
            {
                uiTimeInput.Attr("value", input.Value);
            }

            if (!string.IsNullOrEmpty(input.Min))
            {
                uiTimeInput.Attr("min", input.Min);
            }

            if (!string.IsNullOrEmpty(input.Max))
            {
                uiTimeInput.Attr("max", input.Max);
            }

            if(input.Height == AdaptiveHeight.Stretch)
            {
                uiTimeInput.Style("flex", "1 1 100%");
            }

            return uiTimeInput;
        }

        protected static HtmlTag ToggleInputRender(AdaptiveToggleInput toggleInput, AdaptiveRenderContext context)
        {
            var htmlLabelId = GenerateRandomId();

            var uiElement = new DivTag()
                .AddClass("ac-input")
                .Style("width", "100%");

            if(toggleInput.Height == AdaptiveHeight.Stretch)
            {
                uiElement.Style("flex", "1 1 100%");
            }

            var uiCheckboxInput = new HtmlTag("input")
                .Attr("id", htmlLabelId)
                .Attr("type", "checkbox")
                .Attr("name", toggleInput.Id)
                .Attr("data-ac-valueOn", toggleInput.ValueOn ?? bool.TrueString)
                .Attr("data-ac-valueOff", toggleInput.ValueOff ?? bool.FalseString)
                .Style("display", "inline-block")
                .Style("vertical-align", "middle")
                .Style("margin", "0px");

            if (toggleInput.Value == toggleInput.ValueOn)
            {
                uiCheckboxInput.Attr("checked", string.Empty);
            }

            var uiLabel = CreateLabel(htmlLabelId, toggleInput.Title, context);

            return uiElement.Append(uiCheckboxInput).Append(uiLabel);
        }

        protected static string GetFallbackText(AdaptiveElement adaptiveElement)
        {
#pragma warning disable CS0618 // Type or member is obsolete
            if (!string.IsNullOrEmpty(adaptiveElement.Speak))
            {
#if NET452
                var doc = new System.Xml.XmlDocument();
                var xml = adaptiveElement.Speak;
                if (!xml.Trim().StartsWith("<"))
                    xml = $"<?xml version=\"1.0\" encoding=\"UTF-8\"?>\n<Speak>{xml}</Speak>";
                else if (!xml.StartsWith("<?xml "))
                    xml = $"<?xml version=\"1.0\" encoding=\"UTF-8\"?>\n{xml}";
                doc.LoadXml(xml);
                return doc.InnerText;
#endif
            }
#pragma warning restore CS0618 // Type or member is obsolete
            return null;
        }
    }
}<|MERGE_RESOLUTION|>--- conflicted
+++ resolved
@@ -686,8 +686,6 @@
             var uiDiv = new DivTag()
                 .AddClass($"ac-{image.Type.Replace(".", "").ToLower()}")
                 .Style("display", "block");
-<<<<<<< HEAD
-=======
 
             if (image.Height == AdaptiveHeight.Auto)
             {
@@ -698,7 +696,6 @@
                 uiDiv.Style("align-items", "flex-start")
                     .Style("flex", "1 1 100%");
             }
->>>>>>> 370e851c
 
             if (image.Height == AdaptiveHeight.Auto)
             {
