--- conflicted
+++ resolved
@@ -1094,16 +1094,7 @@
                     .Style("flex", "1 1 100%");
             }
 
-<<<<<<< HEAD
             // if explicit image size is not used, use Adpative Image size
-=======
-            if (!image.IsVisible)
-            {
-                uiDiv.Style("display", "none");
-            }
-
-            // if explicit image size is not used, use Adaptive Image size
->>>>>>> 441a73a2
             if (image.PixelWidth == 0 && image.PixelHeight == 0)
             {
                 switch (image.Size)
