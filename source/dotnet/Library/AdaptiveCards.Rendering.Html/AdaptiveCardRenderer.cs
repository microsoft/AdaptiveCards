--- conflicted
+++ resolved
@@ -687,7 +687,6 @@
                 .AddClass($"ac-{image.Type.Replace(".", "").ToLower()}")
                 .Style("display", "block");
 
-<<<<<<< HEAD
             if (image.Height == AdaptiveHeight.Auto)
             {
                 uiDiv.Style("box-sizing", "border-box");
@@ -698,23 +697,9 @@
                     .Style("flex", "1 1 100%");
             }
 
-            if (image.Height == AdaptiveHeight.Auto)
-            {
-                uiDiv.Style("box-sizing", "border-box");
-            }
-            else
-            {
-                uiDiv.Style("align-items", "flex-start")
-                    .Style("flex", "1 1 100%");
-            }
-
-            if (image.PixelWidth == 0 || image.PixelHeight == 0)
-            {
-=======
             // if explicit image size is not used, use Adpative Image size
             if (image.PixelWidth == 0 && image.PixelHeight == 0)
             {
->>>>>>> c67b5747
                 switch (image.Size)
                 {
                     case AdaptiveImageSize.Auto:
@@ -739,42 +724,23 @@
                 .Attr("alt", image.AltText ?? "card image")
                 .Attr("src", context.Config.ResolveFinalAbsoluteUri(image.Url));
 
-<<<<<<< HEAD
-=======
             // if explicit image size is used 
->>>>>>> c67b5747
             if (image.PixelWidth != 0 || image.PixelHeight != 0)
             {
                 if (image.PixelWidth != 0)
                 {
-<<<<<<< HEAD
-                    //uiDiv = uiDiv.Style("width", $"{image.PixelWidth}px");
-=======
->>>>>>> c67b5747
                     uiImage = uiImage.Attr("width", $"{image.PixelWidth}px");
                 }
                 if (image.PixelHeight != 0)
                 {
-<<<<<<< HEAD
-                    uiImage = uiImage.Attr("height", $"{image.PixelWidth}px");
-                    //uiDiv = uiDiv.Style("height", $"{image.PixelHeight}px");
+                    uiImage = uiImage.Attr("height", $"{image.PixelHeight}px");
                 }
                 uiImage = uiImage.Attr("object-fit", "fill");
             }
-            //var uiImage = new HtmlTag("img")
-            //    .Style("width", "100%")
-            //    .Attr("alt", image.AltText ?? "card image")
-            //    .Attr("src", context.Config.ResolveFinalAbsoluteUri(image.Url));
-=======
-                    uiImage = uiImage.Attr("height", $"{image.PixelHeight}px");
-                }
-                uiImage = uiImage.Attr("object-fit", "fill");
-            }
             else
             {
                 uiImage.Style("width", "100%");
             }
->>>>>>> c67b5747
 
             switch (image.Style)
             {
