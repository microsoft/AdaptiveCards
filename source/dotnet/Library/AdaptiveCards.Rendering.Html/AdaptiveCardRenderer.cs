using System;
using System.Collections.Generic;
using System.Diagnostics;
using System.IO;
using System.Linq;
using System.Net;
using Newtonsoft.Json;
using AdaptiveCards;

namespace AdaptiveCards.Rendering.Html
{
    /// <summary>
    ///     Render a card as HTML suitable for server side generation
    /// </summary>
    public class AdaptiveCardRenderer : AdaptiveCardRendererBase<HtmlTag, AdaptiveRenderContext>
    {
        protected override AdaptiveSchemaVersion GetSupportedSchemaVersion()
        {
            return new AdaptiveSchemaVersion(1, 2);
        }

        /// <summary>
        /// Generate a ID, useful for joining two elements together, e.g., an input and label
        /// </summary>
        public static Func<string> GenerateRandomId => () => "ac-" + Guid.NewGuid().ToString().Substring(0, 8);

        /// <summary>
        /// Adds a CSS class to the action based on it's type name. Default is "ac-action-[actionName]
        /// </summary>
        public static Func<AdaptiveAction, string> GetActionCssClass = (action) =>
        {
            var lenFromDot = action.Type.IndexOf(".") + 1;
            var suffix = action.Type.Substring(lenFromDot, action.Type.Length - lenFromDot);
            return "ac-action-" + suffix.Replace(suffix[0], char.ToLower(suffix[0]));
        };

        /// <summary>
        /// A set of transforms that are applied to the HtmlTags for specific types
        /// </summary>
        public static AdaptiveRenderTransformers<HtmlTag, AdaptiveRenderContext> ActionTransformers { get; } = InitActionTransformers();

        public AdaptiveCardRenderer() : this(new AdaptiveHostConfig()) { }

        public AdaptiveCardRenderer(AdaptiveHostConfig config)
        {
            SetObjectTypes();
            HostConfig = config;
        }

        public RenderedAdaptiveCard RenderCard(AdaptiveCard card)
        {
            try
            {
                var context = new AdaptiveRenderContext(HostConfig, ElementRenderers);
                context.Lang = card.Lang;
                var tag = context.Render(card);
                return new RenderedAdaptiveCard(tag, card, context.Warnings);
            }
            catch (Exception ex)
            {
                throw new AdaptiveRenderException("Failed to render card", ex)
                {
                    CardFallbackText = card.FallbackText
                };
            }
        }

        private void SetObjectTypes()
        {
            ElementRenderers.Set<AdaptiveCard>(AdaptiveCardRender);

            ElementRenderers.Set<AdaptiveTextBlock>(TextBlockRender);
            ElementRenderers.Set<AdaptiveRichTextBlock>(RichTextBlockRender);

            ElementRenderers.Set<AdaptiveImage>(ImageRender);
            ElementRenderers.Set<AdaptiveMedia>(MediaRender);

            ElementRenderers.Set<AdaptiveContainer>(ContainerRender);
            ElementRenderers.Set<AdaptiveColumn>(ColumnRender);
            ElementRenderers.Set<AdaptiveColumnSet>(ColumnSetRender);
            ElementRenderers.Set<AdaptiveFactSet>(FactSetRender);
            ElementRenderers.Set<AdaptiveImageSet>(ImageSetRender);
            ElementRenderers.Set<AdaptiveActionSet>(ActionSetRender);

            ElementRenderers.Set<AdaptiveChoiceSetInput>(ChoiceSetRender);
            ElementRenderers.Set<AdaptiveTextInput>(TextInputRender);
            ElementRenderers.Set<AdaptiveNumberInput>(NumberInputRender);
            ElementRenderers.Set<AdaptiveDateInput>(DateInputRender);
            ElementRenderers.Set<AdaptiveTimeInput>(TimeInputRender);
            ElementRenderers.Set<AdaptiveToggleInput>(ToggleInputRender);

            ElementRenderers.Set<AdaptiveSubmitAction>(AdaptiveActionRender);
            ElementRenderers.Set<AdaptiveOpenUrlAction>(AdaptiveActionRender);
            ElementRenderers.Set<AdaptiveShowCardAction>(AdaptiveActionRender);
            ElementRenderers.Set<AdaptiveToggleVisibilityAction>(AdaptiveActionRender);
        }

        private static AdaptiveRenderTransformers<HtmlTag, AdaptiveRenderContext> InitActionTransformers()
        {
            var transformers = new AdaptiveRenderTransformers<HtmlTag, AdaptiveRenderContext>();
            transformers.Register<AdaptiveOpenUrlAction>((action, tag, context) => tag.Attr("data-ac-url", action.Url));
            transformers.Register<AdaptiveSubmitAction>((action, tag, context) => tag.Attr("data-ac-submitData", JsonConvert.SerializeObject(action.Data, Formatting.None)));
            transformers.Register<AdaptiveShowCardAction>((action, tag, context) =>
            {
                var showCardId = GenerateRandomId();
                tag.Attr("data-ac-showCardId", showCardId);
                tag.Attr("aria-controls", showCardId);
                tag.Attr("aria-expanded", bool.FalseString);
            });

            return transformers;
        }

        protected static HtmlTag AddActionAttributes(AdaptiveAction action, HtmlTag tag, AdaptiveRenderContext context)
        {
            tag.AddClass(GetActionCssClass(action))
                .Attr("role", "button")
                .Attr("aria-label", action.Title ?? "")
                .Attr("tabindex", "0");

            ActionTransformers.Apply(action, tag, context);

            return tag;
        }

        protected static HtmlTag AddInlineActionAttributes(AdaptiveAction action, HtmlTag tag, AdaptiveRenderContext context)
        {
            tag.AddClass(GetActionCssClass(action) + "-inline")
                .Attr("role", "button")
                .Attr("aria-label", action.Title ?? "");

            ActionTransformers.Apply(action, tag, context);

            return tag;
        }

        protected static HtmlTag AdaptiveActionRender(AdaptiveAction action, AdaptiveRenderContext context)
        {
            if (context.Config.SupportsInteractivity)
            {
                var actionsConfig = context.Config.Actions;
                var buttonElement = new HtmlTag("button", false)
                    .Attr("type", "button")
                    .Style("overflow", "hidden")
                    .Style("white-space", "nowrap")
                    .Style("text-overflow", "ellipsis")
                    .Style("flex",
                        actionsConfig.ActionAlignment == AdaptiveHorizontalAlignment.Stretch ? "0 1 100%" : "0 1 auto")
                    .Style("display", "flex")
                    .Style("align-items", "center")
                    .Style("justify-content", "center")
                    .AddClass("ac-pushButton");


                if (!String.IsNullOrWhiteSpace(action.Sentiment) && !String.Equals(action.Sentiment, "default", StringComparison.OrdinalIgnoreCase))
                {
                    if (String.Equals(action.Sentiment, "positive", StringComparison.OrdinalIgnoreCase))
                    {
                        string accentColor = context.Config.ContainerStyles.Default.ForegroundColors.Accent.Default;
                        string lighterAccentColor = ColorUtil.GenerateLighterColor(accentColor);
                        buttonElement.Style("background-color", context.GetRGBColor(accentColor));
                        buttonElement.Attr("onMouseOver", "this.style.backgroundColor='" + context.GetRGBColor(lighterAccentColor) + "'");
                        buttonElement.Attr("onMouseOut", "this.style.backgroundColor='" + context.GetRGBColor(accentColor) + "'");
                        buttonElement.Style("color", "#FFFFFF");
                        buttonElement.AddClass("ac-action-positive");
                    }
                    else if (String.Equals(action.Sentiment, "destructive", StringComparison.OrdinalIgnoreCase))
                    {
                        string attentionColor = context.Config.ContainerStyles.Default.ForegroundColors.Attention.Default;
                        string lighterAttentionColor = ColorUtil.GenerateLighterColor(attentionColor);
                        buttonElement.Style("color", context.GetRGBColor(attentionColor));
                        buttonElement.Attr("onMouseOver", "this.style.color='" + context.GetRGBColor(lighterAttentionColor) + "'");
                        buttonElement.Attr("onMouseOut", "this.style.color='" + context.GetRGBColor(attentionColor) + "'");
                        buttonElement.AddClass("ac-action-destructive");
                    }
                    else
                    {
                        buttonElement.AddClass("ac-action-" + action.Sentiment);
                    }
                }

                var hasTitle = !string.IsNullOrEmpty(action.Title);

                if (action.IconUrl != null)
                {
                    // Append the icon to the button
                    // NOTE: always using icon size since it's difficult
                    // to match icon's height with text's height
                    var iconElement = new HtmlTag("image", false)
                        .Attr("src", action.IconUrl)
                        .Style("max-height", $"{actionsConfig.IconSize}px");

                    if (actionsConfig.IconPlacement == IconPlacement.LeftOfTitle)
                    {
                        buttonElement.Style("flex-direction", "row");

                        if (hasTitle)
                        {
                            iconElement.Style("margin-right", "4px");
                        }
                    }
                    else
                    {
                        buttonElement.Style("flex-direction", "column");

                        if (hasTitle)
                        {
                            iconElement.Style("margin-bottom", "4px");
                        }
                    }

                    buttonElement.Append(iconElement);
                }

                AdaptiveToggleVisibilityAction toggleVisibilityAction = null;
                if ((toggleVisibilityAction = action as AdaptiveToggleVisibilityAction) != null)
                {
                    string targetElements = string.Empty;

                    foreach (var targetElement in toggleVisibilityAction.TargetElements)
                    {
                        // If the string is not empty, append a comma in preparation to add the new target element
                        if (!String.IsNullOrWhiteSpace(targetElements))
                        {
                            targetElements += ",";
                        }

                        string targetElementId = null;
                        string targetElementToggleAction = "Toggle";

                        if (targetElement != null)
                        {
                            targetElementId = targetElement.ElementId;

                            if (targetElement.IsVisible.HasValue)
                            {
                                targetElementToggleAction = targetElement.IsVisible.Value.ToString();
                            }
                        }

                        targetElements += (targetElementId + ":" + targetElementToggleAction);
                    }

                    buttonElement.Attr("data-ac-targetelements", targetElements);
                }

                var titleElement = new HtmlTag("div", false) { Text = action.Title };
                buttonElement.Append(titleElement);

                AddActionAttributes(action, buttonElement, context);
                return buttonElement;
            }

            return null;
        }

        protected static HtmlTag AdaptiveCardRender(AdaptiveCard card, AdaptiveRenderContext context)
        {
            var uiCard = new DivTag()
                .AddClass($"ac-{card.Type.ToLower()}")
                .Style("width", "100%")
                .Style("background-color", context.GetRGBColor(context.Config.ContainerStyles.Default.BackgroundColor))
                .Style("padding", $"{context.Config.Spacing.Padding}px")
                .Style("box-sizing", "border-box");

            if (card.BackgroundImage != null)
            {
                ApplyBackgroundImage(card.BackgroundImage, uiCard, context);
            }

            if (card.PixelMinHeight > 0)
            {
                uiCard.Style("min-height", card.PixelMinHeight + "px");
            }

            // Reset the parent style
            context.RenderArgs.ParentStyle = AdaptiveContainerStyle.Default;

            switch (card.VerticalContentAlignment)
            {
                case AdaptiveVerticalContentAlignment.Center:
                    uiCard.Style("justify-content", "center");
                    break;
                case AdaptiveVerticalContentAlignment.Bottom:
                    uiCard.Style("justify-content", "flex-end");
                    break;
                case AdaptiveVerticalContentAlignment.Top:
                default:
                    uiCard.Style("justify-content", "flex-start");
                    break;
            }

            AddContainerElements(uiCard, card.Body, context);
            AddActions(uiCard, card.Actions, context);

            AddSelectAction(uiCard, card.SelectAction, context);

            // Add all accumulated selectAction show cards
            foreach (var showCard in context.ShowCardTags)
            {
                uiCard.Children.Add(showCard);
            }

            return uiCard;
        }

        protected static void AddSelectAction(HtmlTag tag, AdaptiveAction selectAction, AdaptiveRenderContext context)
        {
            if (context.Config.SupportsInteractivity && selectAction != null)
            {
                // SelectAction doesn't allow showCard actions
                if (selectAction is AdaptiveShowCardAction)
                {
                    context.Warnings.Add(new AdaptiveWarning(-1, "Inline ShowCard not supported for SelectAction"));
                    return;
                }

                tag.AddClass("ac-selectable");
                AddActionAttributes(selectAction, tag, context);                
            }
        }

        protected static void AddActions(HtmlTag uiContainer, IList<AdaptiveAction> actions, AdaptiveRenderContext context)
        {
<<<<<<< HEAD
=======
            if (elements != null)
            {
                foreach (var cardElement in elements)
                {
                    // each element has a row
                    var uiElement = context.Render(cardElement);
                    if (uiElement != null)
                    {
                        if (uiContainer.Children.Any())
                        {
                            AddSeparator(uiContainer, cardElement, context);
                        }

                        if (cardElement is AdaptiveCollectionElement collectionElement)
                        {
                            if (collectionElement.PixelMinHeight > 0)
                            {
                                uiElement.Style("min-height", collectionElement.PixelMinHeight + "px");
                            }
                        }

                        uiContainer.Children.Add(uiElement);
                    }
                }
            }

>>>>>>> 1f7ec072
            if (context.Config.SupportsInteractivity && actions != null)
            {
                var uiButtonStrip = new DivTag()
                    .AddClass("ac-actionset")
                    .Style("display", "flex");
                var actionsConfig = context.Config.Actions;

                // TODO: This top marging is currently being double applied, will have to investigate later
                //.Style("margin-top", $"{context.Config.GetSpacing(context.Config.Actions.Spacing)}px");

                // contains ShowCardAction.AdaptiveCard
                var showCards = new List<HtmlTag>();

                if (actionsConfig.ActionsOrientation == ActionsOrientation.Horizontal)
                {
                    uiButtonStrip.Style("flex-direction", "row");

                    switch (actionsConfig.ActionAlignment)
                    {
                        case AdaptiveHorizontalAlignment.Center:
                            uiButtonStrip.Style("justify-content", "center");
                            break;
                        case AdaptiveHorizontalAlignment.Right:
                            uiButtonStrip.Style("justify-content", "flex-end");
                            break;
                        default:
                            uiButtonStrip.Style("justify-content", "flex-start");
                            break;
                    }
                }
                else
                {
                    uiButtonStrip.Style("flex-direction", "column");
                    switch (actionsConfig.ActionAlignment)
                    {
                        case AdaptiveHorizontalAlignment.Center:
                            uiButtonStrip.Style("align-items", "center");
                            break;
                        case AdaptiveHorizontalAlignment.Right:
                            uiButtonStrip.Style("align-items", "flex-end");
                            break;
                        case AdaptiveHorizontalAlignment.Stretch:
                            uiButtonStrip.Style("align-items", "stretch");
                            break;
                        default:
                            uiButtonStrip.Style("align-items", "flex-start");
                            break;
                    }
                }

                var maxActions = Math.Min(actionsConfig.MaxActions, actions.Count);
                // See if all actions have icons, otherwise force the icon placement to the left
                var oldConfigIconPlacement = actionsConfig.IconPlacement;
                bool allActionsHaveIcons = true;
                for (var i = 0; i < maxActions; i++)
                {
                    if (string.IsNullOrEmpty(actions[i].IconUrl))
                    {
                        allActionsHaveIcons = false;
                        break;
                    }
                }

                if (!allActionsHaveIcons)
                {
                    actionsConfig.IconPlacement = IconPlacement.LeftOfTitle;
                }

                for (var i = 0; i < maxActions; i++)
                {
                    // add actions
                    var uiAction = context.Render(actions[i]);
                    if (uiAction != null)
                    {
                        if (actions[i] is AdaptiveShowCardAction showCardAction)
                        {
                            var cardId = uiAction.Attributes["data-ac-showCardId"];

                            var uiCard = context.Render(showCardAction.Card);
                            if (uiCard != null)
                            {
                                uiCard.Attr("id", cardId)
                                    .AddClass("ac-showCard")
                                    .Style("padding", "0")
                                    .Style("display", "none")
                                    .Style("margin-top", $"{actionsConfig.ShowCard.InlineTopMargin}px");

                                showCards.Add(uiCard);
                            }
                        }
                        uiButtonStrip.Children.Add(uiAction);
                    }

                    // add spacer between buttons according to config
                    if (i < maxActions - 1 && actionsConfig.ButtonSpacing > 0)
                    {
                        var uiSpacer = new DivTag();

                        if (actionsConfig.ActionsOrientation == ActionsOrientation.Horizontal)
                        {
                            uiSpacer.Style("flex", "0 0 auto");
                            uiSpacer.Style("width", actionsConfig.ButtonSpacing + "px");
                        }
                        else
                        {
                            uiSpacer.Style("height", actionsConfig.ButtonSpacing + "px");
                        }
                        uiButtonStrip.Children.Add(uiSpacer);
                    }
                }

                if (uiButtonStrip.Children.Any())
                {
                    AdaptiveCardRenderer.AddSeparator(uiContainer, new AdaptiveContainer(), context);
                    uiContainer.Children.Add(uiButtonStrip);
                }

                foreach (var showCard in showCards)
                {
                    uiContainer.Children.Add(showCard);
                }

                // Restore the iconPlacement for the context.
                actionsConfig.IconPlacement = oldConfigIconPlacement;
            }
        }

        protected static void AddContainerElements(HtmlTag uiContainer, IList<AdaptiveElement> elements, AdaptiveRenderContext context)
        {
            if (elements != null)
            {
                foreach (var cardElement in elements)
                {
                    // each element has a row
                    var uiElement = context.Render(cardElement);
                    if (uiElement != null)
                    {
                        if (uiContainer.Children.Any())
                        {
                            AddSeparator(uiContainer, cardElement, context);
                        }

                        uiContainer.Children.Add(uiElement);
                    }
                }
            }           
        }

        protected static void AddSeparator(HtmlTag uiContainer, AdaptiveElement adaptiveElement, AdaptiveRenderContext context)
        {
            if (!adaptiveElement.Separator && adaptiveElement.Spacing == AdaptiveSpacing.None)
            {
                return;
            }

            int spacing = context.Config.GetSpacing(adaptiveElement.Spacing);

            if (adaptiveElement.Separator)
            {
                SeparatorConfig sep = context.Config.Separator;
                var uiSep = new DivTag()
                        .AddClass("ac-separator")
                        .Style("padding-top", $"{spacing / 2}px")
                        .Style("margin-top", $"{spacing / 2}px")
                        .Style("border-top-color", $"{context.GetRGBColor(sep.LineColor)}")
                        .Style("border-top-width", $"{sep.LineThickness}px")
                        .Style("border-top-style", "solid");
                uiContainer.Children.Add(uiSep);
            }
            else
            {
                var uiSep = new DivTag()
                    .AddClass("ac-separator")
                    .Style("height", $"{spacing}px");
                uiContainer.Children.Add(uiSep);
            }
        }

        protected static HtmlTag ColumnRender(AdaptiveColumn column, AdaptiveRenderContext context)
        {
            var uiColumn = new DivTag()
                .AddClass($"ac-{column.Type.Replace(".", "").ToLower()}")
                .Style("display", "flex")
                .Style("flex-direction", "column");

            var parentRenderArgs = context.RenderArgs;
            var elementRenderArgs = new AdaptiveRenderArgs(parentRenderArgs);

            if (column.PixelMinHeight > 0)
            {
                uiColumn.Style("min-height", column.PixelMinHeight + "px");
            }

            if (!column.IsVisible)
            {
                uiColumn.Style("display", "none");
            }

            if (column.BackgroundImage != null)
            {
                ApplyBackgroundImage(column.BackgroundImage, uiColumn, context);
            }

            bool inheritsStyleFromParent = !column.Style.HasValue;
            bool hasPadding = false;
            if (!inheritsStyleFromParent)
            {
                hasPadding = ApplyPadding(uiColumn, column, parentRenderArgs, context);

                // Apply background color
                ContainerStyleConfig containerStyle = context.Config.ContainerStyles.GetContainerStyleConfig(column.Style);
                uiColumn.Style("background-color", context.GetRGBColor(containerStyle.BackgroundColor));

                elementRenderArgs.ForegroundColors = containerStyle.ForegroundColors;
            }

            switch (column.VerticalContentAlignment)
            {
                case AdaptiveVerticalContentAlignment.Center:
                    uiColumn.Style("justify-content", "center");
                    break;
                case AdaptiveVerticalContentAlignment.Bottom:
                    uiColumn.Style("justify-content", "flex-end");
                    break;
                case AdaptiveVerticalContentAlignment.Top:
                default:
                    uiColumn.Style("justify-content", "flex-start");
                    break;
            }

            // Modify context outer parent style so padding necessity can be determined
            elementRenderArgs.ParentStyle = (inheritsStyleFromParent) ? parentRenderArgs.ParentStyle : column.Style.Value;
            elementRenderArgs.HasParentWithPadding = hasPadding;
            context.RenderArgs = elementRenderArgs;

            AddContainerElements(uiColumn, column.Items, context);

            AddSelectAction(uiColumn, column.SelectAction, context);

            context.RenderArgs = parentRenderArgs;

            return uiColumn;
        }

        protected static HtmlTag ColumnSetRender(AdaptiveColumnSet columnSet, AdaptiveRenderContext context)
        {
            var uiColumnSet = new DivTag()
                .AddClass($"ac-{columnSet.Type.Replace(".", "").ToLower()}")
                .Style("overflow", "hidden")
                .Style("display", "flex");

            if (!columnSet.IsVisible)
            {
                uiColumnSet.Style("display", "none");
            }

            AddSelectAction(uiColumnSet, columnSet.SelectAction, context);

            var parentRenderArgs = context.RenderArgs;
            var elementRenderArgs = new AdaptiveRenderArgs(parentRenderArgs);

            bool inheritsStyleFromParent = !columnSet.Style.HasValue;
            bool hasPadding = false;
            if (!inheritsStyleFromParent)
            {
                hasPadding = ApplyPadding(uiColumnSet, columnSet, parentRenderArgs, context);
                // Apply background color
                var columnSetStyle = context.Config.ContainerStyles.GetContainerStyleConfig(columnSet.Style);
                uiColumnSet.Style("background-color", context.GetRGBColor(columnSetStyle.BackgroundColor));
            }

            // Modify context outer parent style so padding necessity can be determined
            elementRenderArgs.ParentStyle = (inheritsStyleFromParent) ? parentRenderArgs.ParentStyle : columnSet.Style.Value;
            elementRenderArgs.HasParentWithPadding = (hasPadding || parentRenderArgs.HasParentWithPadding);

            var max = Math.Max(1.0, columnSet.Columns.Select(col =>
            {
                if (col.Width != null && double.TryParse(col.Width, out double widthVal))
                    return widthVal;
#pragma warning disable CS0618 // Type or member is obsolete
                if (double.TryParse(col.Size ?? "0", out double val))
#pragma warning restore CS0618 // Type or member is obsolete
                    return val;
                return 0;
            }).Sum());

            for (int i = 0; i < columnSet.Columns.Count; ++i)
            {
                var column = columnSet.Columns[i];

                var columnRenderArgs = new AdaptiveRenderArgs(elementRenderArgs);
                if (columnSet.Columns.Count == 1)
                {
                    columnRenderArgs.ColumnRelativePosition = ColumnPositionEnum.Only;
                }
                else
                {
                    if (i == 0)
                    {
                        columnRenderArgs.ColumnRelativePosition = ColumnPositionEnum.Begin;
                    }
                    else if (i == (columnSet.Columns.Count - 1))
                    {
                        columnRenderArgs.ColumnRelativePosition = ColumnPositionEnum.End;
                    }
                    else
                    {
                        columnRenderArgs.ColumnRelativePosition = ColumnPositionEnum.Intermediate;
                    }
                }
                context.RenderArgs = columnRenderArgs;

                var uiColumn = context.Render(column);

                // Add horizontal Seperator
                if (uiColumnSet.Children.Any() && (column.Separator || column.Spacing != AdaptiveSpacing.None))
                {
                    SeparatorConfig sep = context.Config.Separator;

                    int spacing = context.Config.GetSpacing(column.Spacing) / 2;
                    int lineThickness = column.Separator ? sep.LineThickness : 0;

                    if (sep != null)
                    {
                        uiColumnSet.Children.Add(new DivTag()
                            .AddClass($"ac-columnseparator")
                            .Style("flex", "0 0 auto")
                            .Style("padding-left", $"{spacing}px")
                            .Style("margin-left", $"{spacing}px")
                            .Style("border-left-color", $"{context.GetRGBColor(sep.LineColor)}")
                            .Style("border-left-width", $"{lineThickness}px")
                            .Style("border-left-style", $"solid"));
                    }
                }

                // do some sizing magic
                var width = column.Width?.ToLower();
                if (string.IsNullOrEmpty(width))
#pragma warning disable CS0618 // Type or member is obsolete
                    width = column.Size?.ToLower();
#pragma warning restore CS0618 // Type or member is obsolete
                if (width == null || width == AdaptiveColumnWidth.Stretch.ToLower())
                {
                    uiColumn = uiColumn.Style("flex", "1 1 auto");
                }
                else if (width == AdaptiveColumnWidth.Auto.ToLower())
                {
                    uiColumn = uiColumn.Style("flex", "0 1 auto");
                }
                else
                {
                    if (double.TryParse(width, out double val) && val >= 0)
                    {
                        var percent = Convert.ToInt32(100 * (val / max));
                        uiColumn = uiColumn.Style("flex", $"1 1 {percent}%");
                    }
                    else if (width.EndsWith("px") && double.TryParse(width.Substring(0, width.Length - 2), out double pxVal) && pxVal >= 0)
                    {
                        uiColumn = uiColumn.Style("flex", $"0 0 {(int)pxVal}px");
                    }
                    else
                    {
                        uiColumn = uiColumn.Style("flex", "0 0 auto");
                    }
                }

                uiColumnSet.Children.Add(uiColumn);
            }

            context.RenderArgs = parentRenderArgs;

            return uiColumnSet;
        }

        protected static HtmlTag ContainerRender(AdaptiveContainer container, AdaptiveRenderContext context)
        {
            var uiContainer = new DivTag()
                .AddClass($"ac-{container.Type.Replace(".", "").ToLower()}");

            if (container.BackgroundImage != null)
            {
                ApplyBackgroundImage(container.BackgroundImage, uiContainer, context);
            }

            if (container.Height == AdaptiveHeight.Stretch)
            {
                uiContainer.Style("display", "flex")
                .Style("flex-direction", "column")
                .Style("flex", "1 1 100%");
            }

            if (!container.IsVisible)
            {
                uiContainer.Style("display", "none");
            }

            // Keep track of ContainerStyle.ForegroundColors before Container is rendered
            var parentRenderArgs = context.RenderArgs;
            var elementRenderArgs = new AdaptiveRenderArgs(parentRenderArgs);

            bool inheritsStyleFromParent = !container.Style.HasValue;
            bool hasPadding = false;
            if (!inheritsStyleFromParent)
            {
                hasPadding = ApplyPadding(uiContainer, container, parentRenderArgs, context);
                // Apply background color
                ContainerStyleConfig containerStyle = context.Config.ContainerStyles.GetContainerStyleConfig(container.Style);
                uiContainer.Style("background-color", context.GetRGBColor(containerStyle.BackgroundColor));

                elementRenderArgs.ForegroundColors = containerStyle.ForegroundColors;
            }
            elementRenderArgs.HasParentWithPadding = (hasPadding || parentRenderArgs.HasParentWithPadding);

            switch (container.VerticalContentAlignment)
            {
                case AdaptiveVerticalContentAlignment.Center:
                    uiContainer.Style("justify-content", "center");
                    break;
                case AdaptiveVerticalContentAlignment.Bottom:
                    uiContainer.Style("justify-content", "flex-end");
                    break;
                case AdaptiveVerticalContentAlignment.Top:
                default:
                    uiContainer.Style("justify-content", "flex-start");
                    break;
            }

            // Modify context outer parent style so padding necessity can be determined
            elementRenderArgs.ParentStyle = (inheritsStyleFromParent) ? parentRenderArgs.ParentStyle : container.Style.Value;
            context.RenderArgs = elementRenderArgs;

            AddContainerElements(uiContainer, container.Items, context);

            AddSelectAction(uiContainer, container.SelectAction, context);

            // Revert context's value to that of outside the Container
            context.RenderArgs = parentRenderArgs;

            return uiContainer;
        }

        protected static HtmlTag FactSetRender(AdaptiveFactSet factSet, AdaptiveRenderContext context)
        {
            var uiFactSet = (TableTag)new TableTag()
                .AddClass($"ac-{factSet.Type.Replace(".", "").ToLower()}")
                .Attr("name", factSet.Id)
                .Style("overflow", "hidden");

            if (factSet.Height == AdaptiveHeight.Stretch)
            {
                uiFactSet.Style("display", "block")
                    .Style("flex", "1 1 100%");
            }

            if (!factSet.IsVisible)
            {
                uiFactSet.Style("display", "none");
            }

            foreach (var fact in factSet.Facts)
            {
                AdaptiveTextBlock factTitle = new AdaptiveTextBlock()
                {
                    Text = fact.Title,
                    Size = context.Config.FactSet.Title.Size,
                    Color = context.Config.FactSet.Title.Color,
                    Weight = context.Config.FactSet.Title.Weight,
                    IsSubtle = context.Config.FactSet.Title.IsSubtle,
                    Wrap = context.Config.FactSet.Title.Wrap,
                    MaxWidth = context.Config.FactSet.Title.MaxWidth
                };
                var uiTitle = context.Render(factTitle)
                    .AddClass("ac-facttitle")
                    .Style("margin-right", $"{context.Config.FactSet.Spacing}px");

                AdaptiveTextBlock factValue = new AdaptiveTextBlock()
                {
                    Text = fact.Value,
                    Size = context.Config.FactSet.Value.Size,
                    Color = context.Config.FactSet.Value.Color,
                    Weight = context.Config.FactSet.Value.Weight,
                    IsSubtle = context.Config.FactSet.Value.IsSubtle,
                    Wrap = context.Config.FactSet.Value.Wrap,
                    // MaxWidth is not supported on the Value of FactSet. Do not set it.
                };
                var uiValue = context.Render(factValue)
                    .AddClass("ac-factvalue");

                // create row in factset
                var uiRow = uiFactSet
                    .AddBodyRow();
                uiRow.Style("height", "1px");

                // add elements as cells
                uiRow.AddCell().AddClass("ac-factset-titlecell").Style("height", "inherit")
                    .Style("max-width", $"{context.Config.FactSet.Title.MaxWidth}px")
                    .Append(uiTitle);
                uiRow.AddCell().AddClass("ac-factset-valuecell").Style("height", "inherit").Append(uiValue);
            }
            return uiFactSet;
        }

        protected static HtmlTag TextBlockRender(AdaptiveTextBlock textBlock, AdaptiveRenderContext context)
        {
            string fontFamily = context.Config.GetFontFamily(textBlock.FontStyle);
            int fontSize = context.Config.GetFontSize(textBlock.FontStyle, textBlock.Size);
            int weight = context.Config.GetFontWeight(textBlock.FontStyle, textBlock.Weight);

            // Not sure where this magic value comes from?
            var lineHeight = fontSize * 1.33;

            var uiTextBlock = new HtmlTag("div", false)
                .AddClass($"ac-{textBlock.Type.Replace(".", "").ToLower()}")
                .Attr("name", textBlock.Id)
                .Style("box-sizing", "border-box")
                .Style("text-align", textBlock.HorizontalAlignment.ToString().ToLower())
                .Style("color", context.GetColor(textBlock.Color, textBlock.IsSubtle))
                .Style("line-height", $"{lineHeight.ToString("F")}px")
                .Style("font-size", $"{fontSize}px")
                .Style("font-weight", $"{weight}");

            if (textBlock.Height == AdaptiveHeight.Stretch)
            {
                uiTextBlock.Style("flex", "1 1 100%");
            }

            if (!textBlock.IsVisible)
            {
                uiTextBlock.Style("display", "none");
            }

            if (textBlock.MaxLines > 0)
                uiTextBlock = uiTextBlock
                    .Style("max-height", $"{lineHeight * textBlock.MaxLines}px")
                    .Style("overflow", "hidden");

            uiTextBlock = textBlock.Wrap ?
                uiTextBlock.Style("word-wrap", "break-word") :
                uiTextBlock.Style("white-space", "nowrap");

            var textTags = MarkdownToHtmlTagConverter.Convert(RendererUtilities.ApplyTextFunctions(textBlock.Text, context.Lang));
            uiTextBlock.Children.AddRange(textTags);

            Action<HtmlTag> setParagraphStyles = null;
            setParagraphStyles = (HtmlTag htmlTag) =>
            {
                if (htmlTag.Element?.ToLowerInvariant() == "p")
                {
                    htmlTag.Style("margin-top", "0px");
                    htmlTag.Style("margin-bottom", "0px");
                    htmlTag.Style("width", "100%");

                    if (!string.IsNullOrEmpty(fontFamily))
                    {
                        htmlTag.Style("font-family", "'" + fontFamily + "'");
                    }

                    if (!textBlock.Wrap)
                    {
                        htmlTag.Style("text-overflow", "ellipsis");
                        htmlTag.Style("overflow", "hidden");
                    }
                }

                foreach (var child in htmlTag.Children)
                {
                    setParagraphStyles(child);
                }
            };

            setParagraphStyles(uiTextBlock);

            return uiTextBlock;
        }

        protected static HtmlTag RichTextBlockRender(AdaptiveRichTextBlock richTextBlock, AdaptiveRenderContext context)
        {
            var uiTextBlock = new HtmlTag("div", false)
                .AddClass($"ac-{richTextBlock.Type.Replace(".", "").ToLower()}")
                .Attr("name", richTextBlock.Id)
                .Style("box-sizing", "border-box")
                .Style("text-align", richTextBlock.HorizontalAlignment.ToString().ToLower());

            if (richTextBlock.Height == AdaptiveHeight.Stretch)
            {
                uiTextBlock.Style("flex", "1 1 100%");
            }

            if (!richTextBlock.IsVisible)
            {
                uiTextBlock.Style("display", "none");
            }

            uiTextBlock = richTextBlock.Wrap ?
                uiTextBlock.Style("word-wrap", "break-word") :
                uiTextBlock.Style("white-space", "nowrap");

            Action<HtmlTag> removeParagraphTag = null;
            removeParagraphTag = (HtmlTag htmlTag) =>
            {
                var child = htmlTag.Children[0];
                if (child.Element?.ToLowerInvariant() == "p")
                {
                    var grandChildren = new List<HtmlTag>(child.Children);
                    htmlTag.Children.Remove(child);
                    htmlTag.Children.AddRange(grandChildren);
                }
            };

            int maxFontSize = 0;
            foreach (var paragraph in richTextBlock.Paragraphs)
            {
                var uiParagraph = new HtmlTag("p");
                foreach (var inlineRun in paragraph.Inlines)
                {
                    // keep track of max font size for MaxLines rendering
                    var size = inlineRun.Size;
                    var style = inlineRun.FontStyle;
                    maxFontSize = Math.Max(maxFontSize, context.Config.GetFontSize(style, size));

                    var uiInlineRun = TextRunRender(inlineRun, context);
                    removeParagraphTag(uiInlineRun);
                    uiParagraph.Children.Add(uiInlineRun);
                }
                uiTextBlock.Children.Add(uiParagraph);
            }

            Action<HtmlTag> setParagraphStyles = null;
            setParagraphStyles = (HtmlTag htmlTag) =>
            {
                if (htmlTag.Element?.ToLowerInvariant() == "p")
                {
                    htmlTag.Style("margin-top", "0px");
                    htmlTag.Style("margin-bottom", "0px");
                    htmlTag.Style("width", "100%");

                    if (!richTextBlock.Wrap)
                    {
                        htmlTag.Style("text-overflow", "ellipsis");
                        htmlTag.Style("overflow", "hidden");
                    }
                }

                foreach (var child in htmlTag.Children)
                {
                    setParagraphStyles(child);
                }
            };

            setParagraphStyles(uiTextBlock);

            if (richTextBlock.MaxLines > 0)
            {
                var lineHeight = maxFontSize * 1.33;
                uiTextBlock = uiTextBlock
                    .Style("max-height", $"{lineHeight * richTextBlock.MaxLines}px")
                    .Style("overflow", "hidden");

            }

            return uiTextBlock;
        }

        protected static HtmlTag TextRunRender(AdaptiveTextRun textRun, AdaptiveRenderContext context)
        {
            string fontFamily = context.Config.GetFontFamily(textRun.FontStyle);
            int fontSize = context.Config.GetFontSize(textRun.FontStyle, textRun.Size);
            int weight = context.Config.GetFontWeight(textRun.FontStyle, textRun.Weight);

            // Not sure where this magic value comes from?
            var lineHeight = fontSize * 1.33;

            var uiTextRun = new HtmlTag("span", true)
                .AddClass($"ac-{textRun.Type.Replace(".", "").ToLower()}")
                .Style("color", context.GetColor(textRun.Color, textRun.IsSubtle))
                .Style("line-height", $"{lineHeight.ToString("F")}px")
                .Style("font-size", $"{fontSize}px")
                .Style("font-weight", $"{weight}");

            var textTags = MarkdownToHtmlTagConverter.Convert(RendererUtilities.ApplyTextFunctions(textRun.Text, context.Lang));
            uiTextRun.Children.AddRange(textTags);
            return uiTextRun;
        }

        protected static HtmlTag ImageRender(AdaptiveImage image, AdaptiveRenderContext context)
        {
            var uiDiv = new DivTag()
                .AddClass($"ac-{image.Type.Replace(".", "").ToLower()}")
                .Attr("name", image.Id)
                .Style("display", "block");

            if (image.Height != AdaptiveHeight.Stretch)
            {
                uiDiv.Style("box-sizing", "border-box");
            }
            else
            {
                uiDiv.Style("align-items", "flex-start")
                    .Style("flex", "1 1 100%");
            }

            if (!image.IsVisible)
            {
                uiDiv.Style("display", "none");
            }

            // if explicit image size is not used, use Adpative Image size
            if (image.PixelWidth == 0 && image.PixelHeight == 0)
            {
                switch (image.Size)
                {
                    case AdaptiveImageSize.Auto:
                        uiDiv = uiDiv.Style("max-width", $"100%");
                        break;
                    case AdaptiveImageSize.Small:
                        uiDiv = uiDiv.Style("max-width", $"{context.Config.ImageSizes.Small}px");
                        break;
                    case AdaptiveImageSize.Medium:
                        uiDiv = uiDiv.Style("max-width", $"{context.Config.ImageSizes.Medium}px");
                        break;
                    case AdaptiveImageSize.Large:
                        uiDiv = uiDiv.Style("max-width", $"{context.Config.ImageSizes.Large}px");
                        break;
                    case AdaptiveImageSize.Stretch:
                        uiDiv = uiDiv.Style("width", $"100%");
                        break;
                }
            }

            var uiImage = new HtmlTag("img")
                .Attr("alt", image.AltText ?? "card image")
                .Attr("src", context.Config.ResolveFinalAbsoluteUri(image.Url));

            // if explicit image size is used
            if (image.PixelWidth != 0 || image.PixelHeight != 0)
            {
                if (image.PixelWidth != 0)
                {
                    uiImage = uiImage.Attr("width", $"{image.PixelWidth}px");
                }
                if (image.PixelHeight != 0)
                {
                    uiImage = uiImage.Attr("height", $"{image.PixelHeight}px");
                }
                uiImage = uiImage.Attr("object-fit", "fill");
            }
            else
            {
                uiImage.Style("width", "100%");
            }

            switch (image.Style)
            {
                case AdaptiveImageStyle.Default:
                    break;
                case AdaptiveImageStyle.Person:
                    uiImage = uiImage.Style("background-position", "50% 50%")
                        .Style("border-radius", "50%")
                        .Style("background-repeat", "no-repeat");
                    break;
            }

            switch (image.HorizontalAlignment)
            {
                case AdaptiveHorizontalAlignment.Left:
                    uiDiv = uiDiv.Style("overflow", "hidden");
                    break;
                case AdaptiveHorizontalAlignment.Center:
                    uiDiv = uiDiv.Style("overflow", "hidden")
                        .Style("margin-right", "auto")
                        .Style("margin-left", "auto");
                    break;
                case AdaptiveHorizontalAlignment.Right:
                    uiDiv = uiDiv.Style("overflow", "hidden")
                        .Style("margin-left", "auto");
                    break;
            }

            if (!string.IsNullOrEmpty(image.BackgroundColor))
            {
                uiImage.Style("background-color", context.GetRGBColor(image.BackgroundColor));
            }

            uiDiv.Children.Add(uiImage);

            AddSelectAction(uiDiv, image.SelectAction, context);
            return uiDiv;
        }

        private static List<string> _supportedMimeTypes = new List<string>
        {
            "video/mp4",
            "audio/mp4",
            "audio/mpeg"
        };

        private static List<string> _supportedAudioMimeTypes = new List<string>
        {
            "audio/mp4",
            "audio/mpeg"
        };

        /** Get the first media URI with a supported mime type */
        private static List<AdaptiveMediaSource> GetMediaSources(AdaptiveMedia media, AdaptiveRenderContext context)
        {
            // Check if sources contain an invalid mix of MIME types (audio and video)
            bool? isLastMediaSourceAudio = null;
            foreach (var source in media.Sources)
            {
                if (!isLastMediaSourceAudio.HasValue)
                {
                    isLastMediaSourceAudio = IsAudio(source);
                }
                else
                {
                    if (IsAudio(source) != isLastMediaSourceAudio.Value)
                    {
                        // If there is one pair of sources with different MIME types,
                        // it's an invalid mix and a warning should be logged
                        context.Warnings.Add(new AdaptiveWarning(-1, "A Media element contains an invalid mix of MIME type"));
                        return null;
                    }

                    isLastMediaSourceAudio = IsAudio(source);
                }
            }

            // Return the list of all supported sources with not-null URI
            List<AdaptiveMediaSource> validSources = new List<AdaptiveMediaSource>();
            foreach (var source in media.Sources)
            {
                if (_supportedMimeTypes.Contains(source.MimeType))
                {
                    Uri finalMediaUri = context.Config.ResolveFinalAbsoluteUri(source.Url);
                    if (finalMediaUri != null)
                    {
                        validSources.Add(source);
                    }
                }
            }

            return validSources;
        }

        private static bool IsAudio(AdaptiveMediaSource mediaSource)
        {
            return _supportedAudioMimeTypes.Contains(mediaSource.MimeType);
        }

        protected static HtmlTag MediaRender(AdaptiveMedia media, AdaptiveRenderContext context)
        {
            List<AdaptiveMediaSource> mediaSources = GetMediaSources(media, context);

            // No valid source is found
            if (mediaSources.Count == 0)
            {
                context.Warnings.Add(new AdaptiveWarning(-1, "A Media element does not have any valid source"));
                return null;
            }

            var uiMedia = new DivTag()
                .Style("width", "100%")
                .Attr("alt", media.AltText ?? "card media");

            if (!media.IsVisible)
            {
                uiMedia.Style("display", "none");
            }

            string posterUrl = null;
            if (!string.IsNullOrEmpty(media.Poster) && context.Config.ResolveFinalAbsoluteUri(media.Poster) != null)
            {
                posterUrl = context.Config.ResolveFinalAbsoluteUri(media.Poster).ToString();
            }
            else if (!string.IsNullOrEmpty(context.Config.Media.DefaultPoster)
                 && context.Config.ResolveFinalAbsoluteUri(context.Config.Media.DefaultPoster) != null)
            {
                // Use the default poster from host
                posterUrl = context.Config.ResolveFinalAbsoluteUri(context.Config.Media.DefaultPoster).ToString();
            }

            var thumbnailImage = new HtmlTag("image", false)
                .Attr("src", posterUrl)
                .Style("width", "100%")
                .Style("height", "100%");

            // If host does not support interactivity, simply return the
            // poster image if present
            if (!context.Config.SupportsInteractivity)
            {
                uiMedia.Children.Add(thumbnailImage);

                return uiMedia;
            }

            #region Thumbnail

            var thumbnailButton = new DivTag()
                .AddClass("ac-media-poster")
                .Attr("role", "button")
                .Attr("tabindex", "0")
                .Attr("aria-label", "Play media")
                .Attr("role", "contentinfo")
                .Style("position", "relative")
                .Style("display", "flex")
                .Style("cursor", "pointer");

            if (posterUrl != null)
            {
                thumbnailButton.Children.Add(thumbnailImage);
            }
            else
            {
                thumbnailButton.AddClass("empty")
                    .Style("height", "200px")
                    .Style("minHeight", "150px")
                    .Style("background-color", "#F2F2F2");
            }

            #region Play button

            // Overlay on top of poster image
            var playButtonContainer = new DivTag()
                .Style("position", "absolute")
                .Style("left", "0")
                .Style("top", "0")
                .Style("width", "100%")
                .Style("height", "100%")
                .Style("display", "flex")
                .Style("justify-content", "center")
                .Style("align-items", "center");

            // If host specifies a play button URL,
            // render that image as the play button
            if (!string.IsNullOrEmpty(context.Config.Media.PlayButton)
                && context.Config.ResolveFinalAbsoluteUri(context.Config.Media.PlayButton) != null)
            {
                var playButtonImage = new HtmlTag("img")
                    .Attr("src", context.Config.ResolveFinalAbsoluteUri(context.Config.Media.PlayButton).ToString())
                    .Style("width", "56px")
                    .Style("height", "56px");

                playButtonContainer.Children.Add(playButtonImage);
            }
            else
            {
                int playButtonArrowWidth = 12;
                int playButtonArrowHeight = 15;

                // Play symbol (black arrow)
                var playButtonInnerElement = new DivTag()
                    .Style("width", playButtonArrowWidth + "px")
                    .Style("height", playButtonArrowHeight + "px")
                    .Style("color", "black")
                    .Style("border-top-width", (playButtonArrowHeight / 2) + "px")
                    .Style("border-bottom-width", (playButtonArrowHeight / 2) + "px")
                    .Style("border-left-width", playButtonArrowWidth + "px")
                    .Style("border-right-width", "0")
                    .Style("border-style", "solid")
                    .Style("border-top-color", "transparent")
                    .Style("border-right-color", "transparent")
                    .Style("border-bottom-color", "transparent");

                // Circle around play symbol
                var playButtonOuterElement = new DivTag()
                    .Style("display", "flex")
                    .Style("align-items", "center")
                    .Style("justify-content", "center")
                    .Style("width", "56px")
                    .Style("height", "56px")
                    .Style("border", "1px solid #EEEEEE")
                    .Style("border-radius", "28px")
                    .Style("box-shadow", "0px 0px 10px #EEEEEE")
                    .Style("background-color", "rgba(255, 255, 255, 0.9)")
                    .Style("color", "black");

                playButtonOuterElement.Children.Add(playButtonInnerElement);

                playButtonContainer.Children.Add(playButtonOuterElement);
            }

            #endregion

            thumbnailButton.Children.Add(playButtonContainer);

            #endregion

            uiMedia.Children.Add(thumbnailButton);

            if (context.Config.Media.AllowInlinePlayback)
            {
                // Media player is only created if inline playback is allowed

                // A unique ID to link the thumbnail button and the media player
                // of the same Media element
                string mediaId = GenerateRandomId();

                thumbnailButton.Attr("data-ac-mediaId", mediaId);

                #region Media Player

                bool isAudio = IsAudio(mediaSources[0]);

                var uiMediaPlayerContainer = new DivTag()
                    .Attr("id", mediaId)
                    .Style("width", "100%")
                    .Style("height", "100%")
                    .Style("display", "none");

                // If an audio has a poster, display the static poster image
                // along with the media player
                if (isAudio && posterUrl != null)
                {
                    var staticPosterImage = new HtmlTag("image", false)
                        .Attr("src", posterUrl)
                        .Style("width", "100%")
                        .Style("height", "100%");

                    uiMediaPlayerContainer.Children.Add(staticPosterImage);
                }

                var uiMediaPlayer = new HtmlTag(isAudio ? "audio" : "video")
                    .Attr("id", mediaId + "-player")
                    .Style("width", "100%")
                    .Attr("controls", "")
                    .Attr("preload", "none")
                    .Attr("poster", posterUrl);

                // Sources
                foreach (var source in mediaSources)
                {
                    var uiSource = new HtmlTag("source")
                        .Attr("src", context.Config.ResolveFinalAbsoluteUri(source.Url))
                        .Attr("type", source.MimeType);

                    uiMediaPlayer.Children.Add(uiSource);
                }

                uiMediaPlayerContainer.Children.Add(uiMediaPlayer);

                #endregion

                uiMedia.Children.Add(uiMediaPlayerContainer);
            }
            else
            {
                // Attach media data to the thumbnail to be sent to host
                thumbnailButton.Attr("data-ac-media-sources", JsonConvert.SerializeObject(media.Sources, Formatting.None));
            }

            return uiMedia;
        }

        protected static HtmlTag ImageSetRender(AdaptiveImageSet imageSet, AdaptiveRenderContext context)
        {
            var uiImageSet = new DivTag()
                .Attr("name", imageSet.Id)
                .AddClass(imageSet.Type.ToLower());

            if (imageSet.Height == AdaptiveHeight.Stretch)
            {
                uiImageSet.Style("display", "flex")
                    .Style("flex", "1 1 100%");
            }

            if (!imageSet.IsVisible)
            {
                uiImageSet.Style("display", "none");
            }

            foreach (var image in imageSet.Images)
            {
                if (imageSet.ImageSize != AdaptiveImageSize.Auto)
                    image.Size = imageSet.ImageSize;

                var uiImage = context.Render(image)
                    .Style("display", "inline-block")
                    .Style("margin-right", "10px");

                uiImageSet.Children.Add(uiImage);
            }
            return uiImageSet;
        }

        protected static HtmlTag ActionSetRender(AdaptiveActionSet actionSet, AdaptiveRenderContext context)
        {
            var outerContainer = new DivTag()
                .Style("box-sizing", "border-box")
                .Style("width", "100%");
            AddActions(outerContainer, actionSet.Actions, context);
            return outerContainer;
        }

        /// <summary>
        /// 1. IsMultiSelect == false && IsCompact == true => render as a drop down select element
        /// 2. IsMultiSelect == false && IsCompact == false => render as a list of radio buttons
        /// 3. IsMultiSelect == true => render as a list of toggle inputs
        /// </summary>
        protected static HtmlTag ChoiceSetRender(AdaptiveChoiceSetInput adaptiveChoiceSetInput, AdaptiveRenderContext context)
        {
            if (!adaptiveChoiceSetInput.IsMultiSelect)
            {
                if (adaptiveChoiceSetInput.Style == AdaptiveChoiceInputStyle.Compact)
                {
                    var uiSelectElement = new HtmlTag("select")
                        .Attr("name", adaptiveChoiceSetInput.Id)
                        .AddClass("ac-input")
                        .AddClass("ac-multichoiceInput")
                        .Style("width", "100%");

                    if (adaptiveChoiceSetInput.Height == AdaptiveHeight.Stretch)
                    {
                        uiSelectElement.Style("flex", "1 1 100%");
                    }

                    if (!adaptiveChoiceSetInput.IsVisible)
                    {
                        uiSelectElement.Style("display", "none");
                    }

                    var defaultValues = ParseChoiceSetInputDefaultValues(adaptiveChoiceSetInput.Value);

                    // If more than one option is specified, default to not select any option
                    if (defaultValues.Count > 1)
                    {
                        var option = new HtmlTag("option") { Text = "" }
                            .Attr("disabled", string.Empty)
                            .Attr("hidden", string.Empty)
                            .Attr("selected", string.Empty);
                        uiSelectElement.Append(option);
                    }

                    foreach (var choice in adaptiveChoiceSetInput.Choices)
                    {
                        var option = new HtmlTag("option") { Text = choice.Title }
                            .Attr("value", choice.Value);

                        // Select an option only when one option is specified
                        if (defaultValues.Contains(choice.Value) && defaultValues.Count == 1)
                        {
                            option.Attr("selected", string.Empty);
                        }
                        uiSelectElement.Append(option);
                    }

                    return uiSelectElement;
                }
                else
                {
                    return ChoiceSetRenderInternal(adaptiveChoiceSetInput, context, "radio");
                }
            }
            else
            {
                return ChoiceSetRenderInternal(adaptiveChoiceSetInput, context, "checkbox");
            }
        }

        private static HtmlTag ChoiceSetRenderInternal(AdaptiveChoiceSetInput adaptiveChoiceSetInput, AdaptiveRenderContext context, string htmlInputType)
        {
            var defaultValues = ParseChoiceSetInputDefaultValues(adaptiveChoiceSetInput.Value);

            // render as a series of radio buttons
            var uiElement = new DivTag()
                .AddClass("ac-input")
                .Style("width", "100%")
                .Style("flex", "1 1 100%")
                .Attr("name", adaptiveChoiceSetInput.Id);

            foreach (var choice in adaptiveChoiceSetInput.Choices)
            {
                var htmlLabelId = GenerateRandomId();

                var uiInput = new HtmlTag("input")
                    .Attr("id", htmlLabelId)
                    .Attr("type", htmlInputType)
                    .Attr("name", adaptiveChoiceSetInput.Id)
                    .Attr("value", choice.Value)
                    .Style("margin", "0px")
                    .Style("display", "inline-block")
                    .Style("vertical-align", "middle");

                // Only select an option if isMultiSelect is true (checkboxes)
                // or there is only one specified value
                if (defaultValues.Contains(choice.Value) && (adaptiveChoiceSetInput.IsMultiSelect || defaultValues.Count == 1))
                {
                    uiInput.Attr("checked", string.Empty);
                }

                var uiLabel = CreateLabel(htmlLabelId, choice.Title, context);

                var compoundInputElement = new DivTag()
                    .Append(uiInput)
                    .Append(uiLabel);

                // text-overflow ellipsis does not work when width is not specified in px
                // when specified relatively such as using %, ellipsis does not work
                if (!adaptiveChoiceSetInput.Wrap)
                {
                    compoundInputElement.Style("white-space", "nowrap");
                    compoundInputElement.Style("overflow", "hidden");
                }

                uiElement.Append(compoundInputElement);
            }

            return uiElement;

        }

        // Default values are specified by a comma separated string
        private static List<string> ParseChoiceSetInputDefaultValues(string value)
        {
            return value?.Split(',').Select(p => p.Trim()).Where(s => !string.IsNullOrEmpty(s)).ToList() ?? new List<string>();
        }

        private static HtmlTag CreateLabel(string forId, string innerText, AdaptiveRenderContext context)
        {
            var tag = new HtmlTag("label")
                .SetInnerText(innerText)
                .Attr("for", forId);
            ApplyDefaultTextAttributes(tag, context);
            return tag;
        }

        private static void ApplyDefaultTextAttributes(HtmlTag tag, AdaptiveRenderContext context)
        {
            tag.Style("color", context.GetColor(AdaptiveTextColor.Default, false))
                .Style("font-size", $"{context.Config.FontSizes.Default}px")
                .Style("display", "inline-block")
                .Style("margin-left", "6px")
                .Style("vertical-align", "middle");
        }

        protected static HtmlTag DateInputRender(AdaptiveDateInput input, AdaptiveRenderContext context)
        {
            var uiDateInput = new HtmlTag("input")
                .Attr("name", input.Id)
                .Attr("type", "date")
                .AddClass("ac-input")
                .AddClass("ac-dateInput")
                .Style("width", "100%")
                .Attr("aria-label", (input.Placeholder ?? "Select date") + " in mm/dd/yyyy format");

            if (!string.IsNullOrEmpty(input.Value))
            {
                uiDateInput.Attr("value", input.Value);
            }

            if (!string.IsNullOrEmpty(input.Min))
            {
                uiDateInput.Attr("min", input.Min);
            }

            if (!string.IsNullOrEmpty(input.Max))
            {
                uiDateInput.Attr("max", input.Max);
            }

            if (input.Height == AdaptiveHeight.Stretch)
            {
                uiDateInput.Style("flex", "1 1 100%");
            }

            if (!input.IsVisible)
            {
                uiDateInput.Style("display", "none");
            }

            return uiDateInput;
        }

        protected static HtmlTag NumberInputRender(AdaptiveNumberInput input, AdaptiveRenderContext context)
        {
            var uiNumberInput = new HtmlTag("input")
                .Attr("name", input.Id)
                .AddClass("ac-input")
                .AddClass("ac-numberInput")
                .Attr("type", "number")
                .Style("width", "100%");

            if (!double.IsNaN(input.Min))
            {
                uiNumberInput.Attr("min", input.Min.ToString());
            }

            if (!double.IsNaN(input.Max))
            {
                uiNumberInput.Attr("max", input.Max.ToString());
            }

            if (!double.IsNaN(input.Value))
            {
                uiNumberInput.Attr("value", input.Value.ToString());
            }

            if (input.Height == AdaptiveHeight.Stretch)
            {
                uiNumberInput.Style("flex", "1 1 100%");
            }

            if (!input.IsVisible)
            {
                uiNumberInput.Style("display", "none");
            }

            return uiNumberInput;
        }

        protected static HtmlTag TextInputRender(AdaptiveTextInput input, AdaptiveRenderContext context)
        {
            HtmlTag uiTextInput;
            if (input.IsMultiline)
            {
                uiTextInput = new HtmlTag("textarea", false);

                if (!string.IsNullOrEmpty(input.Value))
                {
                    uiTextInput.Text = input.Value;
                }
            }
            else
            {
                uiTextInput = new HtmlTag("input").Attr("type", "text");

                if (!string.IsNullOrEmpty(input.Value))
                {
                    uiTextInput.Attr("value", input.Value);
                }
            }

            uiTextInput
                .Attr("name", input.Id)
                .AddClass("ac-textinput")
                .AddClass("ac-input");

            if (input.InlineAction != null)
            {
                uiTextInput.Style("width", "100%");
            }
            else
            {
                if (!input.IsMultiline)
                {
                    uiTextInput.Style("flex", "1 1 auto");
                }
            }

            if (!string.IsNullOrEmpty(input.Placeholder))
            {
                uiTextInput.Attr("placeholder", input.Placeholder);
            }

            if (input.MaxLength > 0)
            {
                uiTextInput.Attr("maxLength", input.MaxLength.ToString());
            }

            if (input.Height == AdaptiveHeight.Stretch)
            {
                uiTextInput.Style("flex", "1 1 100%");
            }

            if (!input.IsVisible)
            {
                uiTextInput.Style("display", "none");
            }
            
            if (context.Config.SupportsInteractivity && input.InlineAction != null)
            {
                // ShowCard Inline Action Mode is not supported
                if (input.InlineAction.Type == AdaptiveShowCardAction.TypeName &&
                     context.Config.Actions.ShowCard.ActionMode == ShowCardActionMode.Inline)
                {
                    context.Warnings.Add(new AdaptiveWarning(-1, "Inline ShowCard not supported for InlineAction"));
                }
                else
                {
                    var textInputWithInlineActionId = GenerateRandomId();
                    var uiContainer = new DivTag()
                        .AddClass("ac-textinput-inlineaction")
                        .Attr("data-ac-textinput-id", textInputWithInlineActionId)
                        .Style("overflow", "hidden")
                        .Style("display", "flex")
                        .Attr("name", input.Id);

                    if(input.Height == AdaptiveHeight.Stretch)
                    {
                        uiContainer.Style("flex", "1 1 100%");
                    }

                    uiTextInput.Attr("id", textInputWithInlineActionId);

                    uiContainer.Children.Add(uiTextInput);

                    var actionsConfig = context.Config.Actions;

                    var buttonElement = new HtmlTag("button", false)
                        .Attr("type", "button")
                        .Style("overflow", "hidden")
                        .Style("white-space", "nowrap")
                        .Style("text-overflow", "ellipsis")
                        .Style("flex", "0 1 auto")
                        .Style("display", "flex")
                        .Style("align-items", "center")
                        .Style("justify-content", "center");

                    if (input.InlineAction.IconUrl != null)
                    {
                        // Append the icon to the button
                        // NOTE: always using icon size since it's difficult
                        // to match icon's height with text's height
                        var iconElement = new HtmlTag("image", false)
                            .Attr("src", input.InlineAction.IconUrl)
                            .Style("max-height", $"{actionsConfig.IconSize}px");

                        buttonElement.Append(iconElement);
                    }
                    else
                    {
                        var titleElement = new HtmlTag("div", false) { Text = input.InlineAction.Title };
                        buttonElement.Append(titleElement);
                    }

                    AddInlineActionAttributes(input.InlineAction, buttonElement, context);
                    string inlineActionId = GenerateRandomId();
                    uiContainer.Attr("data-ac-inlineaction-id", inlineActionId);
                    buttonElement.Attr("id", inlineActionId);
                    uiContainer.Children.Add(buttonElement);

                    return uiContainer;
                }
            }
           
            return uiTextInput;
        }

        protected static HtmlTag TimeInputRender(AdaptiveTimeInput input, AdaptiveRenderContext context)
        {
            var uiTimeInput = new HtmlTag("input")
                .Attr("type", "time")
                .Attr("name", input.Id)
                .AddClass("ac-input")
                .AddClass("ac-timeInput")
                .Style("width", "100%");

            if (!string.IsNullOrEmpty(input.Value))
            {
                uiTimeInput.Attr("value", input.Value);
            }

            if (!string.IsNullOrEmpty(input.Min))
            {
                uiTimeInput.Attr("min", input.Min);
            }

            if (!string.IsNullOrEmpty(input.Max))
            {
                uiTimeInput.Attr("max", input.Max);
            }

            if (input.Height == AdaptiveHeight.Stretch)
            {
                uiTimeInput.Style("flex", "1 1 100%");
            }

            if (!input.IsVisible)
            {
                uiTimeInput.Style("display", "none");
            }

            return uiTimeInput;
        }

        protected static HtmlTag ToggleInputRender(AdaptiveToggleInput toggleInput, AdaptiveRenderContext context)
        {
            var htmlLabelId = GenerateRandomId();

            var uiElement = new DivTag()
                .AddClass("ac-input")
                .Style("width", "100%")
                .Attr("name", toggleInput.Id);

            if (toggleInput.Height == AdaptiveHeight.Stretch)
            {
                uiElement.Style("flex", "1 1 100%");
            }

            if (!toggleInput.IsVisible)
            {
                uiElement.Style("display", "none");
            }

            var uiCheckboxInput = new HtmlTag("input")
                .Attr("id", htmlLabelId)
                .Attr("type", "checkbox")
                .Attr("name", toggleInput.Id)
                .Attr("data-ac-valueOn", toggleInput.ValueOn ?? bool.TrueString)
                .Attr("data-ac-valueOff", toggleInput.ValueOff ?? bool.FalseString)
                .Style("display", "inline-block")
                .Style("vertical-align", "middle")
                .Style("margin", "0px");

            if (toggleInput.Value == toggleInput.ValueOn)
            {
                uiCheckboxInput.Attr("checked", string.Empty);
            }

            var uiLabel = CreateLabel(htmlLabelId, toggleInput.Title, context);

            uiElement.Append(uiCheckboxInput).Append(uiLabel);

            if (!toggleInput.Wrap)
            {
                uiElement.Style("white-space", "nowrap");
                uiElement.Style("overflow", "hidden");
            }

            return uiElement;
        }

        protected static string GetFallbackText(AdaptiveElement adaptiveElement)
        {
#pragma warning disable CS0618 // Type or member is obsolete
            if (!string.IsNullOrEmpty(adaptiveElement.Speak))
            {
#if NET452
                var doc = new System.Xml.XmlDocument();
                var xml = adaptiveElement.Speak;
                if (!xml.Trim().StartsWith("<"))
                    xml = $"<?xml version=\"1.0\" encoding=\"UTF-8\"?>\n<Speak>{xml}</Speak>";
                else if (!xml.StartsWith("<?xml "))
                    xml = $"<?xml version=\"1.0\" encoding=\"UTF-8\"?>\n{xml}";
                doc.LoadXml(xml);
                return doc.InnerText;
#endif
            }
#pragma warning restore CS0618 // Type or member is obsolete
            return null;
        }

        private static void ApplyBackgroundImage(AdaptiveBackgroundImage backgroundImage, HtmlTag uiContainer, AdaptiveRenderContext context)
        {
            switch (backgroundImage.Mode)
            {
                case AdaptiveBackgroundImageMode.Repeat:
                    uiContainer.Style("background-image", $"url('{context.Config.ResolveFinalAbsoluteUri(backgroundImage.Url)}')")
                            .Style("background-repeat", "repeat");
                    break;
                case AdaptiveBackgroundImageMode.RepeatHorizontally:
                    uiContainer.Style("background-image", $"url('{context.Config.ResolveFinalAbsoluteUri(backgroundImage.Url)}')")
                            .Style("background-repeat", "repeat-x")
                            .Style("background-position", "left " + backgroundImage.VerticalAlignment.ToString());
                    break;
                case AdaptiveBackgroundImageMode.RepeatVertically:
                    uiContainer.Style("background-image", $"url('{context.Config.ResolveFinalAbsoluteUri(backgroundImage.Url)}')")
                            .Style("background-repeat", "repeat-y")
                            .Style("background-position", backgroundImage.HorizontalAlignment.ToString() + " top");
                    break;
                case AdaptiveBackgroundImageMode.Stretch:
                default:
                    uiContainer.Style("background-image", $"url('{context.Config.ResolveFinalAbsoluteUri(backgroundImage.Url)}')")
                            .Style("background-repeat", "no-repeat")
                            .Style("background-size", "cover");
                    break;
            }
        }

        private static bool ApplyPadding(HtmlTag uiElement, AdaptiveCollectionElement element, AdaptiveRenderArgs parentRenderArgs, AdaptiveRenderContext context)
        {
            bool canApplyPadding = false;

            // AdaptiveColumn inherits from AdaptiveContainer so only one check is required for both
            if (element is AdaptiveContainer container)
            {
                canApplyPadding = ((container.BackgroundImage != null) || (container.Style.HasValue && (container.Style != parentRenderArgs.ParentStyle)));
            }
            else if (element is AdaptiveColumnSet columnSet)
            {
                canApplyPadding = (columnSet.Style.HasValue && (columnSet.Style != parentRenderArgs.ParentStyle));
            }

            if (canApplyPadding)
            {
                int padding = context.Config.Spacing.Padding;
                uiElement.Style("padding-right", padding + "px")
                    .Style("padding-left", padding + "px")
                    .Style("padding-top", padding + "px")
                    .Style("padding-bottom", padding + "px");

                if (element.Bleed && context.RenderArgs.HasParentWithPadding)
                {
                    // Columns have a special rendering behaviour, only the leftmost and rightmost columns must bleed
                    if (element is AdaptiveColumn column)
                    {
                        if (parentRenderArgs.ColumnRelativePosition == ColumnPositionEnum.Begin)
                        {
                            uiElement.Style("margin-left", -padding + "px");
                        }
                        else if (parentRenderArgs.ColumnRelativePosition == ColumnPositionEnum.End)
                        {
                            uiElement.Style("margin-right", -padding + "px");
                        }
                        else if (parentRenderArgs.ColumnRelativePosition == ColumnPositionEnum.Only)
                        {
                            uiElement.Style("margin-right", -padding + "px")
                                    .Style("margin-left", -padding + "px");
                        }
                    }
                    else
                    {
                        uiElement.Style("margin-right", -padding + "px")
                                .Style("margin-left", -padding + "px");
                    }
                }
            }

            return canApplyPadding;
        }
    }
}<|MERGE_RESOLUTION|>--- conflicted
+++ resolved
@@ -322,35 +322,6 @@
 
         protected static void AddActions(HtmlTag uiContainer, IList<AdaptiveAction> actions, AdaptiveRenderContext context)
         {
-<<<<<<< HEAD
-=======
-            if (elements != null)
-            {
-                foreach (var cardElement in elements)
-                {
-                    // each element has a row
-                    var uiElement = context.Render(cardElement);
-                    if (uiElement != null)
-                    {
-                        if (uiContainer.Children.Any())
-                        {
-                            AddSeparator(uiContainer, cardElement, context);
-                        }
-
-                        if (cardElement is AdaptiveCollectionElement collectionElement)
-                        {
-                            if (collectionElement.PixelMinHeight > 0)
-                            {
-                                uiElement.Style("min-height", collectionElement.PixelMinHeight + "px");
-                            }
-                        }
-
-                        uiContainer.Children.Add(uiElement);
-                    }
-                }
-            }
-
->>>>>>> 1f7ec072
             if (context.Config.SupportsInteractivity && actions != null)
             {
                 var uiButtonStrip = new DivTag()
@@ -491,6 +462,14 @@
                         if (uiContainer.Children.Any())
                         {
                             AddSeparator(uiContainer, cardElement, context);
+                        }
+
+                        if (cardElement is AdaptiveCollectionElement collectionElement)
+                        {
+                            if (collectionElement.PixelMinHeight > 0)
+                            {
+                                uiElement.Style("min-height", collectionElement.PixelMinHeight + "px");
+                            }
                         }
 
                         uiContainer.Children.Add(uiElement);
