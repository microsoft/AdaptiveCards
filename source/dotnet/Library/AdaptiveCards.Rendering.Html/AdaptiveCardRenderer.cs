--- conflicted
+++ resolved
@@ -645,16 +645,13 @@
                 .Style("flex", "1 1 100%");
             }
 
-<<<<<<< HEAD
+            if (!container.IsVisible)
+            {
+                uiContainer.Style("display", "none");
+            }
+
             // Keep track of ContainerStyle.ForegroundColors before Container is rendered
             var outerStyle = context.ForegroundColors;
-=======
-            if (!container.IsVisible)
-            {
-                uiContainer.Style("display", "none");
-            }
-
->>>>>>> b738e08b
             if (container.Style != null)
             {
                 // Apply background color
