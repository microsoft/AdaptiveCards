// Copyright (c) Microsoft Corporation. All rights reserved.
// Licensed under the MIT License.
using System;
using System.Collections.Generic;
using System.Diagnostics;
using System.IO;
using System.Linq;
using System.Net;
using Newtonsoft.Json;
using AdaptiveCards;

namespace AdaptiveCards.Rendering.Html
{
    /// <summary>
    ///     Render a card as HTML suitable for server side generation
    /// </summary>
    public class AdaptiveCardRenderer : AdaptiveCardRendererBase<HtmlTag, AdaptiveRenderContext>
    {
        protected override AdaptiveSchemaVersion GetSupportedSchemaVersion()
        {
            return new AdaptiveSchemaVersion(1, 2);
        }

        /// <summary>
        /// Generate a ID, useful for joining two elements together, e.g., an input and label
        /// </summary>
        public static Func<string> GenerateRandomId => () => "ac-" + Guid.NewGuid().ToString().Substring(0, 8);

        /// <summary>
        /// Adds a CSS class to the action based on it's type name. Default is "ac-action-[actionName]
        /// </summary>
        public static Func<AdaptiveAction, string> GetActionCssClass = (action) =>
        {
            var lenFromDot = action.Type.IndexOf(".") + 1;
            var suffix = action.Type.Substring(lenFromDot, action.Type.Length - lenFromDot);
            return "ac-action-" + suffix.Replace(suffix[0], char.ToLower(suffix[0]));
        };

        /// <summary>
        /// A set of transforms that are applied to the HtmlTags for specific types
        /// </summary>
        public static AdaptiveRenderTransformers<HtmlTag, AdaptiveRenderContext> ActionTransformers { get; } = InitActionTransformers();

        public AdaptiveCardRenderer() : this(new AdaptiveHostConfig()) { }

        public AdaptiveCardRenderer(AdaptiveHostConfig config)
        {
            SetObjectTypes();
            HostConfig = config;
        }

        public AdaptiveFeatureRegistration FeatureRegistration { get; } = new AdaptiveFeatureRegistration();

        public RenderedAdaptiveCard RenderCard(AdaptiveCard card)
        {
            try
            {
                var context = new AdaptiveRenderContext(HostConfig, ElementRenderers);
                context.FeatureRegistration = FeatureRegistration;
                context.Lang = card.Lang;
                var tag = context.Render(card);
                return new RenderedAdaptiveCard(tag, card, context.Warnings);
            }
            catch (Exception ex)
            {
                throw new AdaptiveRenderException("Failed to render card", ex)
                {
                    CardFallbackText = card.FallbackText
                };
            }
        }

        private void SetObjectTypes()
        {
            ElementRenderers.Set<AdaptiveCard>(AdaptiveCardRender);

            ElementRenderers.Set<AdaptiveTextBlock>(TextBlockRender);
            ElementRenderers.Set<AdaptiveRichTextBlock>(RichTextBlockRender);

            ElementRenderers.Set<AdaptiveImage>(ImageRender);
            ElementRenderers.Set<AdaptiveMedia>(MediaRender);

            ElementRenderers.Set<AdaptiveContainer>(ContainerRender);
            ElementRenderers.Set<AdaptiveColumn>(ColumnRender);
            ElementRenderers.Set<AdaptiveColumnSet>(ColumnSetRender);
            ElementRenderers.Set<AdaptiveFactSet>(FactSetRender);
            ElementRenderers.Set<AdaptiveImageSet>(ImageSetRender);
            ElementRenderers.Set<AdaptiveActionSet>(ActionSetRender);

            ElementRenderers.Set<AdaptiveChoiceSetInput>(ChoiceSetRender);
            ElementRenderers.Set<AdaptiveTextInput>(TextInputRender);
            ElementRenderers.Set<AdaptiveNumberInput>(NumberInputRender);
            ElementRenderers.Set<AdaptiveDateInput>(DateInputRender);
            ElementRenderers.Set<AdaptiveTimeInput>(TimeInputRender);
            ElementRenderers.Set<AdaptiveToggleInput>(ToggleInputRender);

            ElementRenderers.Set<AdaptiveSubmitAction>(AdaptiveActionRender);
            ElementRenderers.Set<AdaptiveOpenUrlAction>(AdaptiveActionRender);
            ElementRenderers.Set<AdaptiveShowCardAction>(AdaptiveActionRender);
            ElementRenderers.Set<AdaptiveToggleVisibilityAction>(AdaptiveActionRender);
        }

        private static AdaptiveRenderTransformers<HtmlTag, AdaptiveRenderContext> InitActionTransformers()
        {
            var transformers = new AdaptiveRenderTransformers<HtmlTag, AdaptiveRenderContext>();
            transformers.Register<AdaptiveOpenUrlAction>((action, tag, context) => tag.Attr("data-ac-url", action.Url));
            transformers.Register<AdaptiveSubmitAction>((action, tag, context) => tag.Attr("data-ac-submitData", JsonConvert.SerializeObject(action.Data, Formatting.None)));
            transformers.Register<AdaptiveShowCardAction>((action, tag, context) =>
            {
                var showCardId = GenerateRandomId();
                tag.Attr("data-ac-showCardId", showCardId);
                tag.Attr("aria-controls", showCardId);
                tag.Attr("aria-expanded", bool.FalseString);
            });

            return transformers;
        }

        protected static HtmlTag AddActionAttributes(AdaptiveAction action, HtmlTag tag, AdaptiveRenderContext context)
        {
            tag.AddClass(GetActionCssClass(action))
                .Attr("role", "button")
                .Attr("aria-label", action.Title ?? "")
                .Attr("tabindex", "0");


            AdaptiveToggleVisibilityAction toggleVisibilityAction = null;
            if ((toggleVisibilityAction = action as AdaptiveToggleVisibilityAction) != null)
            {
                string targetElements = string.Empty;

                foreach (var targetElement in toggleVisibilityAction.TargetElements)
                {
                    // If the string is not empty, append a comma in preparation to add the new target element
                    if (!String.IsNullOrWhiteSpace(targetElements))
                    {
                        targetElements += ",";
                    }

                    string targetElementId = null;
                    string targetElementToggleAction = "Toggle";

                    if (targetElement != null)
                    {
                        targetElementId = targetElement.ElementId;

                        if (targetElement.IsVisible.HasValue)
                        {
                            targetElementToggleAction = targetElement.IsVisible.Value.ToString();
                        }
                    }

                    targetElements += (targetElementId + ":" + targetElementToggleAction);
                }

                tag.Attr("data-ac-targetelements", targetElements);
            }

            ActionTransformers.Apply(action, tag, context);

            return tag;
        }

        protected static HtmlTag AddInlineActionAttributes(AdaptiveAction action, HtmlTag tag, AdaptiveRenderContext context)
        {
            tag.AddClass(GetActionCssClass(action) + "-inline")
                .Attr("role", "button")
                .Attr("aria-label", action.Title ?? "");

            ActionTransformers.Apply(action, tag, context);

            return tag;
        }

        protected static HtmlTag AdaptiveActionRender(AdaptiveAction action, AdaptiveRenderContext context)
        {
            if (context.Config.SupportsInteractivity)
            {
                var actionsConfig = context.Config.Actions;
                var buttonElement = new HtmlTag("button", false)
                    .Attr("type", "button")
                    .Style("overflow", "hidden")
                    .Style("white-space", "nowrap")
                    .Style("text-overflow", "ellipsis")
                    .Style("flex",
                        actionsConfig.ActionAlignment == AdaptiveHorizontalAlignment.Stretch ? "0 1 100%" : "0 1 auto")
                    .Style("display", "flex")
                    .Style("align-items", "center")
                    .Style("justify-content", "center")
                    .AddClass("ac-pushButton");


                if (!String.IsNullOrWhiteSpace(action.Sentiment) && !String.Equals(action.Sentiment, "default", StringComparison.OrdinalIgnoreCase))
                {
                    if (String.Equals(action.Sentiment, "positive", StringComparison.OrdinalIgnoreCase))
                    {
                        string accentColor = context.Config.ContainerStyles.Default.ForegroundColors.Accent.Default;
                        string lighterAccentColor = ColorUtil.GenerateLighterColor(accentColor);
                        buttonElement.Style("background-color", context.GetRGBColor(accentColor));
                        buttonElement.Attr("onMouseOver", "this.style.backgroundColor='" + context.GetRGBColor(lighterAccentColor) + "'");
                        buttonElement.Attr("onMouseOut", "this.style.backgroundColor='" + context.GetRGBColor(accentColor) + "'");
                        buttonElement.Style("color", "#FFFFFF");
                        buttonElement.AddClass("ac-action-positive");
                    }
                    else if (String.Equals(action.Sentiment, "destructive", StringComparison.OrdinalIgnoreCase))
                    {
                        string attentionColor = context.Config.ContainerStyles.Default.ForegroundColors.Attention.Default;
                        string lighterAttentionColor = ColorUtil.GenerateLighterColor(attentionColor);
                        buttonElement.Style("color", context.GetRGBColor(attentionColor));
                        buttonElement.Attr("onMouseOver", "this.style.color='" + context.GetRGBColor(lighterAttentionColor) + "'");
                        buttonElement.Attr("onMouseOut", "this.style.color='" + context.GetRGBColor(attentionColor) + "'");
                        buttonElement.AddClass("ac-action-destructive");
                    }
                    else
                    {
                        buttonElement.AddClass("ac-action-" + action.Sentiment);
                    }
                }

                var hasTitle = !string.IsNullOrEmpty(action.Title);

                if (action.IconUrl != null)
                {
                    // Append the icon to the button
                    // NOTE: always using icon size since it's difficult
                    // to match icon's height with text's height
                    var iconElement = new HtmlTag("image", false)
                        .Attr("src", action.IconUrl)
                        .Style("max-height", $"{actionsConfig.IconSize}px");

                    if (actionsConfig.IconPlacement == IconPlacement.LeftOfTitle)
                    {
                        buttonElement.Style("flex-direction", "row");

                        if (hasTitle)
                        {
                            iconElement.Style("margin-right", "4px");
                        }
                    }
                    else
                    {
                        buttonElement.Style("flex-direction", "column");

                        if (hasTitle)
                        {
                            iconElement.Style("margin-bottom", "4px");
                        }
                    }

                    buttonElement.Append(iconElement);
                }

                var titleElement = new HtmlTag("div", false) { Text = action.Title };
                buttonElement.Append(titleElement);

                AddActionAttributes(action, buttonElement, context);
                return buttonElement;
            }

            return null;
        }

        protected static HtmlTag AdaptiveCardRender(AdaptiveCard card, AdaptiveRenderContext context)
        {
            var uiCard = new DivTag()
                .AddClass($"ac-{card.Type.ToLower()}")
                .Style("width", "100%")
                .Style("background-color", context.GetRGBColor(context.Config.ContainerStyles.Default.BackgroundColor))
                .Style("padding", $"{context.Config.Spacing.Padding}px")
                .Style("box-sizing", "border-box");

            if (card.BackgroundImage != null)
            {
                ApplyBackgroundImage(card.BackgroundImage, uiCard, context);
            }

            if (card.PixelMinHeight > 0)
            {
                uiCard.Style("min-height", card.PixelMinHeight + "px");
            }

            // Reset the parent style
            context.RenderArgs.ParentStyle = AdaptiveContainerStyle.Default;

            switch (card.VerticalContentAlignment)
            {
                case AdaptiveVerticalContentAlignment.Center:
                    uiCard.Style("justify-content", "center");
                    break;
                case AdaptiveVerticalContentAlignment.Bottom:
                    uiCard.Style("justify-content", "flex-end");
                    break;
                case AdaptiveVerticalContentAlignment.Top:
                default:
                    uiCard.Style("justify-content", "flex-start");
                    break;
            }

            AddContainerElements(uiCard, card.Body, context);
            AddActions(uiCard, card.Actions, context);

            AddSelectAction(uiCard, card.SelectAction, context);

            // Add all accumulated selectAction show cards
            foreach (var showCard in context.ShowCardTags)
            {
                uiCard.Children.Add(showCard);
            }

            return uiCard;
        }

        protected static void AddSelectAction(HtmlTag tag, AdaptiveAction selectAction, AdaptiveRenderContext context)
        {
            if (context.Config.SupportsInteractivity && selectAction != null)
            {
                // SelectAction doesn't allow showCard actions
                if (selectAction is AdaptiveShowCardAction)
                {
                    context.Warnings.Add(new AdaptiveWarning(-1, "Inline ShowCard not supported for SelectAction"));
                    return;
                }

                tag.AddClass("ac-selectable");
                AddActionAttributes(selectAction, tag, context);
            }
        }

        protected static void AddActions(HtmlTag uiContainer, IList<AdaptiveAction> actions, AdaptiveRenderContext context)
        {
            if (context.Config.SupportsInteractivity && actions != null)
            {
                var uiButtonStrip = new DivTag()
                    .AddClass("ac-actionset")
                    .Style("display", "flex");
                var actionsConfig = context.Config.Actions;

                // TODO: This top marging is currently being double applied, will have to investigate later
                //.Style("margin-top", $"{context.Config.GetSpacing(context.Config.Actions.Spacing)}px");

                // contains ShowCardAction.AdaptiveCard
                var showCards = new List<HtmlTag>();

                if (actionsConfig.ActionsOrientation == ActionsOrientation.Horizontal)
                {
                    uiButtonStrip.Style("flex-direction", "row");

                    switch (actionsConfig.ActionAlignment)
                    {
                        case AdaptiveHorizontalAlignment.Center:
                            uiButtonStrip.Style("justify-content", "center");
                            break;
                        case AdaptiveHorizontalAlignment.Right:
                            uiButtonStrip.Style("justify-content", "flex-end");
                            break;
                        default:
                            uiButtonStrip.Style("justify-content", "flex-start");
                            break;
                    }
                }
                else
                {
                    uiButtonStrip.Style("flex-direction", "column");
                    switch (actionsConfig.ActionAlignment)
                    {
                        case AdaptiveHorizontalAlignment.Center:
                            uiButtonStrip.Style("align-items", "center");
                            break;
                        case AdaptiveHorizontalAlignment.Right:
                            uiButtonStrip.Style("align-items", "flex-end");
                            break;
                        case AdaptiveHorizontalAlignment.Stretch:
                            uiButtonStrip.Style("align-items", "stretch");
                            break;
                        default:
                            uiButtonStrip.Style("align-items", "flex-start");
                            break;
                    }
                }

                var maxActions = Math.Min(actionsConfig.MaxActions, actions.Count);
                // See if all actions have icons, otherwise force the icon placement to the left
                var oldConfigIconPlacement = actionsConfig.IconPlacement;
                bool allActionsHaveIcons = true;
                for (var i = 0; i < maxActions; i++)
                {
                    if (string.IsNullOrEmpty(actions[i].IconUrl))
                    {
                        allActionsHaveIcons = false;
                        break;
                    }
                }

                if (!allActionsHaveIcons)
                {
                    actionsConfig.IconPlacement = IconPlacement.LeftOfTitle;
                }

                for (var i = 0; i < maxActions; i++)
                {
                    // add actions
                    var uiAction = context.Render(actions[i]);
                    if (uiAction != null)
                    {
                        if (actions[i] is AdaptiveShowCardAction showCardAction)
                        {
                            var cardId = uiAction.Attributes["data-ac-showCardId"];

                            var uiCard = context.Render(showCardAction.Card);
                            if (uiCard != null)
                            {
                                uiCard.Attr("id", cardId)
                                    .AddClass("ac-showCard")
                                    .Style("padding", "0")
                                    .Style("display", "none")
                                    .Style("margin-top", $"{actionsConfig.ShowCard.InlineTopMargin}px");

                                showCards.Add(uiCard);
                            }
                        }
                        uiButtonStrip.Children.Add(uiAction);
                    }

                    // add spacer between buttons according to config
                    if (i < maxActions - 1 && actionsConfig.ButtonSpacing > 0)
                    {
                        var uiSpacer = new DivTag();

                        if (actionsConfig.ActionsOrientation == ActionsOrientation.Horizontal)
                        {
                            uiSpacer.Style("flex", "0 0 auto");
                            uiSpacer.Style("width", actionsConfig.ButtonSpacing + "px");
                        }
                        else
                        {
                            uiSpacer.Style("height", actionsConfig.ButtonSpacing + "px");
                        }
                        uiButtonStrip.Children.Add(uiSpacer);
                    }
                }

                if (uiButtonStrip.Children.Any())
                {
                    AdaptiveCardRenderer.AddSeparator(uiContainer, new AdaptiveContainer(), context);
                    uiContainer.Children.Add(uiButtonStrip);
                }

                foreach (var showCard in showCards)
                {
                    uiContainer.Children.Add(showCard);
                }

                // Restore the iconPlacement for the context.
                actionsConfig.IconPlacement = oldConfigIconPlacement;
            }
        }

        protected static void AddContainerElements(HtmlTag uiContainer, IList<AdaptiveElement> elements, AdaptiveRenderContext context)
        {
            if (elements != null)
            {
                bool isFirstElement = true;

                foreach (var cardElement in elements)
                {
                    // each element has a row
                    var uiElement = context.Render(cardElement);
                    if (uiElement != null)
                    {
                        HtmlTag uiSeparator = null;

                        if (uiContainer.Children.Any())
                        {
                            uiSeparator = AddSeparator(uiContainer, cardElement, context);
                        }

                        if (cardElement is AdaptiveCollectionElement collectionElement)
                        {
                            if (collectionElement.PixelMinHeight > 0)
                            {
                                uiElement.Style("min-height", collectionElement.PixelMinHeight + "px");
                            }
                        }

                        if (!cardElement.IsVisible)
                        {
                            uiElement.Style("display", "none");

                            if (uiSeparator != null)
                            {
                                uiSeparator.Style("display", "none");
                            }
                        }
                        else
                        {
                            // if it's visible and it's the first element, hide the separator
                            if (isFirstElement)
                            {
                                if (uiSeparator != null)
                                {
                                    uiSeparator.Style("display", "none");
                                }

                                isFirstElement = false;
                            }
                        }

                        if (!String.IsNullOrEmpty(cardElement.Id))
                        {
                            uiElement.Attr("name", cardElement.Id);
                        }

                        if (uiSeparator != null)
                        {
                            string separatorId = GenerateRandomId();
                            uiSeparator.Attr("id", separatorId);
                            uiElement.Attr("data-ac-separatorId", separatorId);
                        }

                        uiContainer.Children.Add(uiElement);
                    }
                }
            }
        }

        protected static HtmlTag AddSeparator(HtmlTag uiContainer, AdaptiveElement adaptiveElement, AdaptiveRenderContext context)
        {
            if (!adaptiveElement.Separator && adaptiveElement.Spacing == AdaptiveSpacing.None)
            {
                return null;
            }

            int spacing = context.Config.GetSpacing(adaptiveElement.Spacing);
            var uiSep = new DivTag().AddClass("ac-separator");

            if (adaptiveElement.Separator)
            {
                SeparatorConfig sep = context.Config.Separator;

                uiSep.Style("padding-top", $"{spacing / 2}px")
                     .Style("margin-top", $"{spacing / 2}px")
                     .Style("border-top-color", $"{context.GetRGBColor(sep.LineColor)}")
                     .Style("border-top-width", $"{sep.LineThickness}px")
                     .Style("border-top-style", "solid");
            }
            else
            {
                uiSep.Style("height", $"{spacing}px");
            }

            uiContainer.Children.Add(uiSep);
            return uiSep;
        }

        protected static HtmlTag ColumnRender(AdaptiveColumn column, AdaptiveRenderContext context)
        {
            var uiColumn = new DivTag()
                .AddClass($"ac-{column.Type.Replace(".", "").ToLower()}")
                .Style("display", "flex")
                .Style("flex-direction", "column")
                .Style("min-width", "0px");

            var parentRenderArgs = context.RenderArgs;
            var childRenderArgs = new AdaptiveRenderArgs(parentRenderArgs);

            if (column.PixelMinHeight > 0)
            {
                uiColumn.Style("min-height", column.PixelMinHeight + "px");
            }

            if (!column.IsVisible)
            {
                uiColumn.Style("display", "none");
            }

            if (column.BackgroundImage != null)
            {
                ApplyBackgroundImage(column.BackgroundImage, uiColumn, context);
            }

            bool inheritsStyleFromParent = !column.Style.HasValue;
            bool hasPadding = false;
            if (!inheritsStyleFromParent)
            {
                hasPadding = ApplyPadding(uiColumn, column, parentRenderArgs, context);

                // Apply background color
                ContainerStyleConfig containerStyle = context.Config.ContainerStyles.GetContainerStyleConfig(column.Style);
                uiColumn.Style("background-color", context.GetRGBColor(containerStyle.BackgroundColor));

                childRenderArgs.ForegroundColors = containerStyle.ForegroundColors;
            }

            switch (column.VerticalContentAlignment)
            {
                case AdaptiveVerticalContentAlignment.Center:
                    uiColumn.Style("justify-content", "center");
                    break;
                case AdaptiveVerticalContentAlignment.Bottom:
                    uiColumn.Style("justify-content", "flex-end");
                    break;
                case AdaptiveVerticalContentAlignment.Top:
                default:
                    uiColumn.Style("justify-content", "flex-start");
                    break;
            }

            // Modify context outer parent style so padding necessity can be determined
            childRenderArgs.ParentStyle = (inheritsStyleFromParent) ? parentRenderArgs.ParentStyle : column.Style.Value;

            // If the column has no padding or has padding and doesn't bleed, then the children can bleed
            // to the side the column would have bled
            if (hasPadding)
            {
                childRenderArgs.BleedDirection = BleedDirection.Both;
            }

            childRenderArgs.HasParentWithPadding = hasPadding;
            context.RenderArgs = childRenderArgs;

            AddContainerElements(uiColumn, column.Items, context);

            AddSelectAction(uiColumn, column.SelectAction, context);

            context.RenderArgs = parentRenderArgs;

            return uiColumn;
        }

        protected static HtmlTag ColumnSetRender(AdaptiveColumnSet columnSet, AdaptiveRenderContext context)
        {
            var uiColumnSet = new DivTag()
                .AddClass($"ac-{columnSet.Type.Replace(".", "").ToLower()}")
                .Style("display", "flex");

            AddSelectAction(uiColumnSet, columnSet.SelectAction, context);

            var parentRenderArgs = context.RenderArgs;
            var childrenRenderArgs = new AdaptiveRenderArgs(parentRenderArgs);

            bool inheritsStyleFromParent = !columnSet.Style.HasValue;
            bool hasPadding = false;
            if (!inheritsStyleFromParent)
            {
                hasPadding = ApplyPadding(uiColumnSet, columnSet, parentRenderArgs, context);
                // Apply background color
                var columnSetStyle = context.Config.ContainerStyles.GetContainerStyleConfig(columnSet.Style);
                uiColumnSet.Style("background-color", context.GetRGBColor(columnSetStyle.BackgroundColor));
                childrenRenderArgs.ForegroundColors = columnSetStyle.ForegroundColors;
            }

            // Modify context outer parent style so padding necessity can be determined
            childrenRenderArgs.ParentStyle = (inheritsStyleFromParent) ? parentRenderArgs.ParentStyle : columnSet.Style.Value;

            var max = Math.Max(1.0, columnSet.Columns.Select(col =>
            {
                if (col.Width != null && double.TryParse(col.Width, out double widthVal))
                    return widthVal;
#pragma warning disable CS0618 // Type or member is obsolete
                if (double.TryParse(col.Size ?? "0", out double val))
#pragma warning restore CS0618 // Type or member is obsolete
                    return val;
                return 0;
            }).Sum());

            bool isFirstVisibleColumn = true;
            for (int i = 0; i < columnSet.Columns.Count; ++i)
            {
                var column = columnSet.Columns[i];

                var childRenderArgs = new AdaptiveRenderArgs(childrenRenderArgs);

                if (hasPadding)
                {
                    if (columnSet.Columns.Count == 1)
                    {
                        childRenderArgs.HasParentWithPadding = (hasPadding || parentRenderArgs.HasParentWithPadding);
                        childRenderArgs.BleedDirection = BleedDirection.Both;
                    }
                    else
                    {
                        if (i == 0)
                        {
                            childRenderArgs.HasParentWithPadding = (hasPadding || parentRenderArgs.HasParentWithPadding);
                            childRenderArgs.BleedDirection = BleedDirection.Left;
                        }
                        else if (i == (columnSet.Columns.Count - 1))
                        {
                            childRenderArgs.HasParentWithPadding = (hasPadding || parentRenderArgs.HasParentWithPadding);
                            childRenderArgs.BleedDirection = BleedDirection.Right;
                        }
                        else
                        {
                            childRenderArgs.BleedDirection = BleedDirection.None;
                        }
                    }
                }
                else
                {
                    if (columnSet.Columns.Count == 1)
                    {
                        childRenderArgs.HasParentWithPadding = (hasPadding || parentRenderArgs.HasParentWithPadding);
                        childRenderArgs.BleedDirection = parentRenderArgs.BleedDirection;
                    }
                    else
                    {
                        if (i == 0 &&
                            (childRenderArgs.BleedDirection == BleedDirection.Left || childRenderArgs.BleedDirection == BleedDirection.Both))
                        {
                            childRenderArgs.HasParentWithPadding = (hasPadding || parentRenderArgs.HasParentWithPadding);
                            childRenderArgs.BleedDirection = BleedDirection.Left;
                        }
                        else if (i == (columnSet.Columns.Count - 1) &&
                            (childRenderArgs.BleedDirection == BleedDirection.Right || childRenderArgs.BleedDirection == BleedDirection.Both))
                        {
                            childRenderArgs.HasParentWithPadding = (hasPadding || parentRenderArgs.HasParentWithPadding);
                            childRenderArgs.BleedDirection = BleedDirection.Right;
                        }
                        else
                        {
                            childRenderArgs.BleedDirection = BleedDirection.None;
                        }
                    }
                }
                context.RenderArgs = childRenderArgs;

                var uiColumn = context.Render(column);

                HtmlTag separator = null;
                // Add horizontal Seperator
                if (uiColumnSet.Children.Any() && (column.Separator || column.Spacing != AdaptiveSpacing.None))
                {
                    SeparatorConfig sep = context.Config.Separator;

                    int spacing = context.Config.GetSpacing(column.Spacing) / 2;
                    int lineThickness = column.Separator ? sep.LineThickness : 0;

                    separator = new DivTag()
                            .AddClass($"ac-columnseparator")
                            .Style("flex", "0 0 auto")
                            .Style("padding-left", $"{spacing}px")
                            .Style("margin-left", $"{spacing}px")
                            .Style("border-left-style", $"solid");

                    // This are the only two properties for separator
                    if (sep != null)
                    {
                        separator.Style("border-left-color", $"{context.GetRGBColor(sep.LineColor)}")
                                 .Style("border-left-width", $"{lineThickness}px");
                    }

                    uiColumnSet.Children.Add(separator);
                }

                if (column.IsVisible && isFirstVisibleColumn)
                {
                    if (separator != null)
                    {
                        separator.Style("display", "none");
                    }
                    isFirstVisibleColumn = false;
                }

                // do some sizing magic
                var width = column.Width?.ToLower();
                if (string.IsNullOrEmpty(width))
#pragma warning disable CS0618 // Type or member is obsolete
                    width = column.Size?.ToLower();
#pragma warning restore CS0618 // Type or member is obsolete
                if (width == null || width == AdaptiveColumnWidth.Stretch.ToLower())
                {
                    uiColumn = uiColumn.Style("flex", "1 1 auto");
                }
                else if (width == AdaptiveColumnWidth.Auto.ToLower())
                {
                    uiColumn = uiColumn.Style("flex", "0 1 auto");
                }
                else
                {
                    if (double.TryParse(width, out double val) && val >= 0)
                    {
                        var percent = Convert.ToInt32(100 * (val / max));
                        uiColumn = uiColumn.Style("flex", $"1 1 {percent}%");
                    }
                    else if (width.EndsWith("px") && double.TryParse(width.Substring(0, width.Length - 2), out double pxVal) && pxVal >= 0)
                    {
                        uiColumn = uiColumn.Style("flex", $"0 0 {(int)pxVal}px");
                    }
                    else
                    {
                        uiColumn = uiColumn.Style("flex", "0 0 auto");
                    }
                }

                if (!column.IsVisible)
                {
                    uiColumn.Style("display", "none");

                    if (separator != null)
                    {
                        separator.Style("display", "none");
                    }
                }

                if (!String.IsNullOrEmpty(column.Id))
                {
                    uiColumn.Attr("name", column.Id);
                }

                if (separator != null)
                {
                    string separatorId = GenerateRandomId();
                    separator.Attr("id", separatorId);
                    uiColumn.Attr("data-ac-separatorId", separatorId);
                }

                uiColumnSet.Children.Add(uiColumn);
            }

            context.RenderArgs = parentRenderArgs;

            return uiColumnSet;
        }

        protected static HtmlTag ContainerRender(AdaptiveContainer container, AdaptiveRenderContext context)
        {
            var uiContainer = new DivTag()
                .AddClass($"ac-{container.Type.Replace(".", "").ToLower()}");

            if (container.BackgroundImage != null)
            {
                ApplyBackgroundImage(container.BackgroundImage, uiContainer, context);
            }

            if (container.Height == AdaptiveHeight.Stretch)
            {
                uiContainer.Style("display", "flex")
                .Style("flex-direction", "column")
                .Style("flex", "1 1 100%");
            }

            // Keep track of ContainerStyle.ForegroundColors before Container is rendered
            var parentRenderArgs = context.RenderArgs;
            var childRenderArgs = new AdaptiveRenderArgs(parentRenderArgs);

            bool inheritsStyleFromParent = !container.Style.HasValue;
            bool hasPadding = false;
            if (!inheritsStyleFromParent)
            {
                hasPadding = ApplyPadding(uiContainer, container, parentRenderArgs, context);
                // Apply background color
                ContainerStyleConfig containerStyle = context.Config.ContainerStyles.GetContainerStyleConfig(container.Style);
                uiContainer.Style("background-color", context.GetRGBColor(containerStyle.BackgroundColor));

                childRenderArgs.ForegroundColors = containerStyle.ForegroundColors;
            }

            if (hasPadding)
            {
                childRenderArgs.BleedDirection = BleedDirection.Both;
            }

            childRenderArgs.HasParentWithPadding = (hasPadding || parentRenderArgs.HasParentWithPadding);

            switch (container.VerticalContentAlignment)
            {
                case AdaptiveVerticalContentAlignment.Center:
                    uiContainer.Style("justify-content", "center");
                    break;
                case AdaptiveVerticalContentAlignment.Bottom:
                    uiContainer.Style("justify-content", "flex-end");
                    break;
                case AdaptiveVerticalContentAlignment.Top:
                default:
                    uiContainer.Style("justify-content", "flex-start");
                    break;
            }

            // Modify context outer parent style so padding necessity can be determined
            childRenderArgs.ParentStyle = (inheritsStyleFromParent) ? parentRenderArgs.ParentStyle : container.Style.Value;
            context.RenderArgs = childRenderArgs;

            AddContainerElements(uiContainer, container.Items, context);

            AddSelectAction(uiContainer, container.SelectAction, context);

            // Revert context's value to that of outside the Container
            context.RenderArgs = parentRenderArgs;

            return uiContainer;
        }

        protected static HtmlTag FactSetRender(AdaptiveFactSet factSet, AdaptiveRenderContext context)
        {
            var uiFactSet = (TableTag)new TableTag()
                .AddClass($"ac-{factSet.Type.Replace(".", "").ToLower()}")
                .Attr("name", factSet.Id)
                .Style("overflow", "hidden");

            if (factSet.Height == AdaptiveHeight.Stretch)
            {
                uiFactSet.Style("display", "block")
                    .Style("flex", "1 1 100%");
            }

            foreach (var fact in factSet.Facts)
            {
                AdaptiveTextBlock factTitle = new AdaptiveTextBlock()
                {
                    Text = fact.Title,
                    Size = context.Config.FactSet.Title.Size,
                    Color = context.Config.FactSet.Title.Color,
                    Weight = context.Config.FactSet.Title.Weight,
                    IsSubtle = context.Config.FactSet.Title.IsSubtle,
                    Wrap = context.Config.FactSet.Title.Wrap,
                    MaxWidth = context.Config.FactSet.Title.MaxWidth
                };
                var uiTitle = context.Render(factTitle)
                    .AddClass("ac-facttitle")
                    .Style("margin-right", $"{context.Config.FactSet.Spacing}px");

                AdaptiveTextBlock factValue = new AdaptiveTextBlock()
                {
                    Text = fact.Value,
                    Size = context.Config.FactSet.Value.Size,
                    Color = context.Config.FactSet.Value.Color,
                    Weight = context.Config.FactSet.Value.Weight,
                    IsSubtle = context.Config.FactSet.Value.IsSubtle,
                    Wrap = context.Config.FactSet.Value.Wrap,
                    // MaxWidth is not supported on the Value of FactSet. Do not set it.
                };
                var uiValue = context.Render(factValue)
                    .AddClass("ac-factvalue");

                // create row in factset
                var uiRow = uiFactSet
                    .AddBodyRow();
                uiRow.Style("height", "1px");

                // add elements as cells
                uiRow.AddCell().AddClass("ac-factset-titlecell").Style("height", "inherit")
                    .Style("max-width", $"{context.Config.FactSet.Title.MaxWidth}px")
                    .Append(uiTitle);
                uiRow.AddCell().AddClass("ac-factset-valuecell").Style("height", "inherit").Append(uiValue);
            }
            return uiFactSet;
        }

        protected static HtmlTag TextBlockRender(AdaptiveTextBlock textBlock, AdaptiveRenderContext context)
        {
            string fontFamily = context.Config.GetFontFamily(textBlock.FontStyle);
            int fontSize = context.Config.GetFontSize(textBlock.FontStyle, textBlock.Size);
            int weight = context.Config.GetFontWeight(textBlock.FontStyle, textBlock.Weight);

            // Not sure where this magic value comes from?
            var lineHeight = fontSize * 1.33;

            var uiTextBlock = new HtmlTag("div", false)
                .AddClass($"ac-{textBlock.Type.Replace(".", "").ToLower()}")
                .Attr("name", textBlock.Id)
                .Style("box-sizing", "border-box")
                .Style("text-align", textBlock.HorizontalAlignment.ToString().ToLower())
                .Style("color", context.GetColor(textBlock.Color, textBlock.IsSubtle, false))
                .Style("line-height", $"{lineHeight.ToString("F")}px")
                .Style("font-size", $"{fontSize}px")
                .Style("font-weight", $"{weight}");

            if (textBlock.Height == AdaptiveHeight.Stretch)
            {
                uiTextBlock.Style("flex", "1 1 100%");
            }

            if (textBlock.Italic)
            {
                uiTextBlock.Style("font-style", "italic");
            }

            if (textBlock.Strikethrough)
            {
                uiTextBlock.Style("text-decoration", "line-through");
            }

            if (textBlock.MaxLines > 0)
                uiTextBlock = uiTextBlock
                    .Style("max-height", $"{lineHeight * textBlock.MaxLines}px")
                    .Style("overflow", "hidden");

            uiTextBlock = textBlock.Wrap ?
                uiTextBlock.Style("word-wrap", "break-word") :
                uiTextBlock.Style("white-space", "nowrap");

            var textTags = MarkdownToHtmlTagConverter.Convert(RendererUtilities.ApplyTextFunctions(textBlock.Text, context.Lang));
            uiTextBlock.Children.AddRange(textTags);

            Action<HtmlTag> setParagraphStyles = null;
            setParagraphStyles = (HtmlTag htmlTag) =>
            {
                if (htmlTag.Element?.ToLowerInvariant() == "p")
                {
                    htmlTag.Style("margin-top", "0px");
                    htmlTag.Style("margin-bottom", "0px");
                    htmlTag.Style("width", "100%");

                    if (!string.IsNullOrEmpty(fontFamily))
                    {
                        htmlTag.Style("font-family", "'" + fontFamily + "'");
                    }

                    if (!textBlock.Wrap)
                    {
                        htmlTag.Style("text-overflow", "ellipsis");
                        htmlTag.Style("overflow", "hidden");
                    }
                }

                foreach (var child in htmlTag.Children)
                {
                    setParagraphStyles(child);
                }
            };

            setParagraphStyles(uiTextBlock);

            return uiTextBlock;
        }

        protected static HtmlTag RichTextBlockRender(AdaptiveRichTextBlock richTextBlock, AdaptiveRenderContext context)
        {
            var uiTextBlock = new HtmlTag("div", false)
                .AddClass($"ac-{richTextBlock.Type.Replace(".", "").ToLower()}")
                .Attr("name", richTextBlock.Id)
                .Style("box-sizing", "border-box")
                .Style("text-align", richTextBlock.HorizontalAlignment.ToString().ToLower());

            if (richTextBlock.Height == AdaptiveHeight.Stretch)
            {
                uiTextBlock.Style("flex", "1 1 100%");
            }

            uiTextBlock = uiTextBlock.Style("word-wrap", "break-word");

            var uiParagraph = new HtmlTag("p");
            foreach (var inlineRun in richTextBlock.Inlines)
            {
                AdaptiveTextRun textRun = inlineRun as AdaptiveTextRun;

                var uiInlineRun = TextRunRender(textRun, context);
                uiParagraph.Children.Add(uiInlineRun);
            }
            uiTextBlock.Children.Add(uiParagraph);

            Action<HtmlTag> setParagraphStyles = null;
            setParagraphStyles = (HtmlTag htmlTag) =>
            {
                if (htmlTag.Element?.ToLowerInvariant() == "p")
                {
                    htmlTag.Style("margin-top", "0px");
                    htmlTag.Style("margin-bottom", "0px");
                    htmlTag.Style("width", "100%");
                }

                foreach (var child in htmlTag.Children)
                {
                    setParagraphStyles(child);
                }
            };

            setParagraphStyles(uiTextBlock);

            return uiTextBlock;
        }

        protected static HtmlTag TextRunRender(AdaptiveTextRun textRun, AdaptiveRenderContext context)
        {
            string fontFamily = context.Config.GetFontFamily(textRun.FontStyle);
            int fontSize = context.Config.GetFontSize(textRun.FontStyle, textRun.Size);
            int weight = context.Config.GetFontWeight(textRun.FontStyle, textRun.Weight);

            // Not sure where this magic value comes from?
            var lineHeight = fontSize * 1.33;

            var uiTextRun = new HtmlTag("span", true)
                .AddClass($"ac-{textRun.Type.Replace(".", "").ToLower()}")
                .Style("color", context.GetColor(textRun.Color, textRun.IsSubtle, false))
                .Style("line-height", $"{lineHeight.ToString("F")}px")
                .Style("font-size", $"{fontSize}px")
                .Style("font-weight", $"{weight}");

            uiTextRun.Text = RendererUtilities.ApplyTextFunctions(textRun.Text, context.Lang);

            if (textRun.Italic)
            {
                uiTextRun.Style("font-style", "italic");
            }

            if (textRun.Strikethrough)
            {
                uiTextRun.Style("text-decoration", "line-through");
            }

            if (textRun.Highlight)
            {
                uiTextRun.Style("background-color", context.GetColor(textRun.Color, textRun.IsSubtle, true));
            }

            return uiTextRun;
        }

        protected static HtmlTag ImageRender(AdaptiveImage image, AdaptiveRenderContext context)
        {
            var uiDiv = new DivTag()
                .AddClass($"ac-{image.Type.Replace(".", "").ToLower()}")
                .Attr("name", image.Id)
                .Style("display", "block");

            if (image.Height != AdaptiveHeight.Stretch)
            {
                uiDiv.Style("box-sizing", "border-box");
            }
            else
            {
                uiDiv.Style("align-items", "flex-start")
                    .Style("flex", "1 1 100%");
            }

            // if explicit image size is not used, use Adpative Image size
            if (image.PixelWidth == 0 && image.PixelHeight == 0)
            {
                switch (image.Size)
                {
                    case AdaptiveImageSize.Auto:
                        uiDiv = uiDiv.Style("max-width", $"100%");
                        break;
                    case AdaptiveImageSize.Small:
                        uiDiv = uiDiv.Style("max-width", $"{context.Config.ImageSizes.Small}px");
                        break;
                    case AdaptiveImageSize.Medium:
                        uiDiv = uiDiv.Style("max-width", $"{context.Config.ImageSizes.Medium}px");
                        break;
                    case AdaptiveImageSize.Large:
                        uiDiv = uiDiv.Style("max-width", $"{context.Config.ImageSizes.Large}px");
                        break;
                    case AdaptiveImageSize.Stretch:
                        uiDiv = uiDiv.Style("width", $"100%");
                        break;
                }
            }

            var uiImage = new HtmlTag("img")
                .Attr("alt", image.AltText ?? "card image")
                .Attr("src", context.Config.ResolveFinalAbsoluteUri(image.Url));

            // if explicit image size is used
            if (image.PixelWidth != 0 || image.PixelHeight != 0)
            {
                if (image.PixelWidth != 0)
                {
                    uiImage = uiImage.Attr("width", $"{image.PixelWidth}px");
                }
                if (image.PixelHeight != 0)
                {
                    uiImage = uiImage.Attr("height", $"{image.PixelHeight}px");
                }
                uiImage = uiImage.Attr("object-fit", "fill");
            }
            else
            {
                uiImage.Style("width", "100%");
            }

            switch (image.Style)
            {
                case AdaptiveImageStyle.Default:
                    break;
                case AdaptiveImageStyle.Person:
                    uiImage = uiImage.Style("background-position", "50% 50%")
                        .Style("border-radius", "50%")
                        .Style("background-repeat", "no-repeat");
                    break;
            }

            switch (image.HorizontalAlignment)
            {
                case AdaptiveHorizontalAlignment.Left:
                    uiDiv = uiDiv.Style("overflow", "hidden");
                    break;
                case AdaptiveHorizontalAlignment.Center:
                    uiDiv = uiDiv.Style("overflow", "hidden")
                        .Style("margin-right", "auto")
                        .Style("margin-left", "auto");
                    break;
                case AdaptiveHorizontalAlignment.Right:
                    uiDiv = uiDiv.Style("overflow", "hidden")
                        .Style("margin-left", "auto");
                    break;
            }

            if (!string.IsNullOrEmpty(image.BackgroundColor))
            {
                uiImage.Style("background-color", context.GetRGBColor(image.BackgroundColor));
            }

            uiDiv.Children.Add(uiImage);

            AddSelectAction(uiDiv, image.SelectAction, context);
            return uiDiv;
        }

        private static List<string> _supportedMimeTypes = new List<string>
        {
            "video/mp4",
            "audio/mp4",
            "audio/mpeg"
        };

        private static List<string> _supportedAudioMimeTypes = new List<string>
        {
            "audio/mp4",
            "audio/mpeg"
        };

        /** Get the first media URI with a supported mime type */
        private static List<AdaptiveMediaSource> GetMediaSources(AdaptiveMedia media, AdaptiveRenderContext context)
        {
            // Check if sources contain an invalid mix of MIME types (audio and video)
            bool? isLastMediaSourceAudio = null;
            foreach (var source in media.Sources)
            {
                if (!isLastMediaSourceAudio.HasValue)
                {
                    isLastMediaSourceAudio = IsAudio(source);
                }
                else
                {
                    if (IsAudio(source) != isLastMediaSourceAudio.Value)
                    {
                        // If there is one pair of sources with different MIME types,
                        // it's an invalid mix and a warning should be logged
                        context.Warnings.Add(new AdaptiveWarning(-1, "A Media element contains an invalid mix of MIME type"));
                        return null;
                    }

                    isLastMediaSourceAudio = IsAudio(source);
                }
            }

            // Return the list of all supported sources with not-null URI
            List<AdaptiveMediaSource> validSources = new List<AdaptiveMediaSource>();
            foreach (var source in media.Sources)
            {
                if (_supportedMimeTypes.Contains(source.MimeType))
                {
                    Uri finalMediaUri = context.Config.ResolveFinalAbsoluteUri(source.Url);
                    if (finalMediaUri != null)
                    {
                        validSources.Add(source);
                    }
                }
            }

            return validSources;
        }

        private static bool IsAudio(AdaptiveMediaSource mediaSource)
        {
            return _supportedAudioMimeTypes.Contains(mediaSource.MimeType);
        }

        protected static HtmlTag MediaRender(AdaptiveMedia media, AdaptiveRenderContext context)
        {
            List<AdaptiveMediaSource> mediaSources = GetMediaSources(media, context);

            // No valid source is found
            if (mediaSources.Count == 0)
            {
                context.Warnings.Add(new AdaptiveWarning(-1, "A Media element does not have any valid source"));
                return null;
            }

            var uiMedia = new DivTag()
                .Style("width", "100%")
                .Attr("alt", media.AltText ?? "card media");

            string posterUrl = null;
            if (!string.IsNullOrEmpty(media.Poster) && context.Config.ResolveFinalAbsoluteUri(media.Poster) != null)
            {
                posterUrl = context.Config.ResolveFinalAbsoluteUri(media.Poster).ToString();
            }
            else if (!string.IsNullOrEmpty(context.Config.Media.DefaultPoster)
                 && context.Config.ResolveFinalAbsoluteUri(context.Config.Media.DefaultPoster) != null)
            {
                // Use the default poster from host
                posterUrl = context.Config.ResolveFinalAbsoluteUri(context.Config.Media.DefaultPoster).ToString();
            }

            var thumbnailImage = new HtmlTag("image", false)
                .Attr("src", posterUrl)
                .Style("width", "100%")
                .Style("height", "100%");

            // If host does not support interactivity, simply return the
            // poster image if present
            if (!context.Config.SupportsInteractivity)
            {
                uiMedia.Children.Add(thumbnailImage);

                return uiMedia;
            }

            #region Thumbnail

            var thumbnailButton = new DivTag()
                .AddClass("ac-media-poster")
                .Attr("role", "button")
                .Attr("tabindex", "0")
                .Attr("aria-label", "Play media")
                .Attr("role", "contentinfo")
                .Style("position", "relative")
                .Style("display", "flex")
                .Style("cursor", "pointer");

            if (posterUrl != null)
            {
                thumbnailButton.Children.Add(thumbnailImage);
            }
            else
            {
                thumbnailButton.AddClass("empty")
                    .Style("height", "200px")
                    .Style("minHeight", "150px")
                    .Style("background-color", "#F2F2F2");
            }

            #region Play button

            // Overlay on top of poster image
            var playButtonContainer = new DivTag()
                .Style("position", "absolute")
                .Style("left", "0")
                .Style("top", "0")
                .Style("width", "100%")
                .Style("height", "100%")
                .Style("display", "flex")
                .Style("justify-content", "center")
                .Style("align-items", "center");

            // If host specifies a play button URL,
            // render that image as the play button
            if (!string.IsNullOrEmpty(context.Config.Media.PlayButton)
                && context.Config.ResolveFinalAbsoluteUri(context.Config.Media.PlayButton) != null)
            {
                var playButtonImage = new HtmlTag("img")
                    .Attr("src", context.Config.ResolveFinalAbsoluteUri(context.Config.Media.PlayButton).ToString())
                    .Style("width", "56px")
                    .Style("height", "56px");

                playButtonContainer.Children.Add(playButtonImage);
            }
            else
            {
                int playButtonArrowWidth = 12;
                int playButtonArrowHeight = 15;

                // Play symbol (black arrow)
                var playButtonInnerElement = new DivTag()
                    .Style("width", playButtonArrowWidth + "px")
                    .Style("height", playButtonArrowHeight + "px")
                    .Style("color", "black")
                    .Style("border-top-width", (playButtonArrowHeight / 2) + "px")
                    .Style("border-bottom-width", (playButtonArrowHeight / 2) + "px")
                    .Style("border-left-width", playButtonArrowWidth + "px")
                    .Style("border-right-width", "0")
                    .Style("border-style", "solid")
                    .Style("border-top-color", "transparent")
                    .Style("border-right-color", "transparent")
                    .Style("border-bottom-color", "transparent");

                // Circle around play symbol
                var playButtonOuterElement = new DivTag()
                    .Style("display", "flex")
                    .Style("align-items", "center")
                    .Style("justify-content", "center")
                    .Style("width", "56px")
                    .Style("height", "56px")
                    .Style("border", "1px solid #EEEEEE")
                    .Style("border-radius", "28px")
                    .Style("box-shadow", "0px 0px 10px #EEEEEE")
                    .Style("background-color", "rgba(255, 255, 255, 0.9)")
                    .Style("color", "black");

                playButtonOuterElement.Children.Add(playButtonInnerElement);

                playButtonContainer.Children.Add(playButtonOuterElement);
            }

            #endregion

            thumbnailButton.Children.Add(playButtonContainer);

            #endregion

            uiMedia.Children.Add(thumbnailButton);

            if (context.Config.Media.AllowInlinePlayback)
            {
                // Media player is only created if inline playback is allowed

                // A unique ID to link the thumbnail button and the media player
                // of the same Media element
                string mediaId = GenerateRandomId();

                thumbnailButton.Attr("data-ac-mediaId", mediaId);

                #region Media Player

                bool isAudio = IsAudio(mediaSources[0]);

                var uiMediaPlayerContainer = new DivTag()
                    .Attr("id", mediaId)
                    .Style("width", "100%")
                    .Style("height", "100%")
                    .Style("display", "none");

                // If an audio has a poster, display the static poster image
                // along with the media player
                if (isAudio && posterUrl != null)
                {
                    var staticPosterImage = new HtmlTag("image", false)
                        .Attr("src", posterUrl)
                        .Style("width", "100%")
                        .Style("height", "100%");

                    uiMediaPlayerContainer.Children.Add(staticPosterImage);
                }

                var uiMediaPlayer = new HtmlTag(isAudio ? "audio" : "video")
                    .Attr("id", mediaId + "-player")
                    .Style("width", "100%")
                    .Attr("controls", "")
                    .Attr("preload", "none")
                    .Attr("poster", posterUrl);

                // Sources
                foreach (var source in mediaSources)
                {
                    var uiSource = new HtmlTag("source")
                        .Attr("src", context.Config.ResolveFinalAbsoluteUri(source.Url))
                        .Attr("type", source.MimeType);

                    uiMediaPlayer.Children.Add(uiSource);
                }

                uiMediaPlayerContainer.Children.Add(uiMediaPlayer);

                #endregion

                uiMedia.Children.Add(uiMediaPlayerContainer);
            }
            else
            {
                // Attach media data to the thumbnail to be sent to host
                thumbnailButton.Attr("data-ac-media-sources", JsonConvert.SerializeObject(media.Sources, Formatting.None));
            }

            return uiMedia;
        }

        protected static HtmlTag ImageSetRender(AdaptiveImageSet imageSet, AdaptiveRenderContext context)
        {
            var uiImageSet = new DivTag()
                .Attr("name", imageSet.Id)
                .AddClass(imageSet.Type.ToLower());

            if (imageSet.Height == AdaptiveHeight.Stretch)
            {
                uiImageSet.Style("display", "flex")
                    .Style("flex", "1 1 100%");
            }

            foreach (var image in imageSet.Images)
            {
                if (imageSet.ImageSize != AdaptiveImageSize.Auto)
                    image.Size = imageSet.ImageSize;

                var uiImage = context.Render(image)
                    .Style("display", "inline-block")
                    .Style("margin-right", "10px");

                uiImageSet.Children.Add(uiImage);
            }
            return uiImageSet;
        }

        protected static HtmlTag ActionSetRender(AdaptiveActionSet actionSet, AdaptiveRenderContext context)
        {
            var outerContainer = new DivTag()
                .Style("box-sizing", "border-box")
                .Style("width", "100%");
            AddActions(outerContainer, actionSet.Actions, context);
            return outerContainer;
        }

        /// <summary>
        /// 1. IsMultiSelect == false && IsCompact == true => render as a drop down select element
        /// 2. IsMultiSelect == false && IsCompact == false => render as a list of radio buttons
        /// 3. IsMultiSelect == true => render as a list of toggle inputs
        /// </summary>
        protected static HtmlTag ChoiceSetRender(AdaptiveChoiceSetInput adaptiveChoiceSetInput, AdaptiveRenderContext context)
        {
            if (!adaptiveChoiceSetInput.IsMultiSelect)
            {
                if (adaptiveChoiceSetInput.Style == AdaptiveChoiceInputStyle.Compact)
                {
                    var uiSelectElement = new HtmlTag("select")
                        .Attr("name", adaptiveChoiceSetInput.Id)
                        .AddClass("ac-input")
                        .AddClass("ac-multichoiceInput")
                        .Style("width", "100%");

                    if (adaptiveChoiceSetInput.Height == AdaptiveHeight.Stretch)
                    {
                        uiSelectElement.Style("flex", "1 1 100%");
                    }

                    var defaultValues = ParseChoiceSetInputDefaultValues(adaptiveChoiceSetInput.Value);

                    // If more than one option is specified, default to not select any option
                    if (defaultValues.Count > 1)
                    {
                        var option = new HtmlTag("option") { Text = "" }
                            .Attr("disabled", string.Empty)
                            .Attr("hidden", string.Empty)
                            .Attr("selected", string.Empty);
                        uiSelectElement.Append(option);
                    }

                    foreach (var choice in adaptiveChoiceSetInput.Choices)
                    {
                        var option = new HtmlTag("option") { Text = choice.Title }
                            .Attr("value", choice.Value);

                        // Select an option only when one option is specified
                        if (defaultValues.Contains(choice.Value) && defaultValues.Count == 1)
                        {
                            option.Attr("selected", string.Empty);
                        }
                        uiSelectElement.Append(option);
                    }

                    return uiSelectElement;
                }
                else
                {
                    return ChoiceSetRenderInternal(adaptiveChoiceSetInput, context, "radio");
                }
            }
            else
            {
                return ChoiceSetRenderInternal(adaptiveChoiceSetInput, context, "checkbox");
            }
        }

        private static HtmlTag ChoiceSetRenderInternal(AdaptiveChoiceSetInput adaptiveChoiceSetInput, AdaptiveRenderContext context, string htmlInputType)
        {
            var defaultValues = ParseChoiceSetInputDefaultValues(adaptiveChoiceSetInput.Value);

            // render as a series of radio buttons
            var uiElement = new DivTag()
                .AddClass("ac-input")
                .Style("width", "100%")
                .Style("flex", "1 1 100%")
                .Attr("name", adaptiveChoiceSetInput.Id);

            foreach (var choice in adaptiveChoiceSetInput.Choices)
            {
                var htmlLabelId = GenerateRandomId();

                var uiInput = new HtmlTag("input")
                    .Attr("id", htmlLabelId)
                    .Attr("type", htmlInputType)
                    .Attr("name", adaptiveChoiceSetInput.Id)
                    .Attr("value", choice.Value)
                    .Style("margin", "0px")
                    .Style("display", "inline-block")
                    .Style("vertical-align", "middle");

                // Only select an option if isMultiSelect is true (checkboxes)
                // or there is only one specified value
                if (defaultValues.Contains(choice.Value) && (adaptiveChoiceSetInput.IsMultiSelect || defaultValues.Count == 1))
                {
                    uiInput.Attr("checked", string.Empty);
                }

                var uiLabel = CreateLabel(htmlLabelId, choice.Title, context);

                var compoundInputElement = new DivTag()
                    .Append(uiInput)
                    .Append(uiLabel);

                // text-overflow ellipsis does not work when width is not specified in px
                // when specified relatively such as using %, ellipsis does not work
                if (!adaptiveChoiceSetInput.Wrap)
                {
                    compoundInputElement.Style("white-space", "nowrap");
                    compoundInputElement.Style("overflow", "hidden");
                }

                uiElement.Append(compoundInputElement);
            }

            return uiElement;

        }

        // Default values are specified by a comma separated string
        private static List<string> ParseChoiceSetInputDefaultValues(string value)
        {
            return value?.Split(',').Select(p => p.Trim()).Where(s => !string.IsNullOrEmpty(s)).ToList() ?? new List<string>();
        }

        private static HtmlTag CreateLabel(string forId, string innerText, AdaptiveRenderContext context)
        {
            var tag = new HtmlTag("label")
                .SetInnerText(innerText)
                .Attr("for", forId);
            ApplyDefaultTextAttributes(tag, context);
            return tag;
        }

        private static void ApplyDefaultTextAttributes(HtmlTag tag, AdaptiveRenderContext context)
        {
            tag.Style("color", context.GetColor(AdaptiveTextColor.Default, false, false))
                .Style("font-size", $"{context.Config.FontSizes.Default}px")
                .Style("display", "inline-block")
                .Style("margin-left", "6px")
                .Style("vertical-align", "middle");
        }

        protected static HtmlTag DateInputRender(AdaptiveDateInput input, AdaptiveRenderContext context)
        {
            var uiDateInput = new HtmlTag("input")
                .Attr("name", input.Id)
                .Attr("type", "date")
                .AddClass("ac-input")
                .AddClass("ac-dateInput")
                .Style("width", "100%")
                .Attr("aria-label", (input.Placeholder ?? "Select date") + " in mm/dd/yyyy format");

            if (!string.IsNullOrEmpty(input.Value))
            {
                uiDateInput.Attr("value", input.Value);
            }

            if (!string.IsNullOrEmpty(input.Min))
            {
                uiDateInput.Attr("min", input.Min);
            }

            if (!string.IsNullOrEmpty(input.Max))
            {
                uiDateInput.Attr("max", input.Max);
            }

            if (input.Height == AdaptiveHeight.Stretch)
            {
                uiDateInput.Style("flex", "1 1 100%");
            }

            return uiDateInput;
        }

        protected static HtmlTag NumberInputRender(AdaptiveNumberInput input, AdaptiveRenderContext context)
        {
            var uiNumberInput = new HtmlTag("input")
                .Attr("name", input.Id)
                .AddClass("ac-input")
                .AddClass("ac-numberInput")
                .Attr("type", "number")
                .Style("width", "100%");

            if (!double.IsNaN(input.Min))
            {
                uiNumberInput.Attr("min", input.Min.ToString());
            }

            if (!double.IsNaN(input.Max))
            {
                uiNumberInput.Attr("max", input.Max.ToString());
            }

            if (!double.IsNaN(input.Value))
            {
                uiNumberInput.Attr("value", input.Value.ToString());
            }

            if (input.Height == AdaptiveHeight.Stretch)
            {
                uiNumberInput.Style("flex", "1 1 100%");
            }

            return uiNumberInput;
        }

        protected static HtmlTag TextInputRender(AdaptiveTextInput input, AdaptiveRenderContext context)
        {
            HtmlTag uiTextInput;
            if (input.IsMultiline)
            {
                uiTextInput = new HtmlTag("textarea", false);

                if (!string.IsNullOrEmpty(input.Value))
                {
                    uiTextInput.Text = input.Value;
                }
            }
            else
            {
                uiTextInput = new HtmlTag("input").Attr("type", "text");

                if (!string.IsNullOrEmpty(input.Value))
                {
                    uiTextInput.Attr("value", input.Value);
                }
            }

            uiTextInput
                .Attr("name", input.Id)
                .AddClass("ac-textinput")
                .AddClass("ac-input");

            if (input.InlineAction != null)
            {
                uiTextInput.Style("width", "100%");
            }
            else
            {
                if (!input.IsMultiline)
                {
                    uiTextInput.Style("flex", "1 1 auto");
                }
            }

            if (!string.IsNullOrEmpty(input.Placeholder))
            {
                uiTextInput.Attr("placeholder", input.Placeholder);
            }

            if (input.MaxLength > 0)
            {
                uiTextInput.Attr("maxLength", input.MaxLength.ToString());
            }

            if (input.Height == AdaptiveHeight.Stretch)
            {
                uiTextInput.Style("flex", "1 1 100%");
            }
<<<<<<< HEAD
           
=======

            if (!input.IsVisible)
            {
                uiTextInput.Style("display", "none");
            }

>>>>>>> 880e2b37
            if (context.Config.SupportsInteractivity && input.InlineAction != null)
            {
                // ShowCard Inline Action Mode is not supported
                if (input.InlineAction.Type == AdaptiveShowCardAction.TypeName &&
                     context.Config.Actions.ShowCard.ActionMode == ShowCardActionMode.Inline)
                {
                    context.Warnings.Add(new AdaptiveWarning(-1, "Inline ShowCard not supported for InlineAction"));
                }
                else
                {
                    var textInputWithInlineActionId = GenerateRandomId();
                    var uiContainer = new DivTag()
                        .AddClass("ac-textinput-inlineaction")
                        .Attr("data-ac-textinput-id", textInputWithInlineActionId)
                        .Style("overflow", "hidden")
                        .Style("display", "flex")
                        .Attr("name", input.Id);

                    if(input.Height == AdaptiveHeight.Stretch)
                    {
                        uiContainer.Style("flex", "1 1 100%");
                    }

                    uiTextInput.Attr("id", textInputWithInlineActionId);

                    uiContainer.Children.Add(uiTextInput);

                    var actionsConfig = context.Config.Actions;

                    var buttonElement = new HtmlTag("button", false)
                        .Attr("type", "button")
                        .Style("overflow", "hidden")
                        .Style("white-space", "nowrap")
                        .Style("text-overflow", "ellipsis")
                        .Style("flex", "0 1 auto")
                        .Style("display", "flex")
                        .Style("align-items", "center")
                        .Style("justify-content", "center");

                    if (input.InlineAction.IconUrl != null)
                    {
                        // Append the icon to the button
                        // NOTE: always using icon size since it's difficult
                        // to match icon's height with text's height
                        var iconElement = new HtmlTag("image", false)
                            .Attr("src", input.InlineAction.IconUrl)
                            .Style("max-height", $"{actionsConfig.IconSize}px");

                        buttonElement.Append(iconElement);
                    }
                    else
                    {
                        var titleElement = new HtmlTag("div", false) { Text = input.InlineAction.Title };
                        buttonElement.Append(titleElement);
                    }

                    AddInlineActionAttributes(input.InlineAction, buttonElement, context);
                    string inlineActionId = GenerateRandomId();
                    uiContainer.Attr("data-ac-inlineaction-id", inlineActionId);
                    buttonElement.Attr("id", inlineActionId);
                    uiContainer.Children.Add(buttonElement);

                    return uiContainer;
                }
            }

            return uiTextInput;
        }

        protected static HtmlTag TimeInputRender(AdaptiveTimeInput input, AdaptiveRenderContext context)
        {
            var uiTimeInput = new HtmlTag("input")
                .Attr("type", "time")
                .Attr("name", input.Id)
                .AddClass("ac-input")
                .AddClass("ac-timeInput")
                .Style("width", "100%");

            if (!string.IsNullOrEmpty(input.Value))
            {
                uiTimeInput.Attr("value", input.Value);
            }

            if (!string.IsNullOrEmpty(input.Min))
            {
                uiTimeInput.Attr("min", input.Min);
            }

            if (!string.IsNullOrEmpty(input.Max))
            {
                uiTimeInput.Attr("max", input.Max);
            }

            if (input.Height == AdaptiveHeight.Stretch)
            {
                uiTimeInput.Style("flex", "1 1 100%");
            }

            return uiTimeInput;
        }

        protected static HtmlTag ToggleInputRender(AdaptiveToggleInput toggleInput, AdaptiveRenderContext context)
        {
            var htmlLabelId = GenerateRandomId();

            var uiElement = new DivTag()
                .AddClass("ac-input")
                .Style("width", "100%")
                .Attr("name", toggleInput.Id);

            if (toggleInput.Height == AdaptiveHeight.Stretch)
            {
                uiElement.Style("flex", "1 1 100%");
            }

            var uiCheckboxInput = new HtmlTag("input")
                .Attr("id", htmlLabelId)
                .Attr("type", "checkbox")
                .Attr("name", toggleInput.Id)
                .Attr("data-ac-valueOn", toggleInput.ValueOn ?? bool.TrueString)
                .Attr("data-ac-valueOff", toggleInput.ValueOff ?? bool.FalseString)
                .Style("display", "inline-block")
                .Style("vertical-align", "middle")
                .Style("margin", "0px");

            if (toggleInput.Value == toggleInput.ValueOn)
            {
                uiCheckboxInput.Attr("checked", string.Empty);
            }

            var uiLabel = CreateLabel(htmlLabelId, toggleInput.Title, context);

            uiElement.Append(uiCheckboxInput).Append(uiLabel);

            if (!toggleInput.Wrap)
            {
                uiElement.Style("white-space", "nowrap");
                uiElement.Style("overflow", "hidden");
            }

            return uiElement;
        }

        protected static string GetFallbackText(AdaptiveElement adaptiveElement)
        {
#pragma warning disable CS0618 // Type or member is obsolete
            if (!string.IsNullOrEmpty(adaptiveElement.Speak))
            {
#if NET452
                var doc = new System.Xml.XmlDocument();
                var xml = adaptiveElement.Speak;
                if (!xml.Trim().StartsWith("<"))
                    xml = $"<?xml version=\"1.0\" encoding=\"UTF-8\"?>\n<Speak>{xml}</Speak>";
                else if (!xml.StartsWith("<?xml "))
                    xml = $"<?xml version=\"1.0\" encoding=\"UTF-8\"?>\n{xml}";
                doc.LoadXml(xml);
                return doc.InnerText;
#endif
            }
#pragma warning restore CS0618 // Type or member is obsolete
            return null;
        }

        private static void ApplyBackgroundImage(AdaptiveBackgroundImage backgroundImage, HtmlTag uiContainer, AdaptiveRenderContext context)
        {
            switch (backgroundImage.Mode)
            {
                case AdaptiveBackgroundImageMode.Repeat:
                    uiContainer.Style("background-image", $"url('{context.Config.ResolveFinalAbsoluteUri(backgroundImage.Url)}')")
                            .Style("background-repeat", "repeat");
                    break;
                case AdaptiveBackgroundImageMode.RepeatHorizontally:
                    uiContainer.Style("background-image", $"url('{context.Config.ResolveFinalAbsoluteUri(backgroundImage.Url)}')")
                            .Style("background-repeat", "repeat-x")
                            .Style("background-position", "left " + backgroundImage.VerticalAlignment.ToString());
                    break;
                case AdaptiveBackgroundImageMode.RepeatVertically:
                    uiContainer.Style("background-image", $"url('{context.Config.ResolveFinalAbsoluteUri(backgroundImage.Url)}')")
                            .Style("background-repeat", "repeat-y")
                            .Style("background-position", backgroundImage.HorizontalAlignment.ToString() + " top");
                    break;
                case AdaptiveBackgroundImageMode.Stretch:
                default:
                    uiContainer.Style("background-image", $"url('{context.Config.ResolveFinalAbsoluteUri(backgroundImage.Url)}')")
                            .Style("background-repeat", "no-repeat")
                            .Style("background-size", "cover");
                    break;
            }
        }

        private static bool ApplyPadding(HtmlTag uiElement, AdaptiveCollectionElement element, AdaptiveRenderArgs parentRenderArgs, AdaptiveRenderContext context)
        {
            bool canApplyPadding = false;

            // AdaptiveColumn inherits from AdaptiveContainer so only one check is required for both
            if (element is AdaptiveContainer container)
            {
                canApplyPadding = ((container.BackgroundImage != null) || (container.Style.HasValue && (container.Style != parentRenderArgs.ParentStyle)));
            }
            else if (element is AdaptiveColumnSet columnSet)
            {
                canApplyPadding = (columnSet.Style.HasValue && (columnSet.Style != parentRenderArgs.ParentStyle));
            }

            if (canApplyPadding)
            {
                int padding = context.Config.Spacing.Padding;
                uiElement.Style("padding-right", padding + "px")
                    .Style("padding-left", padding + "px")
                    .Style("padding-top", padding + "px")
                    .Style("padding-bottom", padding + "px");

                if (element.Bleed)
                {
                    int leftMargin = 0, rightMargin = 0;
                    if (parentRenderArgs.BleedDirection == BleedDirection.Left || parentRenderArgs.BleedDirection == BleedDirection.Both)
                    {
                        leftMargin = -padding;
                    }

                    if (parentRenderArgs.BleedDirection == BleedDirection.Right || parentRenderArgs.BleedDirection == BleedDirection.Both)
                    {
                        rightMargin = -padding;
                    }

                    uiElement.Style("margin-right", rightMargin + "px")
                                .Style("margin-left", leftMargin + "px");
                }
            }

            return canApplyPadding;
        }
    }
}<|MERGE_RESOLUTION|>--- conflicted
+++ resolved
@@ -1754,16 +1754,7 @@
             {
                 uiTextInput.Style("flex", "1 1 100%");
             }
-<<<<<<< HEAD
-           
-=======
-
-            if (!input.IsVisible)
-            {
-                uiTextInput.Style("display", "none");
-            }
-
->>>>>>> 880e2b37
+
             if (context.Config.SupportsInteractivity && input.InlineAction != null)
             {
                 // ShowCard Inline Action Mode is not supported
