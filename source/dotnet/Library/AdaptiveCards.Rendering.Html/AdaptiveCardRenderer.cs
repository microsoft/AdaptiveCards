// Copyright (c) Microsoft Corporation. All rights reserved.
// Licensed under the MIT License.
using System;
using System.Collections.Generic;
using System.Diagnostics;
using System.IO;
using System.Linq;
using System.Net;
using Newtonsoft.Json;
using AdaptiveCards;

namespace AdaptiveCards.Rendering.Html
{
    /// <summary>
    ///     Render a card as HTML suitable for server side generation
    /// </summary>
    public class AdaptiveCardRenderer : AdaptiveCardRendererBase<HtmlTag, AdaptiveRenderContext>
    {
        protected override AdaptiveSchemaVersion GetSupportedSchemaVersion()
        {
            return new AdaptiveSchemaVersion(1, 2);
        }

        /// <summary>
        /// Generate a ID, useful for joining two elements together, e.g., an input and label
        /// </summary>
        public static Func<string> GenerateRandomId => () => "ac-" + Guid.NewGuid().ToString().Substring(0, 8);

        /// <summary>
        /// Adds a CSS class to the action based on it's type name. Default is "ac-action-[actionName]
        /// </summary>
        public static Func<AdaptiveAction, string> GetActionCssClass = (action) =>
        {
            var lenFromDot = action.Type.IndexOf(".") + 1;
            var suffix = action.Type.Substring(lenFromDot, action.Type.Length - lenFromDot);
            return "ac-action-" + suffix.Replace(suffix[0], char.ToLower(suffix[0]));
        };

        /// <summary>
        /// A set of transforms that are applied to the HtmlTags for specific types
        /// </summary>
        public static AdaptiveRenderTransformers<HtmlTag, AdaptiveRenderContext> ActionTransformers { get; } = InitActionTransformers();

        public AdaptiveCardRenderer() : this(new AdaptiveHostConfig()) { }

        public AdaptiveCardRenderer(AdaptiveHostConfig config)
        {
            SetObjectTypes();
            HostConfig = config;
        }

        public AdaptiveFeatureRegistration FeatureRegistration { get; } = new AdaptiveFeatureRegistration();

        public RenderedAdaptiveCard RenderCard(AdaptiveCard card)
        {
            try
            {
                var context = new AdaptiveRenderContext(HostConfig, ElementRenderers);
                context.FeatureRegistration = FeatureRegistration;
                context.Lang = card.Lang;
                var tag = context.Render(card);
                return new RenderedAdaptiveCard(tag, card, context.Warnings);
            }
            catch (Exception ex)
            {
                throw new AdaptiveRenderException("Failed to render card", ex)
                {
                    CardFallbackText = card.FallbackText
                };
            }
        }

        private void SetObjectTypes()
        {
            ElementRenderers.Set<AdaptiveCard>(AdaptiveCardRender);

            ElementRenderers.Set<AdaptiveTextBlock>(TextBlockRender);
            ElementRenderers.Set<AdaptiveRichTextBlock>(RichTextBlockRender);

            ElementRenderers.Set<AdaptiveImage>(ImageRender);
            ElementRenderers.Set<AdaptiveMedia>(MediaRender);

            ElementRenderers.Set<AdaptiveContainer>(ContainerRender);
            ElementRenderers.Set<AdaptiveColumn>(ColumnRender);
            ElementRenderers.Set<AdaptiveColumnSet>(ColumnSetRender);
            ElementRenderers.Set<AdaptiveFactSet>(FactSetRender);
            ElementRenderers.Set<AdaptiveImageSet>(ImageSetRender);
            ElementRenderers.Set<AdaptiveActionSet>(ActionSetRender);

            ElementRenderers.Set<AdaptiveChoiceSetInput>(ChoiceSetRender);
            ElementRenderers.Set<AdaptiveTextInput>(TextInputRender);
            ElementRenderers.Set<AdaptiveNumberInput>(NumberInputRender);
            ElementRenderers.Set<AdaptiveDateInput>(DateInputRender);
            ElementRenderers.Set<AdaptiveTimeInput>(TimeInputRender);
            ElementRenderers.Set<AdaptiveToggleInput>(ToggleInputRender);

            ElementRenderers.Set<AdaptiveSubmitAction>(AdaptiveActionRender);
            ElementRenderers.Set<AdaptiveOpenUrlAction>(AdaptiveActionRender);
            ElementRenderers.Set<AdaptiveShowCardAction>(AdaptiveActionRender);
            ElementRenderers.Set<AdaptiveToggleVisibilityAction>(AdaptiveActionRender);
        }

        private static AdaptiveRenderTransformers<HtmlTag, AdaptiveRenderContext> InitActionTransformers()
        {
            var transformers = new AdaptiveRenderTransformers<HtmlTag, AdaptiveRenderContext>();
            transformers.Register<AdaptiveOpenUrlAction>((action, tag, context) => tag.Attr("data-ac-url", action.Url));
            transformers.Register<AdaptiveSubmitAction>((action, tag, context) => tag.Attr("data-ac-submitData", JsonConvert.SerializeObject(action.Data, Formatting.None)));
            transformers.Register<AdaptiveShowCardAction>((action, tag, context) =>
            {
                var showCardId = GenerateRandomId();
                tag.Attr("data-ac-showCardId", showCardId);
                tag.Attr("aria-controls", showCardId);
                tag.Attr("aria-expanded", bool.FalseString);
            });

            return transformers;
        }

        protected static HtmlTag AddActionAttributes(AdaptiveAction action, HtmlTag tag, AdaptiveRenderContext context)
        {
            tag.AddClass(GetActionCssClass(action))
                .Attr("role", "button")
                .Attr("aria-label", action.Title ?? "")
                .Attr("tabindex", "0");


            AdaptiveToggleVisibilityAction toggleVisibilityAction = null;
            if ((toggleVisibilityAction = action as AdaptiveToggleVisibilityAction) != null)
            {
                string targetElements = string.Empty;

                foreach (var targetElement in toggleVisibilityAction.TargetElements)
                {
                    // If the string is not empty, append a comma in preparation to add the new target element
                    if (!String.IsNullOrWhiteSpace(targetElements))
                    {
                        targetElements += ",";
                    }

                    string targetElementId = null;
                    string targetElementToggleAction = "Toggle";

                    if (targetElement != null)
                    {
                        targetElementId = targetElement.ElementId;

                        if (targetElement.IsVisible.HasValue)
                        {
                            targetElementToggleAction = targetElement.IsVisible.Value.ToString();
                        }
                    }

                    targetElements += (targetElementId + ":" + targetElementToggleAction);
                }

                tag.Attr("data-ac-targetelements", targetElements);
            }

            ActionTransformers.Apply(action, tag, context);

            return tag;
        }

        protected static HtmlTag AddInlineActionAttributes(AdaptiveAction action, HtmlTag tag, AdaptiveRenderContext context)
        {
            tag.AddClass(GetActionCssClass(action) + "-inline")
                .Attr("role", "button")
                .Attr("aria-label", action.Title ?? "");

            ActionTransformers.Apply(action, tag, context);

            return tag;
        }

        protected static HtmlTag AdaptiveActionRender(AdaptiveAction action, AdaptiveRenderContext context)
        {
            if (context.Config.SupportsInteractivity)
            {
                var actionsConfig = context.Config.Actions;
                var buttonElement = new HtmlTag("button", false)
                    .Attr("type", "button")
                    .Style("overflow", "hidden")
                    .Style("white-space", "nowrap")
                    .Style("text-overflow", "ellipsis")
                    .Style("flex",
                        actionsConfig.ActionAlignment == AdaptiveHorizontalAlignment.Stretch ? "0 1 100%" : "0 1 auto")
                    .Style("display", "flex")
                    .Style("align-items", "center")
                    .Style("justify-content", "center")
                    .AddClass("ac-pushButton");


                if (!String.IsNullOrWhiteSpace(action.Sentiment) && !String.Equals(action.Sentiment, "default", StringComparison.OrdinalIgnoreCase))
                {
                    if (String.Equals(action.Sentiment, "positive", StringComparison.OrdinalIgnoreCase))
                    {
                        string accentColor = context.Config.ContainerStyles.Default.ForegroundColors.Accent.Default;
                        string lighterAccentColor = ColorUtil.GenerateLighterColor(accentColor);
                        buttonElement.Style("background-color", context.GetRGBColor(accentColor));
                        buttonElement.Attr("onMouseOver", "this.style.backgroundColor='" + context.GetRGBColor(lighterAccentColor) + "'");
                        buttonElement.Attr("onMouseOut", "this.style.backgroundColor='" + context.GetRGBColor(accentColor) + "'");
                        buttonElement.Style("color", "#FFFFFF");
                        buttonElement.AddClass("ac-action-positive");
                    }
                    else if (String.Equals(action.Sentiment, "destructive", StringComparison.OrdinalIgnoreCase))
                    {
                        string attentionColor = context.Config.ContainerStyles.Default.ForegroundColors.Attention.Default;
                        string lighterAttentionColor = ColorUtil.GenerateLighterColor(attentionColor);
                        buttonElement.Style("color", context.GetRGBColor(attentionColor));
                        buttonElement.Attr("onMouseOver", "this.style.color='" + context.GetRGBColor(lighterAttentionColor) + "'");
                        buttonElement.Attr("onMouseOut", "this.style.color='" + context.GetRGBColor(attentionColor) + "'");
                        buttonElement.AddClass("ac-action-destructive");
                    }
                    else
                    {
                        buttonElement.AddClass("ac-action-" + action.Sentiment);
                    }
                }

                var hasTitle = !string.IsNullOrEmpty(action.Title);

                if (action.IconUrl != null)
                {
                    // Append the icon to the button
                    // NOTE: always using icon size since it's difficult
                    // to match icon's height with text's height
                    var iconElement = new HtmlTag("image", false)
                        .Attr("src", action.IconUrl)
                        .Style("max-height", $"{actionsConfig.IconSize}px");

                    if (actionsConfig.IconPlacement == IconPlacement.LeftOfTitle)
                    {
                        buttonElement.Style("flex-direction", "row");

                        if (hasTitle)
                        {
                            iconElement.Style("margin-right", "4px");
                        }
                    }
                    else
                    {
                        buttonElement.Style("flex-direction", "column");

                        if (hasTitle)
                        {
                            iconElement.Style("margin-bottom", "4px");
                        }
                    }

                    buttonElement.Append(iconElement);
                }

                var titleElement = new HtmlTag("div", false) { Text = action.Title };
                buttonElement.Append(titleElement);

                AddActionAttributes(action, buttonElement, context);
                return buttonElement;
            }

            return null;
        }

        protected static HtmlTag AdaptiveCardRender(AdaptiveCard card, AdaptiveRenderContext context)
        {
            var uiCard = new DivTag()
                .AddClass($"ac-{card.Type.ToLower()}")
                .Style("width", "100%")
                .Style("background-color", context.GetRGBColor(context.Config.ContainerStyles.Default.BackgroundColor))
                .Style("padding", $"{context.Config.Spacing.Padding}px")
                .Style("box-sizing", "border-box");

            if (card.BackgroundImage != null)
            {
                ApplyBackgroundImage(card.BackgroundImage, uiCard, context);
            }

            if (card.PixelMinHeight > 0)
            {
                uiCard.Style("min-height", card.PixelMinHeight + "px");
            }

            // Reset the parent style
            context.RenderArgs.ParentStyle = AdaptiveContainerStyle.Default;

            switch (card.VerticalContentAlignment)
            {
                case AdaptiveVerticalContentAlignment.Center:
                    uiCard.Style("justify-content", "center");
                    break;
                case AdaptiveVerticalContentAlignment.Bottom:
                    uiCard.Style("justify-content", "flex-end");
                    break;
                case AdaptiveVerticalContentAlignment.Top:
                default:
                    uiCard.Style("justify-content", "flex-start");
                    break;
            }

            AddContainerElements(uiCard, card.Body, context);
            AddActions(uiCard, card.Actions, context);

            AddSelectAction(uiCard, card.SelectAction, context);

            // Add all accumulated selectAction show cards
            foreach (var showCard in context.ShowCardTags)
            {
                uiCard.Children.Add(showCard);
            }

            return uiCard;
        }

        protected static void AddSelectAction(HtmlTag tag, AdaptiveAction selectAction, AdaptiveRenderContext context)
        {
            if (context.Config.SupportsInteractivity && selectAction != null)
            {
                // SelectAction doesn't allow showCard actions
                if (selectAction is AdaptiveShowCardAction)
                {
                    context.Warnings.Add(new AdaptiveWarning(-1, "Inline ShowCard not supported for SelectAction"));
                    return;
                }

                tag.AddClass("ac-selectable");
                AddActionAttributes(selectAction, tag, context);
            }
        }

        protected static void AddActions(HtmlTag uiContainer, IList<AdaptiveAction> actions, AdaptiveRenderContext context)
        {
            if (context.Config.SupportsInteractivity && actions != null)
            {
                var uiButtonStrip = new DivTag()
                    .AddClass("ac-actionset")
                    .Style("display", "flex");
                var actionsConfig = context.Config.Actions;

                // TODO: This top marging is currently being double applied, will have to investigate later
                //.Style("margin-top", $"{context.Config.GetSpacing(context.Config.Actions.Spacing)}px");

                // contains ShowCardAction.AdaptiveCard
                var showCards = new List<HtmlTag>();

                if (actionsConfig.ActionsOrientation == ActionsOrientation.Horizontal)
                {
                    uiButtonStrip.Style("flex-direction", "row");

                    switch (actionsConfig.ActionAlignment)
                    {
                        case AdaptiveHorizontalAlignment.Center:
                            uiButtonStrip.Style("justify-content", "center");
                            break;
                        case AdaptiveHorizontalAlignment.Right:
                            uiButtonStrip.Style("justify-content", "flex-end");
                            break;
                        default:
                            uiButtonStrip.Style("justify-content", "flex-start");
                            break;
                    }
                }
                else
                {
                    uiButtonStrip.Style("flex-direction", "column");
                    switch (actionsConfig.ActionAlignment)
                    {
                        case AdaptiveHorizontalAlignment.Center:
                            uiButtonStrip.Style("align-items", "center");
                            break;
                        case AdaptiveHorizontalAlignment.Right:
                            uiButtonStrip.Style("align-items", "flex-end");
                            break;
                        case AdaptiveHorizontalAlignment.Stretch:
                            uiButtonStrip.Style("align-items", "stretch");
                            break;
                        default:
                            uiButtonStrip.Style("align-items", "flex-start");
                            break;
                    }
                }

                var maxActions = Math.Min(actionsConfig.MaxActions, actions.Count);
                // See if all actions have icons, otherwise force the icon placement to the left
                var oldConfigIconPlacement = actionsConfig.IconPlacement;
                bool allActionsHaveIcons = true;
                for (var i = 0; i < maxActions; i++)
                {
                    if (string.IsNullOrEmpty(actions[i].IconUrl))
                    {
                        allActionsHaveIcons = false;
                        break;
                    }
                }

                if (!allActionsHaveIcons)
                {
                    actionsConfig.IconPlacement = IconPlacement.LeftOfTitle;
                }

                for (var i = 0; i < maxActions; i++)
                {
                    // add actions
                    var uiAction = context.Render(actions[i]);
                    if (uiAction != null)
                    {
                        if (actions[i] is AdaptiveShowCardAction showCardAction)
                        {
                            var cardId = uiAction.Attributes["data-ac-showCardId"];

                            var uiCard = context.Render(showCardAction.Card);
                            if (uiCard != null)
                            {
                                uiCard.Attr("id", cardId)
                                    .AddClass("ac-showCard")
                                    .Style("padding", "0")
                                    .Style("display", "none")
                                    .Style("margin-top", $"{actionsConfig.ShowCard.InlineTopMargin}px");

                                showCards.Add(uiCard);
                            }
                        }
                        uiButtonStrip.Children.Add(uiAction);
                    }

                    // add spacer between buttons according to config
                    if (i < maxActions - 1 && actionsConfig.ButtonSpacing > 0)
                    {
                        var uiSpacer = new DivTag();

                        if (actionsConfig.ActionsOrientation == ActionsOrientation.Horizontal)
                        {
                            uiSpacer.Style("flex", "0 0 auto");
                            uiSpacer.Style("width", actionsConfig.ButtonSpacing + "px");
                        }
                        else
                        {
                            uiSpacer.Style("height", actionsConfig.ButtonSpacing + "px");
                        }
                        uiButtonStrip.Children.Add(uiSpacer);
                    }
                }

                if (uiButtonStrip.Children.Any())
                {
                    AdaptiveCardRenderer.AddSeparator(uiContainer, new AdaptiveContainer(), context);
                    uiContainer.Children.Add(uiButtonStrip);
                }

                foreach (var showCard in showCards)
                {
                    uiContainer.Children.Add(showCard);
                }

                // Restore the iconPlacement for the context.
                actionsConfig.IconPlacement = oldConfigIconPlacement;
            }
        }

        protected static void AddContainerElements(HtmlTag uiContainer, IList<AdaptiveElement> elements, AdaptiveRenderContext context)
        {
            if (elements != null)
            {
                foreach (var cardElement in elements)
                {
                    // each element has a row
                    var uiElement = context.Render(cardElement);
                    if (uiElement != null)
                    {
                        HtmlTag uiSeparator = null;

                        if (uiContainer.Children.Any())
                        {
                            uiSeparator = AddSeparator(uiContainer, cardElement, context);
                        }

                        if (cardElement is AdaptiveCollectionElement collectionElement)
                        {
                            if (collectionElement.PixelMinHeight > 0)
                            {
                                uiElement.Style("min-height", collectionElement.PixelMinHeight + "px");
                            }
                        }

                        if (!cardElement.IsVisible)
                        {
                            uiElement.Style("display", "none");

                            if (uiSeparator != null)
                            {
                                uiSeparator.Style("display", "none");
                            }
                        }

                        if (!String.IsNullOrEmpty(cardElement.Id))
                        {
                            uiElement.Attr("name", cardElement.Id);
                        }

                        if (uiSeparator != null)
                        {
                            string separatorId = GenerateRandomId();
                            uiSeparator.Attr("id", separatorId);
                            uiElement.Attr("data-ac-separatorId", separatorId);
                        }

                        uiContainer.Children.Add(uiElement);
                    }
                }
            }
        }

        protected static HtmlTag AddSeparator(HtmlTag uiContainer, AdaptiveElement adaptiveElement, AdaptiveRenderContext context)
        {
            if (!adaptiveElement.Separator && adaptiveElement.Spacing == AdaptiveSpacing.None)
            {
                return null;
            }

            int spacing = context.Config.GetSpacing(adaptiveElement.Spacing);
            var uiSep = new DivTag().AddClass("ac-separator");

            if (adaptiveElement.Separator)
            {
                SeparatorConfig sep = context.Config.Separator;

                uiSep.Style("padding-top", $"{spacing / 2}px")
                     .Style("margin-top", $"{spacing / 2}px")
                     .Style("border-top-color", $"{context.GetRGBColor(sep.LineColor)}")
                     .Style("border-top-width", $"{sep.LineThickness}px")
                     .Style("border-top-style", "solid");
            }
            else
            {
                uiSep.Style("height", $"{spacing}px");
            }

            uiContainer.Children.Add(uiSep);
            return uiSep;
        }

        protected static HtmlTag ColumnRender(AdaptiveColumn column, AdaptiveRenderContext context)
        {
            var uiColumn = new DivTag()
                .AddClass($"ac-{column.Type.Replace(".", "").ToLower()}")
                .Style("display", "flex")
                .Style("flex-direction", "column")
                .Style("min-width", "0px");

            var parentRenderArgs = context.RenderArgs;
            var childRenderArgs = new AdaptiveRenderArgs(parentRenderArgs);

            if (column.PixelMinHeight > 0)
            {
                uiColumn.Style("min-height", column.PixelMinHeight + "px");
            }

            if (!column.IsVisible)
            {
                uiColumn.Style("display", "none");
            }

            if (column.BackgroundImage != null)
            {
                ApplyBackgroundImage(column.BackgroundImage, uiColumn, context);
            }

            bool inheritsStyleFromParent = !column.Style.HasValue;
            bool hasPadding = false;
            if (!inheritsStyleFromParent)
            {
                hasPadding = ApplyPadding(uiColumn, column, parentRenderArgs, context);

                // Apply background color
                ContainerStyleConfig containerStyle = context.Config.ContainerStyles.GetContainerStyleConfig(column.Style);
                uiColumn.Style("background-color", context.GetRGBColor(containerStyle.BackgroundColor));

                childRenderArgs.ForegroundColors = containerStyle.ForegroundColors;
            }

            switch (column.VerticalContentAlignment)
            {
                case AdaptiveVerticalContentAlignment.Center:
                    uiColumn.Style("justify-content", "center");
                    break;
                case AdaptiveVerticalContentAlignment.Bottom:
                    uiColumn.Style("justify-content", "flex-end");
                    break;
                case AdaptiveVerticalContentAlignment.Top:
                default:
                    uiColumn.Style("justify-content", "flex-start");
                    break;
            }

            // Modify context outer parent style so padding necessity can be determined
            childRenderArgs.ParentStyle = (inheritsStyleFromParent) ? parentRenderArgs.ParentStyle : column.Style.Value;

            // If the column has no padding or has padding and doesn't bleed, then the children can bleed
            // to the side the column would have bled
            if (hasPadding)
            {
                childRenderArgs.BleedDirection = BleedDirection.Both;
            }

            childRenderArgs.HasParentWithPadding = hasPadding;
            context.RenderArgs = childRenderArgs;

            AddContainerElements(uiColumn, column.Items, context);

            AddSelectAction(uiColumn, column.SelectAction, context);

            context.RenderArgs = parentRenderArgs;

            return uiColumn;
        }

        protected static HtmlTag ColumnSetRender(AdaptiveColumnSet columnSet, AdaptiveRenderContext context)
        {
            var uiColumnSet = new DivTag()
                .AddClass($"ac-{columnSet.Type.Replace(".", "").ToLower()}")
                .Style("display", "flex");

            AddSelectAction(uiColumnSet, columnSet.SelectAction, context);

            var parentRenderArgs = context.RenderArgs;
            var childrenRenderArgs = new AdaptiveRenderArgs(parentRenderArgs);

            bool inheritsStyleFromParent = !columnSet.Style.HasValue;
            bool hasPadding = false;
            if (!inheritsStyleFromParent)
            {
                hasPadding = ApplyPadding(uiColumnSet, columnSet, parentRenderArgs, context);
                // Apply background color
                var columnSetStyle = context.Config.ContainerStyles.GetContainerStyleConfig(columnSet.Style);
                uiColumnSet.Style("background-color", context.GetRGBColor(columnSetStyle.BackgroundColor));
                childrenRenderArgs.ForegroundColors = columnSetStyle.ForegroundColors;
            }

            // Modify context outer parent style so padding necessity can be determined
            childrenRenderArgs.ParentStyle = (inheritsStyleFromParent) ? parentRenderArgs.ParentStyle : columnSet.Style.Value;

            var max = Math.Max(1.0, columnSet.Columns.Select(col =>
            {
                if (col.Width != null && double.TryParse(col.Width, out double widthVal))
                    return widthVal;
#pragma warning disable CS0618 // Type or member is obsolete
                if (double.TryParse(col.Size ?? "0", out double val))
#pragma warning restore CS0618 // Type or member is obsolete
                    return val;
                return 0;
            }).Sum());

            for (int i = 0; i < columnSet.Columns.Count; ++i)
            {
                var column = columnSet.Columns[i];

                var childRenderArgs = new AdaptiveRenderArgs(childrenRenderArgs);

                if (hasPadding)
                {
                    if (columnSet.Columns.Count == 1)
                    {
                        childRenderArgs.HasParentWithPadding = (hasPadding || parentRenderArgs.HasParentWithPadding);
                        childRenderArgs.BleedDirection = BleedDirection.Both;
                    }
                    else
                    {
                        if (i == 0)
                        {
                            childRenderArgs.HasParentWithPadding = (hasPadding || parentRenderArgs.HasParentWithPadding);
                            childRenderArgs.BleedDirection = BleedDirection.Left;
                        }
                        else if (i == (columnSet.Columns.Count - 1))
                        {
                            childRenderArgs.HasParentWithPadding = (hasPadding || parentRenderArgs.HasParentWithPadding);
                            childRenderArgs.BleedDirection = BleedDirection.Right;
                        }
                        else
                        {
                            childRenderArgs.BleedDirection = BleedDirection.None;
                        }
                    }
                }
                else
                {
                    if (columnSet.Columns.Count == 1)
                    {
                        childRenderArgs.HasParentWithPadding = (hasPadding || parentRenderArgs.HasParentWithPadding);
                        childRenderArgs.BleedDirection = parentRenderArgs.BleedDirection;
                    }
                    else
                    {
                        if (i == 0 &&
                            (childRenderArgs.BleedDirection == BleedDirection.Left || childRenderArgs.BleedDirection == BleedDirection.Both))
                        {
                            childRenderArgs.HasParentWithPadding = (hasPadding || parentRenderArgs.HasParentWithPadding);
                            childRenderArgs.BleedDirection = BleedDirection.Left;
                        }
                        else if (i == (columnSet.Columns.Count - 1) &&
                            (childRenderArgs.BleedDirection == BleedDirection.Right || childRenderArgs.BleedDirection == BleedDirection.Both))
                        {
                            childRenderArgs.HasParentWithPadding = (hasPadding || parentRenderArgs.HasParentWithPadding);
                            childRenderArgs.BleedDirection = BleedDirection.Right;
                        }
                        else
                        {
                            childRenderArgs.BleedDirection = BleedDirection.None;
                        }
                    }
                }
                context.RenderArgs = childRenderArgs;

                var uiColumn = context.Render(column);

                HtmlTag separator = null;
                // Add horizontal Seperator
                if (uiColumnSet.Children.Any() && (column.Separator || column.Spacing != AdaptiveSpacing.None))
                {
                    SeparatorConfig sep = context.Config.Separator;

                    int spacing = context.Config.GetSpacing(column.Spacing) / 2;
                    int lineThickness = column.Separator ? sep.LineThickness : 0;

                    if (sep != null)
                    {
                        separator = new DivTag()
                            .AddClass($"ac-columnseparator")
                            .Style("flex", "0 0 auto")
                            .Style("padding-left", $"{spacing}px")
                            .Style("margin-left", $"{spacing}px")
                            .Style("border-left-color", $"{context.GetRGBColor(sep.LineColor)}")
                            .Style("border-left-width", $"{lineThickness}px")
                            .Style("border-left-style", $"solid");

                        uiColumnSet.Children.Add(separator);
                    }
                }

                // do some sizing magic
                var width = column.Width?.ToLower();
                if (string.IsNullOrEmpty(width))
#pragma warning disable CS0618 // Type or member is obsolete
                    width = column.Size?.ToLower();
#pragma warning restore CS0618 // Type or member is obsolete
                if (width == null || width == AdaptiveColumnWidth.Stretch.ToLower())
                {
                    uiColumn = uiColumn.Style("flex", "1 1 auto");
                }
                else if (width == AdaptiveColumnWidth.Auto.ToLower())
                {
                    uiColumn = uiColumn.Style("flex", "0 1 auto");
                }
                else
                {
                    if (double.TryParse(width, out double val) && val >= 0)
                    {
                        var percent = Convert.ToInt32(100 * (val / max));
                        uiColumn = uiColumn.Style("flex", $"1 1 {percent}%");
                    }
                    else if (width.EndsWith("px") && double.TryParse(width.Substring(0, width.Length - 2), out double pxVal) && pxVal >= 0)
                    {
                        uiColumn = uiColumn.Style("flex", $"0 0 {(int)pxVal}px");
                    }
                    else
                    {
                        uiColumn = uiColumn.Style("flex", "0 0 auto");
                    }
                }

                if (!column.IsVisible)
                {
                    uiColumn.Style("display", "none");

                    if (separator != null)
                    {
                        separator.Style("display", "none");
                    }
                }

                if (!String.IsNullOrEmpty(column.Id))
                {
                    uiColumn.Attr("name", column.Id);
                }

                if (separator != null)
                {
                    string separatorId = GenerateRandomId();
                    separator.Attr("id", separatorId);
                    uiColumn.Attr("data-ac-separatorId", separatorId);
                }

                uiColumnSet.Children.Add(uiColumn);
            }

            context.RenderArgs = parentRenderArgs;

            return uiColumnSet;
        }

        protected static HtmlTag ContainerRender(AdaptiveContainer container, AdaptiveRenderContext context)
        {
            var uiContainer = new DivTag()
                .AddClass($"ac-{container.Type.Replace(".", "").ToLower()}");

            if (container.BackgroundImage != null)
            {
                ApplyBackgroundImage(container.BackgroundImage, uiContainer, context);
            }

            if (container.Height == AdaptiveHeight.Stretch)
            {
                uiContainer.Style("display", "flex")
                .Style("flex-direction", "column")
                .Style("flex", "1 1 100%");
            }

            // Keep track of ContainerStyle.ForegroundColors before Container is rendered
            var parentRenderArgs = context.RenderArgs;
            var childRenderArgs = new AdaptiveRenderArgs(parentRenderArgs);

            bool inheritsStyleFromParent = !container.Style.HasValue;
            bool hasPadding = false;
            if (!inheritsStyleFromParent)
            {
                hasPadding = ApplyPadding(uiContainer, container, parentRenderArgs, context);
                // Apply background color
                ContainerStyleConfig containerStyle = context.Config.ContainerStyles.GetContainerStyleConfig(container.Style);
                uiContainer.Style("background-color", context.GetRGBColor(containerStyle.BackgroundColor));

                childRenderArgs.ForegroundColors = containerStyle.ForegroundColors;
            }

            if (hasPadding)
            {
                childRenderArgs.BleedDirection = BleedDirection.Both;
            }

            childRenderArgs.HasParentWithPadding = (hasPadding || parentRenderArgs.HasParentWithPadding);

            switch (container.VerticalContentAlignment)
            {
                case AdaptiveVerticalContentAlignment.Center:
                    uiContainer.Style("justify-content", "center");
                    break;
                case AdaptiveVerticalContentAlignment.Bottom:
                    uiContainer.Style("justify-content", "flex-end");
                    break;
                case AdaptiveVerticalContentAlignment.Top:
                default:
                    uiContainer.Style("justify-content", "flex-start");
                    break;
            }

            // Modify context outer parent style so padding necessity can be determined
            childRenderArgs.ParentStyle = (inheritsStyleFromParent) ? parentRenderArgs.ParentStyle : container.Style.Value;
            context.RenderArgs = childRenderArgs;

            AddContainerElements(uiContainer, container.Items, context);

            AddSelectAction(uiContainer, container.SelectAction, context);

            // Revert context's value to that of outside the Container
            context.RenderArgs = parentRenderArgs;

            return uiContainer;
        }

        protected static HtmlTag FactSetRender(AdaptiveFactSet factSet, AdaptiveRenderContext context)
        {
            var uiFactSet = (TableTag)new TableTag()
                .AddClass($"ac-{factSet.Type.Replace(".", "").ToLower()}")
                .Attr("name", factSet.Id)
                .Style("overflow", "hidden");

            if (factSet.Height == AdaptiveHeight.Stretch)
            {
                uiFactSet.Style("display", "block")
                    .Style("flex", "1 1 100%");
            }

            foreach (var fact in factSet.Facts)
            {
                AdaptiveTextBlock factTitle = new AdaptiveTextBlock()
                {
                    Text = fact.Title,
                    Size = context.Config.FactSet.Title.Size,
                    Color = context.Config.FactSet.Title.Color,
                    Weight = context.Config.FactSet.Title.Weight,
                    IsSubtle = context.Config.FactSet.Title.IsSubtle,
                    Wrap = context.Config.FactSet.Title.Wrap,
                    MaxWidth = context.Config.FactSet.Title.MaxWidth
                };
                var uiTitle = context.Render(factTitle)
                    .AddClass("ac-facttitle")
                    .Style("margin-right", $"{context.Config.FactSet.Spacing}px");

                AdaptiveTextBlock factValue = new AdaptiveTextBlock()
                {
                    Text = fact.Value,
                    Size = context.Config.FactSet.Value.Size,
                    Color = context.Config.FactSet.Value.Color,
                    Weight = context.Config.FactSet.Value.Weight,
                    IsSubtle = context.Config.FactSet.Value.IsSubtle,
                    Wrap = context.Config.FactSet.Value.Wrap,
                    // MaxWidth is not supported on the Value of FactSet. Do not set it.
                };
                var uiValue = context.Render(factValue)
                    .AddClass("ac-factvalue");

                // create row in factset
                var uiRow = uiFactSet
                    .AddBodyRow();
                uiRow.Style("height", "1px");

                // add elements as cells
                uiRow.AddCell().AddClass("ac-factset-titlecell").Style("height", "inherit")
                    .Style("max-width", $"{context.Config.FactSet.Title.MaxWidth}px")
                    .Append(uiTitle);
                uiRow.AddCell().AddClass("ac-factset-valuecell").Style("height", "inherit").Append(uiValue);
            }
            return uiFactSet;
        }

        protected static HtmlTag TextBlockRender(AdaptiveTextBlock textBlock, AdaptiveRenderContext context)
        {
            string fontFamily = context.Config.GetFontFamily(textBlock.FontStyle);
            int fontSize = context.Config.GetFontSize(textBlock.FontStyle, textBlock.Size);
            int weight = context.Config.GetFontWeight(textBlock.FontStyle, textBlock.Weight);

            // Not sure where this magic value comes from?
            var lineHeight = fontSize * 1.33;

            var uiTextBlock = new HtmlTag("div", false)
                .AddClass($"ac-{textBlock.Type.Replace(".", "").ToLower()}")
                .Attr("name", textBlock.Id)
                .Style("box-sizing", "border-box")
                .Style("text-align", textBlock.HorizontalAlignment.ToString().ToLower())
                .Style("color", context.GetColor(textBlock.Color, textBlock.IsSubtle, false))
                .Style("line-height", $"{lineHeight.ToString("F")}px")
                .Style("font-size", $"{fontSize}px")
                .Style("font-weight", $"{weight}");

            if (textBlock.Height == AdaptiveHeight.Stretch)
            {
                uiTextBlock.Style("flex", "1 1 100%");
            }

            if (textBlock.Italic)
            {
                uiTextBlock.Style("font-style", "italic");
            }

            if (textBlock.Strikethrough)
            {
                uiTextBlock.Style("text-decoration", "line-through");
            }

            if (textBlock.MaxLines > 0)
                uiTextBlock = uiTextBlock
                    .Style("max-height", $"{lineHeight * textBlock.MaxLines}px")
                    .Style("overflow", "hidden");

            uiTextBlock = textBlock.Wrap ?
                uiTextBlock.Style("word-wrap", "break-word") :
                uiTextBlock.Style("white-space", "nowrap");

            var textTags = MarkdownToHtmlTagConverter.Convert(RendererUtilities.ApplyTextFunctions(textBlock.Text, context.Lang));
            uiTextBlock.Children.AddRange(textTags);

            Action<HtmlTag> setParagraphStyles = null;
            setParagraphStyles = (HtmlTag htmlTag) =>
            {
                if (htmlTag.Element?.ToLowerInvariant() == "p")
                {
                    htmlTag.Style("margin-top", "0px");
                    htmlTag.Style("margin-bottom", "0px");
                    htmlTag.Style("width", "100%");

                    if (!string.IsNullOrEmpty(fontFamily))
                    {
                        htmlTag.Style("font-family", "'" + fontFamily + "'");
                    }

                    if (!textBlock.Wrap)
                    {
                        htmlTag.Style("text-overflow", "ellipsis");
                        htmlTag.Style("overflow", "hidden");
                    }
                }

                foreach (var child in htmlTag.Children)
                {
                    setParagraphStyles(child);
                }
            };

            setParagraphStyles(uiTextBlock);

            return uiTextBlock;
        }

        protected static HtmlTag RichTextBlockRender(AdaptiveRichTextBlock richTextBlock, AdaptiveRenderContext context)
        {
            var uiTextBlock = new HtmlTag("div", false)
                .AddClass($"ac-{richTextBlock.Type.Replace(".", "").ToLower()}")
                .Attr("name", richTextBlock.Id)
                .Style("box-sizing", "border-box")
                .Style("text-align", richTextBlock.HorizontalAlignment.ToString().ToLower());

            if (richTextBlock.Height == AdaptiveHeight.Stretch)
            {
                uiTextBlock.Style("flex", "1 1 100%");
            }

            uiTextBlock = uiTextBlock.Style("word-wrap", "break-word");

            var uiParagraph = new HtmlTag("p");
            foreach (var inlineRun in richTextBlock.Inlines)
            {
                AdaptiveTextRun textRun = inlineRun as AdaptiveTextRun;

                var uiInlineRun = TextRunRender(textRun, context);
                uiParagraph.Children.Add(uiInlineRun);
            }
            uiTextBlock.Children.Add(uiParagraph);

            Action<HtmlTag> setParagraphStyles = null;
            setParagraphStyles = (HtmlTag htmlTag) =>
            {
                if (htmlTag.Element?.ToLowerInvariant() == "p")
                {
                    htmlTag.Style("margin-top", "0px");
                    htmlTag.Style("margin-bottom", "0px");
                    htmlTag.Style("width", "100%");
                }

                foreach (var child in htmlTag.Children)
                {
                    setParagraphStyles(child);
                }
            };

            setParagraphStyles(uiTextBlock);

            return uiTextBlock;
        }

        protected static HtmlTag TextRunRender(AdaptiveTextRun textRun, AdaptiveRenderContext context)
        {
            string fontFamily = context.Config.GetFontFamily(textRun.FontStyle);
            int fontSize = context.Config.GetFontSize(textRun.FontStyle, textRun.Size);
            int weight = context.Config.GetFontWeight(textRun.FontStyle, textRun.Weight);

            // Not sure where this magic value comes from?
            var lineHeight = fontSize * 1.33;

            var uiTextRun = new HtmlTag("span", true)
                .AddClass($"ac-{textRun.Type.Replace(".", "").ToLower()}")
                .Style("color", context.GetColor(textRun.Color, textRun.IsSubtle, false))
                .Style("line-height", $"{lineHeight.ToString("F")}px")
                .Style("font-size", $"{fontSize}px")
                .Style("font-weight", $"{weight}");

            uiTextRun.Text = RendererUtilities.ApplyTextFunctions(textRun.Text, context.Lang);

            if (textRun.Italic)
            {
                uiTextRun.Style("font-style", "italic");
            }

            if (textRun.Strikethrough)
            {
                uiTextRun.Style("text-decoration", "line-through");
            }

            if (textRun.Highlight)
            {
                uiTextRun.Style("background-color", context.GetColor(textRun.Color, textRun.IsSubtle, true));
            }

            return uiTextRun;
        }

        protected static HtmlTag ImageRender(AdaptiveImage image, AdaptiveRenderContext context)
        {
            var uiDiv = new DivTag()
                .AddClass($"ac-{image.Type.Replace(".", "").ToLower()}")
                .Attr("name", image.Id)
                .Style("display", "block");

            if (image.Height != AdaptiveHeight.Stretch)
            {
                uiDiv.Style("box-sizing", "border-box");
            }
            else
            {
                uiDiv.Style("align-items", "flex-start")
                    .Style("flex", "1 1 100%");
            }

<<<<<<< HEAD
            // if explicit image size is not used, use Adpative Image size
=======
            if (!image.IsVisible)
            {
                uiDiv.Style("display", "none");
            }

            // if explicit image size is not used, use Adaptive Image size
>>>>>>> f712cbcd
            if (image.PixelWidth == 0 && image.PixelHeight == 0)
            {
                switch (image.Size)
                {
                    case AdaptiveImageSize.Auto:
                        uiDiv = uiDiv.Style("max-width", $"100%");
                        break;
                    case AdaptiveImageSize.Small:
                        uiDiv = uiDiv.Style("max-width", $"{context.Config.ImageSizes.Small}px");
                        break;
                    case AdaptiveImageSize.Medium:
                        uiDiv = uiDiv.Style("max-width", $"{context.Config.ImageSizes.Medium}px");
                        break;
                    case AdaptiveImageSize.Large:
                        uiDiv = uiDiv.Style("max-width", $"{context.Config.ImageSizes.Large}px");
                        break;
                    case AdaptiveImageSize.Stretch:
                        uiDiv = uiDiv.Style("width", $"100%");
                        break;
                }
            }

            var uiImage = new HtmlTag("img")
                .Attr("alt", image.AltText ?? "card image")
                .Attr("src", context.Config.ResolveFinalAbsoluteUri(image.Url));

            // if explicit image size is used
            if (image.PixelWidth != 0 || image.PixelHeight != 0)
            {
                if (image.PixelWidth != 0)
                {
                    uiImage = uiImage.Attr("width", $"{image.PixelWidth}px");
                }
                if (image.PixelHeight != 0)
                {
                    uiImage = uiImage.Attr("height", $"{image.PixelHeight}px");
                }
                uiImage = uiImage.Attr("object-fit", "fill");
            }
            else
            {
                uiImage.Style("width", "100%");
            }

            switch (image.Style)
            {
                case AdaptiveImageStyle.Default:
                    break;
                case AdaptiveImageStyle.Person:
                    uiImage = uiImage.Style("background-position", "50% 50%")
                        .Style("border-radius", "50%")
                        .Style("background-repeat", "no-repeat");
                    break;
            }

            switch (image.HorizontalAlignment)
            {
                case AdaptiveHorizontalAlignment.Left:
                    uiDiv = uiDiv.Style("overflow", "hidden");
                    break;
                case AdaptiveHorizontalAlignment.Center:
                    uiDiv = uiDiv.Style("overflow", "hidden")
                        .Style("margin-right", "auto")
                        .Style("margin-left", "auto");
                    break;
                case AdaptiveHorizontalAlignment.Right:
                    uiDiv = uiDiv.Style("overflow", "hidden")
                        .Style("margin-left", "auto");
                    break;
            }

            if (!string.IsNullOrEmpty(image.BackgroundColor))
            {
                uiImage.Style("background-color", context.GetRGBColor(image.BackgroundColor));
            }

            uiDiv.Children.Add(uiImage);

            AddSelectAction(uiDiv, image.SelectAction, context);
            return uiDiv;
        }

        private static List<string> _supportedMimeTypes = new List<string>
        {
            "video/mp4",
            "audio/mp4",
            "audio/mpeg"
        };

        private static List<string> _supportedAudioMimeTypes = new List<string>
        {
            "audio/mp4",
            "audio/mpeg"
        };

        /** Get the first media URI with a supported mime type */
        private static List<AdaptiveMediaSource> GetMediaSources(AdaptiveMedia media, AdaptiveRenderContext context)
        {
            // Check if sources contain an invalid mix of MIME types (audio and video)
            bool? isLastMediaSourceAudio = null;
            foreach (var source in media.Sources)
            {
                if (!isLastMediaSourceAudio.HasValue)
                {
                    isLastMediaSourceAudio = IsAudio(source);
                }
                else
                {
                    if (IsAudio(source) != isLastMediaSourceAudio.Value)
                    {
                        // If there is one pair of sources with different MIME types,
                        // it's an invalid mix and a warning should be logged
                        context.Warnings.Add(new AdaptiveWarning(-1, "A Media element contains an invalid mix of MIME type"));
                        return null;
                    }

                    isLastMediaSourceAudio = IsAudio(source);
                }
            }

            // Return the list of all supported sources with not-null URI
            List<AdaptiveMediaSource> validSources = new List<AdaptiveMediaSource>();
            foreach (var source in media.Sources)
            {
                if (_supportedMimeTypes.Contains(source.MimeType))
                {
                    Uri finalMediaUri = context.Config.ResolveFinalAbsoluteUri(source.Url);
                    if (finalMediaUri != null)
                    {
                        validSources.Add(source);
                    }
                }
            }

            return validSources;
        }

        private static bool IsAudio(AdaptiveMediaSource mediaSource)
        {
            return _supportedAudioMimeTypes.Contains(mediaSource.MimeType);
        }

        protected static HtmlTag MediaRender(AdaptiveMedia media, AdaptiveRenderContext context)
        {
            List<AdaptiveMediaSource> mediaSources = GetMediaSources(media, context);

            // No valid source is found
            if (mediaSources.Count == 0)
            {
                context.Warnings.Add(new AdaptiveWarning(-1, "A Media element does not have any valid source"));
                return null;
            }

            var uiMedia = new DivTag()
                .Style("width", "100%")
                .Attr("alt", media.AltText ?? "card media");

            string posterUrl = null;
            if (!string.IsNullOrEmpty(media.Poster) && context.Config.ResolveFinalAbsoluteUri(media.Poster) != null)
            {
                posterUrl = context.Config.ResolveFinalAbsoluteUri(media.Poster).ToString();
            }
            else if (!string.IsNullOrEmpty(context.Config.Media.DefaultPoster)
                 && context.Config.ResolveFinalAbsoluteUri(context.Config.Media.DefaultPoster) != null)
            {
                // Use the default poster from host
                posterUrl = context.Config.ResolveFinalAbsoluteUri(context.Config.Media.DefaultPoster).ToString();
            }

            var thumbnailImage = new HtmlTag("image", false)
                .Attr("src", posterUrl)
                .Style("width", "100%")
                .Style("height", "100%");

            // If host does not support interactivity, simply return the
            // poster image if present
            if (!context.Config.SupportsInteractivity)
            {
                uiMedia.Children.Add(thumbnailImage);

                return uiMedia;
            }

            #region Thumbnail

            var thumbnailButton = new DivTag()
                .AddClass("ac-media-poster")
                .Attr("role", "button")
                .Attr("tabindex", "0")
                .Attr("aria-label", "Play media")
                .Attr("role", "contentinfo")
                .Style("position", "relative")
                .Style("display", "flex")
                .Style("cursor", "pointer");

            if (posterUrl != null)
            {
                thumbnailButton.Children.Add(thumbnailImage);
            }
            else
            {
                thumbnailButton.AddClass("empty")
                    .Style("height", "200px")
                    .Style("minHeight", "150px")
                    .Style("background-color", "#F2F2F2");
            }

            #region Play button

            // Overlay on top of poster image
            var playButtonContainer = new DivTag()
                .Style("position", "absolute")
                .Style("left", "0")
                .Style("top", "0")
                .Style("width", "100%")
                .Style("height", "100%")
                .Style("display", "flex")
                .Style("justify-content", "center")
                .Style("align-items", "center");

            // If host specifies a play button URL,
            // render that image as the play button
            if (!string.IsNullOrEmpty(context.Config.Media.PlayButton)
                && context.Config.ResolveFinalAbsoluteUri(context.Config.Media.PlayButton) != null)
            {
                var playButtonImage = new HtmlTag("img")
                    .Attr("src", context.Config.ResolveFinalAbsoluteUri(context.Config.Media.PlayButton).ToString())
                    .Style("width", "56px")
                    .Style("height", "56px");

                playButtonContainer.Children.Add(playButtonImage);
            }
            else
            {
                int playButtonArrowWidth = 12;
                int playButtonArrowHeight = 15;

                // Play symbol (black arrow)
                var playButtonInnerElement = new DivTag()
                    .Style("width", playButtonArrowWidth + "px")
                    .Style("height", playButtonArrowHeight + "px")
                    .Style("color", "black")
                    .Style("border-top-width", (playButtonArrowHeight / 2) + "px")
                    .Style("border-bottom-width", (playButtonArrowHeight / 2) + "px")
                    .Style("border-left-width", playButtonArrowWidth + "px")
                    .Style("border-right-width", "0")
                    .Style("border-style", "solid")
                    .Style("border-top-color", "transparent")
                    .Style("border-right-color", "transparent")
                    .Style("border-bottom-color", "transparent");

                // Circle around play symbol
                var playButtonOuterElement = new DivTag()
                    .Style("display", "flex")
                    .Style("align-items", "center")
                    .Style("justify-content", "center")
                    .Style("width", "56px")
                    .Style("height", "56px")
                    .Style("border", "1px solid #EEEEEE")
                    .Style("border-radius", "28px")
                    .Style("box-shadow", "0px 0px 10px #EEEEEE")
                    .Style("background-color", "rgba(255, 255, 255, 0.9)")
                    .Style("color", "black");

                playButtonOuterElement.Children.Add(playButtonInnerElement);

                playButtonContainer.Children.Add(playButtonOuterElement);
            }

            #endregion

            thumbnailButton.Children.Add(playButtonContainer);

            #endregion

            uiMedia.Children.Add(thumbnailButton);

            if (context.Config.Media.AllowInlinePlayback)
            {
                // Media player is only created if inline playback is allowed

                // A unique ID to link the thumbnail button and the media player
                // of the same Media element
                string mediaId = GenerateRandomId();

                thumbnailButton.Attr("data-ac-mediaId", mediaId);

                #region Media Player

                bool isAudio = IsAudio(mediaSources[0]);

                var uiMediaPlayerContainer = new DivTag()
                    .Attr("id", mediaId)
                    .Style("width", "100%")
                    .Style("height", "100%")
                    .Style("display", "none");

                // If an audio has a poster, display the static poster image
                // along with the media player
                if (isAudio && posterUrl != null)
                {
                    var staticPosterImage = new HtmlTag("image", false)
                        .Attr("src", posterUrl)
                        .Style("width", "100%")
                        .Style("height", "100%");

                    uiMediaPlayerContainer.Children.Add(staticPosterImage);
                }

                var uiMediaPlayer = new HtmlTag(isAudio ? "audio" : "video")
                    .Attr("id", mediaId + "-player")
                    .Style("width", "100%")
                    .Attr("controls", "")
                    .Attr("preload", "none")
                    .Attr("poster", posterUrl);

                // Sources
                foreach (var source in mediaSources)
                {
                    var uiSource = new HtmlTag("source")
                        .Attr("src", context.Config.ResolveFinalAbsoluteUri(source.Url))
                        .Attr("type", source.MimeType);

                    uiMediaPlayer.Children.Add(uiSource);
                }

                uiMediaPlayerContainer.Children.Add(uiMediaPlayer);

                #endregion

                uiMedia.Children.Add(uiMediaPlayerContainer);
            }
            else
            {
                // Attach media data to the thumbnail to be sent to host
                thumbnailButton.Attr("data-ac-media-sources", JsonConvert.SerializeObject(media.Sources, Formatting.None));
            }

            return uiMedia;
        }

        protected static HtmlTag ImageSetRender(AdaptiveImageSet imageSet, AdaptiveRenderContext context)
        {
            var uiImageSet = new DivTag()
                .Attr("name", imageSet.Id)
                .AddClass(imageSet.Type.ToLower());

            if (imageSet.Height == AdaptiveHeight.Stretch)
            {
                uiImageSet.Style("display", "flex")
                    .Style("flex", "1 1 100%");
            }

            foreach (var image in imageSet.Images)
            {
                if (imageSet.ImageSize != AdaptiveImageSize.Auto)
                    image.Size = imageSet.ImageSize;

                var uiImage = context.Render(image)
                    .Style("display", "inline-block")
                    .Style("margin-right", "10px");

                uiImageSet.Children.Add(uiImage);
            }
            return uiImageSet;
        }

        protected static HtmlTag ActionSetRender(AdaptiveActionSet actionSet, AdaptiveRenderContext context)
        {
            var outerContainer = new DivTag()
                .Style("box-sizing", "border-box")
                .Style("width", "100%");
            AddActions(outerContainer, actionSet.Actions, context);
            return outerContainer;
        }

        /// <summary>
        /// 1. IsMultiSelect == false && IsCompact == true => render as a drop down select element
        /// 2. IsMultiSelect == false && IsCompact == false => render as a list of radio buttons
        /// 3. IsMultiSelect == true => render as a list of toggle inputs
        /// </summary>
        protected static HtmlTag ChoiceSetRender(AdaptiveChoiceSetInput adaptiveChoiceSetInput, AdaptiveRenderContext context)
        {
            if (!adaptiveChoiceSetInput.IsMultiSelect)
            {
                if (adaptiveChoiceSetInput.Style == AdaptiveChoiceInputStyle.Compact)
                {
                    var uiSelectElement = new HtmlTag("select")
                        .Attr("name", adaptiveChoiceSetInput.Id)
                        .AddClass("ac-input")
                        .AddClass("ac-multichoiceInput")
                        .Style("width", "100%");

                    if (adaptiveChoiceSetInput.Height == AdaptiveHeight.Stretch)
                    {
                        uiSelectElement.Style("flex", "1 1 100%");
                    }

                    var defaultValues = ParseChoiceSetInputDefaultValues(adaptiveChoiceSetInput.Value);

                    // If more than one option is specified, default to not select any option
                    if (defaultValues.Count > 1)
                    {
                        var option = new HtmlTag("option") { Text = "" }
                            .Attr("disabled", string.Empty)
                            .Attr("hidden", string.Empty)
                            .Attr("selected", string.Empty);
                        uiSelectElement.Append(option);
                    }

                    foreach (var choice in adaptiveChoiceSetInput.Choices)
                    {
                        var option = new HtmlTag("option") { Text = choice.Title }
                            .Attr("value", choice.Value);

                        // Select an option only when one option is specified
                        if (defaultValues.Contains(choice.Value) && defaultValues.Count == 1)
                        {
                            option.Attr("selected", string.Empty);
                        }
                        uiSelectElement.Append(option);
                    }

                    return uiSelectElement;
                }
                else
                {
                    return ChoiceSetRenderInternal(adaptiveChoiceSetInput, context, "radio");
                }
            }
            else
            {
                return ChoiceSetRenderInternal(adaptiveChoiceSetInput, context, "checkbox");
            }
        }

        private static HtmlTag ChoiceSetRenderInternal(AdaptiveChoiceSetInput adaptiveChoiceSetInput, AdaptiveRenderContext context, string htmlInputType)
        {
            var defaultValues = ParseChoiceSetInputDefaultValues(adaptiveChoiceSetInput.Value);

            // render as a series of radio buttons
            var uiElement = new DivTag()
                .AddClass("ac-input")
                .Style("width", "100%")
                .Style("flex", "1 1 100%")
                .Attr("name", adaptiveChoiceSetInput.Id);

            foreach (var choice in adaptiveChoiceSetInput.Choices)
            {
                var htmlLabelId = GenerateRandomId();

                var uiInput = new HtmlTag("input")
                    .Attr("id", htmlLabelId)
                    .Attr("type", htmlInputType)
                    .Attr("name", adaptiveChoiceSetInput.Id)
                    .Attr("value", choice.Value)
                    .Style("margin", "0px")
                    .Style("display", "inline-block")
                    .Style("vertical-align", "middle");

                // Only select an option if isMultiSelect is true (checkboxes)
                // or there is only one specified value
                if (defaultValues.Contains(choice.Value) && (adaptiveChoiceSetInput.IsMultiSelect || defaultValues.Count == 1))
                {
                    uiInput.Attr("checked", string.Empty);
                }

                var uiLabel = CreateLabel(htmlLabelId, choice.Title, context);

                var compoundInputElement = new DivTag()
                    .Append(uiInput)
                    .Append(uiLabel);

                // text-overflow ellipsis does not work when width is not specified in px
                // when specified relatively such as using %, ellipsis does not work
                if (!adaptiveChoiceSetInput.Wrap)
                {
                    compoundInputElement.Style("white-space", "nowrap");
                    compoundInputElement.Style("overflow", "hidden");
                }

                uiElement.Append(compoundInputElement);
            }

            return uiElement;

        }

        // Default values are specified by a comma separated string
        private static List<string> ParseChoiceSetInputDefaultValues(string value)
        {
            return value?.Split(',').Select(p => p.Trim()).Where(s => !string.IsNullOrEmpty(s)).ToList() ?? new List<string>();
        }

        private static HtmlTag CreateLabel(string forId, string innerText, AdaptiveRenderContext context)
        {
            var tag = new HtmlTag("label")
                .SetInnerText(innerText)
                .Attr("for", forId);
            ApplyDefaultTextAttributes(tag, context);
            return tag;
        }

        private static void ApplyDefaultTextAttributes(HtmlTag tag, AdaptiveRenderContext context)
        {
            tag.Style("color", context.GetColor(AdaptiveTextColor.Default, false, false))
                .Style("font-size", $"{context.Config.FontSizes.Default}px")
                .Style("display", "inline-block")
                .Style("margin-left", "6px")
                .Style("vertical-align", "middle");
        }

        protected static HtmlTag DateInputRender(AdaptiveDateInput input, AdaptiveRenderContext context)
        {
            var uiDateInput = new HtmlTag("input")
                .Attr("name", input.Id)
                .Attr("type", "date")
                .AddClass("ac-input")
                .AddClass("ac-dateInput")
                .Style("width", "100%")
                .Attr("aria-label", (input.Placeholder ?? "Select date") + " in mm/dd/yyyy format");

            if (!string.IsNullOrEmpty(input.Value))
            {
                uiDateInput.Attr("value", input.Value);
            }

            if (!string.IsNullOrEmpty(input.Min))
            {
                uiDateInput.Attr("min", input.Min);
            }

            if (!string.IsNullOrEmpty(input.Max))
            {
                uiDateInput.Attr("max", input.Max);
            }

            if (input.Height == AdaptiveHeight.Stretch)
            {
                uiDateInput.Style("flex", "1 1 100%");
            }

            return uiDateInput;
        }

        protected static HtmlTag NumberInputRender(AdaptiveNumberInput input, AdaptiveRenderContext context)
        {
            var uiNumberInput = new HtmlTag("input")
                .Attr("name", input.Id)
                .AddClass("ac-input")
                .AddClass("ac-numberInput")
                .Attr("type", "number")
                .Style("width", "100%");

            if (!double.IsNaN(input.Min))
            {
                uiNumberInput.Attr("min", input.Min.ToString());
            }

            if (!double.IsNaN(input.Max))
            {
                uiNumberInput.Attr("max", input.Max.ToString());
            }

            if (!double.IsNaN(input.Value))
            {
                uiNumberInput.Attr("value", input.Value.ToString());
            }

            if (input.Height == AdaptiveHeight.Stretch)
            {
                uiNumberInput.Style("flex", "1 1 100%");
            }

            return uiNumberInput;
        }

        protected static HtmlTag TextInputRender(AdaptiveTextInput input, AdaptiveRenderContext context)
        {
            HtmlTag uiTextInput;
            if (input.IsMultiline)
            {
                uiTextInput = new HtmlTag("textarea", false);

                if (!string.IsNullOrEmpty(input.Value))
                {
                    uiTextInput.Text = input.Value;
                }
            }
            else
            {
                uiTextInput = new HtmlTag("input").Attr("type", "text");

                if (!string.IsNullOrEmpty(input.Value))
                {
                    uiTextInput.Attr("value", input.Value);
                }
            }

            uiTextInput
                .Attr("name", input.Id)
                .AddClass("ac-textinput")
                .AddClass("ac-input");

            if (input.InlineAction != null)
            {
                uiTextInput.Style("width", "100%");
            }
            else
            {
                if (!input.IsMultiline)
                {
                    uiTextInput.Style("flex", "1 1 auto");
                }
            }

            if (!string.IsNullOrEmpty(input.Placeholder))
            {
                uiTextInput.Attr("placeholder", input.Placeholder);
            }

            if (input.MaxLength > 0)
            {
                uiTextInput.Attr("maxLength", input.MaxLength.ToString());
            }

            if (input.Height == AdaptiveHeight.Stretch)
            {
                uiTextInput.Style("flex", "1 1 100%");
            }
<<<<<<< HEAD
           
=======

            if (!input.IsVisible)
            {
                uiTextInput.Style("display", "none");
            }

>>>>>>> f712cbcd
            if (context.Config.SupportsInteractivity && input.InlineAction != null)
            {
                // ShowCard Inline Action Mode is not supported
                if (input.InlineAction.Type == AdaptiveShowCardAction.TypeName &&
                     context.Config.Actions.ShowCard.ActionMode == ShowCardActionMode.Inline)
                {
                    context.Warnings.Add(new AdaptiveWarning(-1, "Inline ShowCard not supported for InlineAction"));
                }
                else
                {
                    var textInputWithInlineActionId = GenerateRandomId();
                    var uiContainer = new DivTag()
                        .AddClass("ac-textinput-inlineaction")
                        .Attr("data-ac-textinput-id", textInputWithInlineActionId)
                        .Style("overflow", "hidden")
                        .Style("display", "flex")
                        .Attr("name", input.Id);

                    if(input.Height == AdaptiveHeight.Stretch)
                    {
                        uiContainer.Style("flex", "1 1 100%");
                    }

                    uiTextInput.Attr("id", textInputWithInlineActionId);

                    uiContainer.Children.Add(uiTextInput);

                    var actionsConfig = context.Config.Actions;

                    var buttonElement = new HtmlTag("button", false)
                        .Attr("type", "button")
                        .Style("overflow", "hidden")
                        .Style("white-space", "nowrap")
                        .Style("text-overflow", "ellipsis")
                        .Style("flex", "0 1 auto")
                        .Style("display", "flex")
                        .Style("align-items", "center")
                        .Style("justify-content", "center");

                    if (input.InlineAction.IconUrl != null)
                    {
                        // Append the icon to the button
                        // NOTE: always using icon size since it's difficult
                        // to match icon's height with text's height
                        var iconElement = new HtmlTag("image", false)
                            .Attr("src", input.InlineAction.IconUrl)
                            .Style("max-height", $"{actionsConfig.IconSize}px");

                        buttonElement.Append(iconElement);
                    }
                    else
                    {
                        var titleElement = new HtmlTag("div", false) { Text = input.InlineAction.Title };
                        buttonElement.Append(titleElement);
                    }

                    AddInlineActionAttributes(input.InlineAction, buttonElement, context);
                    string inlineActionId = GenerateRandomId();
                    uiContainer.Attr("data-ac-inlineaction-id", inlineActionId);
                    buttonElement.Attr("id", inlineActionId);
                    uiContainer.Children.Add(buttonElement);

                    return uiContainer;
                }
            }

            return uiTextInput;
        }

        protected static HtmlTag TimeInputRender(AdaptiveTimeInput input, AdaptiveRenderContext context)
        {
            var uiTimeInput = new HtmlTag("input")
                .Attr("type", "time")
                .Attr("name", input.Id)
                .AddClass("ac-input")
                .AddClass("ac-timeInput")
                .Style("width", "100%");

            if (!string.IsNullOrEmpty(input.Value))
            {
                uiTimeInput.Attr("value", input.Value);
            }

            if (!string.IsNullOrEmpty(input.Min))
            {
                uiTimeInput.Attr("min", input.Min);
            }

            if (!string.IsNullOrEmpty(input.Max))
            {
                uiTimeInput.Attr("max", input.Max);
            }

            if (input.Height == AdaptiveHeight.Stretch)
            {
                uiTimeInput.Style("flex", "1 1 100%");
            }

            return uiTimeInput;
        }

        protected static HtmlTag ToggleInputRender(AdaptiveToggleInput toggleInput, AdaptiveRenderContext context)
        {
            var htmlLabelId = GenerateRandomId();

            var uiElement = new DivTag()
                .AddClass("ac-input")
                .Style("width", "100%")
                .Attr("name", toggleInput.Id);

            if (toggleInput.Height == AdaptiveHeight.Stretch)
            {
                uiElement.Style("flex", "1 1 100%");
            }

            var uiCheckboxInput = new HtmlTag("input")
                .Attr("id", htmlLabelId)
                .Attr("type", "checkbox")
                .Attr("name", toggleInput.Id)
                .Attr("data-ac-valueOn", toggleInput.ValueOn ?? bool.TrueString)
                .Attr("data-ac-valueOff", toggleInput.ValueOff ?? bool.FalseString)
                .Style("display", "inline-block")
                .Style("vertical-align", "middle")
                .Style("margin", "0px");

            if (toggleInput.Value == toggleInput.ValueOn)
            {
                uiCheckboxInput.Attr("checked", string.Empty);
            }

            var uiLabel = CreateLabel(htmlLabelId, toggleInput.Title, context);

            uiElement.Append(uiCheckboxInput).Append(uiLabel);

            if (!toggleInput.Wrap)
            {
                uiElement.Style("white-space", "nowrap");
                uiElement.Style("overflow", "hidden");
            }

            return uiElement;
        }

        protected static string GetFallbackText(AdaptiveElement adaptiveElement)
        {
#pragma warning disable CS0618 // Type or member is obsolete
            if (!string.IsNullOrEmpty(adaptiveElement.Speak))
            {
#if NET452
                var doc = new System.Xml.XmlDocument();
                var xml = adaptiveElement.Speak;
                if (!xml.Trim().StartsWith("<"))
                    xml = $"<?xml version=\"1.0\" encoding=\"UTF-8\"?>\n<Speak>{xml}</Speak>";
                else if (!xml.StartsWith("<?xml "))
                    xml = $"<?xml version=\"1.0\" encoding=\"UTF-8\"?>\n{xml}";
                doc.LoadXml(xml);
                return doc.InnerText;
#endif
            }
#pragma warning restore CS0618 // Type or member is obsolete
            return null;
        }

        private static void ApplyBackgroundImage(AdaptiveBackgroundImage backgroundImage, HtmlTag uiContainer, AdaptiveRenderContext context)
        {
            switch (backgroundImage.Mode)
            {
                case AdaptiveBackgroundImageMode.Repeat:
                    uiContainer.Style("background-image", $"url('{context.Config.ResolveFinalAbsoluteUri(backgroundImage.Url)}')")
                            .Style("background-repeat", "repeat");
                    break;
                case AdaptiveBackgroundImageMode.RepeatHorizontally:
                    uiContainer.Style("background-image", $"url('{context.Config.ResolveFinalAbsoluteUri(backgroundImage.Url)}')")
                            .Style("background-repeat", "repeat-x")
                            .Style("background-position", "left " + backgroundImage.VerticalAlignment.ToString());
                    break;
                case AdaptiveBackgroundImageMode.RepeatVertically:
                    uiContainer.Style("background-image", $"url('{context.Config.ResolveFinalAbsoluteUri(backgroundImage.Url)}')")
                            .Style("background-repeat", "repeat-y")
                            .Style("background-position", backgroundImage.HorizontalAlignment.ToString() + " top");
                    break;
                case AdaptiveBackgroundImageMode.Stretch:
                default:
                    uiContainer.Style("background-image", $"url('{context.Config.ResolveFinalAbsoluteUri(backgroundImage.Url)}')")
                            .Style("background-repeat", "no-repeat")
                            .Style("background-size", "cover");
                    break;
            }
        }

        private static bool ApplyPadding(HtmlTag uiElement, AdaptiveCollectionElement element, AdaptiveRenderArgs parentRenderArgs, AdaptiveRenderContext context)
        {
            bool canApplyPadding = false;

            // AdaptiveColumn inherits from AdaptiveContainer so only one check is required for both
            if (element is AdaptiveContainer container)
            {
                canApplyPadding = ((container.BackgroundImage != null) || (container.Style.HasValue && (container.Style != parentRenderArgs.ParentStyle)));
            }
            else if (element is AdaptiveColumnSet columnSet)
            {
                canApplyPadding = (columnSet.Style.HasValue && (columnSet.Style != parentRenderArgs.ParentStyle));
            }

            if (canApplyPadding)
            {
                int padding = context.Config.Spacing.Padding;
                uiElement.Style("padding-right", padding + "px")
                    .Style("padding-left", padding + "px")
                    .Style("padding-top", padding + "px")
                    .Style("padding-bottom", padding + "px");

                if (element.Bleed)
                {
                    int leftMargin = 0, rightMargin = 0;
                    if (parentRenderArgs.BleedDirection == BleedDirection.Left || parentRenderArgs.BleedDirection == BleedDirection.Both)
                    {
                        leftMargin = -padding;
                    }

                    if (parentRenderArgs.BleedDirection == BleedDirection.Right || parentRenderArgs.BleedDirection == BleedDirection.Both)
                    {
                        rightMargin = -padding;
                    }

                    uiElement.Style("margin-right", rightMargin + "px")
                                .Style("margin-left", leftMargin + "px");
                }
            }

            return canApplyPadding;
        }
    }
}<|MERGE_RESOLUTION|>--- conflicted
+++ resolved
@@ -1096,16 +1096,7 @@
                     .Style("flex", "1 1 100%");
             }
 
-<<<<<<< HEAD
             // if explicit image size is not used, use Adpative Image size
-=======
-            if (!image.IsVisible)
-            {
-                uiDiv.Style("display", "none");
-            }
-
-            // if explicit image size is not used, use Adaptive Image size
->>>>>>> f712cbcd
             if (image.PixelWidth == 0 && image.PixelHeight == 0)
             {
                 switch (image.Size)
@@ -1736,16 +1727,7 @@
             {
                 uiTextInput.Style("flex", "1 1 100%");
             }
-<<<<<<< HEAD
-           
-=======
-
-            if (!input.IsVisible)
-            {
-                uiTextInput.Style("display", "none");
-            }
-
->>>>>>> f712cbcd
+
             if (context.Config.SupportsInteractivity && input.InlineAction != null)
             {
                 // ShowCard Inline Action Mode is not supported
