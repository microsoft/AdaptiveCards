// Copyright (c) Microsoft Corporation. All rights reserved.
// Licensed under the MIT License.
using System;
using System.Collections.Generic;
using Newtonsoft.Json;

namespace AdaptiveCards.Rendering.Html
{
    public class AdaptiveRenderContext
    {
        public AdaptiveRenderContext(AdaptiveHostConfig hostConfig, AdaptiveElementRenderers<HtmlTag, AdaptiveRenderContext> elementRenderers, Dictionary<string, object> elementDefinitions)
        {
            // clone it
            Config = JsonConvert.DeserializeObject<AdaptiveHostConfig>(JsonConvert.SerializeObject(hostConfig));
            ElementRenderers = elementRenderers;
<<<<<<< HEAD
            ElementDefinitions = elementDefinitions;
=======
            RenderArgs = new AdaptiveRenderArgs { ForegroundColors = Config.ContainerStyles.Default.ForegroundColors };
>>>>>>> ce9eaec5
        }

        public AdaptiveHostConfig Config { get; set; }

        public AdaptiveElementRenderers<HtmlTag, AdaptiveRenderContext> ElementRenderers { get; set; }

<<<<<<< HEAD
        public Dictionary<string, object> ElementDefinitions { get; set; }
=======
        public AdaptiveFeatureRegistration FeatureRegistration { get; set; }
>>>>>>> ce9eaec5

        public IList<AdaptiveWarning> Warnings { get; } = new List<AdaptiveWarning>();

        public IList<HtmlTag> ShowCardTags { get; } = new List<HtmlTag>();

        private bool AncestorHasFallback = false;

        public HtmlTag Render(AdaptiveTypedElement element)
        {
            HtmlTag htmlTagOut = null;
            var oldAncestorHasFallback = AncestorHasFallback;
            var elementHasFallback = element != null && element.Fallback != null && (element.Fallback.Type != AdaptiveFallbackElement.AdaptiveFallbackType.None);
            AncestorHasFallback = AncestorHasFallback || elementHasFallback;

            try
            {
                if (AncestorHasFallback && !element.MeetsRequirements(FeatureRegistration))
                {
                    throw new AdaptiveFallbackException("Element requirements aren't met");
                }

                // If non-interactive, inputs should just render text
                if (!Config.SupportsInteractivity && element is AdaptiveInput input)
                {
                    var tb = new AdaptiveTextBlock();
                    tb.Text = input.GetNonInteractiveValue();
                    Warnings.Add(new AdaptiveWarning(-1, $"Rendering non-interactive input element '{element.Type}'"));
                    htmlTagOut = Render(tb);
                }

<<<<<<< HEAD
            var renderer = ElementRenderers.Get(ElementDefinitions, element);
            if (renderer != null)
=======
                if (htmlTagOut == null)
                {
                    var renderer = ElementRenderers.Get(element.GetType());
                    if (renderer != null)
                    {
                        htmlTagOut = renderer.Invoke(element, this);
                    }
                }
            }
            catch (AdaptiveFallbackException)
>>>>>>> ce9eaec5
            {
                if (!elementHasFallback)
                {
                    throw;
                }
            }

            if (htmlTagOut == null)
            {
                // Since no renderer exists for this element, add warning and render fallback (if available)
                if (element.Fallback != null && element.Fallback.Type != AdaptiveFallbackElement.AdaptiveFallbackType.None)
                {
                    if (element.Fallback.Type == AdaptiveFallbackElement.AdaptiveFallbackType.Drop)
                    {
                        Warnings.Add(new AdaptiveWarning(-1, $"Dropping element for fallback '{element.Type}'"));
                    }
                    else if (element.Fallback.Type == AdaptiveFallbackElement.AdaptiveFallbackType.Content && element.Fallback.Content != null)
                    {
                        // Render fallback content
                        htmlTagOut = Render(element.Fallback.Content);
                    }
                }
                else if (AncestorHasFallback)
                {
                    throw new AdaptiveFallbackException();
                }
                else
                {
                    Warnings.Add(new AdaptiveWarning(-1, $"No renderer for element '{element.Type}'"));
                }
            }

            AncestorHasFallback = oldAncestorHasFallback;
            return htmlTagOut;
        }

        public string GetColor(AdaptiveTextColor color, bool isSubtle, bool isHighlight)
        {
            FontColorConfig colorConfig;
            switch (color)
            {
                case AdaptiveTextColor.Accent:
                    colorConfig = RenderArgs.ForegroundColors.Accent;
                    break;
                case AdaptiveTextColor.Good:
                    colorConfig = RenderArgs.ForegroundColors.Good;
                    break;
                case AdaptiveTextColor.Warning:
                    colorConfig = RenderArgs.ForegroundColors.Warning;
                    break;
                case AdaptiveTextColor.Attention:
                    colorConfig = RenderArgs.ForegroundColors.Attention;
                    break;
                case AdaptiveTextColor.Dark:
                    colorConfig = RenderArgs.ForegroundColors.Dark;
                    break;
                case AdaptiveTextColor.Light:
                    colorConfig = RenderArgs.ForegroundColors.Light;
                    break;
                default:
                    colorConfig = RenderArgs.ForegroundColors.Default;
                    break;
            }

            if (isHighlight)
            {
                return GetRGBColor(isSubtle ? colorConfig.HighlightColors.Subtle : colorConfig.HighlightColors.Default);
            }
            else
            {
                return GetRGBColor(isSubtle ? colorConfig.Subtle : colorConfig.Default);
            }
        }

        public string GetRGBColor(string color)
        {
            if (color?.StartsWith("#") == true)
            {
                if (color.Length == 7)
                    return color;
                if (color.Length == 9)
                {
                    var opacity = (float)Convert.ToByte(color.Substring(1, 2), 16) / Byte.MaxValue;
                    return $"rgba({Convert.ToByte(color.Substring(3, 2), 16)}, {Convert.ToByte(color.Substring(5, 2), 16)}, {Convert.ToByte(color.Substring(7, 2), 16)}, {opacity.ToString("F")})";
                }
            }
            return color;
        }

        public string Lang { get; set; }

        public AdaptiveRenderArgs RenderArgs { get; set; }
    }
}<|MERGE_RESOLUTION|>--- conflicted
+++ resolved
@@ -13,22 +13,16 @@
             // clone it
             Config = JsonConvert.DeserializeObject<AdaptiveHostConfig>(JsonConvert.SerializeObject(hostConfig));
             ElementRenderers = elementRenderers;
-<<<<<<< HEAD
             ElementDefinitions = elementDefinitions;
-=======
             RenderArgs = new AdaptiveRenderArgs { ForegroundColors = Config.ContainerStyles.Default.ForegroundColors };
->>>>>>> ce9eaec5
         }
 
         public AdaptiveHostConfig Config { get; set; }
 
         public AdaptiveElementRenderers<HtmlTag, AdaptiveRenderContext> ElementRenderers { get; set; }
 
-<<<<<<< HEAD
         public Dictionary<string, object> ElementDefinitions { get; set; }
-=======
         public AdaptiveFeatureRegistration FeatureRegistration { get; set; }
->>>>>>> ce9eaec5
 
         public IList<AdaptiveWarning> Warnings { get; } = new List<AdaptiveWarning>();
 
@@ -59,10 +53,6 @@
                     htmlTagOut = Render(tb);
                 }
 
-<<<<<<< HEAD
-            var renderer = ElementRenderers.Get(ElementDefinitions, element);
-            if (renderer != null)
-=======
                 if (htmlTagOut == null)
                 {
                     var renderer = ElementRenderers.Get(element.GetType());
@@ -73,7 +63,6 @@
                 }
             }
             catch (AdaptiveFallbackException)
->>>>>>> ce9eaec5
             {
                 if (!elementHasFallback)
                 {
