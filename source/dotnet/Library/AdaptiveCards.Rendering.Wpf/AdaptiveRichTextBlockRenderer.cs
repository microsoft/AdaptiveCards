using System;
using System.Globalization;
using System.Text;
using System.Windows;
using System.Windows.Controls;
using System.Windows.Documents;
using System.Windows.Data;
using System.Windows.Markup;
using System.Windows.Media;
using Microsoft.MarkedNet;
using System.IO;
using System.Xml;

namespace AdaptiveCards.Rendering.Wpf
{
    public static class AdaptiveRichTextBlockRenderer
    {
        public static FrameworkElement Render(AdaptiveRichTextBlock richTB, AdaptiveRenderContext context)
        {
            var uiRichTB = CreateControl(richTB, context);

            foreach (var inlineElement in richTB.Inlines)
            {
                AdaptiveTextRun textRun = inlineElement as AdaptiveTextRun;
                AddInlineTextRun(uiRichTB, textRun, context);
            }

            return uiRichTB;
        }

        private static void AddInlineTextRun(TextBlock uiRichTB, AdaptiveTextRun textRun, AdaptiveRenderContext context)
        {
            Span textRunSpan;
            if (textRun.SelectAction != null && context.Config.SupportsInteractivity)
            {
                Hyperlink selectActionLink = new Hyperlink();
                selectActionLink.Click += (sender, e) =>
                {
                    context.InvokeAction(uiRichTB, new AdaptiveActionEventArgs(textRun.SelectAction));
                    e.Handled = true;
                };

                textRunSpan = selectActionLink as Span;
            }
            else
            {
                textRunSpan = new Span();
            }

            // Handle Date/Time parsing
            string text = RendererUtilities.ApplyTextFunctions(textRun.Text, context.Lang);

            textRunSpan.Inlines.Add(text);

            textRunSpan.Style = context.GetStyle($"Adaptive.{textRun.Type}");

            textRunSpan.FontFamily = new FontFamily(context.Config.GetFontFamily(textRun.FontStyle));
            textRunSpan.FontWeight = FontWeight.FromOpenTypeWeight(context.Config.GetFontWeight(textRun.FontStyle, textRun.Weight));
            textRunSpan.FontSize = context.Config.GetFontSize(textRun.FontStyle, textRun.Size);

<<<<<<< HEAD
            if (textRun.Italic)
            {
                uiInlineElement.FontStyle = FontStyles.Italic;
            }

            if (textRun.Strikethrough)
            {
                uiInlineElement.TextDecorations = TextDecorations.Strikethrough;
            }

            uiInlineElement.SetColor(textRun.Color, textRun.IsSubtle, context);
=======
            textRunSpan.SetColor(textRun.Color, textRun.IsSubtle, context);
>>>>>>> a283e3d0

            uiRichTB.Inlines.Add(textRunSpan);
        }

        private static TextBlock CreateControl(AdaptiveRichTextBlock richTB, AdaptiveRenderContext context)
        {
            TextBlock uiTextBlock = new TextBlock();
            uiTextBlock.Style = context.GetStyle($"Adaptive.{richTB.Type}");
            uiTextBlock.TextWrapping = TextWrapping.Wrap;
            uiTextBlock.TextTrimming = TextTrimming.CharacterEllipsis;

            if (richTB.HorizontalAlignment != AdaptiveHorizontalAlignment.Left)
            {
                System.Windows.TextAlignment alignment;
                if (Enum.TryParse<System.Windows.TextAlignment>(richTB.HorizontalAlignment.ToString(), out alignment))
                    uiTextBlock.TextAlignment = alignment;
            }

            return uiTextBlock;
        }

        private static FontWeight SelectMaxTextWeight(FontWeight first, FontWeight second)
        {
            return (first > second) ? first : second;
        }

        private class MultiplyConverter : IValueConverter
        {
            private int multiplier;

            public MultiplyConverter(int multiplier)
            {
                this.multiplier = multiplier;
            }

            public object Convert(object value, Type targetType, object parameter, CultureInfo culture)
            {
                return (double)value * this.multiplier;
            }

            public object ConvertBack(object value, Type targetType, object parameter, CultureInfo culture)
            {
                return (double)value * this.multiplier;
            }
        }
    }
}<|MERGE_RESOLUTION|>--- conflicted
+++ resolved
@@ -58,21 +58,17 @@
             textRunSpan.FontWeight = FontWeight.FromOpenTypeWeight(context.Config.GetFontWeight(textRun.FontStyle, textRun.Weight));
             textRunSpan.FontSize = context.Config.GetFontSize(textRun.FontStyle, textRun.Size);
 
-<<<<<<< HEAD
             if (textRun.Italic)
             {
-                uiInlineElement.FontStyle = FontStyles.Italic;
+                textRunSpan.FontStyle = FontStyles.Italic;
             }
 
             if (textRun.Strikethrough)
             {
-                uiInlineElement.TextDecorations = TextDecorations.Strikethrough;
+                textRunSpan.TextDecorations = TextDecorations.Strikethrough;
             }
 
-            uiInlineElement.SetColor(textRun.Color, textRun.IsSubtle, context);
-=======
             textRunSpan.SetColor(textRun.Color, textRun.IsSubtle, context);
->>>>>>> a283e3d0
 
             uiRichTB.Inlines.Add(textRunSpan);
         }
