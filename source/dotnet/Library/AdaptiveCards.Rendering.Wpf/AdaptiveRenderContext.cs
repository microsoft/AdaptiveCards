// Copyright (c) Microsoft Corporation. All rights reserved.
// Licensed under the MIT License.
using System;
using System.Collections.Generic;
using System.Diagnostics;
using System.IO;
using System.Threading.Tasks;
using System.Windows;
using System.Windows.Controls;
using System.Windows.Media;
using System.Windows.Media.Imaging;

namespace AdaptiveCards.Rendering.Wpf
{
    /// <summary>
    /// Context state for a render pass
    /// </summary>
    public class AdaptiveRenderContext
    {
        private readonly Dictionary<string, SolidColorBrush> _colors = new Dictionary<string, SolidColorBrush>();

        public List<Task> AssetTasks { get; } = new List<Task>();

        public AdaptiveRenderContext(Action<object, AdaptiveActionEventArgs> actionCallback,
            Action<object, MissingInputEventArgs> missingDataCallback,
            Action<object, AdaptiveMediaEventArgs> mediaClickCallback)
        {
            if (actionCallback != null)
                OnAction += (obj, args) => actionCallback(obj, args);

            if (missingDataCallback != null)
                OnMissingInput += (obj, args) => missingDataCallback(obj, args);

            if (mediaClickCallback != null)
                OnMediaClick += (obj, args) => mediaClickCallback(obj, args);
        }

        public AdaptiveHostConfig Config { get; set; } = new AdaptiveHostConfig();

        public IList<AdaptiveWarning> Warnings { get; } = new List<AdaptiveWarning>();

        public AdaptiveElementRenderers<FrameworkElement, AdaptiveRenderContext> ElementRenderers { get; set; }

        public ResourceDictionary Resources { get; set; }

        public AdaptiveActionHandlers ActionHandlers { get; set; }

        public AdaptiveFeatureRegistration FeatureRegistration { get; set; }

        public ResourceResolver ResourceResolvers { get; set; }

        public bool IsRenderingSelectAction { get; set; }

        public IDictionary<Uri, MemoryStream> CardAssets { get; set; } = new Dictionary<Uri, MemoryStream>();

        public IDictionary<string, Func<string>> InputBindings = new Dictionary<string, Func<string>>();

        public event EventHandler<AdaptiveActionEventArgs> OnAction;

        public event EventHandler<AdaptiveMediaEventArgs> OnMediaClick;

        /// <summary>
        /// Event fires when missing input for submit/http actions
        /// </summary>
        public event EventHandler<MissingInputEventArgs> OnMissingInput;

        public void InvokeAction(FrameworkElement ui, AdaptiveActionEventArgs args)
        {
            // ToggleVisibility is a renderer-handled action
            if (args.Action is AdaptiveToggleVisibilityAction toggleVisibilityAction)
            {
                ToggleVisibility(toggleVisibilityAction.TargetElements);
                return;
            }
            else if (args.Action is AdaptiveShowCardAction
                && Config.Actions.ShowCard.ActionMode == ShowCardActionMode.Inline)
            {
                ToggleShowCardVisibility((Button)ui);
                return;
            }

            OnAction?.Invoke(ui, args);
        }

        public void MissingInput(AdaptiveAction sender, MissingInputEventArgs args)
        {
            OnMissingInput?.Invoke(sender, args);
        }

        public void ClickMedia(FrameworkElement ui, AdaptiveMediaEventArgs args)
        {
            OnMediaClick?.Invoke(ui, args);
        }

        /// <summary>
        /// All remote assets should be resolved through this method for tracking
        /// </summary>
        public async Task<BitmapImage> ResolveImageSource(Uri url)
        {
            var completeTask = new TaskCompletionSource<object>();
            AssetTasks.Add(completeTask.Task);

            try
            {
                // Load the stream from the pre-populated CardAssets or try to load from the ResourceResolver
                var streamTask = CardAssets.TryGetValue(url, out var s) ? Task.FromResult(s) : ResourceResolvers.LoadAssetAsync(url);

                Debug.WriteLine($"ASSETS: Starting asset down task for {url}");

                var source = new BitmapImage();

                var stream = await streamTask;
                if (stream != null)
                {
                    stream.Position = 0;
                    source.BeginInit();
                    source.CacheOption = BitmapCacheOption.OnLoad;
                    source.StreamSource = stream;
                    source.EndInit();
                    Debug.WriteLine($"ASSETS: Finished loading asset for {url} ({stream.Length} bytes)");
                }
                completeTask.SetResult(new object());
                return source;
            }
            catch (Exception e)
            {
                Debug.WriteLine($"ASSETS: Failed to load asset for {url}. {e.Message}");
                completeTask.SetException(e);
                return null;
            }
        }

        public SolidColorBrush GetColorBrush(string color)
        {
            lock (_colors)
            {
                if (_colors.TryGetValue(color, out var brush))
                    return brush;
                brush = new SolidColorBrush((Color)ColorConverter.ConvertFromString(color));
                _colors[color] = brush;
                return brush;
            }
        }

        // Flag to distinuish the main card and action show cards
        public int CardDepth = 0;

        public IDictionary<Button, FrameworkElement> ActionShowCards = new Dictionary<Button, FrameworkElement>();

        public virtual Style GetStyle(string styleName)
        {
            while (!String.IsNullOrEmpty(styleName))
            {
                Style style = this.Resources.TryGetValue<Style>(styleName);
                if (style != null)
                    return style;
                var iPos = styleName.LastIndexOf('.');
                if (iPos <= 0)
                    break;
                styleName = styleName.Substring(0, iPos);
            }

            // Debug.WriteLine($"Unable to find Style {styleName} from the supplied ResourceDictionary");
            return null;
        }

        /// <summary>
        /// Helper to deal with casting
        /// </summary>
        public FrameworkElement Render(AdaptiveTypedElement element)
        {
            FrameworkElement frameworkElementOut = null;
            var oldAncestorHasFallback = AncestorHasFallback;
            var elementHasFallback = element != null && element.Fallback != null && (element.Fallback.Type != AdaptiveFallbackElement.AdaptiveFallbackType.None);
            AncestorHasFallback = AncestorHasFallback || elementHasFallback;

            try
            {
                if (AncestorHasFallback && !element.MeetsRequirements(FeatureRegistration))
                {
                    throw new AdaptiveFallbackException("Element requirements aren't met");
                }

                // Inputs should render read-only if interactivity is false
                if (!Config.SupportsInteractivity && element is AdaptiveInput input)
                {
                    var tb = AdaptiveTypedElementConverter.CreateElement<AdaptiveTextBlock>();
                    tb.Text = input.GetNonInteractiveValue() ?? "*[Input]*";
                    tb.Color = AdaptiveTextColor.Accent;
                    tb.Wrap = true;
                    Warnings.Add(new AdaptiveWarning(-1, $"Rendering non-interactive input element '{element.Type}'"));
                    frameworkElementOut = Render(tb);
                }

                if (frameworkElementOut == null)
                {
                    var renderer = ElementRenderers.Get(element.GetType());
                    if (renderer != null)
                    {
                        // Increment card depth before rendering the inner card
                        if (element is AdaptiveCard)
                        {
                            CardDepth += 1;
                        }

                        var rendered = renderer.Invoke(element, this);

                        if (!String.IsNullOrEmpty(element.Id))
                        {
                            rendered.Name = element.Id;
                        }

                        // Decrement card depth after inner card is rendered
                        if (element is AdaptiveCard)
                        {
                            CardDepth -= 1;
                        }

                        frameworkElementOut = rendered;
                    }
                }
            }
            catch (AdaptiveFallbackException)
            {
                if (!elementHasFallback)
                {
                    throw;
                }
            }

            if (frameworkElementOut == null)
            {
                // Since no renderer exists for this element, add warning and render fallback (if available)
                if (element.Fallback != null && element.Fallback.Type != AdaptiveFallbackElement.AdaptiveFallbackType.None)
                {
                    if (element.Fallback.Type == AdaptiveFallbackElement.AdaptiveFallbackType.Drop)
                    {
                        Warnings.Add(new AdaptiveWarning(-1, $"Dropping element '{element.Type}' for fallback"));
                    }
                    else if (element.Fallback.Type == AdaptiveFallbackElement.AdaptiveFallbackType.Content && element.Fallback.Content != null)
                    {
                        // Render fallback content
                        Warnings.Add(new AdaptiveWarning(-1, $"Performing fallback for '{element.Type}' (fallback element type '{element.Fallback.Content.Type}')"));
                        RenderingFallback = true;
                        frameworkElementOut = Render(element.Fallback.Content);
                        RenderingFallback = false;
                    }
                }
                else if (AncestorHasFallback && !RenderingFallback)
                {
                    throw new AdaptiveFallbackException();
                }
                else
                {
                    Warnings.Add(new AdaptiveWarning(-1, $"No renderer for element '{element.Type}'"));
                }
            }

            AncestorHasFallback = oldAncestorHasFallback;
            return frameworkElementOut;
        }

        private bool AncestorHasFallback = false;
        private bool RenderingFallback = false;

        public string Lang { get; set; }

        public FrameworkElement CardRoot { get; set; }

        public AdaptiveRenderArgs RenderArgs { get; set; }
        public FontColorConfig GetForegroundColors(AdaptiveTextColor textColor)
        {
            switch (textColor)
            {
                case AdaptiveTextColor.Accent:
                    return RenderArgs.ForegroundColors.Accent;
                case AdaptiveTextColor.Attention:
                    return RenderArgs.ForegroundColors.Attention;
                case AdaptiveTextColor.Dark:
                    return RenderArgs.ForegroundColors.Dark;
                case AdaptiveTextColor.Good:
                    return RenderArgs.ForegroundColors.Good;
                case AdaptiveTextColor.Light:
                    return RenderArgs.ForegroundColors.Light;
                case AdaptiveTextColor.Warning:
                    return RenderArgs.ForegroundColors.Warning;
                case AdaptiveTextColor.Default:
                default:
                    return RenderArgs.ForegroundColors.Default;
            }
        }

<<<<<<< HEAD
        /// <summary>
        /// Casts framework element to a TagContent element
        /// </summary>
        /// <param name="element">Rendered element that contains tag</param>
        /// <returns>Casted tag content</returns>
        private TagContent GetTagContent(FrameworkElement element)
        {
            if ((element != null) && (element.Tag != null) && (element.Tag is TagContent tagContent))
            {
                return tagContent;
            }
            return null;
        }

        /// <summary>
        /// Changes the visibility for the rendered element
        /// </summary>
        /// <param name="element">Rendered element to apply visibility</param>
        /// <param name="desiredVisibility">Visibility to be applied to the element</param>
        /// <param name="tagContent">Rendered element tag</param>
        public void SetVisibility(FrameworkElement element, bool desiredVisibility, TagContent tagContent)
        {
            bool elementIsCurrentlyVisible = (element.Visibility == Visibility.Visible);

            element.Visibility = desiredVisibility ? Visibility.Visible : Visibility.Collapsed;

            // Hides the separator if any was rendered
            Grid separator = tagContent.Separator;
            if (separator != null)
            {
                separator.Visibility = desiredVisibility ? Visibility.Visible : Visibility.Collapsed;
            }

            // Elements (Rows) with RowDefinition having stars won't hide so we have to set the width to auto
            // Also, trying to set the same rowDefinition twice to the same element is not valid,
            // so we have to make a check first
            if ((tagContent.RowDefinition != null) && !(elementIsCurrentlyVisible && desiredVisibility))
            {
                RowDefinition rowDefinition = null;
                if (desiredVisibility)
                {
                    rowDefinition = tagContent.RowDefinition;
                }
                else
                {
                    // When the visibility is set to false, then set the row definition to auto
                    rowDefinition = new RowDefinition() { Height = GridLength.Auto };
                }

                tagContent.ParentContainerElement.RowDefinitions[tagContent.ViewIndex] = rowDefinition;
            }

            // Columns with ColumnDefinition having stars won't hide so we have to set the width to auto
            // Also, trying to set the same columnDefinition twice to the same element is not valid,
            // so we have to make a check first
            if ((tagContent.ColumnDefinition != null) && !(elementIsCurrentlyVisible && desiredVisibility))
            {
                ColumnDefinition columnDefinition = null;
                if (desiredVisibility)
                {
                    columnDefinition = tagContent.ColumnDefinition;
                }
                else
                {
                    columnDefinition = new ColumnDefinition() { Width = GridLength.Auto };
                }

                tagContent.ParentContainerElement.ColumnDefinitions[tagContent.ViewIndex] = columnDefinition;
            }
        }

        /// <summary>
        /// Changes the visibility of the specified elements as defined
        /// </summary>
        /// <param name="targetElements">Taget elements to change visibility</param>
=======
        private TagContent GetTagContent(FrameworkElement element)
        {
            if (element != null)
            {
                if (element.Tag != null && element.Tag is TagContent tagContent)
                {
                    return tagContent;
                }
            }

            return null;
        }

        public void SetVisibility(FrameworkElement element, bool isVisible, TagContent tagContent)
        {
            bool elementIsCurrentlyVisible = (element.Visibility == Visibility.Visible);

            element.Visibility = isVisible ? Visibility.Visible : Visibility.Collapsed;

            // Columns with ColumnDefinition having stars won't hide so we have to set the width to auto
            if (tagContent.NotAutoWidthColumnDefinition != null)
            {
                ColumnDefinition columnDefinition = new ColumnDefinition() { Width = GridLength.Auto };
                if (isVisible)
                {
                    columnDefinition = tagContent.NotAutoWidthColumnDefinition;
                }

                // Trying to set the same columnDefinition twice to the same element is not valid, so we have to make a check first
                if (!(elementIsCurrentlyVisible && isVisible))
                {
                    tagContent.ElementContainer.ColumnDefinitions[tagContent.ViewIndex] = columnDefinition;
                }
            }

        }

>>>>>>> 22a43316
        public void ToggleVisibility(IEnumerable<AdaptiveTargetElement> targetElements)
        {
            HashSet<Grid> elementContainers = new HashSet<Grid>();

            foreach (AdaptiveTargetElement targetElement in targetElements)
            {
                var element = LogicalTreeHelper.FindLogicalNode(CardRoot, targetElement.ElementId);

                if (element != null && element is FrameworkElement elementFrameworkElement)
                {
                    bool isCurrentlyVisible = (elementFrameworkElement.Visibility == Visibility.Visible);

<<<<<<< HEAD
                    // if we read something with the format {"elementId": <id>", "isVisible": true} or
                    // we just read the id and the element is not visible;
                    // otherwise if we read something with the format {"elementId": <id>", "isVisible": false} or
                    // we just read the id and the element is visible
                    bool newVisibility = (targetElement.IsVisible.HasValue && targetElement.IsVisible.Value) ||
                                         (!targetElement.IsVisible.HasValue && !isCurrentlyVisible);
=======
                    // if we read something with the format {"elementId": <id>", "isVisible": true} or we just read the id and the element is not visible
                    // otherwise if we read something with the format {"elementId": <id>", "isVisible": false} or we just read the id and the element is visible
                    bool newVisibility = (targetElement.IsVisible.HasValue && targetElement.IsVisible.Value) || (!targetElement.IsVisible.HasValue && !isCurrentlyVisible);
>>>>>>> 22a43316

                    TagContent tagContent = GetTagContent(elementFrameworkElement);

                    SetVisibility(elementFrameworkElement, newVisibility, tagContent);

                    if (tagContent != null)
                    {
<<<<<<< HEAD
                        elementContainers.Add(tagContent.ParentContainerElement);
=======
                        elementContainers.Add(tagContent.ElementContainer);
>>>>>>> 22a43316
                    }
                }
            }

            foreach (Grid elementContainer in elementContainers)
            {
                ResetSeparatorVisibilityInsideContainer(elementContainer);
            }

        }

        /// <summary>
<<<<<<< HEAD
        /// Gets the actual rendered element as elements with 'stretch' height are contained inside a StackPanel
        /// </summary>
        /// <param name="element">Element or StackPanel that contains rendered element</param>
        /// <returns>Actual rendered element</returns>
=======
        /// Elements are adde to the container in two ways: if the height is auto or the inserted element is a container, then the element
        /// is added as is, if the element has height stretch, then we add an extra stack panel so it can take the remaining space
        /// </summary>
        /// <param name="element"></param>
        /// <returns></returns>
>>>>>>> 22a43316
        private FrameworkElement GetRenderedElement(FrameworkElement element)
        {
            if (element is StackPanel containerPanel)
            {
                UIElement uiElement = containerPanel.Children[0];

                if (uiElement is FrameworkElement frameworkElement)
                {
                    return frameworkElement;
                }
            }

            return element;
        }

        private void HandleSeparatorAndSpacing(bool isFirstVisible, FrameworkElement element, TagContent tagContent)
        {
            // Hide the spacing / separator for the first element
            // Separators are added as a grid
            Grid separator = tagContent.Separator;

            if (separator != null)
            {
                separator.Visibility = isFirstVisible ? Visibility.Collapsed : Visibility.Visible;
            }
<<<<<<< HEAD
        }

        /// <summary>
        /// Hides the first separator and fixes the visibility for the other visible separators
        /// </summary>
        /// <param name="uiContainer">Renderered element container</param>
=======
            else
            {
                bool mustHideSpacing = (isFirstVisible && !(tagContent.SpacingHasBeenHidden));
                bool mustShowSpacing = (!isFirstVisible && tagContent.SpacingHasBeenHidden);

                if (mustHideSpacing || mustShowSpacing)
                {
                    FrameworkElement renderedElement = GetRenderedElement(element);
                    var spacing = Config.GetSpacing(tagContent.Spacing);

                    // The spacings are added as a margin in the top, so we have to deduct that value
                    if (mustHideSpacing)
                    {
                        spacing = -spacing;
                    }

                    Thickness renderedMargin = renderedElement.Margin;
                    renderedElement.Margin = new Thickness(renderedMargin.Left,
                                                           renderedMargin.Top + spacing,
                                                           renderedMargin.Right,
                                                           renderedMargin.Bottom);

                    tagContent.SpacingHasBeenHidden = mustHideSpacing;
                }
            }
        }

>>>>>>> 22a43316
        public void ResetSeparatorVisibilityInsideContainer(Grid uiContainer)
        {
            bool isFirstVisible = true;
            foreach (FrameworkElement element in uiContainer.Children)
            {
                if (element.Visibility == Visibility.Visible)
                {
                    TagContent tagContent = GetTagContent(element);

                    if (tagContent != null)
                    {
                        HandleSeparatorAndSpacing(isFirstVisible, element, tagContent);
                        isFirstVisible = false;
                    }
                }
            }
        }

        public void ToggleShowCardVisibility(Button uiAction)
        {
            FrameworkElement card = ActionShowCards[uiAction];
            if (card != null)
            {
                if (card.Visibility != Visibility.Visible)
                {
                    card.Visibility = Visibility.Visible;
                }
                else
                {
                    card.Visibility = Visibility.Collapsed;
                }
            }
        }
    }
}<|MERGE_RESOLUTION|>--- conflicted
+++ resolved
@@ -290,7 +290,6 @@
             }
         }
 
-<<<<<<< HEAD
         /// <summary>
         /// Casts framework element to a TagContent element
         /// </summary>
@@ -366,45 +365,6 @@
         /// Changes the visibility of the specified elements as defined
         /// </summary>
         /// <param name="targetElements">Taget elements to change visibility</param>
-=======
-        private TagContent GetTagContent(FrameworkElement element)
-        {
-            if (element != null)
-            {
-                if (element.Tag != null && element.Tag is TagContent tagContent)
-                {
-                    return tagContent;
-                }
-            }
-
-            return null;
-        }
-
-        public void SetVisibility(FrameworkElement element, bool isVisible, TagContent tagContent)
-        {
-            bool elementIsCurrentlyVisible = (element.Visibility == Visibility.Visible);
-
-            element.Visibility = isVisible ? Visibility.Visible : Visibility.Collapsed;
-
-            // Columns with ColumnDefinition having stars won't hide so we have to set the width to auto
-            if (tagContent.NotAutoWidthColumnDefinition != null)
-            {
-                ColumnDefinition columnDefinition = new ColumnDefinition() { Width = GridLength.Auto };
-                if (isVisible)
-                {
-                    columnDefinition = tagContent.NotAutoWidthColumnDefinition;
-                }
-
-                // Trying to set the same columnDefinition twice to the same element is not valid, so we have to make a check first
-                if (!(elementIsCurrentlyVisible && isVisible))
-                {
-                    tagContent.ElementContainer.ColumnDefinitions[tagContent.ViewIndex] = columnDefinition;
-                }
-            }
-
-        }
-
->>>>>>> 22a43316
         public void ToggleVisibility(IEnumerable<AdaptiveTargetElement> targetElements)
         {
             HashSet<Grid> elementContainers = new HashSet<Grid>();
@@ -417,18 +377,12 @@
                 {
                     bool isCurrentlyVisible = (elementFrameworkElement.Visibility == Visibility.Visible);
 
-<<<<<<< HEAD
                     // if we read something with the format {"elementId": <id>", "isVisible": true} or
                     // we just read the id and the element is not visible;
                     // otherwise if we read something with the format {"elementId": <id>", "isVisible": false} or
                     // we just read the id and the element is visible
                     bool newVisibility = (targetElement.IsVisible.HasValue && targetElement.IsVisible.Value) ||
                                          (!targetElement.IsVisible.HasValue && !isCurrentlyVisible);
-=======
-                    // if we read something with the format {"elementId": <id>", "isVisible": true} or we just read the id and the element is not visible
-                    // otherwise if we read something with the format {"elementId": <id>", "isVisible": false} or we just read the id and the element is visible
-                    bool newVisibility = (targetElement.IsVisible.HasValue && targetElement.IsVisible.Value) || (!targetElement.IsVisible.HasValue && !isCurrentlyVisible);
->>>>>>> 22a43316
 
                     TagContent tagContent = GetTagContent(elementFrameworkElement);
 
@@ -436,11 +390,7 @@
 
                     if (tagContent != null)
                     {
-<<<<<<< HEAD
                         elementContainers.Add(tagContent.ParentContainerElement);
-=======
-                        elementContainers.Add(tagContent.ElementContainer);
->>>>>>> 22a43316
                     }
                 }
             }
@@ -453,18 +403,10 @@
         }
 
         /// <summary>
-<<<<<<< HEAD
         /// Gets the actual rendered element as elements with 'stretch' height are contained inside a StackPanel
         /// </summary>
         /// <param name="element">Element or StackPanel that contains rendered element</param>
         /// <returns>Actual rendered element</returns>
-=======
-        /// Elements are adde to the container in two ways: if the height is auto or the inserted element is a container, then the element
-        /// is added as is, if the element has height stretch, then we add an extra stack panel so it can take the remaining space
-        /// </summary>
-        /// <param name="element"></param>
-        /// <returns></returns>
->>>>>>> 22a43316
         private FrameworkElement GetRenderedElement(FrameworkElement element)
         {
             if (element is StackPanel containerPanel)
@@ -483,49 +425,19 @@
         private void HandleSeparatorAndSpacing(bool isFirstVisible, FrameworkElement element, TagContent tagContent)
         {
             // Hide the spacing / separator for the first element
-            // Separators are added as a grid
+            // Separators and spacings are added as a grid
             Grid separator = tagContent.Separator;
 
             if (separator != null)
             {
                 separator.Visibility = isFirstVisible ? Visibility.Collapsed : Visibility.Visible;
             }
-<<<<<<< HEAD
         }
 
         /// <summary>
         /// Hides the first separator and fixes the visibility for the other visible separators
         /// </summary>
         /// <param name="uiContainer">Renderered element container</param>
-=======
-            else
-            {
-                bool mustHideSpacing = (isFirstVisible && !(tagContent.SpacingHasBeenHidden));
-                bool mustShowSpacing = (!isFirstVisible && tagContent.SpacingHasBeenHidden);
-
-                if (mustHideSpacing || mustShowSpacing)
-                {
-                    FrameworkElement renderedElement = GetRenderedElement(element);
-                    var spacing = Config.GetSpacing(tagContent.Spacing);
-
-                    // The spacings are added as a margin in the top, so we have to deduct that value
-                    if (mustHideSpacing)
-                    {
-                        spacing = -spacing;
-                    }
-
-                    Thickness renderedMargin = renderedElement.Margin;
-                    renderedElement.Margin = new Thickness(renderedMargin.Left,
-                                                           renderedMargin.Top + spacing,
-                                                           renderedMargin.Right,
-                                                           renderedMargin.Bottom);
-
-                    tagContent.SpacingHasBeenHidden = mustHideSpacing;
-                }
-            }
-        }
-
->>>>>>> 22a43316
         public void ResetSeparatorVisibilityInsideContainer(Grid uiContainer)
         {
             bool isFirstVisible = true;
