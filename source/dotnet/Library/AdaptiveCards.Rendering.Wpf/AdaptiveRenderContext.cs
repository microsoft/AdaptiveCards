using System;
using System.Collections.Generic;
using System.Diagnostics;
using System.IO;
using System.Threading.Tasks;
using System.Windows;
using System.Windows.Controls;
using System.Windows.Media;
using System.Windows.Media.Imaging;

namespace AdaptiveCards.Rendering.Wpf
{
    /// <summary>
    /// Context state for a render pass
    /// </summary>
    public class AdaptiveRenderContext
    {
        private readonly Dictionary<string, SolidColorBrush> _colors = new Dictionary<string, SolidColorBrush>();

        public List<Task> AssetTasks { get; } = new List<Task>();

        public AdaptiveRenderContext(Action<object, AdaptiveActionEventArgs> actionCallback,
            Action<object, MissingInputEventArgs> missingDataCallback,
            Action<object, AdaptiveMediaEventArgs> mediaClickCallback)
        {
            if (actionCallback != null)
                OnAction += (obj, args) => actionCallback(obj, args);

            if (missingDataCallback != null)
                OnMissingInput += (obj, args) => missingDataCallback(obj, args);

            if (mediaClickCallback != null)
                OnMediaClick += (obj, args) => mediaClickCallback(obj, args);
        }

        public AdaptiveHostConfig Config { get; set; } = new AdaptiveHostConfig();

        public IList<AdaptiveWarning> Warnings { get; } = new List<AdaptiveWarning>();

        public AdaptiveElementRenderers<FrameworkElement, AdaptiveRenderContext> ElementRenderers { get; set; }

        public ResourceDictionary Resources { get; set; }

        public AdaptiveActionHandlers ActionHandlers { get; set; }

        public ResourceResolver ResourceResolvers { get; set; }

        public bool IsRenderingSelectAction { get; set; }

        public IDictionary<Uri, MemoryStream> CardAssets { get; set; } = new Dictionary<Uri, MemoryStream>();

        public IDictionary<string, Func<string>> InputBindings = new Dictionary<string, Func<string>>();

        public event EventHandler<AdaptiveActionEventArgs> OnAction;

        public event EventHandler<AdaptiveMediaEventArgs> OnMediaClick;

        /// <summary>
        /// Event fires when missing input for submit/http actions
        /// </summary>
        public event EventHandler<MissingInputEventArgs> OnMissingInput;

        public void InvokeAction(FrameworkElement ui, AdaptiveActionEventArgs args)
        {
            OnAction?.Invoke(ui, args);
        }

        public void MissingInput(AdaptiveAction sender, MissingInputEventArgs args)
        {
            OnMissingInput?.Invoke(sender, args);
        }

        public void ClickMedia(FrameworkElement ui, AdaptiveMediaEventArgs args)
        {
            OnMediaClick?.Invoke(ui, args);
        }

        /// <summary>
        /// All remote assets should be resolved through this method for tracking
        /// </summary>
        public async Task<BitmapImage> ResolveImageSource(Uri url)
        {
            var completeTask = new TaskCompletionSource<object>();
            AssetTasks.Add(completeTask.Task);

            try
            {
                // Load the stream from the pre-populated CardAssets or try to load from the ResourceResolver
                var streamTask = CardAssets.TryGetValue(url, out var s) ? Task.FromResult(s) : ResourceResolvers.LoadAssetAsync(url);

                Debug.WriteLine($"ASSETS: Starting asset down task for {url}");

                var source = new BitmapImage();

                var stream = await streamTask;
                if (stream != null)
                {
                    stream.Position = 0;
                    source.BeginInit();
                    source.CacheOption = BitmapCacheOption.OnLoad;
                    source.StreamSource = stream;
                    source.EndInit();
                    Debug.WriteLine($"ASSETS: Finished loading asset for {url} ({stream.Length} bytes)");
                }
                completeTask.SetResult(new object());
                return source;
            }
            catch (Exception e)
            {
                Debug.WriteLine($"ASSETS: Failed to load asset for {url}. {e.Message}");
                completeTask.SetException(e);
                return null;
            }
        }

        public SolidColorBrush GetColorBrush(string color)
        {
            lock (_colors)
            {
                if (_colors.TryGetValue(color, out var brush))
                    return brush;
                brush = new SolidColorBrush((Color)ColorConverter.ConvertFromString(color));
                _colors[color] = brush;
                return brush;
            }
        }

        // Flag to distinuish the main card and action show cards
        public int CardDepth = 0;

        public IList<Tuple<FrameworkElement, Button>> ActionShowCards = new List<Tuple<FrameworkElement, Button>>();

        public virtual Style GetStyle(string styleName)
        {
            while (!String.IsNullOrEmpty(styleName))
            {
                Style style = this.Resources.TryGetValue<Style>(styleName);
                if (style != null)
                    return style;
                var iPos = styleName.LastIndexOf('.');
                if (iPos <= 0)
                    break;
                styleName = styleName.Substring(0, iPos);
            }

            // Debug.WriteLine($"Unable to find Style {styleName} from the supplied ResourceDictionary");
            return null;
        }

        /// <summary>
        /// Helper to deal with casting
        /// </summary>
        public FrameworkElement Render(AdaptiveTypedElement element)
        {
            // Inputs should render read-only if interactivity is false
            if (!Config.SupportsInteractivity && element is AdaptiveInput input)
            {
                var tb = AdaptiveTypedElementConverter.CreateElement<AdaptiveTextBlock>();
                tb.Text = input.GetNonInteractiveValue() ?? "*[Input]*";
                tb.Color = AdaptiveTextColor.Accent;
                tb.Wrap = true;
                Warnings.Add(new AdaptiveWarning(-1, $"Rendering non-interactive input element '{element.Type}'"));
                return Render(tb);
            }

            var renderer = ElementRenderers.Get(element.GetType());
            if (renderer != null)
            {
                // Increment card depth before rendering the inner card
                if (element is AdaptiveCard)
                {
                    CardDepth += 1;
                }

                var rendered = renderer.Invoke(element, this);

                if (!String.IsNullOrEmpty(element.Id))
                {
                    rendered.Name = element.Id;
                }

                // Decrement card depth after inner card is rendered
                if (element is AdaptiveCard)
                {
                    CardDepth -= 1;
                }

                return rendered;
            }

            Warnings.Add(new AdaptiveWarning(-1, $"No renderer for element '{element.Type}'"));
            return null;
        }

        public string Lang { get; set; }

        public FrameworkElement CardRoot { get; set; }

<<<<<<< HEAD
        public AdaptiveRenderArgs RenderArgs { get; set; }
=======
        public ForegroundColorsConfig ForegroundColors { get; set; }

        public FontColorConfig GetForegroundColors(AdaptiveTextColor textColor)
        {
            switch (textColor)
            {
                case AdaptiveTextColor.Accent:
                    return ForegroundColors.Accent;
                case AdaptiveTextColor.Attention:
                    return ForegroundColors.Attention;
                case AdaptiveTextColor.Dark:
                    return ForegroundColors.Dark;
                case AdaptiveTextColor.Good:
                    return ForegroundColors.Good;
                case AdaptiveTextColor.Light:
                    return ForegroundColors.Light;
                case AdaptiveTextColor.Warning:
                    return ForegroundColors.Warning;
                case AdaptiveTextColor.Default:
                default:
                    return ForegroundColors.Default;
            }
        }
>>>>>>> 028f71ea
    }
}<|MERGE_RESOLUTION|>--- conflicted
+++ resolved
@@ -196,32 +196,27 @@
 
         public FrameworkElement CardRoot { get; set; }
 
-<<<<<<< HEAD
         public AdaptiveRenderArgs RenderArgs { get; set; }
-=======
-        public ForegroundColorsConfig ForegroundColors { get; set; }
-
         public FontColorConfig GetForegroundColors(AdaptiveTextColor textColor)
         {
             switch (textColor)
             {
                 case AdaptiveTextColor.Accent:
-                    return ForegroundColors.Accent;
+                    return RenderArgs.ForegroundColors.Accent;
                 case AdaptiveTextColor.Attention:
-                    return ForegroundColors.Attention;
+                    return RenderArgs.ForegroundColors.Attention;
                 case AdaptiveTextColor.Dark:
-                    return ForegroundColors.Dark;
+                    return RenderArgs.ForegroundColors.Dark;
                 case AdaptiveTextColor.Good:
-                    return ForegroundColors.Good;
+                    return RenderArgs.ForegroundColors.Good;
                 case AdaptiveTextColor.Light:
-                    return ForegroundColors.Light;
+                    return RenderArgs.ForegroundColors.Light;
                 case AdaptiveTextColor.Warning:
-                    return ForegroundColors.Warning;
+                    return RenderArgs.ForegroundColors.Warning;
                 case AdaptiveTextColor.Default:
                 default:
-                    return ForegroundColors.Default;
-            }
-        }
->>>>>>> 028f71ea
+                    return RenderArgs.ForegroundColors.Default;
+            }
+        }
     }
 }