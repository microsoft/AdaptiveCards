--- conflicted
+++ resolved
@@ -82,7 +82,6 @@
                 FrameworkElement uiElement = context.Render(cardElement);
                 if (uiElement != null)
                 {
-<<<<<<< HEAD
                     TagContent tag = null;
                     Grid separator = null;
                     if (cardElement.Separator && uiContainer.Children.Count > 0)
@@ -99,28 +98,6 @@
                     uiElement.Tag = tag;
 
                     // Sets the minHeight property for Container and ColumnSet
-=======
-                    TagContent tag = new TagContent(AdaptiveSpacing.None, uiContainer);
-
-                    if (cardElement.Separator && uiContainer.Children.Count > 0)
-                    {
-                        Grid separator = AddSeparator(context, cardElement, uiContainer);
-                        tag = new TagContent(separator, uiContainer);
-                    }
-                    else if (uiContainer.Children.Count > 0)
-                    {
-                        var spacing = context.Config.GetSpacing(cardElement.Spacing);
-                        Thickness renderedMargin = uiElement.Margin;
-                        uiElement.Margin = new Thickness(renderedMargin.Left,
-                                                         renderedMargin.Top + spacing,
-                                                         renderedMargin.Right,
-                                                         renderedMargin.Bottom);
-                        tag = new TagContent(cardElement.Spacing, uiContainer);
-                    }
-
-                    uiElement.Tag = tag;
-
->>>>>>> 22a43316
                     if (cardElement.Type == "Container" || cardElement.Type == "ColumnSet")
                     {
                         AdaptiveCollectionElement collectionElement = (AdaptiveCollectionElement)cardElement;
@@ -131,16 +108,10 @@
                     RowDefinition rowDefinition = null;
                     if (cardElement.Height != AdaptiveHeight.Stretch)
                     {
-<<<<<<< HEAD
                         rowDefinition = new RowDefinition() { Height = GridLength.Auto };
 
                         uiContainer.RowDefinitions.Add(rowDefinition);
                         Grid.SetRow(uiElement, rowDefinitionIndex);
-=======
-                        context.SetVisibility(uiElement, cardElement.IsVisible, tag);
-                        uiContainer.RowDefinitions.Add(new RowDefinition() { Height = GridLength.Auto });
-                        Grid.SetRow(uiElement, uiContainer.RowDefinitions.Count - 1);
->>>>>>> 22a43316
                         uiContainer.Children.Add(uiElement);
 
                         // Row definition is stored in the tag for containers and elements that stretch
@@ -159,13 +130,7 @@
 
                         if (cardElement.Type == "Container")
                         {
-<<<<<<< HEAD
                             Grid.SetRow(uiElement, rowDefinitionIndex);
-=======
-                            context.SetVisibility(uiElement, cardElement.IsVisible, tag);
-                            uiContainer.RowDefinitions.Add(new RowDefinition() { Height = new GridLength(1, GridUnitType.Star) });
-                            Grid.SetRow(uiElement, uiContainer.RowDefinitions.Count - 1);
->>>>>>> 22a43316
                             uiContainer.Children.Add(uiElement);
 
                             // Row definition is stored in the tag for containers and elements that stretch
@@ -179,11 +144,7 @@
                         else
                         {
                             StackPanel panel = new StackPanel();
-<<<<<<< HEAD
-                            
-=======
-                            context.SetVisibility(panel, cardElement.IsVisible, tag);
->>>>>>> 22a43316
+
                             if (!String.IsNullOrEmpty(cardElement.Id))
                             {
                                 panel.Name = cardElement.Id;
@@ -192,14 +153,7 @@
                             panel.Children.Add(uiElement);
                             panel.Tag = tag;
 
-<<<<<<< HEAD
                             Grid.SetRow(panel, rowDefinitionIndex);
-=======
-                            panel.Tag = tag;
-
-                            uiContainer.RowDefinitions.Add(new RowDefinition() { Height = new GridLength(1, GridUnitType.Star) });
-                            Grid.SetRow(panel, uiContainer.RowDefinitions.Count - 1);
->>>>>>> 22a43316
                             uiContainer.Children.Add(panel);
 
                             // Row definition is stored in the tag for containers and elements that stretch
@@ -217,8 +171,14 @@
 
             context.ResetSeparatorVisibilityInsideContainer(uiContainer);
         }
-
-<<<<<<< HEAD
+        
+        /// <summary>
+        /// Adds spacing as a grid element to the container
+        /// </summary>
+        /// <param name="context">Context</param>
+        /// <param name="element">Element to render spacing for</param>
+        /// <param name="uiContainer">Container of rendered elements</param>
+        /// <returns>Spacing grid</returns>
         public static Grid AddSpacing(AdaptiveRenderContext context, AdaptiveElement element, Grid uiContainer)
         {
             if (element.Spacing == AdaptiveSpacing.None)
@@ -237,8 +197,6 @@
             return uiSpa;
         }
 
-=======
->>>>>>> 22a43316
         public static Grid AddSeparator(AdaptiveRenderContext context, AdaptiveElement element, Grid uiContainer)
         {
             if (element.Spacing == AdaptiveSpacing.None && !element.Separator)
