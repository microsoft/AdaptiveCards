--- conflicted
+++ resolved
@@ -42,7 +42,6 @@
                 childRenderArgs.ForegroundColors = containerStyle.ForegroundColors;
             }
 
-<<<<<<< HEAD
             switch (container.VerticalContentAlignment)
             {
                 case AdaptiveVerticalContentAlignment.Center:
@@ -61,8 +60,6 @@
                 childRenderArgs.BleedDirection = BleedDirection.Both;
             }
 
-=======
->>>>>>> ed3774ed
             // Modify context outer parent style so padding necessity can be determined
             childRenderArgs.ParentStyle = (inheritsStyleFromParent) ? parentRenderArgs.ParentStyle : container.Style.Value;
             childRenderArgs.HasParentWithPadding = (hasPadding || parentRenderArgs.HasParentWithPadding);
