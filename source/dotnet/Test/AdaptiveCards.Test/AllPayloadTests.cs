--- conflicted
+++ resolved
@@ -37,13 +37,10 @@
                 if (file.Contains("ColumnSet.VerticalStretch") || file.Contains("ColumnSet_Container.VerticalStretch") || file.Contains("ColumnSet.Input.Text.VerticalStretch") || file.Contains("VerticalStretch"))
                     continue;
 
-<<<<<<< HEAD
-=======
                 // TODO: bring this test back when issue #1440 is implemented
                 if (file.Contains("Image.ImageBaseUrl"))
                     continue;
 
->>>>>>> 5783c3b2
                 try
                 {
                     var json = File.ReadAllText(file, Encoding.UTF8);
