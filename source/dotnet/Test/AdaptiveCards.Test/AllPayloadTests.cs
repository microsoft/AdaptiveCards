--- conflicted
+++ resolved
@@ -22,14 +22,9 @@
             foreach (var file in files)
             {
                 bool excluded = false;
-                var fileName = file.Split('\\').Last();
                 if (excludedCards != null)
                 {
-<<<<<<< HEAD
-                    excluded = excludedCards.Contains(fileName);
-=======
                     excluded = excludedCards.Contains(file.Split('\\').Last());
->>>>>>> d48868ba
                 }
 
                 try
@@ -107,11 +102,7 @@
             TestPayloadsInDirectory(Path.Combine(Utilities.SamplesPath, "v1.0", "elements"), null);
             TestPayloadsInDirectory(Path.Combine(Utilities.SamplesPath, "v1.1", "elements"), null);
             TestPayloadsInDirectory(Path.Combine(Utilities.SamplesPath, "v1.2", "elements"), null);
-<<<<<<< HEAD
-            TestPayloadsInDirectory(Path.Combine(Utilities.SamplesPath, "v1.5", "elements"), null);
-=======
             TestPayloadsInDirectory(Path.Combine(Utilities.SamplesPath, "v1.5", "elements"), null); 
->>>>>>> d48868ba
         }
 
         [TestMethod]
@@ -136,10 +127,6 @@
                 });
 
             TestPayloadsInDirectory(Path.Combine(Utilities.SamplesPath, "v1.3", "tests"), null); 
-<<<<<<< HEAD
-            TestPayloadsInDirectory(Path.Combine(Utilities.SamplesPath, "v1.5", "tests"), null);
-=======
->>>>>>> d48868ba
         }
     }
 }