--- conflicted
+++ resolved
@@ -131,12 +131,6 @@
                     "FallbackParsing",
                     "DeepFallback",
                     "EmptyFallbackCard",
-<<<<<<< HEAD
-                    "RichTextBlock.Highlights",
-                    "RichTextBlock.TextRun.SelectActions",
-                    "Element.Requires",
-=======
->>>>>>> 739f10fc
 
                     // These cards have AdpativeCards with styles on them
                     "ColumnColumnSetContainer.Bleed",
