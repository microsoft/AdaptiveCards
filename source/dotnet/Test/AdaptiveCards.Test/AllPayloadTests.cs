// Copyright (c) Microsoft Corporation. All rights reserved.
// Licensed under the MIT License.
using System;
using System.Collections.Generic;
using System.IO;
using System.Linq;
using System.Text;
using Microsoft.VisualStudio.TestTools.UnitTesting;
using Newtonsoft.Json;
using Newtonsoft.Json.Serialization;

namespace AdaptiveCards.Test
{
    [TestClass]
    public class AllPayloadTests
    {
        private void TestPayloadsInDirectory(string path, HashSet<string> excludedCards)
        {
            var exceptions = new List<Exception>();
            var files = Directory.GetFiles(path, "*.json").ToList();
            Assert.IsTrue(files.Count >= 1);
            foreach (var file in files)
            {
                bool excluded = false;
                if (excludedCards != null)
                {
                    excluded = excludedCards.Contains(file.Split('\\').Last());
                }

                try
                {
                    var json = File.ReadAllText(file, Encoding.UTF8);
                    AdaptiveCardParseResult parseResult;
                    try
                    {
                        parseResult = AdaptiveCard.FromJson(json);
                    }
                    catch
                    {
                        // If the card is excluded we might not parse properly
                        // skip it if there was a parse failure.
                        if (!excluded)
                        {
                            throw;
                        }
                        else
                        {
                            continue;
                        }
                    }
                    Assert.IsNotNull(parseResult.Card);
                    if (excluded)
                    {
                        // If the card was excluded but parsed, then it would have warnings
                        // If it doesn't then it shouldn't be excluded
                        Assert.AreNotEqual(0, parseResult.Warnings.Count, "If an excluded card parsed correctly, it should have warnings");
                        Assert.IsNotNull(parseResult.Card.Body, "A parsed card should have a body");
                    }
                    else
                    {
                        Assert.IsNotNull(parseResult.Card.Body, "A passing card should have a body");
                    }

                    // Make sure JsonConvert works also
                    var card = JsonConvert.DeserializeObject<AdaptiveCard>(json, new JsonSerializerSettings
                    {
                        Converters = { new StrictIntConverter() },
                        Error = delegate(object sender, Newtonsoft.Json.Serialization.ErrorEventArgs args)
                        {
                            if (args.ErrorContext.Error.GetType() == typeof(JsonSerializationException))
                            {
                                args.ErrorContext.Handled = true;
                            }
                        }
                    });
                    Assert.AreEqual(parseResult.Card.Body.Count, card.Body.Count, "A converted card should have the same number of body elements as the parsed card");
                    Assert.AreEqual(parseResult.Card.Actions.Count, card.Actions.Count, "A converted card should have the same number of actions as the parsed card");
                }
                catch (Exception ex)
                {
                    exceptions.Add(new Exception($"Payload file failed: {Path.GetFileName(file)}", ex));
                }
            }

            if (exceptions.Count > 0)
            {
                throw new AggregateException(exceptions);
            }
        }

        [TestMethod]
        public void TestAllScenarios()
        {
<<<<<<< HEAD
            TestPayloadsInDirectory(Path.Combine(Utilities.SamplesPath, "v1.0", "scenarios"), null);
            TestPayloadsInDirectory(Path.Combine(Utilities.SamplesPath, "v1.1", "scenarios"), null);
=======
>>>>>>> 38fd942e
            TestPayloadsInDirectory(Path.Combine(Utilities.SamplesPath, "v1.5", "scenarios"), null);
        }

        [TestMethod]
        public void TestAllElements()
        {
            TestPayloadsInDirectory(Path.Combine(Utilities.SamplesPath, "v1.0", "elements"), null);
            TestPayloadsInDirectory(Path.Combine(Utilities.SamplesPath, "v1.1", "elements"), null);
            TestPayloadsInDirectory(Path.Combine(Utilities.SamplesPath, "v1.2", "elements"), null);
            TestPayloadsInDirectory(Path.Combine(Utilities.SamplesPath, "v1.5", "elements"), null); 
        }

        [TestMethod]
        public void TestAllTestCards()
        {

            TestPayloadsInDirectory(Path.Combine(Utilities.SamplesPath, "v1.0", "tests"),
                new HashSet<string>()
                {   
                    // These cards are expected to fail
                    "TypeIsRequired.json",
                    "AdaptiveCard.MissingVersion.json",
                });

            TestPayloadsInDirectory(Path.Combine(Utilities.SamplesPath, "v1.1", "tests"), null);
            TestPayloadsInDirectory(Path.Combine(Utilities.SamplesPath, "v1.2", "tests"),
                new HashSet<string>()
                {
                    // These cards are expected to fail
                    "Action.DuplicateIds.json",
                    "Action.NestedDuplicateIds.json",
                });

            TestPayloadsInDirectory(Path.Combine(Utilities.SamplesPath, "v1.3", "tests"), null); 
        }
    }
}<|MERGE_RESOLUTION|>--- conflicted
+++ resolved
@@ -91,11 +91,6 @@
         [TestMethod]
         public void TestAllScenarios()
         {
-<<<<<<< HEAD
-            TestPayloadsInDirectory(Path.Combine(Utilities.SamplesPath, "v1.0", "scenarios"), null);
-            TestPayloadsInDirectory(Path.Combine(Utilities.SamplesPath, "v1.1", "scenarios"), null);
-=======
->>>>>>> 38fd942e
             TestPayloadsInDirectory(Path.Combine(Utilities.SamplesPath, "v1.5", "scenarios"), null);
         }
 
