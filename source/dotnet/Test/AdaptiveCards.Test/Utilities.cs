// Copyright (c) Microsoft Corporation. All rights reserved.
// Licensed under the MIT License.
using System;
using System.Collections.Generic;
using System.IO;
<<<<<<< HEAD
using System.Linq;
=======
>>>>>>> d48868ba
using System.Text;

namespace AdaptiveCards.Test
{
    public static class Utilities
    {
        public static string SamplesPath => Path.Combine(System.AppContext.BaseDirectory, "..", "..", "..", "..", "..", "..", "..", "samples");
<<<<<<< HEAD

=======
>>>>>>> d48868ba
        internal static AdaptiveTypedElement GetAdaptiveElementWithId(AdaptiveCard card, string Id)
        {
            Stack<AdaptiveTypedElement> stack = new Stack<AdaptiveTypedElement>();

            foreach (var element in card.Body)
            {
                stack.Push(element);
            }

            foreach (var action in card.Actions)
            {
                stack.Push(action);
            }

            while (stack?.Count > 0)
            {
                var element = stack.Pop();
                if (element.Id == Id)
                {
                    return element;
                }

                if (element is AdaptiveCollectionElement)
                {
                    foreach (var childElement in element as AdaptiveCollectionElement)
                    {
                        stack.Push(childElement);
                    }
                }
            }

            return null;
        }

        /// <summary>
        /// Injects a key value pair to an AdaptiveCard using AdditionalProperites of AdaptiveTypedElement. If no kv is provided, injection is skipped
        /// </summary>
        /// <param name="card"></param>
        /// <param name="id"></param>
        /// <param name="testProperty"></param>
        /// <returns></returns>
        internal static string SerializeAfterManuallyWritingTestValueToAdaptiveElementWithTheGivenId(AdaptiveCard card, string id, SerializableDictionary<string, object> testProperty = null)
        {
            AdaptiveTypedElement element = GetAdaptiveElementWithId(card, id);

            if (element != null && testProperty != null)
            {
                if (element is AdaptiveCollectionElement)
                {
                    (element as AdaptiveCollectionElement).SelectAction.AdditionalProperties = testProperty;
                }
                else
                {
                    element.AdditionalProperties = testProperty;
                }
            }

            return card.ToJson();
        }

        internal static AdaptiveCard BuildASimpleTestCard()
        {
            AdaptiveCard card = new AdaptiveCard(new AdaptiveSchemaVersion("1.5"));

            AdaptiveTextBlock textBlock = new AdaptiveTextBlock
            {
                Id = "textBlock",
                Text = "Hello World",
            };

            card.Body.Add(textBlock);

            AdaptiveTextInput textInput = new AdaptiveTextInput
            {
                Id = "textInput"
            };

            card.Body.Add(textInput);

            AdaptiveContainer container = new AdaptiveContainer();
            AdaptiveTextBlock innerTextBlock = new AdaptiveTextBlock();
            innerTextBlock.Text = "Inner TextBlock";
            innerTextBlock.Id = "innerTextBlock";
            container.Items.Add(innerTextBlock);
            container.Id = "container";

            AdaptiveSubmitAction selectAction = new AdaptiveSubmitAction
            {
                Id = "selectAction",
                Title = "Action.Submit",
                DataJson = "{\"x\": 20}",
            };

            container.SelectAction = selectAction;

            card.Body.Add(container);

            AdaptiveSubmitAction submitAction = new AdaptiveSubmitAction
            {
                Id = "submitAction",
                Title = "Action.Submit",
                DataJson = "{\"x\": 13}",
            };

            card.Actions.Add(submitAction);

            return card;
        }

        internal static string BuildExpectedCardJSON(String id, SerializableDictionary<string, object> testProperty = null)
        {
            return Utilities.SerializeAfterManuallyWritingTestValueToAdaptiveElementWithTheGivenId(BuildASimpleTestCard(), id, testProperty);
        }

<<<<<<< HEAD
        internal static string GetSampleJSON(string version, string type, string fileName)
=======
        internal static string RemoveWhiteSpacesFromJSON(String json)
        {
            string[] tokens = json.Split();
            var buffer = new StringBuilder();
            for (var i = 0; i < tokens.Length; i++)
            {
                var token = tokens.GetValue(i) as string;
                buffer.Append(token.Trim());
            }
            return buffer.ToString();
        }

        internal static string GetJSONCardFromFile(String fileName, string version, string type)
>>>>>>> d48868ba
        {
            try
            {
                return File.ReadAllText(Path.Combine(Utilities.SamplesPath, version, type, fileName), Encoding.UTF8);
            }
            catch
            {
<<<<<<< HEAD
                return null;
=======
                return ""; 
>>>>>>> d48868ba
            }
        }
    }
}<|MERGE_RESOLUTION|>--- conflicted
+++ resolved
@@ -3,10 +3,6 @@
 using System;
 using System.Collections.Generic;
 using System.IO;
-<<<<<<< HEAD
-using System.Linq;
-=======
->>>>>>> d48868ba
 using System.Text;
 
 namespace AdaptiveCards.Test
@@ -14,10 +10,6 @@
     public static class Utilities
     {
         public static string SamplesPath => Path.Combine(System.AppContext.BaseDirectory, "..", "..", "..", "..", "..", "..", "..", "samples");
-<<<<<<< HEAD
-
-=======
->>>>>>> d48868ba
         internal static AdaptiveTypedElement GetAdaptiveElementWithId(AdaptiveCard card, string Id)
         {
             Stack<AdaptiveTypedElement> stack = new Stack<AdaptiveTypedElement>();
@@ -132,9 +124,6 @@
             return Utilities.SerializeAfterManuallyWritingTestValueToAdaptiveElementWithTheGivenId(BuildASimpleTestCard(), id, testProperty);
         }
 
-<<<<<<< HEAD
-        internal static string GetSampleJSON(string version, string type, string fileName)
-=======
         internal static string RemoveWhiteSpacesFromJSON(String json)
         {
             string[] tokens = json.Split();
@@ -148,7 +137,6 @@
         }
 
         internal static string GetJSONCardFromFile(String fileName, string version, string type)
->>>>>>> d48868ba
         {
             try
             {
@@ -156,11 +144,7 @@
             }
             catch
             {
-<<<<<<< HEAD
-                return null;
-=======
                 return ""; 
->>>>>>> d48868ba
             }
         }
     }
