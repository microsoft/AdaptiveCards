--- conflicted
+++ resolved
@@ -7,21 +7,13 @@
   </PropertyGroup>
 
   <ItemGroup>
-<<<<<<< HEAD
-    <PackageReference Include="AdaptiveExpressions" Version="4.11.1" />
-    <PackageReference Include="Antlr4.Runtime.Standard" Version="4.8.0" />
-    <PackageReference Include="Microsoft.NET.Test.Sdk" Version="16.7.1" />
-    <PackageReference Include="MSTest.TestAdapter" Version="2.1.2" />
-    <PackageReference Include="MSTest.TestFramework" Version="2.1.2" />
-    <PackageReference Include="coverlet.collector" Version="1.3.0" />
-=======
-    <PackageReference Include="AdaptiveExpressions" Version="4.9.*" />
+    <PackageReference Include="AdaptiveExpressions" Version="4.11.*" />
+    <PackageReference Include="Antlr4.Runtime.Standard" Version="4.8.*" />
     <PackageReference Include="Microsoft.NET.Test.Sdk" Version="16.8.*" />
     <PackageReference Include="MSTest.TestAdapter" Version="2.1.*" />
     <PackageReference Include="MSTest.TestFramework" Version="2.1.*" />
     <PackageReference Include="coverlet.collector" Version="1.3.*" />
     <PackageReference Include="Newtonsoft.Json" Version="[11.0.2, 12.0.3]" NoWarn="NU1605" />
->>>>>>> 0958d729
   </ItemGroup>
 
   <ItemGroup>
