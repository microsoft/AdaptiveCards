// Copyright (c) Microsoft Corporation. All rights reserved.
// Licensed under the MIT License.
using System;
using System.Collections.Generic;
using System.Diagnostics;
using System.Linq;
using System.Text;
using System.Threading.Tasks;
using Newtonsoft.Json;
using Xamarin.Forms;
using Newtonsoft.Json.Linq;
using AdaptiveCards.Rendering;
using AdaptiveCards.Rendering.Config;
using System.Xml.Serialization;

namespace AdaptiveCards.XamarinForms.BotClient
{
    public partial class MainPage : ContentPage
    {
        // private DirectLineClient _client;
        // private Conversation _conversation;
        private string _watermark;

        private Action<object, MissingInputEventArgs> _onMissingInput = (s, e) => { };
        private Action<object, ActionEventArgs> _onAction = (s, a) => { };
<<<<<<< HEAD
        private XamlRenderer _renderer;
        AdaptiveCard _card;

        StackLayout _cardContainer = null;
=======
        private AdaptiveCardRenderer _renderer;
>>>>>>> a55815e3

        public MainPage()
        {
            InitializeComponent();
        }



        protected override async void OnAppearing()
        {
            base.OnAppearing();

            _card = new AdaptiveCard
            {
                Body = new List<CardElement> { 
                    new TextBlock
                    {
                        Text = "This is a textblock",
                    },
                    new TextBlock
                    {
                        Text = "This textblock is subtle",
                        Separation = SeparationStyle.Strong,
                        IsSubtle = true
                    }
                }
            };

            _card = new AdaptiveCard
            {
                Body = new List<CardElement>
                {
                    new TextBlock
                    {
                        Text = "Publish Adaptive Card schema",
                        Weight = TextWeight.Bolder,
                        Size = TextSize.Medium
                    },
                    new ColumnSet
                    {
                        Columns = new List<Column>
                        {
                            new Column
                            {
                                Items = new List<CardElement>
                                {
                                    new Image
                                    {
                                        Url = "https://pbs.twimg.com/profile_images/3647943215/d7f12830b3c17a5a9e4afcc370e3a37e_400x400.jpeg",
                                        Size = ImageSize.Small,
                                        Style = ImageStyle.Person
                                    }
                                }
                            },
                            new Column
                            {
                                Items = new List<CardElement>
                                {
                                    new TextBlock
                                    {
                                        Text = "Matt Hidinger",
                                        Weight = TextWeight.Bolder,
                                        Wrap = true
                                    },
                                    new TextBlock
                                    {
                                        Text = "Created <a random date>",
                                        IsSubtle = true,
                                        Wrap = true
                                    }
                                }
                            }
                        }
                    },
                    new TextBlock
                    {
                        Text = "Now that we have defined the main rules and features of the format, we need to produce a schema and publish it to GitHub. The schema will be the starting point of our reference documentation.",
                        Wrap = true
                    },
                    new FactSet
                    {
                        Facts = new List<Fact>
                        {
                            new Fact
                            {
                                Title = "Board: ",
                                Value = "Adaptive Card"
                            },
                            new Fact
                            {
                                Title = "List: ",
                                Value = "Backlog"
                            },
                            new Fact
                            {
                                Title = "Assigned to: ",
                                Value = "Matt Hidinger"
                            },
                            new Fact
                            {
                                Title = "Due date: ",
                                Value = "Not set"
                            }
                        }
                    }
                },
                Actions = new List<ActionBase>
                {
                    new ShowCardAction
                    {
                        Title = "Set due date",
                        Card = new AdaptiveCard
                        {
                            Body = new List<CardElement>
                            {
                                new DateInput
                                {
                                    Id = "dueDate"
                                }
                            },
                            Actions = new List<ActionBase>
                            {
                                new SubmitAction
                                {
                                    Title = "Ok!"
                                }
                            }
                        }
                    }, 
                    new ShowCardAction
                    {
                        Title = "Comment",
                        Card = new AdaptiveCard
                        {
                            Body = new List<CardElement>
                            {
                                new TextInput
                                {
                                    Id = "comment",
                                    IsMultiline = true,
                                    Placeholder = "Enter your comment"
                                }
                            },
                            Actions = new List<ActionBase>
                            {
                                new SubmitAction
                                {
                                    Title = "Ok!"
                                }
                            }
                        }
                    }
                }
            };

<<<<<<< HEAD
            _renderer = new XamlRenderer(new HostConfig(), Application.Current.Resources, _onAction, _onMissingInput);
=======
            _renderer = new AdaptiveCardRenderer(new HostConfig());

            // AdaptiveTestBot
            // d5600769-0c92-4ab3-99f4-61380589a887
            // pass GWGDf3PnKzxLMvi3uo9uNLy

>>>>>>> a55815e3

            _cardContainer = this.FindByName<StackLayout>("Items");
        }

        private void _textBox_TextChanged(object sender, TextChangedEventArgs e)
        {
            //ChatAgent.Current?.CancelReadingMessages();
        }

        private void SpeechButton_Clicked(object sender, EventArgs e)
        {
        }

        private async void _itemsLayout_SizeChanged(object sender, EventArgs e)
        {
        }

        private void Button_Clicked(object sender, System.EventArgs e)
        {
            Send();
        }

        private void TextBox_Completed(object sender, System.EventArgs e)
        {
            Send();
        }

        private void Send()
        {
            _cardContainer.Children.Clear();
            View v = _renderer.RenderAdaptiveCard(_card, null, new HostConfig());
            _cardContainer.Children.Add(v);
        }

        private async Task Send(string message)
        {
<<<<<<< HEAD
=======
            message = message.Replace('"', '\'');
            Message.Text = "";

            var fromProperty = new ChannelAccount("Matt");

            var activity = new Activity(text: message, fromProperty: fromProperty, type: "message");
            try
            {
                await _client.Conversations.PostActivityAsync(_conversation.ConversationId, activity);
                await Task.Delay(2000);
                await GetMessages();
            }
            catch (Exception ex)
            {
                Debug.WriteLine(ex.ToString());
                Debugger.Break();
            }

>>>>>>> a55815e3
        }

        public async Task<IList<object>> GetMessages()
        {
<<<<<<< HEAD
            return null;
=======
            var response = await _client.Conversations
                .GetActivitiesAsync(_conversation.ConversationId, _watermark)
                .ConfigureAwait(false);

            var cardAttachments = response.Activities
                .Where(m => m.Attachments != null)
                .SelectMany(m => m.Attachments)
                .Where(m => m.ContentType == "application/vnd.microsoft.card.adaptive");

            foreach (var attachment in cardAttachments)
            {
                var jObject = (JObject)attachment.Content;
                var card = jObject.ToObject<AdaptiveCard>();

                Device.BeginInvokeOnMainThread(() =>
                {
                    var result = _renderer.RenderCard(card);

                    if (result.View != null)
                    {
                        // Wire up click handler
                        result.OnAction += (s, args) =>
                        {
                            _onAction?.Invoke(s, args);
                        };

                        var xaml = result.View;

                        xaml.WidthRequest = 350;
                        xaml.Margin = new Thickness(8);
                        xaml.BackgroundColor = Color.LightGray;

                        Items.Children.Add(xaml);
                    }
                });
            }

            _watermark = response.Watermark;
            return response.Activities;
>>>>>>> a55815e3
        }

        private void Current_VoiceInputCompleted(object sender, string e)
        {
            Message.Text = "";
            Message.IsEnabled = true;
        }

        private void Current_VoiceHypothesisGenerated(object sender, string e)
        {
            Device.BeginInvokeOnMainThread(delegate
            {
                Message.Text = e;
            });
        }

        private void Current_VoiceInputStarted(object sender, EventArgs e)
        {
            Message.IsEnabled = false;
        }
    }
}<|MERGE_RESOLUTION|>--- conflicted
+++ resolved
@@ -23,14 +23,10 @@
 
         private Action<object, MissingInputEventArgs> _onMissingInput = (s, e) => { };
         private Action<object, ActionEventArgs> _onAction = (s, a) => { };
-<<<<<<< HEAD
         private XamlRenderer _renderer;
         AdaptiveCard _card;
 
         StackLayout _cardContainer = null;
-=======
-        private AdaptiveCardRenderer _renderer;
->>>>>>> a55815e3
 
         public MainPage()
         {
@@ -186,16 +182,8 @@
                 }
             };
 
-<<<<<<< HEAD
             _renderer = new XamlRenderer(new HostConfig(), Application.Current.Resources, _onAction, _onMissingInput);
-=======
             _renderer = new AdaptiveCardRenderer(new HostConfig());
-
-            // AdaptiveTestBot
-            // d5600769-0c92-4ab3-99f4-61380589a887
-            // pass GWGDf3PnKzxLMvi3uo9uNLy
-
->>>>>>> a55815e3
 
             _cardContainer = this.FindByName<StackLayout>("Items");
         }
@@ -232,74 +220,11 @@
 
         private async Task Send(string message)
         {
-<<<<<<< HEAD
-=======
-            message = message.Replace('"', '\'');
-            Message.Text = "";
-
-            var fromProperty = new ChannelAccount("Matt");
-
-            var activity = new Activity(text: message, fromProperty: fromProperty, type: "message");
-            try
-            {
-                await _client.Conversations.PostActivityAsync(_conversation.ConversationId, activity);
-                await Task.Delay(2000);
-                await GetMessages();
-            }
-            catch (Exception ex)
-            {
-                Debug.WriteLine(ex.ToString());
-                Debugger.Break();
-            }
-
->>>>>>> a55815e3
         }
 
         public async Task<IList<object>> GetMessages()
         {
-<<<<<<< HEAD
             return null;
-=======
-            var response = await _client.Conversations
-                .GetActivitiesAsync(_conversation.ConversationId, _watermark)
-                .ConfigureAwait(false);
-
-            var cardAttachments = response.Activities
-                .Where(m => m.Attachments != null)
-                .SelectMany(m => m.Attachments)
-                .Where(m => m.ContentType == "application/vnd.microsoft.card.adaptive");
-
-            foreach (var attachment in cardAttachments)
-            {
-                var jObject = (JObject)attachment.Content;
-                var card = jObject.ToObject<AdaptiveCard>();
-
-                Device.BeginInvokeOnMainThread(() =>
-                {
-                    var result = _renderer.RenderCard(card);
-
-                    if (result.View != null)
-                    {
-                        // Wire up click handler
-                        result.OnAction += (s, args) =>
-                        {
-                            _onAction?.Invoke(s, args);
-                        };
-
-                        var xaml = result.View;
-
-                        xaml.WidthRequest = 350;
-                        xaml.Margin = new Thickness(8);
-                        xaml.BackgroundColor = Color.LightGray;
-
-                        Items.Children.Add(xaml);
-                    }
-                });
-            }
-
-            _watermark = response.Watermark;
-            return response.Activities;
->>>>>>> a55815e3
         }
 
         private void Current_VoiceInputCompleted(object sender, string e)
