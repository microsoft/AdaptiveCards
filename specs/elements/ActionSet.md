--- conflicted
+++ resolved
@@ -7,11 +7,7 @@
 | Property | Type | Required | Description | Version |
 | -------- | ---- | -------- | ----------- | ------- |
 | **type** | `"ActionSet"` | Yes | Must be `"ActionSet"`. | 1.2 |
-<<<<<<< HEAD
-| **actions** | `Action[]` | Yes | The array of actions in the set. | 1.2 |
-=======
 | **actions** | `Action[]` | Yes | The array of `Action` elements to show. | 1.2 |
->>>>>>> 65971d22
 
 **Inherited properties**
 
@@ -28,11 +24,7 @@
 
 ## actions
 
-<<<<<<< HEAD
-The array of actions in the set.
-=======
 The array of `Action` elements to show.
->>>>>>> 65971d22
 
 * **Type**: `Action[]`
 * **Required**: Yes
