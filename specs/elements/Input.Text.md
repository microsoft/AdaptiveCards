--- conflicted
+++ resolved
@@ -9,12 +9,8 @@
 | **isMultiline** | `boolean` | No | If `true`, allow multiple lines of input. | 1.0 |
 | **maxLength** | `number` | No | Hint of maximum length characters to collect (may be ignored by some clients). | 1.0 |
 | **placeholder** | `string` | No | Description of the input desired. Displayed when no text has been input. | 1.0 |
-<<<<<<< HEAD
 | **regex** | `string` | No | Regular expression indicating the required format of this text input. | 1.0 |
 | **style** | `TextInputStyle` | No |  | 1.0 |
-=======
-| **style** | `TextInputStyle` | No | Style hint for text input. | 1.0 |
->>>>>>> 314146e0
 | **inlineAction** | `ISelectAction` | No | The inline action for the input. Typically displayed to the right of the input. It is strongly recommended to provide an icon on the action (which will be displayed instead of the title of the action). | 1.2 |
 | **value** | `string` | No | The initial value for this field. | 1.0 |
 
