<!-- AUTO-GENERATED: This section is auto-generated from schemas/adaptive-card.json. Do NOT add anything above this or edit anything inside, it MUST be the first thing in the document and will be overwritten. -->

# AdaptiveCard

| Property | Type | Required | Description | Version |
| -------- | ---- | -------- | ----------- | ------- |
| **type** | `"AdaptiveCard"` | Yes | Must be `"AdaptiveCard"`. | 1.0 |
| **version** | `string` | Yes | Schema version that this card requires. If a client is **lower** than this version, the `fallbackText` will be rendered. NOTE: Version is not required for cards within an `Action.ShowCard`. However, it *is* required for the top-level card. | 1.0 |
| **refresh** | `Refresh` | No | Defines how the card can be refreshed by making a request to the target Bot. | 1.4 |
<<<<<<< HEAD
| **authentication** | `Authentication` | No | Defines authentication information to enable on-behalf-f single sign on or just-in-time OAuth. | 1.4 |
=======
| **authentication** | `Authentication` | No | Defines authentication information to enable on-behalf-of single sign on or just-in-time OAuth. | 1.4 |
>>>>>>> af06e898
| **body** | `Element[]` | No | The card elements to show in the primary card region. | 1.0 |
| **actions** | `Action[]` | No | The Actions to show in the card's action bar. | 1.0 |
| **selectAction** | `ISelectAction` | No | An Action that will be invoked when the card is tapped or selected. `Action.ShowCard` is not supported. | 1.1 |
| **fallbackText** | `string` | No | Text shown when the client doesn't support the version specified (may contain markdown). | 1.0 |
| **backgroundImage** | `BackgroundImage`, `uri` | No | Specifies the background image of the card. | 1.2, 1.0 |
| **minHeight** | `string` | No | Specifies the minimum height of the card. | 1.2 |
| **speak** | `string` | No | Specifies what should be spoken for this entire card. This is simple text or SSML fragment. | 1.0 |
| **lang** | `string` | No | The 2-letter ISO-639-1 language used in the card. Used to localize any date/time functions. | 1.0 |
| **verticalContentAlignment** | `VerticalContentAlignment` | No | Defines how the content should be aligned vertically within the container. Only relevant for fixed-height cards, or cards with a `minHeight` specified. | 1.1 |
| **$schema** | `uri` | No | The Adaptive Card schema. | 1.0 |


## refresh

Defines how the card can be refreshed by making a request to the target Bot.

* **Type**: `Refresh`
* **Version** : 1.4
* **Required**: No
* **Allowed values**:
  * `Refresh`


## authentication

<<<<<<< HEAD
Defines authentication information to enable on-behalf-f single sign on or just-in-time OAuth.
=======
Defines authentication information to enable on-behalf-of single sign on or just-in-time OAuth.
>>>>>>> af06e898

* **Type**: `Authentication`
* **Version** : 1.4
* **Required**: No
* **Allowed values**:
  * `Authentication`


## body

The card elements to show in the primary card region.

* **Type**: `Element[]`
* **Required**: No
* **Allowed values**:
  * `ActionSet`
  * `ColumnSet`
  * `Container`
  * `FactSet`
  * `Image`
  * `ImageSet`
  * `Input.ChoiceSet`
  * `Input.Date`
  * `Input.Number`
  * `Input.Text`
  * `Input.Time`
  * `Input.Toggle`
  * `Media`
  * `RichTextBlock`
  * `TextBlock`


## actions

The Actions to show in the card's action bar.

* **Type**: `Action[]`
* **Required**: No
* **Allowed values**:
  * `Action.Execute`
  * `Action.OpenUrl`
  * `Action.ShowCard`
  * `Action.Submit`
  * `Action.ToggleVisibility`


## selectAction

An Action that will be invoked when the card is tapped or selected. `Action.ShowCard` is not supported.

* **Type**: `ISelectAction`
* **Version** : 1.1
* **Required**: No
* **Allowed values**:
  * `Action.Execute`
  * `Action.OpenUrl`
  * `Action.Submit`
  * `Action.ToggleVisibility`


## backgroundImage

Specifies the background image of the card.

* **Type**: `BackgroundImage`, `uri`
* **Version** : 1.2, 1.0
* **Required**: No
* **Allowed values**:
  * `BackgroundImage`
  * `uri`


## verticalContentAlignment

Defines how the content should be aligned vertically within the container. Only relevant for fixed-height cards, or cards with a `minHeight` specified.

* **Type**: `VerticalContentAlignment`
* **Version** : 1.1
* **Required**: No
* **Allowed values**:
  * `"top"`
  * `"center"`
  * `"bottom"`
<!-- END AUTO-GENERATED -->

## Rendering

1. First check that all required properties are present and valid. If not, return a rendering error.
1. Then, check the `version` value. It is formatted as a string like `1.2`. If the `version` value is greater than your current Adaptive Cards supported version of your renderer...
	1. Display the `fallbackText` instead. Use the same markdown and text processing support as described in `TextBlock`.
	1. If the `fallbackText` wasn't provided, return a rendering error.
1. Else, start creating the card...
1. Create a native UI container with the padding specified in `hostConfig.spacing.padding`.
1. If `body` is specified, render each element following the same rules as `Container`.
1. If `actions` is specified, render each action following the same rules as `ActionSet`. Typically the actions should be rendered BELOW the `body`, but renderers can choose where to render them depending on what makes the most sense.
1. If both `body` and `actions` were rendered, ensure spacing between the `body` and `actions` is set to the value specified in `hostConfig.actions.spacing`.
1. If `selectAction` was specified and valid, make the entire card clickable, invoking that action when clicked.
1. If supporting reading cards aloud, use the `speak` tag if specified and process it as SSML fragment text.<|MERGE_RESOLUTION|>--- conflicted
+++ resolved
@@ -7,11 +7,7 @@
 | **type** | `"AdaptiveCard"` | Yes | Must be `"AdaptiveCard"`. | 1.0 |
 | **version** | `string` | Yes | Schema version that this card requires. If a client is **lower** than this version, the `fallbackText` will be rendered. NOTE: Version is not required for cards within an `Action.ShowCard`. However, it *is* required for the top-level card. | 1.0 |
 | **refresh** | `Refresh` | No | Defines how the card can be refreshed by making a request to the target Bot. | 1.4 |
-<<<<<<< HEAD
-| **authentication** | `Authentication` | No | Defines authentication information to enable on-behalf-f single sign on or just-in-time OAuth. | 1.4 |
-=======
 | **authentication** | `Authentication` | No | Defines authentication information to enable on-behalf-of single sign on or just-in-time OAuth. | 1.4 |
->>>>>>> af06e898
 | **body** | `Element[]` | No | The card elements to show in the primary card region. | 1.0 |
 | **actions** | `Action[]` | No | The Actions to show in the card's action bar. | 1.0 |
 | **selectAction** | `ISelectAction` | No | An Action that will be invoked when the card is tapped or selected. `Action.ShowCard` is not supported. | 1.1 |
@@ -37,11 +33,7 @@
 
 ## authentication
 
-<<<<<<< HEAD
-Defines authentication information to enable on-behalf-f single sign on or just-in-time OAuth.
-=======
 Defines authentication information to enable on-behalf-of single sign on or just-in-time OAuth.
->>>>>>> af06e898
 
 * **Type**: `Authentication`
 * **Version** : 1.4
