* {
    box-sizing: border-box;
}

.skypeContainer {
    display: flex;
    align-items: flex-start;
}

.rootContainer {
    width: 300px;
    border-radius: 5px;
    background: rgba(234, 234, 234, 0.68);
}

.stretch {
    width: 100%;
}

.smallSize {
    width: 100px;
}

.mediumSize {
    width: 200px;
}

.largeSize {
    width: 300px;
}

.text {
    font-family: 'Segoe UI', sans-serif;
    font-size: 14px;
    font-weight: normal;
    color: #fff;
}

.text.defaultSize {
    font-size: 14px;
    margin: -5px 0px 5px 0px;
    padding: 0px 0px 0px 0px;
}

.text.small {
    font-size: 12px;
    margin: -4px 0px 5px 0px;
    padding: 0px 0px 0px 0px;
}

.text.medium {
    font-size: 20px;
    margin: -8px 0px 5px 0px;
    padding: 0px 0px 0px 0px;
}

.text.large {
    font-size: 24px;
    margin: -9px 0px 5px 0px;
    padding: 0px 0px 0px 0px;
}

.text.extraLarge {
    font-size: 40px;
    margin: -11px 0px 5px 0px;
    padding: 0px 0px 0px 0px;
}

.text.lighter {
    font-weight: 200;
}

.text.defaultWeight {
    font-weight: 400;
}

.text.bolder {
    font-weight: 600;
}

.text.defaultColor {
    color: rgb(51, 51, 51);
}

.text.defaultColor.subtle {
    color: rgba(51, 51, 51, 0.5);
}

.text.darkColor {
    color: rgb(51, 51, 51);
}

.text.darkColor.subtle {
    color: rgba(51, 51, 51, 0.5);
}

.text.lightColor {
    color: rgb(255, 255, 255);
}

.text.lightColor.subtle {
    color: rgba(255, 255, 255, 0.5);
}

.text.accentColor {
    color:  rgb(46, 137, 252);
}

.text.accentColor.subtle {
    color:  rgba(46, 137, 252, 0.5);
}

.rootContainer {
    padding: 10px;
}

.container {
    margin: 20px 0px 0px 0px;
}

.picture {
    margin: 0px 0px 0px 0px;
}

.picture.autoSize {
    max-width: 100%;
}

.picture.stretch {
    width: 100%;
}

.picture.small {
    max-width: 40px;
}

.picture.medium {
    max-width: 80px;
}

.picture.large {
    max-width: 160px;
}

.picture.person {
    border-radius: 50%;
    background-position: 50% 50%;
    background-repeat: no-repeat;
}

table.factGroup {
    margin: 20px 0px 0px 0px;
    border-width: 0px;
    border-spacing: 0px;
    border-style: none;
    border-collapse: collapse;
}

tr.factGroupRowSpacer {
    height: 10px;
}

td.factName {
    border-width: 0px;
    padding: 0px;
    border-style: none;
    min-width: 100px;
    vertical-align: top;
    white-space: nowrap;
}

td.factValue {
    border-width: 0px;
    padding: 0px;
    border-style: none;
    vertical-align: top;
    padding: 0px 0px 0px 10px
}

.pictureGallery {
    margin: 20px 0px 0px 0px;
}

.input {
    margin: 10px 0px 0px 0px;
}

.separator {
    border-top: 1px solid #EEEEEE;
    margin: 5px 0px 5px 0px;
}

.actionGroup {
    margin: 20px 0px 0px 0px;
}

<<<<<<< HEAD
.columnGroup {
    margin: 15px 0px 5px 0px;
}

=======
>>>>>>> 21c18cdd
.columnSpacer {
    width: 10px;    
}

.actionCardContainer {
    margin: 16px -20px 0px -20px;
    padding: 16px 20px 16px 20px;
    background-color: #F8F8F8;
}

.buttonStrip {
    display: flex;
    flex-direction: column;
}

.buttonStripItem {
    flex-grow: 1;
    flex-shrink: 1;
    text-align: center;
    flex-wrap: wrap;
    margin: 5px;
}

.buttonStripItemSpacer {
}

.pushButton {
    font-family: 'Segoe UI', sans-serif;
    font-size: 15px;
    font-weight: 500;
    overflow: hidden;
    text-overflow: ellipsis;
    padding: 6px 10px 5px 10px;
    text-align: center;
    vertical-align: middle;  
    cursor: default;
    background-color: white;
    border: solid 2px #dcdcdc;
    border-radius: 25px;
    color: #0078d7;
    height: 40px;
}

.pushButton:hover {
    background-color: #0078d7;
    color: #fff;
}

.pushButton:active {
    background-color: #0078d7;
    color: #fff;
}

/*
Other styles that can be specified:
    .pushButton.expanded
    .pushButton.expanded:hover
    .pushButton.expanded:active

    .pushButton.subdued
    .pushButton.subdued:hover
    .pushButton.subdued:active
*/

.linkButton {
    font-family: 'Segoe UI', sans-serif;
    font-size: 14px;
    font-weight: 600;
    overflow: hidden;
    text-overflow: ellipsis;
    cursor: pointer;
    border: none;
    padding: none;
    color: #0078D7;
    background-color: transparent;
    -webkit-user-select: none;   /* Chrome/Safari/Opera */
    -moz-user-select: none;      /* Firefox */
    -ms-user-select: none;       /* Internet Explorer/Edge */
    user-select: none;
}

.linkButton:hover {
    color: #005A9E;
}

.linkButton:active {
    color: #004D84;
}

.linkButton.subdued {
    color: #666666;
    font-weight: 500;
}

.linkButton.subdued:hover {
    color: #005A9E;
}

.linkButton.subdued:active {
    color: #004D84;
}

/*
Other styles that can be specified:
    .linkButton.expanded
    .linkButton.expanded:hover
    .linkButton.expanded:active
*/

textarea.textInput {
    font-family: 'Segoe UI', sans-serif;
    font-size: 14px;
    border-color: #EAEAEA;
    border-width: 1px;
    border-style: solid;
    padding: 4px 8px 4px 8px;
    height: 72px;
    resize: none;
}

input.dateInput {
    font-family: 'Segoe UI', sans-serif;
    border-color: #EAEAEA;
    border-width: 1px;
    border-style: solid;
    padding: 4px 8px 5px 8px;
}

input.timeInput {
    font-family: 'Segoe UI', sans-serif;
    border-color: #EAEAEA;
    border-width: 1px;
    border-style: solid;
    padding: 4px 8px 5px 8px;
}

select.multichoiceInput {
    font-family: 'Segoe UI', sans-serif;
    border-color: #EAEAEA;
    border-width: 1px;
    border-style: solid;
    padding: 4px 8px 6px 8px;
}

/*Bot hexagon*/

.hexagon {
    overflow: hidden;
    visibility: hidden;
    -webkit-transform: rotate(120deg);
       -moz-transform: rotate(120deg);
        -ms-transform: rotate(120deg);
         -o-transform: rotate(120deg);
            transform: rotate(120deg);
    cursor: pointer;
    width: 50px;
    height: 40px;
    margin: 2px 5px -20px 0px;
}

.hexagon-in1 {
    overflow: hidden;
    width: 100%;
    height: 100%;
    -webkit-transform: rotate(-60deg);
       -moz-transform: rotate(-60deg);
        -ms-transform: rotate(-60deg);
         -o-transform: rotate(-60deg);
            transform: rotate(-60deg);
}

.hexagon-in2 {
    width: 100%;
    height: 100%;
    background-repeat: no-repeat;
    background-position: 50%;
    background-image: url(../assets/bot-framework.png);
    background-size: 50px 50px;
    visibility: visible;
    -webkit-transform: rotate(-60deg);
       -moz-transform: rotate(-60deg);
        -ms-transform: rotate(-60deg);
         -o-transform: rotate(-60deg);
            transform: rotate(-60deg);
}<|MERGE_RESOLUTION|>--- conflicted
+++ resolved
@@ -194,13 +194,10 @@
     margin: 20px 0px 0px 0px;
 }
 
-<<<<<<< HEAD
-.columnGroup {
+/*.columnGroup {
     margin: 15px 0px 5px 0px;
-}
-
-=======
->>>>>>> 21c18cdd
+}*/
+
 .columnSpacer {
     width: 10px;    
 }
