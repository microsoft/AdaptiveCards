{
  "$schema": "http://json-schema.org/draft-06/schema#",
  "id": "http://adaptivecards.io/schemas/adaptive-card.json",
  "definitions": {
    "Action.OpenUrl": {
      "description": "When invoked, show the given url either by launching it in an external web browser or showing within an embedded web browser.",
      "properties": {
        "type": {
          "enum": [
            "Action.OpenUrl"
          ],
          "description": "Must be `Action.OpenUrl`"
        },
        "url": {
          "type": "string",
          "format": "uri-reference",
          "description": "The URL to open."
        },
        "title": {},
        "iconUrl": {},
        "style": {},
        "fallback": {},
<<<<<<< HEAD
        "associatedInputIds": {},
=======
        "inputs": {},
>>>>>>> 7126be79
        "requires": {}
      },
      "type": "object",
      "additionalProperties": false,
      "required": [
        "url"
      ],
      "allOf": [
        {
          "$ref": "#/definitions/Extendable.Action"
        }
      ]
    },
    "Action.ShowCard": {
      "description": "Defines an AdaptiveCard which is shown to the user when the button or link is clicked.",
      "properties": {
        "type": {
          "enum": [
            "Action.ShowCard"
          ],
          "description": "Must be `Action.ShowCard`"
        },
        "card": {
          "$ref": "#/definitions/AdaptiveCard",
          "description": "The Adaptive Card to show."
        },
        "title": {},
        "iconUrl": {},
        "style": {},
        "fallback": {},
<<<<<<< HEAD
        "associatedInputIds": {},
=======
        "inputs": {},
>>>>>>> 7126be79
        "requires": {}
      },
      "type": "object",
      "additionalProperties": false,
      "allOf": [
        {
          "$ref": "#/definitions/Extendable.Action"
        }
      ]
    },
    "Action.Submit": {
      "description": "Gathers input fields, merges with optional data field, and sends an event to the client. It is up to the client to determine how this data is processed. For example: With BotFramework bots, the client would send an activity through the messaging medium to the bot.",
      "properties": {
        "type": {
          "enum": [
            "Action.Submit"
          ],
          "description": "Must be `Action.Submit`"
        },
        "data": {
          "anyOf": [
            {
              "type": "string"
            },
            {
              "type": "object"
            }
          ],
          "description": "Initial data that input fields will be combined with. These are essentially ‘hidden’ properties."
        },
<<<<<<< HEAD
        "associatedInputIds": {
=======
        "inputs": {
>>>>>>> 7126be79
          "anyOf": [
            {
              "type": "array",
              "items": {
                "type": "string"
              }
            },
            {
              "$ref": "#/definitions/ActionInputs"
            }
          ],
          "description": "None, All, or an array of ids for inputs (or containers of inputs) that should be submitted with this action and validated before allowing it.",
          "version": "1.3",
          "default": "All"
        },
        "title": {
          "type": "string",
          "description": "Label for button or link that represents this action."
        },
        "iconUrl": {
          "type": "string",
          "format": "uri-reference",
          "description": "Optional icon to be shown on the action in conjunction with the title. Supports data URI in version 1.2+",
          "version": "1.1"
        },
        "style": {
          "$ref": "#/definitions/ActionStyle",
          "description": "Controls the style of an Action, which influences how the action is displayed, spoken, etc.",
          "version": "1.2"
        },
        "fallback": {
          "anyOf": [
            {
              "$ref": "#/definitions/ImplementationsOf.Action"
            },
            {
              "$ref": "#/definitions/FallbackOption"
            }
          ],
          "description": "Describes what to do when an unknown element is encountered or the requires of this or any children can't be met.",
          "version": "1.2"
        },
        "requires": {
          "type": "object",
          "additionalProperties": {
            "type": "string"
          },
          "description": "A series of key/value pairs indicating features that the item requires with corresponding minimum version. When a feature is missing or of insufficient version, fallback is triggered.",
          "version": "1.2"
        }
      },
      "type": "object",
      "additionalProperties": false
    },
    "Action.ToggleVisibility": {
      "description": "An action that toggles the visibility of associated card elements.",
      "version": "1.2",
      "properties": {
        "type": {
          "enum": [
            "Action.ToggleVisibility"
          ],
          "description": "Must be `Action.ToggleVisibility`"
        },
        "targetElements": {
          "type": "array",
          "items": {
            "$ref": "#/definitions/TargetElement"
          },
          "description": "The array of TargetElements"
        },
        "title": {},
        "iconUrl": {},
        "style": {},
        "fallback": {},
<<<<<<< HEAD
        "associatedInputIds": {},
=======
        "inputs": {},
>>>>>>> 7126be79
        "requires": {}
      },
      "type": "object",
      "additionalProperties": false,
      "allOf": [
        {
          "$ref": "#/definitions/Extendable.Action"
        }
      ]
    },
    "TargetElement": {
      "description": "Represents an entry for Action.ToggleVisibility's targetElements property",
      "anyOf": [
        {
          "type": "string",
          "description": "Element ID of element to toggle"
        },
        {
          "type": "object",
          "properties": {
            "type": {
              "enum": [
                "TargetElement"
              ],
              "description": "Must be `TargetElement`"
            },
            "elementId": {
              "type": "string",
              "description": "Element ID of element to toggle"
            },
            "isVisible": {
              "anyOf": [
                {
                  "type": "boolean"
                },
                {
                  "type": "null"
                }
              ],
              "description": "If `true`, always show target element. If `false`, always hide target element. If not supplied, toggle target element's visibility. "
            }
          },
          "required": [
            "elementId"
          ],
          "additionalProperties": false
        }
      ]
    },
    "AdaptiveCard": {
      "description": "An Adaptive Card, containing a free-form body of card elements, and an optional set of actions.",
      "properties": {
        "type": {
          "enum": [
            "AdaptiveCard"
          ],
          "description": "Must be `AdaptiveCard`"
        },
        "version": {
          "type": "string",
          "description": "Schema version that this card requires. If a client is **lower** than this version, the `fallbackText` will be rendered. NOTE: Version is not required for cards within an `Action.ShowCard`. However, it *is* required for the top-level card.",
          "examples": [
            "1.0",
            "1.1",
            "1.2"
          ]
        },
        "body": {
          "type": "array",
          "items": {
            "$ref": "#/definitions/ImplementationsOf.Element"
          },
          "description": "The card elements to show in the primary card region."
        },
        "actions": {
          "type": "array",
          "items": {
            "$ref": "#/definitions/ImplementationsOf.Action"
          },
          "description": "The Actions to show in the card's action bar."
        },
        "selectAction": {
          "$ref": "#/definitions/ImplementationsOf.ISelectAction",
          "description": "An Action that will be invoked when the card is tapped or selected. `Action.ShowCard` is not supported.",
          "version": "1.1"
        },
        "fallbackText": {
          "type": "string",
          "description": "Text shown when the client doesn't support the version specified (may contain markdown)."
        },
        "backgroundImage": {
          "anyOf": [
            {
              "$ref": "#/definitions/BackgroundImage"
            },
            {
              "type": "string",
              "format": "uri-reference",
              "description": "The URL (or data url) to use as the background image. Supports data URI in version 1.2+",
              "version": "1.0"
            }
          ],
          "description": "Specifies the background image of the card.",
          "version": "1.2"
        },
        "minHeight": {
          "type": "string",
          "description": "Specifies the minimum height of the card.",
          "examples": [
            "50px"
          ],
          "version": "1.2",
          "features": [
            2293
          ]
        },
        "speak": {
          "type": "string",
          "description": "Specifies what should be spoken for this entire card. This is simple text or SSML fragment."
        },
        "lang": {
          "type": "string",
          "description": "The 2-letter ISO-639-1 language used in the card. Used to localize any date/time functions.",
          "examples": [
            "en",
            "fr",
            "es"
          ]
        },
        "showRequiredInputHints": {
          "type": "boolean",
          "description": "True if required fields should be visually indicated",
          "version": "1.3",
          "default": true
        },
        "verticalContentAlignment": {
          "$ref": "#/definitions/VerticalContentAlignment",
          "description": "Defines how the content should be aligned vertically within the container. Only relevant for fixed-height cards, or cards with a `minHeight` specified.",
          "version": "1.1"
        },
        "$schema": {
          "type": "string",
          "format": "uri",
          "description": "The Adaptive Card schema."
        },
        "id": {
          "type": "string",
          "description": "A unique identifier associated with the AdaptiveCard."
        }
      },
      "type": "object",
      "additionalProperties": false
    },
    "ActionSet": {
      "description": "Displays a set of actions.",
      "properties": {
        "type": {
          "enum": [
            "ActionSet"
          ],
          "description": "Must be `ActionSet`"
        },
        "actions": {
          "type": "array",
          "items": {
            "$ref": "#/definitions/ImplementationsOf.Action"
          },
          "description": "The array of `Image` elements to show."
        },
        "fallback": {},
        "height": {},
        "separator": {},
        "spacing": {},
        "id": {},
        "isVisible": {},
        "requires": {}
      },
      "version": "1.2",
      "type": "object",
      "additionalProperties": false,
      "required": [
        "actions"
      ],
      "allOf": [
        {
          "$ref": "#/definitions/Extendable.Element"
        }
      ]
    },
    "Column": {
      "description": "Defines a container that is part of a ColumnSet.",
      "properties": {
        "type": {
          "enum": [
            "Column"
          ],
          "description": "Must be `Column`"
        },
        "items": {
          "type": "array",
          "items": {
            "$ref": "#/definitions/ImplementationsOf.Element"
          },
          "description": "The card elements to render inside the `Column`."
        },
        "backgroundImage": {
          "anyOf": [
            {
              "$ref": "#/definitions/BackgroundImage"
            },
            {
              "type": "string",
              "format": "uri-reference",
              "description": "The URL (or data url) to use as the background image. Supports data URI."
            }
          ],
          "description": "Specifies the background image.",
          "version": "1.2"
        },
        "bleed": {
          "type": "boolean",
          "description": "Determines whether the column should bleed through its parent's padding.",
          "version": "1.2",
          "features": [
            2109
          ]
        },
        "fallback": {
          "anyOf": [
            {
              "$ref": "#/definitions/Column"
            },
            {
              "$ref": "#/definitions/FallbackOption"
            }
          ],
          "description": "Describes what to do when an unknown item is encountered or the requires of this or any children can't be met.",
          "version": "1.2"
        },
        "minHeight": {
          "type": "string",
          "description": "Specifies the minimum height of the column in pixels, like `\"80px\"`.",
          "examples": [
            "50px"
          ],
          "version": "1.2",
          "features": [
            2293
          ]
        },
        "separator": {
          "type": "boolean",
          "description": "When `true`, draw a separating line between this column and the previous column."
        },
        "spacing": {
          "$ref": "#/definitions/Spacing",
          "description": "Controls the amount of spacing between this column and the preceding column."
        },
        "selectAction": {
          "$ref": "#/definitions/ImplementationsOf.ISelectAction",
          "description": "An Action that will be invoked when the `Column` is tapped or selected. `Action.ShowCard` is not supported.",
          "version": "1.1"
        },
        "style": {
          "anyOf": [
            {
              "$ref": "#/definitions/ContainerStyle"
            },
            {
              "type": "null"
            }
          ],
          "description": "Style hint for `Column`."
        },
        "verticalContentAlignment": {
          "$ref": "#/definitions/VerticalContentAlignment",
          "description": "Defines how the content should be aligned vertically within the column.",
          "default": "top",
          "version": "1.1"
        },
        "width": {
          "anyOf": [
            {
              "type": "string"
            },
            {
              "type": "number"
            }
          ],
          "description": "`\"auto\"`, `\"stretch\"`, a number representing relative width of the column in the column group, or in version 1.1 and higher, a specific pixel width, like `\"50px\"`."
        },
        "id": {},
        "isVisible": {},
        "requires": {}
      },
      "type": "object",
      "additionalProperties": false,
      "allOf": [
        {
          "$ref": "#/definitions/Extendable.ToggleableItem"
        }
      ]
    },
    "ColumnSet": {
      "description": "ColumnSet divides a region into Columns, allowing elements to sit side-by-side.",
      "properties": {
        "type": {
          "enum": [
            "ColumnSet"
          ],
          "description": "Must be `ColumnSet`"
        },
        "columns": {
          "type": "array",
          "items": {
            "$ref": "#/definitions/Column"
          },
          "description": "The array of `Columns` to divide the region into."
        },
        "selectAction": {
          "$ref": "#/definitions/ImplementationsOf.ISelectAction",
          "description": "An Action that will be invoked when the `ColumnSet` is tapped or selected. `Action.ShowCard` is not supported.",
          "version": "1.1"
        },
        "style": {
          "anyOf": [
            {
              "$ref": "#/definitions/ContainerStyle"
            },
            {
              "type": "null"
            }
          ],
          "description": "Style hint for `ColumnSet`.",
          "version": "1.2"
        },
        "bleed": {
          "type": "boolean",
          "description": "Determines whether the element should bleed through its parent's padding.",
          "version": "1.2",
          "features": [
            2109
          ]
        },
        "minHeight": {
          "type": "string",
          "description": "Specifies the minimum height of the column set in pixels, like `\"80px\"`.",
          "examples": [
            "50px"
          ],
          "version": "1.2",
          "features": [
            2293
          ]
        },
        "fallback": {},
        "height": {},
        "separator": {},
        "spacing": {},
        "id": {},
        "isVisible": {},
        "requires": {}
      },
      "type": "object",
      "additionalProperties": false,
      "allOf": [
        {
          "$ref": "#/definitions/Extendable.Element"
        }
      ]
    },
    "Container": {
      "description": "Containers group items together.",
      "properties": {
        "type": {
          "enum": [
            "Container"
          ],
          "description": "Must be `Container`"
        },
        "items": {
          "type": "array",
          "items": {
            "$ref": "#/definitions/ImplementationsOf.Element"
          },
          "description": "The card elements to render inside the `Container`."
        },
        "selectAction": {
          "$ref": "#/definitions/ImplementationsOf.ISelectAction",
          "description": "An Action that will be invoked when the `Container` is tapped or selected. `Action.ShowCard` is not supported.",
          "version": "1.1"
        },
        "style": {
          "anyOf": [
            {
              "$ref": "#/definitions/ContainerStyle"
            },
            {
              "type": "null"
            }
          ],
          "description": "Style hint for `Container`."
        },
        "verticalContentAlignment": {
          "$ref": "#/definitions/VerticalContentAlignment",
          "description": "Defines how the content should be aligned vertically within the container.",
          "default": "top",
          "version": "1.1"
        },
        "bleed": {
          "type": "boolean",
          "description": "Determines whether the element should bleed through its parent's padding.",
          "version": "1.2",
          "features": [
            2109
          ]
        },
        "backgroundImage": {
          "anyOf": [
            {
              "$ref": "#/definitions/BackgroundImage"
            },
            {
              "type": "string",
              "format": "uri-reference",
              "description": "The URL (or data url) to use as the background image. Supports data URI."
            }
          ],
          "description": "Specifies the background image.",
          "version": "1.2"
        },
        "minHeight": {
          "type": "string",
          "description": "Specifies the minimum height of the container in pixels, like `\"80px\"`.",
          "examples": [
            "50px"
          ],
          "version": "1.2",
          "features": [
            2293
          ]
        },
        "fallback": {},
        "height": {},
        "separator": {},
        "spacing": {},
        "id": {},
        "isVisible": {},
        "requires": {}
      },
      "type": "object",
      "additionalProperties": false,
      "required": [
        "items"
      ],
      "allOf": [
        {
          "$ref": "#/definitions/Extendable.Element"
        }
      ]
    },
    "Fact": {
      "description": "Describes a Fact in a FactSet as a key/value pair.",
      "properties": {
        "type": {
          "enum": [
            "Fact"
          ],
          "description": "Must be `Fact`"
        },
        "title": {
          "type": "string",
          "description": "The title of the fact."
        },
        "value": {
          "type": "string",
          "description": "The value of the fact."
        }
      },
      "type": "object",
      "additionalProperties": false,
      "required": [
        "title",
        "value"
      ]
    },
    "FactSet": {
      "description": "The FactSet element displays a series of facts (i.e. name/value pairs) in a tabular form.",
      "properties": {
        "type": {
          "enum": [
            "FactSet"
          ],
          "description": "Must be `FactSet`"
        },
        "facts": {
          "type": "array",
          "items": {
            "$ref": "#/definitions/Fact"
          },
          "description": "The array of `Fact`'s."
        },
        "fallback": {},
        "height": {},
        "separator": {},
        "spacing": {},
        "id": {},
        "isVisible": {},
        "requires": {}
      },
      "type": "object",
      "additionalProperties": false,
      "required": [
        "facts"
      ],
      "allOf": [
        {
          "$ref": "#/definitions/Extendable.Element"
        }
      ]
    },
    "Image": {
      "description": "Displays an image.",
      "properties": {
        "type": {
          "enum": [
            "Image"
          ],
          "description": "Must be `Image`"
        },
        "url": {
          "type": "string",
          "format": "uri-reference",
          "description": "The URL to the image. Supports data URI in version 1.2+"
        },
        "altText": {
          "type": "string",
          "description": "Alternate text describing the image."
        },
        "backgroundColor": {
          "type": "string",
          "description": "Applies a background to a transparent image. This property will respect the image style.",
          "example": "#DDDDDD",
          "version": "1.1"
        },
        "height": {
          "anyOf": [
            {
              "type": "string"
            },
            {
              "$ref": "#/definitions/BlockElementHeight"
            }
          ],
          "description": "The desired height of the image. If specified as a pixel value, ending in 'px', E.g., 50px, the image will distort to fit that exact height. This overrides the `size` property.",
          "examples": [
            "50px"
          ],
          "default": "auto",
          "version": "1.1"
        },
        "horizontalAlignment": {
          "$ref": "#/definitions/HorizontalAlignment",
          "description": "Controls how this element is horizontally positioned within its parent."
        },
        "selectAction": {
          "$ref": "#/definitions/ImplementationsOf.ISelectAction",
          "description": "An Action that will be invoked when the `Image` is tapped or selected. `Action.ShowCard` is not supported.",
          "version": "1.1"
        },
        "size": {
          "$ref": "#/definitions/ImageSize",
          "description": "Controls the approximate size of the image. The physical dimensions will vary per host."
        },
        "style": {
          "$ref": "#/definitions/ImageStyle",
          "description": "Controls how this `Image` is displayed."
        },
        "width": {
          "type": "string",
          "description": "The desired on-screen width of the image, ending in 'px'. E.g., 50px. This overrides the `size` property.",
          "examples": [
            "50px"
          ],
          "version": "1.1"
        },
        "fallback": {
          "anyOf": [
            {
              "$ref": "#/definitions/ImplementationsOf.Element"
            },
            {
              "$ref": "#/definitions/FallbackOption"
            }
          ],
          "description": "Describes what to do when an unknown element is encountered or the requires of this or any children can't be met.",
          "version": "1.2"
        },
        "separator": {
          "type": "boolean",
          "description": "When `true`, draw a separating line at the top of the element."
        },
        "spacing": {
          "$ref": "#/definitions/Spacing",
          "description": "Controls the amount of spacing between this element and the preceding element."
        },
        "id": {
          "type": "string",
          "description": "A unique identifier associated with the item."
        },
        "isVisible": {
          "type": "boolean",
          "description": "If `false`, this item will be removed from the visual tree.",
          "default": true,
          "version": "1.2"
        },
        "requires": {
          "type": "object",
          "additionalProperties": {
            "type": "string"
          },
          "description": "A series of key/value pairs indicating features that the item requires with corresponding minimum version. When a feature is missing or of insufficient version, fallback is triggered.",
          "version": "1.2"
        }
      },
      "type": "object",
      "additionalProperties": false,
      "required": [
        "url"
      ]
    },
    "ImageSet": {
      "description": "The ImageSet displays a collection of Images similar to a gallery.",
      "properties": {
        "type": {
          "enum": [
            "ImageSet"
          ],
          "description": "Must be `ImageSet`"
        },
        "images": {
          "type": "array",
          "items": {
            "$ref": "#/definitions/Image"
          },
          "description": "The array of `Image` elements to show."
        },
        "imageSize": {
          "$ref": "#/definitions/ImageSize",
          "description": "Controls the approximate size of each image. The physical dimensions will vary per host."
        },
        "fallback": {},
        "height": {},
        "separator": {},
        "spacing": {},
        "id": {},
        "isVisible": {},
        "requires": {}
      },
      "type": "object",
      "additionalProperties": false,
      "required": [
        "images"
      ],
      "allOf": [
        {
          "$ref": "#/definitions/Extendable.Element"
        }
      ]
    },
    "TextRun": {
      "description": "Defines a single run of formatted text",
      "version": "1.2",
      "anyOf": [
        {
          "type": "string",
          "description": "Text to display"
        },
        {
          "type": "object",
          "properties": {
            "type": {
              "enum": [
                "TextRun"
              ],
              "description": "Must be `TextRun`"
            },
            "text": {
              "type": "string",
              "description": "Text to display"
            },
            "color": {
              "$ref": "#/definitions/Colors",
              "description": "Controls the color of the text."
            },
            "fontType": {
              "$ref": "#/definitions/FontType",
              "description": "The type of font to use"
            },
            "highlight": {
              "type": "boolean",
              "description": "If `true`, displays the text highlighted."
            },
            "isSubtle": {
              "type": "boolean",
              "description": "If `true`, displays text slightly toned down to appear less prominent.",
              "default": false
            },
            "italic": {
              "type": "boolean",
              "description": "If `true`, displays the text using italic font."
            },
            "selectAction": {
              "$ref": "#/definitions/ImplementationsOf.ISelectAction",
              "description": "Action to invoke when this text run is clicked. Visually changes the text run into a hyperlink. `Action.ShowCard` is not supported."
            },
            "size": {
              "$ref": "#/definitions/FontSize",
              "description": "Controls size of text."
            },
            "strikethrough": {
              "type": "boolean",
              "description": "If `true`, displays the text with strikethrough."
            },
            "weight": {
              "$ref": "#/definitions/FontWeight",
              "description": "Controls the weight of the text."
            }
          },
          "required": [
            "text"
          ],
          "additionalProperties": false
        }
      ]
    },
    "Input.Choice": {
      "description": "Describes a choice for use in a ChoiceSet.",
      "properties": {
        "type": {
          "enum": [
            "Input.Choice"
          ],
          "description": "Must be `Input.Choice`"
        },
        "title": {
          "type": "string",
          "description": "Text to display."
        },
        "value": {
          "type": "string",
          "description": "The raw value for the choice. **NOTE:** do not use a `,` in the value, since a `ChoiceSet` with `isMultiSelect` set to `true` returns a comma-delimited string of choice values."
        }
      },
      "type": "object",
      "additionalProperties": false,
      "required": [
        "title",
        "value"
      ]
    },
    "Input.ChoiceSet": {
      "description": "Allows a user to input a Choice.",
      "properties": {
        "type": {
          "enum": [
            "Input.ChoiceSet"
          ],
          "description": "Must be `Input.ChoiceSet`"
        },
        "choices": {
          "type": "array",
          "items": {
            "$ref": "#/definitions/Input.Choice"
          },
          "description": "`Choice` options."
        },
        "isMultiSelect": {
          "type": "boolean",
          "description": "Allow multiple choices to be selected.",
          "default": false
        },
        "style": {
          "$ref": "#/definitions/ChoiceInputStyle"
        },
        "value": {
          "type": "string",
          "description": "The initial choice (or set of choices) that should be selected. For multi-select, specify a comma-separated string of values."
        },
        "wrap": {
          "type": "boolean",
          "description": "If `true`, allow text to wrap. Otherwise, text is clipped.",
          "version": "1.2"
        },
        "id": {},
        "errorMessage": {},
        "isRequired": {},
        "label": {},
        "fallback": {},
        "height": {},
        "separator": {},
        "spacing": {},
        "isVisible": {},
        "requires": {}
      },
      "type": "object",
      "additionalProperties": false,
      "required": [
        "choices"
      ],
      "allOf": [
        {
          "$ref": "#/definitions/Extendable.Input"
        }
      ]
    },
    "Input.Date": {
      "description": "Lets a user choose a date.",
      "properties": {
        "type": {
          "enum": [
            "Input.Date"
          ],
          "description": "Must be `Input.Date`"
        },
        "max": {
          "type": "string",
          "description": "Hint of maximum value expressed in YYYY-MM-DD(may be ignored by some clients)."
        },
        "min": {
          "type": "string",
          "description": "Hint of minimum value expressed in YYYY-MM-DD(may be ignored by some clients)."
        },
        "placeholder": {
          "type": "string",
          "description": "Description of the input desired. Displayed when no selection has been made."
        },
        "value": {
          "type": "string",
          "description": "The initial value for this field expressed in YYYY-MM-DD."
        },
        "id": {},
        "errorMessage": {},
        "isRequired": {},
        "label": {},
        "fallback": {},
        "height": {},
        "separator": {},
        "spacing": {},
        "isVisible": {},
        "requires": {}
      },
      "type": "object",
      "additionalProperties": false,
      "allOf": [
        {
          "$ref": "#/definitions/Extendable.Input"
        }
      ]
    },
    "Input.Number": {
      "description": "Allows a user to enter a number.",
      "properties": {
        "type": {
          "enum": [
            "Input.Number"
          ],
          "description": "Must be `Input.Number`"
        },
        "max": {
          "type": "number",
          "description": "Hint of maximum value (may be ignored by some clients)."
        },
        "min": {
          "type": "number",
          "description": "Hint of minimum value (may be ignored by some clients)."
        },
        "placeholder": {
          "type": "string",
          "description": "Description of the input desired. Displayed when no selection has been made."
        },
        "value": {
          "type": "number",
          "description": "Initial value for this field."
        },
        "id": {},
        "errorMessage": {},
        "isRequired": {},
        "label": {},
        "fallback": {},
        "height": {},
        "separator": {},
        "spacing": {},
        "isVisible": {},
        "requires": {}
      },
      "type": "object",
      "additionalProperties": false,
      "allOf": [
        {
          "$ref": "#/definitions/Extendable.Input"
        }
      ]
    },
    "Input.Text": {
      "description": "Lets a user enter text.",
      "properties": {
        "type": {
          "enum": [
            "Input.Text"
          ],
          "description": "Must be `Input.Text`"
        },
        "isMultiline": {
          "type": "boolean",
          "description": "If `true`, allow multiple lines of input.",
          "default": false
        },
        "maxLength": {
          "type": "number",
          "description": "Hint of maximum length characters to collect (may be ignored by some clients)."
        },
        "placeholder": {
          "type": "string",
          "description": "Description of the input desired. Displayed when no text has been input."
        },
        "regex": {
          "type": "string",
          "description": "Regular expression indicating the required format of this text input."
        },
        "style": {
          "$ref": "#/definitions/TextInputStyle"
        },
        "inlineAction": {
          "$ref": "#/definitions/ImplementationsOf.ISelectAction",
          "description": "The inline action for the input. Typically displayed to the right of the input. It is strongly recommended to provide an icon on the action (which will be displayed instead of the title of the action).",
          "version": "1.2"
        },
        "value": {
          "type": "string",
          "description": "The initial value for this field."
        },
        "id": {},
        "errorMessage": {},
        "isRequired": {},
        "label": {},
        "fallback": {},
        "height": {},
        "separator": {},
        "spacing": {},
        "isVisible": {},
        "requires": {}
      },
      "type": "object",
      "additionalProperties": false,
      "allOf": [
        {
          "$ref": "#/definitions/Extendable.Input"
        }
      ]
    },
    "Input.Time": {
      "description": "Lets a user select a time.",
      "properties": {
        "type": {
          "enum": [
            "Input.Time"
          ],
          "description": "Must be `Input.Time`"
        },
        "max": {
          "type": "string",
          "description": "Hint of maximum value expressed in HH:MM (may be ignored by some clients)."
        },
        "min": {
          "type": "string",
          "description": "Hint of minimum value expressed in HH:MM (may be ignored by some clients)."
        },
        "placeholder": {
          "type": "string",
          "description": "Description of the input desired. Displayed when no time has been selected."
        },
        "value": {
          "type": "string",
          "description": "The initial value for this field expressed in HH:MM."
        },
        "id": {},
        "errorMessage": {},
        "isRequired": {},
        "label": {},
        "fallback": {},
        "height": {},
        "separator": {},
        "spacing": {},
        "isVisible": {},
        "requires": {}
      },
      "type": "object",
      "additionalProperties": false,
      "allOf": [
        {
          "$ref": "#/definitions/Extendable.Input"
        }
      ]
    },
    "Input.Toggle": {
      "description": "Lets a user choose between two options.",
      "properties": {
        "type": {
          "enum": [
            "Input.Toggle"
          ],
          "description": "Must be `Input.Toggle`"
        },
        "title": {
          "type": "string",
          "description": "Title for the toggle"
        },
        "value": {
          "type": "string",
          "description": "The initial selected value. If you want the toggle to be initially on, set this to the value of `valueOn`'s value.",
          "default": "false"
        },
        "valueOff": {
          "type": "string",
          "description": "The value when toggle is off",
          "default": "false"
        },
        "valueOn": {
          "type": "string",
          "description": "The value when toggle is on",
          "default": "true"
        },
        "wrap": {
          "type": "boolean",
          "description": "If `true`, allow text to wrap. Otherwise, text is clipped.",
          "version": "1.2"
        },
        "id": {},
        "errorMessage": {},
        "isRequired": {},
        "label": {},
        "fallback": {},
        "height": {},
        "separator": {},
        "spacing": {},
        "isVisible": {},
        "requires": {}
      },
      "type": "object",
      "additionalProperties": false,
      "required": [
        "title"
      ],
      "allOf": [
        {
          "$ref": "#/definitions/Extendable.Input"
        }
      ]
    },
    "Media": {
      "description": "Displays a media player for audio or video content.",
      "version": "1.1",
      "features": [
        196
      ],
      "properties": {
        "type": {
          "enum": [
            "Media"
          ],
          "description": "Must be `Media`"
        },
        "sources": {
          "type": "array",
          "items": {
            "$ref": "#/definitions/MediaSource"
          },
          "description": "Array of media sources to attempt to play."
        },
        "poster": {
          "type": "string",
          "format": "uri-reference",
          "description": "URL of an image to display before playing. Supports data URI in version 1.2+"
        },
        "altText": {
          "type": "string",
          "description": "Alternate text describing the audio or video."
        },
        "fallback": {},
        "height": {},
        "separator": {},
        "spacing": {},
        "id": {},
        "isVisible": {},
        "requires": {}
      },
      "type": "object",
      "additionalProperties": false,
      "required": [
        "sources"
      ],
      "allOf": [
        {
          "$ref": "#/definitions/Extendable.Element"
        }
      ]
    },
    "MediaSource": {
      "description": "Defines a source for a Media element",
      "version": "1.1",
      "features": [
        196
      ],
      "properties": {
        "type": {
          "enum": [
            "MediaSource"
          ],
          "description": "Must be `MediaSource`"
        },
        "mimeType": {
          "type": "string",
          "description": "Mime type of associated media (e.g. `\"video/mp4\"`)."
        },
        "url": {
          "type": "string",
          "format": "uri-reference",
          "description": "URL to media. Supports data URI in version 1.2+"
        }
      },
      "type": "object",
      "additionalProperties": false,
      "required": [
        "mimeType",
        "url"
      ]
    },
    "RichTextBlock": {
      "description": "Defines an array of inlines, allowing for inline text formatting.",
      "version": "1.2",
      "features": [
        1933
      ],
      "properties": {
        "type": {
          "enum": [
            "RichTextBlock"
          ],
          "description": "Must be `RichTextBlock`"
        },
        "inlines": {
          "type": "array",
          "items": {
            "$ref": "#/definitions/ImplementationsOf.Inline"
          },
          "description": "The array of inlines."
        },
        "horizontalAlignment": {
          "$ref": "#/definitions/HorizontalAlignment",
          "description": "Controls the horizontal text alignment."
        },
        "fallback": {},
        "height": {},
        "separator": {},
        "spacing": {},
        "id": {},
        "isVisible": {},
        "requires": {}
      },
      "type": "object",
      "additionalProperties": false,
      "required": [
        "inlines"
      ],
      "allOf": [
        {
          "$ref": "#/definitions/Extendable.Element"
        }
      ]
    },
    "TextBlock": {
      "description": "Displays text, allowing control over font sizes, weight, and color.",
      "properties": {
        "type": {
          "enum": [
            "TextBlock"
          ],
          "description": "Must be `TextBlock`"
        },
        "text": {
          "type": "string",
          "description": "Text to display"
        },
        "color": {
          "$ref": "#/definitions/Colors",
          "description": "Controls the color of `TextBlock` elements."
        },
        "fontType": {
          "$ref": "#/definitions/FontType",
          "description": "Type of font to use for rendering",
          "version": "1.2"
        },
        "horizontalAlignment": {
          "$ref": "#/definitions/HorizontalAlignment",
          "description": "Controls the horizontal text alignment."
        },
        "isSubtle": {
          "type": "boolean",
          "description": "If `true`, displays text slightly toned down to appear less prominent.",
          "default": false
        },
        "maxLines": {
          "type": "number",
          "description": "Specifies the maximum number of lines to display."
        },
        "size": {
          "$ref": "#/definitions/FontSize",
          "description": "Controls size of text."
        },
        "weight": {
          "$ref": "#/definitions/FontWeight",
          "description": "Controls the weight of `TextBlock` elements."
        },
        "wrap": {
          "type": "boolean",
          "description": "If `true`, allow text to wrap. Otherwise, text is clipped.",
          "default": false
        },
        "fallback": {},
        "height": {},
        "separator": {},
        "spacing": {},
        "id": {},
        "isVisible": {},
        "requires": {}
      },
      "type": "object",
      "additionalProperties": false,
      "required": [
        "text"
      ],
      "allOf": [
        {
          "$ref": "#/definitions/Extendable.Element"
        }
      ]
    },
    "ActionInputs": {
      "anyOf": [
        {
          "enum": [
            "All",
            "None"
          ]
        },
        {
          "pattern": "^([a|A][l|L][l|L])|([n|N][o|O][n|N][e|E])$"
        }
      ]
    },
    "ActionStyle": {
      "description": "Controls the style of an Action, which influences how the action is displayed, spoken, etc.",
      "features": [
        861
      ],
      "version": "1.2",
      "anyOf": [
        {
          "enum": [
            "default",
            "positive",
            "destructive"
          ]
        },
        {
          "pattern": "^([d|D][e|E][f|F][a|A][u|U][l|L][t|T])|([p|P][o|O][s|S][i|I][t|T][i|I][v|V][e|E])|([d|D][e|E][s|S][t|T][r|R][u|U][c|C][t|T][i|I][v|V][e|E])$"
        }
      ]
    },
    "BlockElementHeight": {
      "anyOf": [
        {
          "enum": [
            "auto",
            "stretch"
          ]
        },
        {
          "pattern": "^([a|A][u|U][t|T][o|O])|([s|S][t|T][r|R][e|E][t|T][c|C][h|H])$"
        }
      ]
    },
    "ChoiceInputStyle": {
      "description": "Style hint for `Input.ChoiceSet`.",
      "anyOf": [
        {
          "enum": [
            "compact",
            "expanded"
          ]
        },
        {
          "pattern": "^([c|C][o|O][m|M][p|P][a|A][c|C][t|T])|([e|E][x|X][p|P][a|A][n|N][d|D][e|E][d|D])$"
        }
      ]
    },
    "Colors": {
      "anyOf": [
        {
          "enum": [
            "default",
            "dark",
            "light",
            "accent",
            "good",
            "warning",
            "attention"
          ]
        },
        {
          "pattern": "^([d|D][e|E][f|F][a|A][u|U][l|L][t|T])|([d|D][a|A][r|R][k|K])|([l|L][i|I][g|G][h|H][t|T])|([a|A][c|C][c|C][e|E][n|N][t|T])|([g|G][o|O][o|O][d|D])|([w|W][a|A][r|R][n|N][i|I][n|N][g|G])|([a|A][t|T][t|T][e|E][n|N][t|T][i|I][o|O][n|N])$"
        }
      ]
    },
    "ContainerStyle": {
      "anyOf": [
        {
          "enum": [
            "default",
            "emphasis",
            "good",
            "attention",
            "warning",
            "accent"
          ]
        },
        {
          "pattern": "^([d|D][e|E][f|F][a|A][u|U][l|L][t|T])|([e|E][m|M][p|P][h|H][a|A][s|S][i|I][s|S])|([g|G][o|O][o|O][d|D])|([a|A][t|T][t|T][e|E][n|N][t|T][i|I][o|O][n|N])|([w|W][a|A][r|R][n|N][i|I][n|N][g|G])|([a|A][c|C][c|C][e|E][n|N][t|T])$"
        }
      ]
    },
    "FallbackOption": {
      "anyOf": [
        {
          "enum": [
            "drop"
          ]
        },
        {
          "pattern": "^([d|D][r|R][o|O][p|P])$"
        }
      ]
    },
    "FontSize": {
      "anyOf": [
        {
          "enum": [
            "default",
            "small",
            "medium",
            "large",
            "extraLarge"
          ]
        },
        {
          "pattern": "^([d|D][e|E][f|F][a|A][u|U][l|L][t|T])|([s|S][m|M][a|A][l|L][l|L])|([m|M][e|E][d|D][i|I][u|U][m|M])|([l|L][a|A][r|R][g|G][e|E])|([e|E][x|X][t|T][r|R][a|A][l|L][a|A][r|R][g|G][e|E])$"
        }
      ]
    },
    "FontType": {
      "anyOf": [
        {
          "enum": [
            "default",
            "monospace"
          ]
        },
        {
          "pattern": "^([d|D][e|E][f|F][a|A][u|U][l|L][t|T])|([m|M][o|O][n|N][o|O][s|S][p|P][a|A][c|C][e|E])$"
        }
      ]
    },
    "FontWeight": {
      "anyOf": [
        {
          "enum": [
            "default",
            "lighter",
            "bolder"
          ]
        },
        {
          "pattern": "^([d|D][e|E][f|F][a|A][u|U][l|L][t|T])|([l|L][i|I][g|G][h|H][t|T][e|E][r|R])|([b|B][o|O][l|L][d|D][e|E][r|R])$"
        }
      ]
    },
    "HorizontalAlignment": {
      "description": "Controls how content is horizontally positioned within its container.",
      "anyOf": [
        {
          "enum": [
            "left",
            "center",
            "right"
          ]
        },
        {
          "pattern": "^([l|L][e|E][f|F][t|T])|([c|C][e|E][n|N][t|T][e|E][r|R])|([r|R][i|I][g|G][h|H][t|T])$"
        }
      ]
    },
    "ImageFillMode": {
      "anyOf": [
        {
          "enum": [
            "cover",
            "repeatHorizontally",
            "repeatVertically",
            "repeat"
          ]
        },
        {
          "pattern": "^([c|C][o|O][v|V][e|E][r|R])|([r|R][e|E][p|P][e|E][a|A][t|T][h|H][o|O][r|R][i|I][z|Z][o|O][n|N][t|T][a|A][l|L][l|L][y|Y])|([r|R][e|E][p|P][e|E][a|A][t|T][v|V][e|E][r|R][t|T][i|I][c|C][a|A][l|L][l|L][y|Y])|([r|R][e|E][p|P][e|E][a|A][t|T])$"
        }
      ]
    },
    "ImageSize": {
      "description": "Controls the approximate size of the image. The physical dimensions will vary per host. Every option preserves aspect ratio.",
      "anyOf": [
        {
          "enum": [
            "auto",
            "stretch",
            "small",
            "medium",
            "large"
          ]
        },
        {
          "pattern": "^([a|A][u|U][t|T][o|O])|([s|S][t|T][r|R][e|E][t|T][c|C][h|H])|([s|S][m|M][a|A][l|L][l|L])|([m|M][e|E][d|D][i|I][u|U][m|M])|([l|L][a|A][r|R][g|G][e|E])$"
        }
      ]
    },
    "ImageStyle": {
      "description": "Controls how this `Image` is displayed.",
      "anyOf": [
        {
          "enum": [
            "default",
            "person"
          ]
        },
        {
          "pattern": "^([d|D][e|E][f|F][a|A][u|U][l|L][t|T])|([p|P][e|E][r|R][s|S][o|O][n|N])$"
        }
      ]
    },
    "Spacing": {
      "description": "Specifies how much spacing. Hosts pick the exact pixel amounts for each of these.",
      "anyOf": [
        {
          "enum": [
            "default",
            "none",
            "small",
            "medium",
            "large",
            "extraLarge",
            "padding"
          ]
        },
        {
          "pattern": "^([d|D][e|E][f|F][a|A][u|U][l|L][t|T])|([n|N][o|O][n|N][e|E])|([s|S][m|M][a|A][l|L][l|L])|([m|M][e|E][d|D][i|I][u|U][m|M])|([l|L][a|A][r|R][g|G][e|E])|([e|E][x|X][t|T][r|R][a|A][l|L][a|A][r|R][g|G][e|E])|([p|P][a|A][d|D][d|D][i|I][n|N][g|G])$"
        }
      ]
    },
    "TextInputStyle": {
      "description": "Style hint for text input.",
      "anyOf": [
        {
          "enum": [
            "text",
            "tel",
            "url",
            "email"
          ]
        },
        {
          "pattern": "^([t|T][e|E][x|X][t|T])|([t|T][e|E][l|L])|([u|U][r|R][l|L])|([e|E][m|M][a|A][i|I][l|L])$"
        }
      ]
    },
    "VerticalAlignment": {
      "anyOf": [
        {
          "enum": [
            "top",
            "center",
            "bottom"
          ]
        },
        {
          "pattern": "^([t|T][o|O][p|P])|([c|C][e|E][n|N][t|T][e|E][r|R])|([b|B][o|O][t|T][t|T][o|O][m|M])$"
        }
      ]
    },
    "VerticalContentAlignment": {
      "anyOf": [
        {
          "enum": [
            "top",
            "center",
            "bottom"
          ]
        },
        {
          "pattern": "^([t|T][o|O][p|P])|([c|C][e|E][n|N][t|T][e|E][r|R])|([b|B][o|O][t|T][t|T][o|O][m|M])$"
        }
      ]
    },
    "BackgroundImage": {
      "description": "Specifies a background image.",
      "properties": {
        "type": {
          "enum": [
            "BackgroundImage"
          ],
          "description": "Must be `BackgroundImage`"
        },
        "url": {
          "type": "string",
          "format": "uri-reference",
          "description": "The URL (or data url) of the image."
        },
        "fillMode": {
          "$ref": "#/definitions/ImageFillMode",
          "description": "Describes how the image should fill the area."
        },
        "horizontalAlignment": {
          "$ref": "#/definitions/HorizontalAlignment",
          "description": "Describes how the image should be aligned if it must be cropped or if using repeat fill mode."
        },
        "verticalAlignment": {
          "$ref": "#/definitions/VerticalAlignment",
          "description": "Describes how the image should be aligned if it must be cropped or if using repeat fill mode."
        }
      },
      "version": "1.2",
      "type": "object",
      "additionalProperties": false,
      "required": [
        "url"
      ]
    },
    "ImplementationsOf.Item": {
      "anyOf": [
        {
          "required": [
            "type"
          ],
          "allOf": [
            {
              "$ref": "#/definitions/Action.OpenUrl"
            }
          ]
        },
        {
          "required": [
            "type"
          ],
          "allOf": [
            {
              "$ref": "#/definitions/Action.ShowCard"
            }
          ]
        },
        {
          "required": [
            "type"
          ],
          "allOf": [
            {
              "$ref": "#/definitions/Action.Submit"
            }
          ]
        },
        {
          "required": [
            "type"
          ],
          "allOf": [
            {
              "$ref": "#/definitions/Action.ToggleVisibility"
            }
          ]
        },
        {
          "required": [
            "type"
          ],
          "allOf": [
            {
              "$ref": "#/definitions/ActionSet"
            }
          ]
        },
        {
          "required": [
            "type"
          ],
          "allOf": [
            {
              "$ref": "#/definitions/Column"
            }
          ]
        },
        {
          "required": [
            "type"
          ],
          "allOf": [
            {
              "$ref": "#/definitions/ColumnSet"
            }
          ]
        },
        {
          "required": [
            "type"
          ],
          "allOf": [
            {
              "$ref": "#/definitions/Container"
            }
          ]
        },
        {
          "required": [
            "type"
          ],
          "allOf": [
            {
              "$ref": "#/definitions/FactSet"
            }
          ]
        },
        {
          "required": [
            "type"
          ],
          "allOf": [
            {
              "$ref": "#/definitions/Image"
            }
          ]
        },
        {
          "required": [
            "type"
          ],
          "allOf": [
            {
              "$ref": "#/definitions/ImageSet"
            }
          ]
        },
        {
          "required": [
            "type"
          ],
          "allOf": [
            {
              "$ref": "#/definitions/Input.ChoiceSet"
            }
          ]
        },
        {
          "required": [
            "type"
          ],
          "allOf": [
            {
              "$ref": "#/definitions/Input.Date"
            }
          ]
        },
        {
          "required": [
            "type"
          ],
          "allOf": [
            {
              "$ref": "#/definitions/Input.Number"
            }
          ]
        },
        {
          "required": [
            "type"
          ],
          "allOf": [
            {
              "$ref": "#/definitions/Input.Text"
            }
          ]
        },
        {
          "required": [
            "type"
          ],
          "allOf": [
            {
              "$ref": "#/definitions/Input.Time"
            }
          ]
        },
        {
          "required": [
            "type"
          ],
          "allOf": [
            {
              "$ref": "#/definitions/Input.Toggle"
            }
          ]
        },
        {
          "required": [
            "type"
          ],
          "allOf": [
            {
              "$ref": "#/definitions/Media"
            }
          ]
        },
        {
          "required": [
            "type"
          ],
          "allOf": [
            {
              "$ref": "#/definitions/RichTextBlock"
            }
          ]
        },
        {
          "required": [
            "type"
          ],
          "allOf": [
            {
              "$ref": "#/definitions/TextBlock"
            }
          ]
        }
      ]
    },
    "ImplementationsOf.Action": {
      "anyOf": [
        {
          "required": [
            "type"
          ],
          "allOf": [
            {
              "$ref": "#/definitions/Action.OpenUrl"
            }
          ]
        },
        {
          "required": [
            "type"
          ],
          "allOf": [
            {
              "$ref": "#/definitions/Action.ShowCard"
            }
          ]
        },
        {
          "required": [
            "type"
          ],
          "allOf": [
            {
              "$ref": "#/definitions/Action.Submit"
            }
          ]
        },
        {
          "required": [
            "type"
          ],
          "allOf": [
            {
              "$ref": "#/definitions/Action.ToggleVisibility"
            }
          ]
        }
      ]
    },
    "ImplementationsOf.ISelectAction": {
      "anyOf": [
        {
          "required": [
            "type"
          ],
          "allOf": [
            {
              "$ref": "#/definitions/Action.OpenUrl"
            }
          ]
        },
        {
          "required": [
            "type"
          ],
          "allOf": [
            {
              "$ref": "#/definitions/Action.Submit"
            }
          ]
        },
        {
          "required": [
            "type"
          ],
          "allOf": [
            {
              "$ref": "#/definitions/Action.ToggleVisibility"
            }
          ]
        }
      ]
    },
    "ImplementationsOf.Element": {
      "anyOf": [
        {
          "required": [
            "type"
          ],
          "allOf": [
            {
              "$ref": "#/definitions/ActionSet"
            }
          ]
        },
        {
          "required": [
            "type"
          ],
          "allOf": [
            {
              "$ref": "#/definitions/ColumnSet"
            }
          ]
        },
        {
          "required": [
            "type"
          ],
          "allOf": [
            {
              "$ref": "#/definitions/Container"
            }
          ]
        },
        {
          "required": [
            "type"
          ],
          "allOf": [
            {
              "$ref": "#/definitions/FactSet"
            }
          ]
        },
        {
          "required": [
            "type"
          ],
          "allOf": [
            {
              "$ref": "#/definitions/Image"
            }
          ]
        },
        {
          "required": [
            "type"
          ],
          "allOf": [
            {
              "$ref": "#/definitions/ImageSet"
            }
          ]
        },
        {
          "required": [
            "type"
          ],
          "allOf": [
            {
              "$ref": "#/definitions/Input.ChoiceSet"
            }
          ]
        },
        {
          "required": [
            "type"
          ],
          "allOf": [
            {
              "$ref": "#/definitions/Input.Date"
            }
          ]
        },
        {
          "required": [
            "type"
          ],
          "allOf": [
            {
              "$ref": "#/definitions/Input.Number"
            }
          ]
        },
        {
          "required": [
            "type"
          ],
          "allOf": [
            {
              "$ref": "#/definitions/Input.Text"
            }
          ]
        },
        {
          "required": [
            "type"
          ],
          "allOf": [
            {
              "$ref": "#/definitions/Input.Time"
            }
          ]
        },
        {
          "required": [
            "type"
          ],
          "allOf": [
            {
              "$ref": "#/definitions/Input.Toggle"
            }
          ]
        },
        {
          "required": [
            "type"
          ],
          "allOf": [
            {
              "$ref": "#/definitions/Media"
            }
          ]
        },
        {
          "required": [
            "type"
          ],
          "allOf": [
            {
              "$ref": "#/definitions/RichTextBlock"
            }
          ]
        },
        {
          "required": [
            "type"
          ],
          "allOf": [
            {
              "$ref": "#/definitions/TextBlock"
            }
          ]
        }
      ]
    },
    "ImplementationsOf.ToggleableItem": {
      "anyOf": [
        {
          "required": [
            "type"
          ],
          "allOf": [
            {
              "$ref": "#/definitions/ActionSet"
            }
          ]
        },
        {
          "required": [
            "type"
          ],
          "allOf": [
            {
              "$ref": "#/definitions/Column"
            }
          ]
        },
        {
          "required": [
            "type"
          ],
          "allOf": [
            {
              "$ref": "#/definitions/ColumnSet"
            }
          ]
        },
        {
          "required": [
            "type"
          ],
          "allOf": [
            {
              "$ref": "#/definitions/Container"
            }
          ]
        },
        {
          "required": [
            "type"
          ],
          "allOf": [
            {
              "$ref": "#/definitions/FactSet"
            }
          ]
        },
        {
          "required": [
            "type"
          ],
          "allOf": [
            {
              "$ref": "#/definitions/Image"
            }
          ]
        },
        {
          "required": [
            "type"
          ],
          "allOf": [
            {
              "$ref": "#/definitions/ImageSet"
            }
          ]
        },
        {
          "required": [
            "type"
          ],
          "allOf": [
            {
              "$ref": "#/definitions/Input.ChoiceSet"
            }
          ]
        },
        {
          "required": [
            "type"
          ],
          "allOf": [
            {
              "$ref": "#/definitions/Input.Date"
            }
          ]
        },
        {
          "required": [
            "type"
          ],
          "allOf": [
            {
              "$ref": "#/definitions/Input.Number"
            }
          ]
        },
        {
          "required": [
            "type"
          ],
          "allOf": [
            {
              "$ref": "#/definitions/Input.Text"
            }
          ]
        },
        {
          "required": [
            "type"
          ],
          "allOf": [
            {
              "$ref": "#/definitions/Input.Time"
            }
          ]
        },
        {
          "required": [
            "type"
          ],
          "allOf": [
            {
              "$ref": "#/definitions/Input.Toggle"
            }
          ]
        },
        {
          "required": [
            "type"
          ],
          "allOf": [
            {
              "$ref": "#/definitions/Media"
            }
          ]
        },
        {
          "required": [
            "type"
          ],
          "allOf": [
            {
              "$ref": "#/definitions/RichTextBlock"
            }
          ]
        },
        {
          "required": [
            "type"
          ],
          "allOf": [
            {
              "$ref": "#/definitions/TextBlock"
            }
          ]
        }
      ]
    },
    "ImplementationsOf.Inline": {
      "anyOf": [
        {
          "required": [
            "type"
          ],
          "allOf": [
            {
              "$ref": "#/definitions/TextRun"
            }
          ]
        }
      ]
    },
    "ImplementationsOf.Input": {
      "anyOf": [
        {
          "required": [
            "type"
          ],
          "allOf": [
            {
              "$ref": "#/definitions/Input.ChoiceSet"
            }
          ]
        },
        {
          "required": [
            "type"
          ],
          "allOf": [
            {
              "$ref": "#/definitions/Input.Date"
            }
          ]
        },
        {
          "required": [
            "type"
          ],
          "allOf": [
            {
              "$ref": "#/definitions/Input.Number"
            }
          ]
        },
        {
          "required": [
            "type"
          ],
          "allOf": [
            {
              "$ref": "#/definitions/Input.Text"
            }
          ]
        },
        {
          "required": [
            "type"
          ],
          "allOf": [
            {
              "$ref": "#/definitions/Input.Time"
            }
          ]
        },
        {
          "required": [
            "type"
          ],
          "allOf": [
            {
              "$ref": "#/definitions/Input.Toggle"
            }
          ]
        }
      ]
    },
    "Extendable.Action": {
      "properties": {
        "title": {
          "type": "string",
          "description": "Label for button or link that represents this action."
        },
        "iconUrl": {
          "type": "string",
          "format": "uri-reference",
          "description": "Optional icon to be shown on the action in conjunction with the title. Supports data URI in version 1.2+",
          "version": "1.1"
        },
        "style": {
          "$ref": "#/definitions/ActionStyle",
          "description": "Controls the style of an Action, which influences how the action is displayed, spoken, etc.",
          "version": "1.2"
        },
        "fallback": {
          "anyOf": [
            {
              "$ref": "#/definitions/ImplementationsOf.Action"
            },
            {
              "$ref": "#/definitions/FallbackOption"
            }
          ],
          "description": "Describes what to do when an unknown element is encountered or the requires of this or any children can't be met.",
          "version": "1.2"
        },
<<<<<<< HEAD
        "associatedInputIds": {
=======
        "inputs": {
>>>>>>> 7126be79
          "anyOf": [
            {
              "type": "array",
              "items": {
                "type": "string"
              }
            },
            {
              "$ref": "#/definitions/ActionInputs"
            }
          ],
          "description": "None, All, or an array of ids for inputs (or containers of inputs) that should be validated before allowing this action.",
          "version": "1.3",
          "default": "None"
        },
        "requires": {}
      },
      "type": "object",
      "allOf": [
        {
          "$ref": "#/definitions/Extendable.Item"
        }
      ]
    },
    "Extendable.Element": {
      "properties": {
        "fallback": {
          "anyOf": [
            {
              "$ref": "#/definitions/ImplementationsOf.Element"
            },
            {
              "$ref": "#/definitions/FallbackOption"
            }
          ],
          "description": "Describes what to do when an unknown element is encountered or the requires of this or any children can't be met.",
          "version": "1.2"
        },
        "height": {
          "$ref": "#/definitions/BlockElementHeight",
          "description": "Specifies the height of the element.",
          "version": "1.1"
        },
        "separator": {
          "type": "boolean",
          "description": "When `true`, draw a separating line at the top of the element."
        },
        "spacing": {
          "$ref": "#/definitions/Spacing",
          "description": "Controls the amount of spacing between this element and the preceding element."
        },
        "id": {},
        "isVisible": {},
        "requires": {}
      },
      "type": "object",
      "allOf": [
        {
          "$ref": "#/definitions/Extendable.ToggleableItem"
        }
      ]
    },
    "Extendable.Input": {
      "description": "Base input class",
      "properties": {
        "id": {
          "type": "string",
          "description": "Unique identifier for the value. Used to identify collected input when the Submit action is performed."
        },
        "errorMessage": {
          "type": "string",
          "description": "Error message to display when entered input is invalid",
          "version": "1.3"
        },
        "isRequired": {
          "type": "boolean",
          "description": "Whether or not this input is required",
          "version": "1.3"
        },
        "label": {
          "anyOf": [
            {
              "type": "string"
            },
            {
              "$ref": "#/definitions/TextBlock"
            },
            {
              "$ref": "#/definitions/RichTextBlock"
            }
          ],
          "description": "Label for this input",
          "version": "1.3"
        },
        "fallback": {
          "anyOf": [
            {
              "$ref": "#/definitions/ImplementationsOf.Element"
            },
            {
              "$ref": "#/definitions/FallbackOption"
            }
          ],
          "description": "Describes what to do when an unknown element is encountered or the requires of this or any children can't be met.",
          "version": "1.2"
        },
        "height": {
          "$ref": "#/definitions/BlockElementHeight",
          "description": "Specifies the height of the element.",
          "version": "1.1"
        },
        "separator": {
          "type": "boolean",
          "description": "When `true`, draw a separating line at the top of the element."
        },
        "spacing": {
          "$ref": "#/definitions/Spacing",
          "description": "Controls the amount of spacing between this element and the preceding element."
        },
        "isVisible": {
          "type": "boolean",
          "description": "If `false`, this item will be removed from the visual tree.",
          "default": true,
          "version": "1.2"
        },
        "requires": {
          "type": "object",
          "additionalProperties": {
            "type": "string"
          },
          "description": "A series of key/value pairs indicating features that the item requires with corresponding minimum version. When a feature is missing or of insufficient version, fallback is triggered.",
          "version": "1.2"
        }
      },
      "type": "object",
      "required": [
        "id"
      ]
    },
    "Extendable.Item": {
      "properties": {
        "requires": {
          "type": "object",
          "additionalProperties": {
            "type": "string"
          },
          "description": "A series of key/value pairs indicating features that the item requires with corresponding minimum version. When a feature is missing or of insufficient version, fallback is triggered.",
          "version": "1.2"
        }
      },
      "type": "object"
    },
    "Extendable.ToggleableItem": {
      "properties": {
        "id": {
          "type": "string",
          "description": "A unique identifier associated with the item."
        },
        "isVisible": {
          "type": "boolean",
          "description": "If `false`, this item will be removed from the visual tree.",
          "default": true,
          "version": "1.2"
        },
        "requires": {}
      },
      "type": "object",
      "allOf": [
        {
          "$ref": "#/definitions/Extendable.Item"
        }
      ]
    }
  },
  "anyOf": [
    {
      "allOf": [
        {
          "$ref": "#/definitions/AdaptiveCard"
        }
      ]
    }
  ]
}<|MERGE_RESOLUTION|>--- conflicted
+++ resolved
@@ -20,11 +20,7 @@
         "iconUrl": {},
         "style": {},
         "fallback": {},
-<<<<<<< HEAD
         "associatedInputIds": {},
-=======
-        "inputs": {},
->>>>>>> 7126be79
         "requires": {}
       },
       "type": "object",
@@ -55,11 +51,7 @@
         "iconUrl": {},
         "style": {},
         "fallback": {},
-<<<<<<< HEAD
         "associatedInputIds": {},
-=======
-        "inputs": {},
->>>>>>> 7126be79
         "requires": {}
       },
       "type": "object",
@@ -90,11 +82,7 @@
           ],
           "description": "Initial data that input fields will be combined with. These are essentially ‘hidden’ properties."
         },
-<<<<<<< HEAD
         "associatedInputIds": {
-=======
-        "inputs": {
->>>>>>> 7126be79
           "anyOf": [
             {
               "type": "array",
@@ -170,11 +158,7 @@
         "iconUrl": {},
         "style": {},
         "fallback": {},
-<<<<<<< HEAD
         "associatedInputIds": {},
-=======
-        "inputs": {},
->>>>>>> 7126be79
         "requires": {}
       },
       "type": "object",
@@ -2437,11 +2421,7 @@
           "description": "Describes what to do when an unknown element is encountered or the requires of this or any children can't be met.",
           "version": "1.2"
         },
-<<<<<<< HEAD
         "associatedInputIds": {
-=======
-        "inputs": {
->>>>>>> 7126be79
           "anyOf": [
             {
               "type": "array",
