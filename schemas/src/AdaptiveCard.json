--- conflicted
+++ resolved
@@ -64,15 +64,6 @@
 			"es"
 			]
 		},
-<<<<<<< HEAD
-=======
-		"showRequiredInputHints": {
-			"type": "boolean",
-			"description": "True if required fields should be visually indicated",
-			"version": "1.3",
-			"default":true
-		},
->>>>>>> 7126be79
 		"verticalContentAlignment": {
 			"type": "VerticalContentAlignment",
 			"description": "Defines how the content should be aligned vertically within the container. Only relevant for fixed-height cards, or cards with a `minHeight` specified.",
@@ -81,13 +72,6 @@
 		"$schema": {
 			"type": "uri",
 			"description": "The Adaptive Card schema."
-<<<<<<< HEAD
-		},
-		"id": {
-			"type": "string",
-			"description": "A unique identifier associated with the AdaptiveCard."
-=======
->>>>>>> 7126be79
 		}
 	}
 }