# Getting Started 
<<<<<<< HEAD
An adaptive card is nothing more then a serialized JSON object of a card object model.  
=======
An Adaptive Card is nothing more than a JSON-serialized card object model.
>>>>>>> a981c233

## Basic layout 
To understand the object model represented by the JSON, it is useful to understand the basic architecture of a card.  A card is made up of containers of elements and actions. These containers are stacked vertically unless there is an ColumnSet element which allows you to define a collection of containers that live side by side.

A simple example card which has a single line of text followed by an image:

```javascript
{
    "type": "AdaptiveCard",
    "version": "1.0",
    "body": [
        {
            "type": "Image",
            "url": "http://adaptivecards-staging.azurewebsites.net/api/cat"
        },
        {
            "type": "TextBlock",
            "text": "Here is a ninja cat"
        }
    ]
}
```

## Type Property
Every element has a `type` property which identifies what kind of object it is. Looking at the above card you can see we
have 2 elements, one which is an `Image`, one which is a `TextBlock`.

## Basic Elements
<<<<<<< HEAD
The most fundamantal basic elements are:
* **TextBlock** - adds a block of text with properties to control what the text looks like
* **Image** - adds an image with properties to control what the image looks like
=======
The most fundamantal elements are:
* **TextBlock** - let's add a block of text, with properties to control what the text looks like
* **Image** - let's you add an image, with properties to control what the image looks like
>>>>>>> a981c233

## Container Elements
A card is made up of one or more containers.  Each container has a collection of elements which are laid out vertically as blocks of the same width as the container. 

* **Container** - Defines a a collection of elements 
* **ColumnSet/Column** - Defines a collection of columns, each column is a container
* **FactSet** - Container of Facts
* **ImageSet** - Container of Images so that UI can show appropriate photo gallery experience for a collection of images.

## Input Elements
Input elements allow you to ask for native UI to build simple forms:
* **Input.Text** - get text content from the user
* **Input.Date** - get a Date from the user
* **Input.Time** - get a Time from the user
* **Input.Number** - get a Number from the user
* **Input.ChoiceSet** - Give the user a set of choices and have them pick
* **Input.ToggleChoice** - Give the user a single choice between two items and have them pick

## Actions
Actions add buttons to the card.  They don't define the logic of the actions, but use the predefined action types instead.

* **Action.OpenUrl** - the button opens an external URL for viewing
* **Action.ShowCard** - Requests a sub-card to be shown to the user.  
* **Action.Http** - Requests that all of the input data is gathered up and sent via an HTTP call 
* **Action.Submit** - Ask for all of the input elements to be gathered up into an object which is then sent to you through some method defined by the host application.

> **Example Action.Submit**: With Skype, an Action.Submit will send a Bot Framework bot activity back to the bot with the **Value** property containing an object with all of the input data on it.

## Learn More
* The [Card Schema reference documentation](CardSchema.md) contains details of each element.
<!--* Visit the [Samples](/samples) to see interactive cards. -->
<!--* Visit the [Schema Explorer](/Explorer) to see interactive examples of each element and its properties--><|MERGE_RESOLUTION|>--- conflicted
+++ resolved
@@ -1,9 +1,6 @@
 # Getting Started 
-<<<<<<< HEAD
-An adaptive card is nothing more then a serialized JSON object of a card object model.  
-=======
+
 An Adaptive Card is nothing more than a JSON-serialized card object model.
->>>>>>> a981c233
 
 ## Basic layout 
 To understand the object model represented by the JSON, it is useful to understand the basic architecture of a card.  A card is made up of containers of elements and actions. These containers are stacked vertically unless there is an ColumnSet element which allows you to define a collection of containers that live side by side.
@@ -32,15 +29,9 @@
 have 2 elements, one which is an `Image`, one which is a `TextBlock`.
 
 ## Basic Elements
-<<<<<<< HEAD
-The most fundamantal basic elements are:
+The most fundamental basic elements are:
 * **TextBlock** - adds a block of text with properties to control what the text looks like
 * **Image** - adds an image with properties to control what the image looks like
-=======
-The most fundamantal elements are:
-* **TextBlock** - let's add a block of text, with properties to control what the text looks like
-* **Image** - let's you add an image, with properties to control what the image looks like
->>>>>>> a981c233
 
 ## Container Elements
 A card is made up of one or more containers.  Each container has a collection of elements which are laid out vertically as blocks of the same width as the container. 
