--- conflicted
+++ resolved
@@ -5,15 +5,6 @@
 	"body": [
 		{
 			"type": "TextBlock",
-<<<<<<< HEAD
-			"text": "Style: Heading",
-			"style": "heading"
-		},
-		{
-			"type": "TextBlock",
-			"text": "Style: Default",
-			"style": "default"
-=======
 			"text": "Style set to heading",
 			"style": "heading",
 			"wrap": true
@@ -35,7 +26,6 @@
 			"type": "TextBlock",
 			"text": "Style unset",
 			"wrap": true
->>>>>>> 98b1ab58
 		}
 	]
 }