--- conflicted
+++ resolved
@@ -1,84 +1,4 @@
 {
-<<<<<<< HEAD
-  "$schema": "http://adaptivecards.io/schemas/adaptive-card.json",
-  "type": "AdaptiveCard",
-  "version": "1.2",
-  "body": [
-    {
-      "type": "Image",
-      "url": "https://adaptivecards.io/content/adaptive-card-50.png"
-    },
-    {
-      "type": "TextBlock",
-      "text": "Hello **Adaptive Cards!**"
-    },
-    {
-      "type": "ActionSet",
-      "actions": [
-        {
-          "type": "Action.Submit",
-          "title": "Action Submit",
-          "data": {
-            "key": "Submit from overflow menu"
-          }
-        },
-        {
-          "type": "Action.Submit",
-          "title": "Edit",
-          "data": {
-            "key": "Edit from overflow menu"
-          },
-          "mode": "secondary"
-        }
-      ]
-    }
-  ],
-  "actions": [
-    {
-      "type": "Action.Submit",
-      "title": "Submit"
-    },
-    {
-      "type": "Action.Submit",
-      "title": "Edit"
-    },
-    {
-      "type": "Action.Submit",
-      "title": "Delete",
-      "data": {
-        "key": "Submit from overflow menu"
-      },
-      "mode": "Secondary"
-    },
-    {
-      "type": "Action.OpenUrl",
-      "iconUrl": "https://adaptivecards.io/content/cats/2.png",
-      "url": "https://adaptivecards.io",
-      "title": "Open Url",
-      "mode": "Secondary"
-    },
-    {
-      "type": "Action.ShowCard",
-      "title": "Action.ShowCard",
-      "card": {
-        "type": "AdaptiveCard",
-        "body": [
-          {
-            "type": "TextBlock",
-            "text": "What do you think?"
-          }
-        ],
-        "actions": [
-          {
-            "type": "Action.Submit",
-            "title": "Neat!"
-          }
-        ]
-      },
-      "mode": "Secondary"
-    }
-  ]
-=======
 	"$schema": "http://adaptivecards.io/schemas/adaptive-card.json",
 	"type": "AdaptiveCard",
 	"version": "1.2",
@@ -161,5 +81,4 @@
 	  	}
 
   	]
->>>>>>> f77976fa
 }