--- conflicted
+++ resolved
@@ -2,281 +2,6 @@
 	"$schema": "http://adaptivecards.io/schemas/adaptive-card.json",
 	"type": "AdaptiveCard",
 	"version": "1.6",
-<<<<<<< HEAD
-	"display": {
-	  "type": "carousel"
-	},
-	"body": [
-	{
-	    "type": "CarouselPage",
-	    "id": "firstCarouselPage",
-	    "selectAction": {
-        "type": "Action.OpenUrl",
-        "title": "Click for more information about the first carousel page!",
-        "url": "https://adaptivecards.io/"
-	 },
-	    "items": [
-		{
-	  			"type": "ColumnSet",
-	  			"columns": [
-	  				{
-	  					"type": "Column",
-	  					"width": "auto",
-	  					"items": [
-	  						{
-	  							"type": "Image",
-	  							"url": "https://adaptivecards.io/content/cats/3.png",
-	  							"size": "medium",
-	  							"altText": "Shades cat team emblem"
-	  						},
-	  							{
-	  							"type": "TextBlock",
-	  							"text": "SHADES",
-	  							"horizontalAlignment": "center",
-	  							"weight": "bolder",
-	  							"wrap": true
-	  						}
-	  					]
-	  				},
-	  				{
-	  					"type": "Column",
-	  					"width": "stretch",
-	  					"separator": true,
-	  					"spacing": "medium",
-	  					"items": [
-	  						{
-	  							"type": "TextBlock",
-	  							"text": "Sat, Aug 31, 2019",
-	  							"horizontalAlignment": "center",
-	  							"wrap": true
-	  						},
-	  						{
-	  							"type": "TextBlock",
-	  							"text": "Final",
-	  							"spacing": "none",
-	  							"horizontalAlignment": "center",
-	  							"wrap": true
-	  						},
-	  						{
-	  							"type": "TextBlock",
-	  							"text": "45 - 7",
-	  							"size": "extraLarge",
-	  							"horizontalAlignment": "center",
-	  							"wrap": true
-	  						}
-	  					]
-	  				},
-	  				{
-	  					"type": "Column",
-	  					"width": "auto",
-	  					"separator": true,
-	  					"spacing": "medium",
-	  					"items": [
-	  						{
-	  							"type": "Image",
-	  							"url": "https://adaptivecards.io/content/cats/2.png",
-	  							"size": "medium",
-	  							"horizontalAlignment": "center",
-	  							"altText": "Skins cat team emblem"
-	  						},
-	  						{
-	  							"type": "TextBlock",
-	  							"text": "SKINS",
-	  							"horizontalAlignment": "center",
-	  							"weight": "bolder",
-	  							"wrap": true
-	  						}
-	  					]
-	  				}
-	  			]
-	  		}
-
-
-	  ]
-	},
-	{
-	    "type": "CarouselPage",
-	    "id": "theSecondCarouselPage",
-	    "items": [
-		{
-	  	"type": "Container",
-	  	"items": [
-              {
-                  "type": "TextBlock",
-                  "text": "Microsoft Corporation",
-                  "size": "Medium",
-                  "wrap": true
-              },
-              {
-                  "type": "TextBlock",
-                  "text": "Nasdaq Global Select: MSFT",
-                  "isSubtle": true,
-                  "spacing": "None",
-                  "wrap": true
-              },
-              {
-                  "type": "TextBlock",
-                  "text": "Fri, May 3, 2019 1:00 PM",
-	  			"wrap": true
-              }
-	  	]
-	    },
-	    {
-	    	"type": "Container",
-	    	"spacing": "none",
-	    	"items": [
-	    		{
-	    			"type": "ColumnSet",
-	    			"columns": [
-	    				{
-	    					"type": "Column",
-	    					"width": "stretch",
-	    					"items": [
-	    						{
-	    							"type": "TextBlock",
-	    							"text": "128.90",
-	    							"size": "extraLarge",
-	    							"wrap": true
-	    						},
-	    						{
-	    							"type": "TextBlock",
-	    							"text": "▲ 2.69 USD (2.13%)",
-	    							"color": "good",
-	    							"spacing": "none",
-	    							"wrap": true
-	    						}
-	    					]
-	    				},
-	    				{
-	    					"type": "Column",
-	    					"width": "auto",
-	    					"items": [
-	    						{
-	    							"type": "FactSet",
-	    							"facts": [
-	    								{
-	    									"title": "Open",
-	    									"value": "127.42"
-	    								},
-	    								{
-	    									"title": "High",
-	    									"value": "129.43"
-	    								},
-	    								{
-	    									"title": "Low",
-	    									"value": "127.25"
-	    								}
-	    							]
-	    						}
-	    					]
-	    				}
-	    			]
-	    		}
-	    	]
-	    }
-	    ]
-	},
-	{
-	    "type": "CarouselPage",
-	    "id": "last-carousel-page",
-	    "items": [
-	    {
-	    	"type": "TextBlock",
-	    	"text": "Redmond, WA",
-	    	"size": "large",
-	    	"isSubtle": true,
-	    	"wrap": true
-	    },
-	    {
-	    	"type": "TextBlock",
-	    	"text": "Mon, Nov 4, 2019 6:21 PM",
-	    	"spacing": "none",
-	    	"wrap": true
-	    },
-	    {
-	    	"type": "ColumnSet",
-	    	"columns": [
-	    		{
-	    			"type": "Column",
-	    			"width": "auto",
-	    			"items": [
-	    				{
-	    					"type": "Image",
-	    					"url": "https://messagecardplayground.azurewebsites.net/assets/Mostly%20Cloudy-Square.png",
-	    					"size": "small",
-	    					"altText": "Mostly cloudy weather"
-	    				}
-	    			]
-	    		},
-	    		{
-	    			"type": "Column",
-	    			"width": "auto",
-	    			"items": [
-	    				{
-	    					"type": "TextBlock",
-	    					"text": "46",
-	    					"size": "extraLarge",
-	    					"spacing": "none",
-	    					"wrap": true
-	    				}
-	    			]
-	    		},
-	    		{
-	    			"type": "Column",
-	    			"width": "stretch",
-	    			"items": [
-	    				{
-	    					"type": "TextBlock",
-	    					"text": "°F",
-	    					"weight": "bolder",
-	    					"spacing": "small",
-	    					"wrap": true
-	    				}
-	    			]
-	    		},
-	    		{
-	    			"type": "Column",
-	    			"width": "stretch",
-	    			"items": [
-	    				{
-	    					"type": "TextBlock",
-	    					"text": "Hi 50",
-	    					"horizontalAlignment": "left",
-	    					"wrap": true
-	    				},
-	    				{
-	    					"type": "TextBlock",
-	    					"text": "Lo 41",
-	    					"horizontalAlignment": "left",
-	    					"spacing": "none",
-	    					"wrap": true
-	    				}
-	    			]
-	    		}
-	    	]
-	    }
-
-	    ]
-	},
-    {
-		"type": "CarouselPage",
-		"id": "theFourthCarouselPage",
-		"items": [
-        {
-			"type": "ColumnSet",
-			"columns": [
-				{
-					"type": "Column",
-					"width": "35",
-					"items": [
-						{
-							"type": "Image",
-							"url": "https://messagecardplayground.azurewebsites.net/assets/Mostly%20Cloudy-Square.png",
-							"size": "stretch",
-							"altText": "Mostly cloudy weather"
-						}
-					]
-=======
 	"body": {
 		"type": "Carousel",
 		"pages": [
@@ -287,7 +12,6 @@
 					"type": "Action.OpenUrl",
 					"title": "Click for more information about the first carousel page!",
 					"url": "https://adaptivecards.io/"
->>>>>>> 754ab4ee
 				},
 				"items": [
 					{
