{
<<<<<<< HEAD
    "spacing": {
        "small": 3,
        "default": 8,
        "medium": 20,
        "large": 30,
        "extraLarge": 40,
        "padding": 10
    },
    "separator": {
        "lineThickness": 1,
        "lineColor": "#EEEEEE"
    },
    "supportsInteractivity": true,
    "fontStyles": {
        "default": {
            "fontFamily": "'Segoe UI', Tahoma, Geneva, Verdana, sans-serif",
            "fontSizes": {
                "small": 12,
                "default": 14,
                "medium": 17,
                "large": 21,
                "extraLarge": 26
            },
            "fontWeights": {
                "lighter": 200,
                "default": 400,
                "bolder": 600
            }
        },
        "monospace": {
            "fontFamily": "'Courier New', Courier, monospace",
            "fontSizes": {
                "small": 12,
                "default": 14,
                "medium": 17,
                "large": 21,
                "extraLarge": 26
            },
            "fontWeights": {
                "lighter": 200,
                "default": 400,
                "bolder": 600
            }
        }
    },
    "containerStyles": {
        "default": {
            "backgroundColor": "#EAEAEA",
            "foregroundColors": {
                "default": {
                    "default": "#333333",
                    "subtle": "#EE333333"
                },
                "accent": {
                    "default": "#2E89FC",
                    "subtle": "#882E89FC"
                },
                "attention": {
                    "default": "#FF0000",
                    "subtle": "#DDFF0000"
                },
                "good": {
                    "default": "#54a254",
                    "subtle": "#DD54a254"
                },
                "warning": {
                    "default": "#c3ab23",
                    "subtle": "#DDc3ab23"
                }
            }
        },
        "emphasis": {
            "backgroundColor": "#08000000",
            "foregroundColors": {
                "default": {
                    "default": "#333333",
                    "subtle": "#EE333333"
                },
                "accent": {
                    "default": "#2E89FC",
                    "subtle": "#882E89FC"
                },
                "attention": {
                    "default": "#FF0000",
                    "subtle": "#DDFF0000"
                },
                "good": {
                    "default": "#54a254",
                    "subtle": "#DD54a254"
                },
                "warning": {
                    "default": "#c3ab23",
                    "subtle": "#DDc3ab23"
                }
            }
        },
        "accent": {
            "backgroundColor": "#C7DEF9",
            "foregroundColors": {
                "default": {
                    "default": "#333333",
                    "subtle": "#EE333333"
                },
                "dark": {
                    "default": "#000000",
                    "subtle": "#66000000"
                },
                "light": {
                    "default": "#FFFFFF",
                    "subtle": "#33000000"
                },
                "accent": {
                    "default": "#2E89FC",
                    "subtle": "#882E89FC"
                },
                "attention": {
                    "default": "#cc3300",
                    "subtle": "#DDcc3300"
                },
                "good": {
                    "default": "#54a254",
                    "subtle": "#DD54a254"
                },
                "warning": {
                    "default": "#e69500",
                    "subtle": "#DDe69500"
                }
            }
        },
        "good": {
            "backgroundColor": "#CCFFCC",
            "foregroundColors": {
                "default": {
                    "default": "#333333",
                    "subtle": "#EE333333"
                },
                "dark": {
                    "default": "#000000",
                    "subtle": "#66000000"
                },
                "light": {
                    "default": "#FFFFFF",
                    "subtle": "#33000000"
                },
                "accent": {
                    "default": "#2E89FC",
                    "subtle": "#882E89FC"
                },
                "attention": {
                    "default": "#cc3300",
                    "subtle": "#DDcc3300"
                },
                "good": {
                    "default": "#54a254",
                    "subtle": "#DD54a254"
                },
                "warning": {
                    "default": "#e69500",
                    "subtle": "#DDe69500"
                }
            }
        },
        "attention": {
            "backgroundColor": "#FFC5B2",
            "foregroundColors": {
                "default": {
                    "default": "#333333",
                    "subtle": "#EE333333"
                },
                "dark": {
                    "default": "#000000",
                    "subtle": "#66000000"
                },
                "light": {
                    "default": "#FFFFFF",
                    "subtle": "#33000000"
                },
                "accent": {
                    "default": "#2E89FC",
                    "subtle": "#882E89FC"
                },
                "attention": {
                    "default": "#cc3300",
                    "subtle": "#DDcc3300"
                },
                "good": {
                    "default": "#54a254",
                    "subtle": "#DD54a254"
                },
                "warning": {
                    "default": "#e69500",
                    "subtle": "#DDe69500"
                }
            }
        },
        "warning": {
            "backgroundColor": "#FFE2B2",
            "foregroundColors": {
                "default": {
                    "default": "#333333",
                    "subtle": "#EE333333"
                },
                "dark": {
                    "default": "#000000",
                    "subtle": "#66000000"
                },
                "light": {
                    "default": "#FFFFFF",
                    "subtle": "#33000000"
                },
                "accent": {
                    "default": "#2E89FC",
                    "subtle": "#882E89FC"
                },
                "attention": {
                    "default": "#cc3300",
                    "subtle": "#DDcc3300"
                },
                "good": {
                    "default": "#54a254",
                    "subtle": "#DD54a254"
                },
                "warning": {
                    "default": "#e69500",
                    "subtle": "#DDe69500"
                }
            }
        }
    },
    "imageSizes": {
        "small": 40,
        "medium": 80,
        "large": 160
    },
    "actions": {
        "maxActions": 5,
        "spacing": "default",
        "buttonSpacing": 10,
        "showCard": {
            "actionMode": "popup",
            "inlineTopMargin": 16
        },
        "actionsOrientation": "vertical",
        "actionAlignment": "stretch"
    },
    "adaptiveCard": {
        "allowCustomStyle": false
    },
    "imageSet": {
        "imageSize": "medium",
        "maxImageHeight": 100
    },
    "factSet": {
        "title": {
            "color": "default",
            "size": "default",
            "isSubtle": false,
            "weight": "bolder",
            "wrap": true,
            "maxWidth": 150
        },
        "value": {
            "color": "default",
            "size": "default",
            "isSubtle": false,
            "weight": "default",
            "wrap": true
        },
        "spacing": 5
    }
=======
	"spacing": {
		"small": 3,
		"default": 8,
		"medium": 20,
		"large": 30,
		"extraLarge": 40,
		"padding": 10
	},
	"separator": {
		"lineThickness": 1,
		"lineColor": "#FF444444"
	},
	"supportsInteractivity": true,
	"fontStyles": {
		"default": {
			"fontFamily": "Segoe UI",
			"fontSizes": {
				"small": 12,
				"default": 14,
				"medium": 17,
				"large": 21,
				"extraLarge": 26
			},
			"fontWeights": {
				"lighter": 200,
				"default": 400,
				"bolder": 600
			}
		},
		"monospace": {
			"fontFamily": "Segoe UI Mono",
			"fontSizes": {
				"small": 12,
				"default": 14,
				"medium": 17,
				"large": 21,
				"extraLarge": 26
			},
			"fontWeights": {
				"lighter": 200,
				"default": 400,
				"bolder": 600
			}
		}
	},
	"containerStyles": {
		"default": {
			"backgroundColor": "#FFEAEAEA",
			"foregroundColors": {
				"default": {
					"default": "#FF333333",
					"subtle": "#EE333333"
				},
				"accent": {
					"default": "#FF2E89FC",
					"subtle": "#882E89FC"
				},
				"attention": {
					"default": "#FFFF0000",
					"subtle": "#DDFF0000"
				},
				"good": {
					"default": "#FF54A254",
					"subtle": "#DD54A254"
				},
				"warning": {
					"default": "#FFC3AB23",
					"subtle": "#DDC3AB23"
				}
			}
		},
		"emphasis": {
			"backgroundColor": "#08000000",
			"foregroundColors": {
				"default": {
					"default": "#FF333333",
					"subtle": "#EE333333"
				},
				"accent": {
					"default": "#FF2E89FC",
					"subtle": "#882E89FC"
				},
				"attention": {
					"default": "#FFFF0000",
					"subtle": "#DDFF0000"
				},
				"good": {
					"default": "#FF54A254",
					"subtle": "#DD54A254"
				},
				"warning": {
					"default": "#FFC3AB23",
					"subtle": "#DDC3AB23"
				}
			}
		},
		"accent": {
			"backgroundColor": "#882E89FC",
			"foregroundColors": {
				"default": {
					"default": "#FF333333",
					"subtle": "#EE333333"
				},
				"accent": {
					"default": "#FF2E89FC",
					"subtle": "#882E89FC"
				},
				"attention": {
					"default": "#FFFF0000",
					"subtle": "#DDFF0000"
				},
				"good": {
					"default": "#FF54A254",
					"subtle": "#DD54A254"
				},
				"warning": {
					"default": "#FFC3AB23",
					"subtle": "#DDC3AB23"
				}
			}
		},
		"attention": {
			"backgroundColor": "#DDFF0000",
			"foregroundColors": {
				"default": {
					"default": "#FF333333",
					"subtle": "#EE333333"
				},
				"accent": {
					"default": "#FF2E89FC",
					"subtle": "#882E89FC"
				},
				"attention": {
					"default": "#FFFF0000",
					"subtle": "#DDFF0000"
				},
				"good": {
					"default": "#FF54A254",
					"subtle": "#DD54A254"
				},
				"warning": {
					"default": "#FFC3AB23",
					"subtle": "#DDC3AB23"
				}
			}
		},
		"good": {
			"backgroundColor": "#DD54A254",
			"foregroundColors": {
				"default": {
					"default": "#FF333333",
					"subtle": "#EE333333"
				},
				"accent": {
					"default": "#FF2E89FC",
					"subtle": "#882E89FC"
				},
				"attention": {
					"default": "#FFFF0000",
					"subtle": "#DDFF0000"
				},
				"good": {
					"default": "#FF54A254",
					"subtle": "#DD54A254"
				},
				"warning": {
					"default": "#FFC3AB23",
					"subtle": "#DDC3AB23"
				}
			}
		},
		"warning": {
			"backgroundColor": "#DDC3AB23",
			"foregroundColors": {
				"default": {
					"default": "#FF333333",
					"subtle": "#EE333333"
				},
				"accent": {
					"default": "#FF2E89FC",
					"subtle": "#882E89FC"
				},
				"attention": {
					"default": "#FFFF0000",
					"subtle": "#DDFF0000"
				},
				"good": {
					"default": "#FF54A254",
					"subtle": "#DD54A254"
				},
				"warning": {
					"default": "#FFC3AB23",
					"subtle": "#DDC3AB23"
				}
			}
		}
	},
	"imageSizes": {
		"small": 40,
		"medium": 80,
		"large": 160
	},
	"actions": {
		"maxActions": 5,
		"spacing": "default",
		"buttonSpacing": 10,
		"showCard": {
			"actionMode": "popup",
			"inlineTopMargin": 16
		},
		"actionsOrientation": "vertical",
		"actionAlignment": "stretch",
		"iconPlacement": "LeftOfTitle",
		"iconSize": 100
	},
	"adaptiveCard": {
		"allowCustomStyle": false
	},
	"imageSet": {
		"imageSize": "medium",
		"maxImageHeight": 100
	},
	"factSet": {
		"title": {
			"color": "default",
			"size": "default",
			"isSubtle": false,
			"weight": "bolder",
			"wrap": true,
			"maxWidth": 150
		},
		"value": {
			"color": "default",
			"size": "default",
			"isSubtle": false,
			"weight": "default",
			"wrap": true
		},
		"spacing": 5
	}
>>>>>>> c7b510cd
}<|MERGE_RESOLUTION|>--- conflicted
+++ resolved
@@ -1,5 +1,4 @@
 {
-<<<<<<< HEAD
     "spacing": {
         "small": 3,
         "default": 8,
@@ -270,246 +269,4 @@
         },
         "spacing": 5
     }
-=======
-	"spacing": {
-		"small": 3,
-		"default": 8,
-		"medium": 20,
-		"large": 30,
-		"extraLarge": 40,
-		"padding": 10
-	},
-	"separator": {
-		"lineThickness": 1,
-		"lineColor": "#FF444444"
-	},
-	"supportsInteractivity": true,
-	"fontStyles": {
-		"default": {
-			"fontFamily": "Segoe UI",
-			"fontSizes": {
-				"small": 12,
-				"default": 14,
-				"medium": 17,
-				"large": 21,
-				"extraLarge": 26
-			},
-			"fontWeights": {
-				"lighter": 200,
-				"default": 400,
-				"bolder": 600
-			}
-		},
-		"monospace": {
-			"fontFamily": "Segoe UI Mono",
-			"fontSizes": {
-				"small": 12,
-				"default": 14,
-				"medium": 17,
-				"large": 21,
-				"extraLarge": 26
-			},
-			"fontWeights": {
-				"lighter": 200,
-				"default": 400,
-				"bolder": 600
-			}
-		}
-	},
-	"containerStyles": {
-		"default": {
-			"backgroundColor": "#FFEAEAEA",
-			"foregroundColors": {
-				"default": {
-					"default": "#FF333333",
-					"subtle": "#EE333333"
-				},
-				"accent": {
-					"default": "#FF2E89FC",
-					"subtle": "#882E89FC"
-				},
-				"attention": {
-					"default": "#FFFF0000",
-					"subtle": "#DDFF0000"
-				},
-				"good": {
-					"default": "#FF54A254",
-					"subtle": "#DD54A254"
-				},
-				"warning": {
-					"default": "#FFC3AB23",
-					"subtle": "#DDC3AB23"
-				}
-			}
-		},
-		"emphasis": {
-			"backgroundColor": "#08000000",
-			"foregroundColors": {
-				"default": {
-					"default": "#FF333333",
-					"subtle": "#EE333333"
-				},
-				"accent": {
-					"default": "#FF2E89FC",
-					"subtle": "#882E89FC"
-				},
-				"attention": {
-					"default": "#FFFF0000",
-					"subtle": "#DDFF0000"
-				},
-				"good": {
-					"default": "#FF54A254",
-					"subtle": "#DD54A254"
-				},
-				"warning": {
-					"default": "#FFC3AB23",
-					"subtle": "#DDC3AB23"
-				}
-			}
-		},
-		"accent": {
-			"backgroundColor": "#882E89FC",
-			"foregroundColors": {
-				"default": {
-					"default": "#FF333333",
-					"subtle": "#EE333333"
-				},
-				"accent": {
-					"default": "#FF2E89FC",
-					"subtle": "#882E89FC"
-				},
-				"attention": {
-					"default": "#FFFF0000",
-					"subtle": "#DDFF0000"
-				},
-				"good": {
-					"default": "#FF54A254",
-					"subtle": "#DD54A254"
-				},
-				"warning": {
-					"default": "#FFC3AB23",
-					"subtle": "#DDC3AB23"
-				}
-			}
-		},
-		"attention": {
-			"backgroundColor": "#DDFF0000",
-			"foregroundColors": {
-				"default": {
-					"default": "#FF333333",
-					"subtle": "#EE333333"
-				},
-				"accent": {
-					"default": "#FF2E89FC",
-					"subtle": "#882E89FC"
-				},
-				"attention": {
-					"default": "#FFFF0000",
-					"subtle": "#DDFF0000"
-				},
-				"good": {
-					"default": "#FF54A254",
-					"subtle": "#DD54A254"
-				},
-				"warning": {
-					"default": "#FFC3AB23",
-					"subtle": "#DDC3AB23"
-				}
-			}
-		},
-		"good": {
-			"backgroundColor": "#DD54A254",
-			"foregroundColors": {
-				"default": {
-					"default": "#FF333333",
-					"subtle": "#EE333333"
-				},
-				"accent": {
-					"default": "#FF2E89FC",
-					"subtle": "#882E89FC"
-				},
-				"attention": {
-					"default": "#FFFF0000",
-					"subtle": "#DDFF0000"
-				},
-				"good": {
-					"default": "#FF54A254",
-					"subtle": "#DD54A254"
-				},
-				"warning": {
-					"default": "#FFC3AB23",
-					"subtle": "#DDC3AB23"
-				}
-			}
-		},
-		"warning": {
-			"backgroundColor": "#DDC3AB23",
-			"foregroundColors": {
-				"default": {
-					"default": "#FF333333",
-					"subtle": "#EE333333"
-				},
-				"accent": {
-					"default": "#FF2E89FC",
-					"subtle": "#882E89FC"
-				},
-				"attention": {
-					"default": "#FFFF0000",
-					"subtle": "#DDFF0000"
-				},
-				"good": {
-					"default": "#FF54A254",
-					"subtle": "#DD54A254"
-				},
-				"warning": {
-					"default": "#FFC3AB23",
-					"subtle": "#DDC3AB23"
-				}
-			}
-		}
-	},
-	"imageSizes": {
-		"small": 40,
-		"medium": 80,
-		"large": 160
-	},
-	"actions": {
-		"maxActions": 5,
-		"spacing": "default",
-		"buttonSpacing": 10,
-		"showCard": {
-			"actionMode": "popup",
-			"inlineTopMargin": 16
-		},
-		"actionsOrientation": "vertical",
-		"actionAlignment": "stretch",
-		"iconPlacement": "LeftOfTitle",
-		"iconSize": 100
-	},
-	"adaptiveCard": {
-		"allowCustomStyle": false
-	},
-	"imageSet": {
-		"imageSize": "medium",
-		"maxImageHeight": 100
-	},
-	"factSet": {
-		"title": {
-			"color": "default",
-			"size": "default",
-			"isSubtle": false,
-			"weight": "bolder",
-			"wrap": true,
-			"maxWidth": 150
-		},
-		"value": {
-			"color": "default",
-			"size": "default",
-			"isSubtle": false,
-			"weight": "default",
-			"wrap": true
-		},
-		"spacing": 5
-	}
->>>>>>> c7b510cd
 }