{
<<<<<<< HEAD
	"$schema": "http://adaptivecards.io/schemas/adaptive-card.json",
	"type": "AdaptiveCard",
	"version": "1.0",
	"body": [
		{
			"type": "TextBlock",
			"text": "This is some **bold** text"
		},
		{
			"type": "TextBlock",
			"text": "This is some _italic_ text"
		},
		{
			"type": "TextBlock",
			"text": "- Bullet \r- List \r"
		},
		{
			"type": "TextBlock",
			"text": "1. Numbered\r2. List\r"
		},
		{
			"type": "TextBlock",
			"text": "Check out [Adaptive Cards](http://adaptivecards.io)"
		}
	]
=======
    "$schema": "http://adaptivecards.io/schemas/adaptive-card.json",
    "type": "AdaptiveCard",
    "version": "1.0",
    "body": [
        {
            "type": "TextBlock",
            "text": "This is some **bold** text"
        },
        {
            "type": "TextBlock",
            "text": "This is some _italic_ text"
        },
        {
            "type": "TextBlock",
            "text": "- Bullet \r- List \r",
            "wrap":true
        },
        {
            "type": "TextBlock",
            "text": "1. Numbered\r2. List\r",
            "wrap":true
        },
        {
            "type": "TextBlock",
            "text": "Check out [Adaptive Cards](http://adaptivecards.io)"
        }
    ]
>>>>>>> 4fb20920
}<|MERGE_RESOLUTION|>--- conflicted
+++ resolved
@@ -1,31 +1,4 @@
 {
-<<<<<<< HEAD
-	"$schema": "http://adaptivecards.io/schemas/adaptive-card.json",
-	"type": "AdaptiveCard",
-	"version": "1.0",
-	"body": [
-		{
-			"type": "TextBlock",
-			"text": "This is some **bold** text"
-		},
-		{
-			"type": "TextBlock",
-			"text": "This is some _italic_ text"
-		},
-		{
-			"type": "TextBlock",
-			"text": "- Bullet \r- List \r"
-		},
-		{
-			"type": "TextBlock",
-			"text": "1. Numbered\r2. List\r"
-		},
-		{
-			"type": "TextBlock",
-			"text": "Check out [Adaptive Cards](http://adaptivecards.io)"
-		}
-	]
-=======
     "$schema": "http://adaptivecards.io/schemas/adaptive-card.json",
     "type": "AdaptiveCard",
     "version": "1.0",
@@ -41,17 +14,16 @@
         {
             "type": "TextBlock",
             "text": "- Bullet \r- List \r",
-            "wrap":true
+            "wrap": true
         },
         {
             "type": "TextBlock",
             "text": "1. Numbered\r2. List\r",
-            "wrap":true
+            "wrap": true
         },
         {
             "type": "TextBlock",
             "text": "Check out [Adaptive Cards](http://adaptivecards.io)"
         }
     ]
->>>>>>> 4fb20920
 }