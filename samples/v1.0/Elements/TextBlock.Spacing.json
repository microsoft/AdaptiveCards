{
    "$schema": "http://adaptivecards.io/schemas/adaptive-card.json",
    "type": "AdaptiveCard",
    "version": "1.0",
    "body": [
        {
            "type": "TextBlock",
            "text": "Spacing controls the amount of space between this element and ths one before it",
            "size": "medium",
            "wrap": true
        },
        {
            "type": "TextBlock",
            "text": "spacing: none",
            "spacing": "none"
        },
        {
            "type": "TextBlock",
            "text": "spacing: small",
            "spacing": "small"
        },
        {
            "type": "TextBlock",
            "text": "spacing: default",
            "spacing": "default"
        },
        {
            "type": "TextBlock",
<<<<<<< HEAD
            "text": "spacing: none"
=======
            "text": "spacing: medium",
            "spacing": "medium"
        },
        {
            "type": "TextBlock",
            "text": "spacing: large",
            "spacing": "large"
        },
        {
            "type": "TextBlock",
            "text": "spacing: extraLarge",
            "spacing": "extraLarge"
>>>>>>> 8eed4d89
        },
        {
            "type": "TextBlock",
            "text": "separator: true",
            "separator": true
        },
        {
            "type": "TextBlock",
            "text": "separator: true, spacing: extraLarge",
            "separator": true,
            "spacing": "extraLarge"
        }
    ]
}<|MERGE_RESOLUTION|>--- conflicted
+++ resolved
@@ -26,9 +26,6 @@
         },
         {
             "type": "TextBlock",
-<<<<<<< HEAD
-            "text": "spacing: none"
-=======
             "text": "spacing: medium",
             "spacing": "medium"
         },
@@ -41,7 +38,6 @@
             "type": "TextBlock",
             "text": "spacing: extraLarge",
             "spacing": "extraLarge"
->>>>>>> 8eed4d89
         },
         {
             "type": "TextBlock",
