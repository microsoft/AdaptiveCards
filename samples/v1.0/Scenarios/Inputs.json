--- conflicted
+++ resolved
@@ -57,22 +57,14 @@
     {
       "type": "Input.Date",
       "placeholder": "Due Date",
-<<<<<<< HEAD
       "id": "DateVal",
       "value": "2017-09-20"
-=======
-      "id": "DateVal"
->>>>>>> e5a9100e
     },
     {
       "type": "Input.Time",
       "placeholder": "Start time",
-<<<<<<< HEAD
       "id": "TimeVal",
       "value": "16:59"
-=======
-      "id": "TimeVal"
->>>>>>> e5a9100e
     },
     {
       "type": "TextBlock",
@@ -90,11 +82,7 @@
       "id": "CompactSelectVal",
       "style": "compact",
       "placeholder": "Pick a color",
-<<<<<<< HEAD
-      "value": "1,3", 
-=======
       "value": "1",
->>>>>>> e5a9100e
       "choices": [
         {
           "title": "Red",
@@ -209,12 +197,7 @@
             "title": "OK"
           }
         ]
-<<<<<<< HEAD
       }
-=======
-      },
-      "title": "Show Card"
->>>>>>> e5a9100e
     }
   ]
 }