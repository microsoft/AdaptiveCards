{
  "type": "AdaptiveCard",
  "version": "1.0",
  "body": [
    {
      "type": "TextBlock",
      "text": "Your registration is almost complete",
      "size": "medium",
      "weight": "bolder"
    },
    {
      "type": "TextBlock",
      "text": "What type of food do you prefer?",
      "wrap": true
    },
    {
      "type": "ImageSet",
      "imageSize": "medium",
      "images": [
        {
          "type": "Image",
          "url": "http://contososcubabot.azurewebsites.net/assets/steak.jpg"
        },
        {
          "type": "Image",
          "url": "http://contososcubabot.azurewebsites.net/assets/chicken.jpg"
        },
        {
          "type": "Image",
          "url": "http://contososcubabot.azurewebsites.net/assets/tofu.jpg"
        }
      ]
    }
  ],
  "actions": [
    {
      "type": "Action.ShowCard",
      "title": "Steak",
      "card": {
        "type": "AdaptiveCard",
        "body": [
          {
            "type": "TextBlock",
            "text": "How would you like your steak prepared?",
            "size": "medium",
            "wrap": true
          },
          {
            "type": "Input.ChoiceSet",
            "id": "SteakTemp",
            "style": "expanded",
            "choices": [
              {
                "title": "Rare",
                "value": "rare"
              },
              {
                "title": "Medium-Rare",
                "value": "medium-rare"
              },
              {
                "title": "Well-done",
                "value": "well-done"
              }
            ]
          },
          {
            "type": "Input.Text",
<<<<<<< HEAD
            "id": "OtherRequests",
=======
            "id": "SteakOther",
>>>>>>> 44effbb2
            "isMultiline": true,
            "placeholder": "Any other preparation requestes?"
          }
        ],
        "actions": [
          {
            "type": "Action.Submit",
            "title": "OK"
          }
        ]
      }
    },
    {
      "type": "Action.ShowCard",
      "title": "Chicken",
      "card": {
        "type": "AdaptiveCard",
        "body": [
          {
            "type": "TextBlock",
            "text": "Do you have any allergies?",
            "size": "medium",
            "wrap": true
          },
          {
            "type": "Input.ChoiceSet",
            "id": "ChickenAllergy",
            "style": "expanded",
            "isMultiSelect": true,
            "choices": [
              {
                "title": "I'm allergic to peanuts",
                "value": "peanut"
              }
            ]
          },
          {
            "type": "Input.Text",
<<<<<<< HEAD
            "id": "OtherRequests",
=======
            "id": "ChickenOther",
>>>>>>> 44effbb2
            "isMultiline": true,
            "placeholder": "Any other preparation requestes?"
          }
        ],
        "actions": [
          {
            "type": "Action.Submit",
            "title": "OK"
          }
        ]
      }
    },
    {
      "type": "Action.ShowCard",
      "title": "Tofu (Vegetarian)",
      "card": {
        "type": "AdaptiveCard",
        "body": [
          {
            "type": "TextBlock",
            "text": "Would you like it prepared vegan?",
            "size": "medium",
            "wrap": true
          },
          {
            "type": "Input.Toggle",
            "id": "Vegetarian",
            "title": "Please prepare it vegan",
            "valueOn": "vegan",
            "valueOff": "notVegan"
          },
          {
            "type": "Input.Text",
<<<<<<< HEAD
            "id": "OtherRequests",
=======
            "id": "VegOther",
>>>>>>> 44effbb2
            "isMultiline": true,
            "placeholder": "Any other preparation requestes?"
          }
        ],
        "actions": [
          {
            "type": "Action.Submit",
            "title": "OK"
          }
        ]
      }
    }
  ]
}<|MERGE_RESOLUTION|>--- conflicted
+++ resolved
@@ -66,11 +66,7 @@
           },
           {
             "type": "Input.Text",
-<<<<<<< HEAD
-            "id": "OtherRequests",
-=======
             "id": "SteakOther",
->>>>>>> 44effbb2
             "isMultiline": true,
             "placeholder": "Any other preparation requestes?"
           }
@@ -109,11 +105,7 @@
           },
           {
             "type": "Input.Text",
-<<<<<<< HEAD
-            "id": "OtherRequests",
-=======
             "id": "ChickenOther",
->>>>>>> 44effbb2
             "isMultiline": true,
             "placeholder": "Any other preparation requestes?"
           }
@@ -147,11 +139,7 @@
           },
           {
             "type": "Input.Text",
-<<<<<<< HEAD
-            "id": "OtherRequests",
-=======
             "id": "VegOther",
->>>>>>> 44effbb2
             "isMultiline": true,
             "placeholder": "Any other preparation requestes?"
           }
