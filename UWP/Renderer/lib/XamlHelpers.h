#pragma once

#include "AdaptiveCards.XamlCardRenderer.h"

namespace AdaptiveCards { namespace XamlCardRenderer
{
    class XamlHelpers
    {
    public:
        template<typename T>
        static Microsoft::WRL::ComPtr<T> CreateXamlClass(_In_ Microsoft::WRL::Wrappers::HStringReference className)
        {
            Microsoft::WRL::ComPtr<IInspectable> inspectableClass;
            THROW_IF_FAILED(RoActivateInstance(className.Get(), inspectableClass.ReleaseAndGetAddressOf()));

            Microsoft::WRL::ComPtr<T> result;
            THROW_IF_FAILED(inspectableClass.As<T>(&result));
            return result;
        }

        template<typename T, typename C>
        static void IterateOverVector(
            ABI::Windows::Foundation::Collections::IVector<T*>* vector,
            C iterationCallback)
        {
<<<<<<< HEAD
            Microsoft::WRL::ComPtr<ABI::Windows::Foundation::Collections::IVector<T*>> localVector(vector);

            ComPtr<IIterable<T*>> vectorIterable;
=======
            Microsoft::WRL::ComPtr<IVector<T*>> localVector(vector);
            Microsoft::WRL::ComPtr<IIterable<T*>> vectorIterable;
>>>>>>> d4c5d97f
            THROW_IF_FAILED(localVector.As<IIterable<T*>>(&vectorIterable));

            Microsoft::WRL::ComPtr<IIterator<T*>> vectorIterator;
            if (FAILED(vectorIterable->First(&vectorIterator)))
            {
                return;
            }

            boolean hasCurrent = false;
            HRESULT hr = vectorIterator->get_HasCurrent(&hasCurrent);
            while (SUCCEEDED(hr) && hasCurrent)
            {
                Microsoft::WRL::ComPtr<T> current = nullptr;
                hr = vectorIterator->get_Current(&current);
                if (FAILED(hr))
                {
                    break;
                }

                iterationCallback(current.Get());
                hr = vectorIterator->MoveNext(&hasCurrent);
            }
        }

        static void AppendXamlElementToPanel(
<<<<<<< HEAD
            T* xamlElement,
            ABI::Windows::UI::Xaml::Controls::IPanel* panel)
        {
            Microsoft::WRL::ComPtr<T> localXamlElement(xamlElement);

            ComPtr<IUIElement> elementToAppend;
            THROW_IF_FAILED(localXamlElement.As(&elementToAppend));

            ComPtr<IVector<UIElement*>> panelChildren;
=======
            ABI::Windows::UI::Xaml::IUIElement* xamlElement,
            ABI::Windows::UI::Xaml::Controls::IPanel* panel)
        {
            Microsoft::WRL::ComPtr<ABI::Windows::Foundation::Collections::IVector<ABI::Windows::UI::Xaml::UIElement*>> panelChildren;
>>>>>>> d4c5d97f
            THROW_IF_FAILED(panel->get_Children(panelChildren.ReleaseAndGetAddressOf()));

            THROW_IF_FAILED(panelChildren->Append(xamlElement));
        }
    };

}}<|MERGE_RESOLUTION|>--- conflicted
+++ resolved
@@ -23,14 +23,8 @@
             ABI::Windows::Foundation::Collections::IVector<T*>* vector,
             C iterationCallback)
         {
-<<<<<<< HEAD
             Microsoft::WRL::ComPtr<ABI::Windows::Foundation::Collections::IVector<T*>> localVector(vector);
-
             ComPtr<IIterable<T*>> vectorIterable;
-=======
-            Microsoft::WRL::ComPtr<IVector<T*>> localVector(vector);
-            Microsoft::WRL::ComPtr<IIterable<T*>> vectorIterable;
->>>>>>> d4c5d97f
             THROW_IF_FAILED(localVector.As<IIterable<T*>>(&vectorIterable));
 
             Microsoft::WRL::ComPtr<IIterator<T*>> vectorIterator;
@@ -55,8 +49,8 @@
             }
         }
 
+        template<typename T>
         static void AppendXamlElementToPanel(
-<<<<<<< HEAD
             T* xamlElement,
             ABI::Windows::UI::Xaml::Controls::IPanel* panel)
         {
@@ -66,12 +60,6 @@
             THROW_IF_FAILED(localXamlElement.As(&elementToAppend));
 
             ComPtr<IVector<UIElement*>> panelChildren;
-=======
-            ABI::Windows::UI::Xaml::IUIElement* xamlElement,
-            ABI::Windows::UI::Xaml::Controls::IPanel* panel)
-        {
-            Microsoft::WRL::ComPtr<ABI::Windows::Foundation::Collections::IVector<ABI::Windows::UI::Xaml::UIElement*>> panelChildren;
->>>>>>> d4c5d97f
             THROW_IF_FAILED(panel->get_Children(panelChildren.ReleaseAndGetAddressOf()));
 
             THROW_IF_FAILED(panelChildren->Append(xamlElement));
