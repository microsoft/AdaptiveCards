#include "pch.h"
#include "XamlBuilder.h"

#include "DefaultResourceDictionary.h"
#include "XamlHelpers.h"
#include "XamlStyleKeyGenerators.h"
#include <windows.foundation.collections.h>
#include <windows.storage.h>
#include <windows.ui.xaml.markup.h>
#include <windows.web.http.h>
#include <windows.web.http.filters.h>

using namespace Microsoft::WRL;
using namespace Microsoft::WRL::Wrappers;
using namespace ABI::AdaptiveCards::XamlCardRenderer;
using namespace ABI::Windows::Foundation;
using namespace ABI::Windows::Foundation::Collections;
using namespace ABI::Windows::Storage;
using namespace ABI::Windows::Storage::Streams;
using namespace ABI::Windows::UI::Text;
using namespace ABI::Windows::UI::Xaml;
using namespace ABI::Windows::UI::Xaml::Controls;
using namespace ABI::Windows::UI::Xaml::Markup;
using namespace ABI::Windows::UI::Xaml::Media;
using namespace ABI::Windows::UI::Xaml::Media::Imaging;
using namespace ABI::Windows::Web::Http;
using namespace ABI::Windows::Web::Http::Filters;
<<<<<<< HEAD

const PCWSTR c_TextBlockSubtleOpacityKey = L"TextBlock.SubtleOpacity";
=======
>>>>>>> d4c5d97f

namespace AdaptiveCards { namespace XamlCardRenderer
{
    XamlBuilder::XamlBuilder()
    {
        // Populate the map of element types to their builder methods
        m_adaptiveElementBuilder[ElementType::TextBlock] = std::bind(&XamlBuilder::BuildTextBlock, this, std::placeholders::_1, std::placeholders::_2);
        m_adaptiveElementBuilder[ElementType::Image] = std::bind(&XamlBuilder::BuildImage, this, std::placeholders::_1, std::placeholders::_2);
        m_adaptiveElementBuilder[ElementType::Container] = std::bind(&XamlBuilder::BuildContainer, this, std::placeholders::_1, std::placeholders::_2);

        m_imageLoadTracker.AddListener(this);

        THROW_IF_FAILED(GetActivationFactory(HStringReference(RuntimeClass_Windows_Storage_Streams_RandomAccessStream).Get(), &m_randomAccessStreamStatics));
        THROW_IF_FAILED(GetActivationFactory(HStringReference(RuntimeClass_Windows_Foundation_PropertyValue).Get(), &m_propertyValueStatics));

        InitializeDefaultResourceDictionary();
    }

    HRESULT XamlBuilder::AllImagesLoaded()
    {
        FireAllImagesLoaded();
        return S_OK;
    }

    _Use_decl_annotations_
    void XamlBuilder::BuildXamlTreeFromAdaptiveCard(IAdaptiveCard* adaptiveCard, IUIElement** xamlTreeRoot)
    {
        *xamlTreeRoot = nullptr;

        ComPtr<IPanel> rootContainer = CreateRootPanelFromAdaptiveCard(adaptiveCard);

        // Enumerate the child items of the card and build xaml for them
        ComPtr<IVector<IAdaptiveCardElement*>> items;
        THROW_IF_FAILED(adaptiveCard->get_Items(&items));
        BuildPanelChildren(items.Get(), rootContainer.Get(), [](IUIElement*) {});

        THROW_IF_FAILED(rootContainer.CopyTo(xamlTreeRoot));

        if (m_listeners.size() == 0)
        {
            // If we're done and no one's listening for the images to load, make sure 
            // any outstanding image loads are no longer tracked.
            m_imageLoadTracker.AbandonOutstandingImages();
        }
<<<<<<< HEAD
        else if (m_imageLoadTracker.GetTotalImagesTracked() == 0)
        {
            // If there are no images to track, fire the all images loaded
            // event to signal the xaml is ready
            FireAllImagesLoaded();
        }
    }

    HRESULT XamlBuilder::AddListener(IXamlBuilderListener* listener) try
    {
        if (m_listeners.find(listener) == m_listeners.end())
        {
            m_listeners.emplace(listener);
        }
        else
        {
            return E_INVALIDARG;
        }
        return S_OK;
    } CATCH_RETURN;

    HRESULT XamlBuilder::RemoveListener(IXamlBuilderListener* listener) try
    {
        if (m_listeners.find(listener) != m_listeners.end())
        {
            m_listeners.erase(listener);
        }
=======
    }

    HRESULT XamlBuilder::AddListener(IXamlBuilderListener* listener) try
    {
        if (m_listeners.find(listener) == m_listeners.end())
        {
            m_listeners.emplace(listener);
        }
        else
        {
            return E_INVALIDARG;
        }
        return S_OK;
    } CATCH_RETURN;

    HRESULT XamlBuilder::RemoveListener(IXamlBuilderListener* listener) try
    {
        if (m_listeners.find(listener) != m_listeners.end())
        {
            m_listeners.erase(listener);
        }
>>>>>>> d4c5d97f
        else
        {
            return E_INVALIDARG;
        }
        return S_OK;
    } CATCH_RETURN;

    void XamlBuilder::InitializeDefaultResourceDictionary()
    {
        ComPtr<IXamlReaderStatics> xamlReaderStatics;
        THROW_IF_FAILED(RoGetActivationFactory(HStringReference(RuntimeClass_Windows_UI_Xaml_Markup_XamlReader).Get(),
            __uuidof(IXamlReaderStatics), reinterpret_cast<void**>(xamlReaderStatics.GetAddressOf())));

        ComPtr<IInspectable> resourceDictionaryInspectable;
        THROW_IF_FAILED(xamlReaderStatics->Load(HStringReference(c_defaultResourceDictionary).Get(), &resourceDictionaryInspectable));
        ComPtr<IResourceDictionary> resourceDictionary;
        THROW_IF_FAILED(resourceDictionaryInspectable.As(&resourceDictionary));

        m_resourceDictionaries.push_back(resourceDictionary);
    }

    _Use_decl_annotations_
    template<typename T>
<<<<<<< HEAD
    HRESULT XamlBuilder::TryGetResoureFromResourceDictionaries(std::wstring resourceName, T** style)
=======
    bool XamlBuilder::TryGetResoureFromResourceDictionaries(std::wstring styleName, T** style)
>>>>>>> d4c5d97f
    {
        *style = nullptr;
        try
        {
            // Get a resource key for the requested style that we can use for ResourceDistionary Lookups
            ComPtr<IInspectable> resourceKey;
<<<<<<< HEAD
            THROW_IF_FAILED(m_propertyValueStatics->CreateString(HStringReference(resourceName.c_str()).Get(), resourceKey.GetAddressOf()));
=======
            THROW_IF_FAILED(m_propertyValueStatics->CreateString(HStringReference(styleName.c_str()).Get(), resourceKey.GetAddressOf()));
>>>>>>> d4c5d97f

            // Search for the named resource in all known distionaries
            ComPtr<IInspectable> dictionaryValue;
            for (auto& resourceDictionary : m_resourceDictionaries)
            {
                ComPtr<IMap<IInspectable*, IInspectable*>> resourceDictionaryMap;
                if (SUCCEEDED(resourceDictionary.As(&resourceDictionaryMap)) &&
                    SUCCEEDED(resourceDictionaryMap->Lookup(resourceKey.Get(), dictionaryValue.GetAddressOf())))
                {
                    ComPtr<T> resourceToReturn;
                    if (SUCCEEDED(dictionaryValue.As(&resourceToReturn)))
                    {
                        THROW_IF_FAILED(resourceToReturn.CopyTo(style));
<<<<<<< HEAD
                        return S_OK;
=======
                        return true;
>>>>>>> d4c5d97f
                    }
                }
            }
        }
        catch (...)
        {
        }
<<<<<<< HEAD
        return E_FAIL;
=======
        return false;
>>>>>>> d4c5d97f
    }

    template<typename T>
    bool XamlBuilder::TryGetValueResoureFromResourceDictionaries(
        _In_ std::wstring styleName,
        _Out_ T* valueResource)
    {
        try
        {
            // Get a resource key for the requested style that we can use for ResourceDistionary Lookups
            ComPtr<IInspectable> resourceKey;
            THROW_IF_FAILED(m_propertyValueStatics->CreateString(HStringReference(styleName.c_str()).Get(), resourceKey.GetAddressOf()));

            // Search for the named resource in all known distionaries
            ComPtr<IInspectable> dictionaryValue;
            for (auto& resourceDictionary : m_resourceDictionaries)
            {
                ComPtr<IMap<IInspectable*, IInspectable*>> resourceDictionaryMap;
                if (SUCCEEDED(resourceDictionary.As(&resourceDictionaryMap)) &&
                    SUCCEEDED(resourceDictionaryMap->Lookup(resourceKey.Get(), dictionaryValue.GetAddressOf())))
                {
                    ComPtr<T> resourceToReturn;
                    if (SUCCEEDED(dictionaryValue.As(&styleToReturn)))
                    {
                        THROW_IF_FAILED(styleToReturn.CopyTo(style));
                        return true;
                    }
                }
            }
        }
        catch (...)
        {
        }
        return false;
    }

    _Use_decl_annotations_
    ComPtr<IPanel> XamlBuilder::CreateRootPanelFromAdaptiveCard(IAdaptiveCard* /*adaptiveCard*/)
    {
        // We use a StackPanel as the panel type for the root adaptive card
        ComPtr<IStackPanel> stackPanel = XamlHelpers::CreateXamlClass<IStackPanel>(HStringReference(RuntimeClass_Windows_UI_Xaml_Controls_StackPanel));

        ComPtr<IPanel> stackPanelAsPanel;
        THROW_IF_FAILED(stackPanel.As(&stackPanelAsPanel));
        return stackPanelAsPanel;
    }

    _Use_decl_annotations_
    void XamlBuilder::PopulateImageFromUrlAsync(IUriRuntimeClass* imageUri, ABI::Windows::UI::Xaml::Controls::IImage* imageControl)
    {
        // Create the HttpClient to load the image stream
        ComPtr<IHttpBaseProtocolFilter> httpBaseProtocolFilter =
            XamlHelpers::CreateXamlClass<IHttpBaseProtocolFilter>(HStringReference(RuntimeClass_Windows_Web_Http_Filters_HttpBaseProtocolFilter));
        THROW_IF_FAILED(httpBaseProtocolFilter->put_AllowUI(false));
        ComPtr<IHttpFilter> httpFilter;
        THROW_IF_FAILED(httpBaseProtocolFilter.As(&httpFilter));
        ComPtr<IHttpClient> httpClient;
        ComPtr<IHttpClientFactory> httpClientFactory;
        THROW_IF_FAILED(GetActivationFactory(HStringReference(RuntimeClass_Windows_Web_Http_HttpClient).Get(), httpClientFactory.ReleaseAndGetAddressOf()));
        THROW_IF_FAILED(httpClientFactory->Create(httpFilter.Get(), httpClient.ReleaseAndGetAddressOf()));

        // Create a BitmapImage to hold the image data.  We use BitmapImage in order to allow
        // the tracker to subscribe to the ImageLoaded/Failed events
        ComPtr<IBitmapImage> bitmapImage = XamlHelpers::CreateXamlClass<IBitmapImage>(HStringReference(RuntimeClass_Windows_UI_Xaml_Media_Imaging_BitmapImage));
        m_imageLoadTracker.TrackBitmapImage(bitmapImage.Get());
        THROW_IF_FAILED(bitmapImage->put_CreateOptions(BitmapCreateOptions::BitmapCreateOptions_None));
        ComPtr<IBitmapSource> bitmapSource;
        bitmapImage.As(&bitmapSource);
        ComPtr<IAsyncOperationWithProgress<IInputStream*, HttpProgress>> getStreamOperation;
        httpClient->GetInputStreamAsync(imageUri, &getStreamOperation);
<<<<<<< HEAD

        getStreamOperation->put_Completed(Callback<Implements<RuntimeClassFlags<WinRtClassicComMix>, IAsyncOperationWithProgressCompletedHandler<IInputStream*, HttpProgress>>>
            ([this, bitmapSource, imageControl](IAsyncOperationWithProgress<IInputStream*, HttpProgress>* operation, AsyncStatus /*status*/) -> HRESULT
        {
            // Load the image stream into an in memory random access stream, which is what
            // SetSource needs
            ComPtr<IInputStream> imageStream;
            RETURN_IF_FAILED(operation->GetResults(&imageStream));
            ComPtr<IRandomAccessStream> randomAccessStream = 
            XamlHelpers::CreateXamlClass<IRandomAccessStream>(HStringReference(RuntimeClass_Windows_Storage_Streams_InMemoryRandomAccessStream));
            ComPtr<IOutputStream> outputStream;
            RETURN_IF_FAILED(randomAccessStream.As(&outputStream));
            ComPtr<IAsyncOperationWithProgress<UINT64, UINT64>> copyStreamOperation;
            RETURN_IF_FAILED(m_randomAccessStreamStatics->CopyAsync(imageStream.Get(), outputStream.Get(), &copyStreamOperation));

            return copyStreamOperation->put_Completed(Callback<Implements<RuntimeClassFlags<WinRtClassicComMix>, IAsyncOperationWithProgressCompletedHandler<UINT64, UINT64>>>
                ([this, bitmapSource, randomAccessStream, imageControl](IAsyncOperationWithProgress<UINT64, UINT64>* /*operation*/, AsyncStatus /*status*/) -> HRESULT
            {
                randomAccessStream->Seek(0);
                RETURN_IF_FAILED(bitmapSource->SetSource(randomAccessStream.Get()));

                ComPtr<IImageSource> imageSource;
                RETURN_IF_FAILED(bitmapSource.As(&imageSource));
                imageControl->put_Source(imageSource.Get());
                return S_OK;
            }).Get());
        }).Get());
    }

    void XamlBuilder::FireAllImagesLoaded()
    {
        for (auto& listener : m_listeners)
        {
            listener->AllImagesLoaded();
        }
    }

=======

        getStreamOperation->put_Completed(Callback<Implements<RuntimeClassFlags<WinRtClassicComMix>, IAsyncOperationWithProgressCompletedHandler<IInputStream*, HttpProgress>>>
            ([this, bitmapSource, imageControl](IAsyncOperationWithProgress<IInputStream*, HttpProgress>* operation, AsyncStatus /*status*/) -> HRESULT
        {
            // Load the image stream into an in memory random access stream, which is what
            // SetSource needs
            ComPtr<IInputStream> imageStream;
            RETURN_IF_FAILED(operation->GetResults(&imageStream));
            ComPtr<IRandomAccessStream> randomAccessStream = 
            XamlHelpers::CreateXamlClass<IRandomAccessStream>(HStringReference(RuntimeClass_Windows_Storage_Streams_InMemoryRandomAccessStream));
            ComPtr<IOutputStream> outputStream;
            RETURN_IF_FAILED(randomAccessStream.As(&outputStream));
            ComPtr<IAsyncOperationWithProgress<UINT64, UINT64>> copyStreamOperation;
            RETURN_IF_FAILED(m_randomAccessStreamStatics->CopyAsync(imageStream.Get(), outputStream.Get(), &copyStreamOperation));

            return copyStreamOperation->put_Completed(Callback<Implements<RuntimeClassFlags<WinRtClassicComMix>, IAsyncOperationWithProgressCompletedHandler<UINT64, UINT64>>>
                ([this, bitmapSource, randomAccessStream, imageControl](IAsyncOperationWithProgress<UINT64, UINT64>* /*operation*/, AsyncStatus /*status*/) -> HRESULT
            {
                randomAccessStream->Seek(0);
                RETURN_IF_FAILED(bitmapSource->SetSource(randomAccessStream.Get()));

                ComPtr<IImageSource> imageSource;
                RETURN_IF_FAILED(bitmapSource.As(&imageSource));
                imageControl->put_Source(imageSource.Get());
                return S_OK;
            }).Get());
        }).Get());
    }

    void XamlBuilder::FireAllImagesLoaded()
    {
        for (auto& listener : m_listeners)
        {
            listener->AllImagesLoaded();
        }
    }

>>>>>>> d4c5d97f
    _Use_decl_annotations_
    void XamlBuilder::BuildPanelChildren(
        IVector<IAdaptiveCardElement*>* children,
        IPanel* parentPanel,
        std::function<void(IUIElement* child)> childCreatedCallback)
    {
        XamlHelpers::IterateOverVector<IAdaptiveCardElement>(children, [&](IAdaptiveCardElement* element)
        {
            ElementType elementType;
            THROW_IF_FAILED(element->get_ElementType(&elementType));
            if (m_adaptiveElementBuilder.find(elementType) != m_adaptiveElementBuilder.end())
            {
                ComPtr<IUIElement> newControl;
                m_adaptiveElementBuilder[elementType](element, &newControl);
                XamlHelpers::AppendXamlElementToPanel(newControl.Get(), parentPanel);
                childCreatedCallback(newControl.Get());
            }
        });
    }

    _Use_decl_annotations_
    void XamlBuilder::BuildTextBlock(
        IAdaptiveCardElement* adaptiveCardElement, 
        IUIElement** textBlockControl)
    {
        ComPtr<IAdaptiveCardElement> cardElement(adaptiveCardElement);
        ComPtr<IAdaptiveTextBlock> adaptiveTextBlock;
        THROW_IF_FAILED(cardElement.As(&adaptiveTextBlock));

        ComPtr<ITextBlock> xamlTextBlock = XamlHelpers::CreateXamlClass<ITextBlock>(HStringReference(RuntimeClass_Windows_UI_Xaml_Controls_TextBlock));

        HString text;
        adaptiveTextBlock->get_Text(text.GetAddressOf());
        xamlTextBlock->put_Text(text.Get());

        // Generate the style name from the adaptive element and apply it to the xaml
        // element it it exists in the resource dictionaries
        ComPtr<IStyle> style;
        std::wstring styleName = XamlStyleKeyGenerators::GenerateKeyForTextBlock(adaptiveTextBlock.Get());
        if (SUCCEEDED(TryGetResoureFromResourceDictionaries<IStyle>(styleName, &style)))
<<<<<<< HEAD
        {
            ComPtr<IFrameworkElement> textBlockAsFrameworkElement;
            THROW_IF_FAILED(xamlTextBlock.As(&textBlockAsFrameworkElement));
            THROW_IF_FAILED(textBlockAsFrameworkElement->put_Style(style.Get()));
        }

        // Translate the font weight into a resource key and apply the value if it exists
        ComPtr<IInspectable> fontWeightInspectable;
        std::wstring fontWeightResourceName = XamlStyleKeyGenerators::GenerateKeyForTextBlockWeight(adaptiveTextBlock.Get());
        if (SUCCEEDED(TryGetResoureFromResourceDictionaries<IInspectable>(fontWeightResourceName, &fontWeightInspectable)))
        {
            ComPtr<IReference<FontWeight>> fontWeightReference;
            if (SUCCEEDED(fontWeightInspectable.As(&fontWeightReference)))
            {
                FontWeight fontWeight;
                fontWeightReference.Get()->get_Value(&fontWeight);
                THROW_IF_FAILED(xamlTextBlock->put_FontWeight(fontWeight));
            }
        }

        // Translate the font color into a resource key and apply the value if it exists
        ComPtr<IBrush> fontColorBrush;
        std::wstring fontColorResourceName = XamlStyleKeyGenerators::GenerateKeyForTextBlockColor(adaptiveTextBlock.Get());
        if (SUCCEEDED(TryGetResoureFromResourceDictionaries<IBrush>(fontColorResourceName, &fontColorBrush)))
        {
            THROW_IF_FAILED(xamlTextBlock->put_Foreground(fontColorBrush.Get()));
        }

        // The subtle boolean is rendered by setting the opacity on the text block, so retrieve
        // that value from the resource dictionary and set the Opacity
        boolean isSubtle = false;
        THROW_IF_FAILED(adaptiveTextBlock->get_IsSubtle(&isSubtle));
        if (isSubtle)
        {
            ComPtr<IInspectable> subtleOpacityInspectable;
            if (SUCCEEDED(TryGetResoureFromResourceDictionaries<IInspectable>(c_TextBlockSubtleOpacityKey, &subtleOpacityInspectable)))
            {
                ComPtr<IReference<double>> subtleOpacityReference;
                if (SUCCEEDED(subtleOpacityInspectable.As(&subtleOpacityReference)))
                {
                    double subtleOpacity;
                    subtleOpacityReference.Get()->get_Value(&subtleOpacity);

                    ComPtr<IUIElement> textBlockAsUIElement;
                    THROW_IF_FAILED(xamlTextBlock.As(&textBlockAsUIElement));
                    textBlockAsUIElement->put_Opacity(subtleOpacity);
                }
            }
        }

        // Apply the wrap value to the xaml element
=======
        {
            ComPtr<IFrameworkElement> textBlockAsFrameworkElement;
            THROW_IF_FAILED(xamlTextBlock.As(&textBlockAsFrameworkElement));
            THROW_IF_FAILED(textBlockAsFrameworkElement->put_Style(style.Get()));
        }

        ComPtr<IInspectable> fontWeightInspectable;
        std::wstring fontWeightResourceName = XamlStyleKeyGenerators::GenerateKeyForTextBlockWeight(adaptiveTextBlock.Get());
        if (SUCCEEDED(TryGetResoureFromResourceDictionaries<IInspectable>(fontWeightResourceName, &fontWeightInspectable)))
        {
            ComPtr<IReference<FontWeight>> fontWeightReference;
            fontWeightInspectable.As(&fontWeightReference);
            FontWeight fontWeight;
            fontWeightReference.Get()->get_Value(&fontWeight);

            THROW_IF_FAILED(xamlTextBlock->put_FontWeight(fontWeight));
        }

        ComPtr<IBrush> fontColorBrush;
        std::wstring fontColorResourceName = XamlStyleKeyGenerators::GenerateKeyForTextBlockColor(adaptiveTextBlock.Get());
        if (SUCCEEDED(TryGetResoureFromResourceDictionaries<IBrush>(fontColorResourceName, &fontColorBrush)))
        {
            THROW_IF_FAILED(xamlTextBlock->put_Foreground(fontColorBrush.Get()));
        }

>>>>>>> d4c5d97f
        boolean shouldWrap = false;
        THROW_IF_FAILED(adaptiveTextBlock->get_Wrap(&shouldWrap));
        THROW_IF_FAILED(xamlTextBlock->put_TextWrapping(shouldWrap ? TextWrapping::TextWrapping_WrapWholeWords : TextWrapping::TextWrapping_NoWrap));

        THROW_IF_FAILED(xamlTextBlock->put_TextTrimming(TextTrimming::TextTrimming_CharacterEllipsis));

        THROW_IF_FAILED(xamlTextBlock.CopyTo(textBlockControl));
    }

    _Use_decl_annotations_
    void XamlBuilder::BuildImage(
        IAdaptiveCardElement* adaptiveCardElement, 
        IUIElement** imageControl)
    {
        ComPtr<IAdaptiveCardElement> cardElement(adaptiveCardElement);
        ComPtr<IAdaptiveImage> adaptiveImage;
        THROW_IF_FAILED(cardElement.As(&adaptiveImage));

        ComPtr<IImage> xamlImage = XamlHelpers::CreateXamlClass<IImage>(HStringReference(RuntimeClass_Windows_UI_Xaml_Controls_Image));

        ComPtr<IUriRuntimeClass> imageUri;
        THROW_IF_FAILED(adaptiveImage->get_Uri(imageUri.GetAddressOf()));
        PopulateImageFromUrlAsync(imageUri.Get(), xamlImage.Get());

        // Set the image to UniformToFill if the card element's size is stretch
        ABI::AdaptiveCards::XamlCardRenderer::CardElementSize size;
        THROW_IF_FAILED(cardElement->get_Size(&size));
        THROW_IF_FAILED(xamlImage->put_Stretch(size == ABI::AdaptiveCards::XamlCardRenderer::CardElementSize::Stretch ? Stretch::Stretch_UniformToFill : Stretch::Stretch_None));

        // Generate the style name from the adaptive element and apply it to the xaml
        // element it it exists in the resource dictionaries
        ComPtr<IStyle> style;
        std::wstring styleName = XamlStyleKeyGenerators::GenerateKeyForImage(adaptiveImage.Get());
        if (SUCCEEDED(TryGetResoureFromResourceDictionaries<IStyle>(styleName, &style)))
        {
            ComPtr<IFrameworkElement> imageAsFrameworkElement;
            THROW_IF_FAILED(xamlImage.As(&imageAsFrameworkElement));
            THROW_IF_FAILED(imageAsFrameworkElement->put_Style(style.Get()));
        }

        THROW_IF_FAILED(xamlImage.CopyTo(imageControl));
<<<<<<< HEAD
    }

    _Use_decl_annotations_
    void XamlBuilder::BuildContainer(
        IAdaptiveCardElement* adaptiveCardElement, 
        IUIElement** containerControl)
    {
        ComPtr<IAdaptiveCardElement> cardElement(adaptiveCardElement);
        ComPtr<IAdaptiveContainer> adaptiveContainer;
        THROW_IF_FAILED(cardElement.As(&adaptiveContainer));

        ComPtr<IStackPanel> xamlStackPanel = XamlHelpers::CreateXamlClass<IStackPanel>(HStringReference(RuntimeClass_Windows_UI_Xaml_Controls_StackPanel));
        xamlStackPanel->put_Orientation(Orientation::Orientation_Vertical);

        ComPtr<IStyle> style;
        std::wstring styleName = XamlStyleKeyGenerators::GenerateKeyForContainer(adaptiveContainer.Get());
        if (SUCCEEDED(TryGetResoureFromResourceDictionaries<IStyle>(styleName, &style)))
        {
            ComPtr<IFrameworkElement> stackPanelAsFrameworkElement;
            THROW_IF_FAILED(xamlStackPanel.As(&stackPanelAsFrameworkElement));
            THROW_IF_FAILED(stackPanelAsFrameworkElement->put_Style(style.Get()));
        }

        ComPtr<IPanel> stackPanelAsPanel;
        THROW_IF_FAILED(xamlStackPanel.As(&stackPanelAsPanel));
        ComPtr<IVector<IAdaptiveCardElement*>> childItems;
        THROW_IF_FAILED(adaptiveContainer->get_Items(&childItems));
        BuildPanelChildren(childItems.Get(), stackPanelAsPanel.Get(), [](IUIElement*) {});

        THROW_IF_FAILED(xamlStackPanel.CopyTo(containerControl));
    }
    
=======
    }

    _Use_decl_annotations_
    void XamlBuilder::BuildContainer(
        IAdaptiveCardElement* adaptiveCardElement, 
        IUIElement** containerControl)
    {
        ComPtr<IAdaptiveCardElement> cardElement(adaptiveCardElement);
        ComPtr<IAdaptiveContainer> adaptiveContainer;
        THROW_IF_FAILED(cardElement.As(&adaptiveContainer));

        ComPtr<IStackPanel> xamlStackPanel = XamlHelpers::CreateXamlClass<IStackPanel>(HStringReference(RuntimeClass_Windows_UI_Xaml_Controls_StackPanel));
        xamlStackPanel->put_Orientation(Orientation::Orientation_Vertical);

        ComPtr<IStyle> style;
        std::wstring styleName = XamlStyleKeyGenerators::GenerateKeyForContainer(adaptiveContainer.Get());
        if (SUCCEEDED(TryGetResoureFromResourceDictionaries<IStyle>(styleName, &style)))
        {
            ComPtr<IFrameworkElement> stackPanelAsFrameworkElement;
            THROW_IF_FAILED(xamlStackPanel.As(&stackPanelAsFrameworkElement));
            THROW_IF_FAILED(stackPanelAsFrameworkElement->put_Style(style.Get()));
        }

        ComPtr<IPanel> stackPanelAsPanel;
        THROW_IF_FAILED(xamlStackPanel.As(&stackPanelAsPanel));
        ComPtr<IVector<IAdaptiveCardElement*>> childItems;
        THROW_IF_FAILED(adaptiveContainer->get_Items(&childItems));
        BuildPanelChildren(childItems.Get(), stackPanelAsPanel.Get(), [](IUIElement*) {});

        THROW_IF_FAILED(xamlStackPanel.CopyTo(containerControl));
    }

>>>>>>> d4c5d97f
}}<|MERGE_RESOLUTION|>--- conflicted
+++ resolved
@@ -25,11 +25,8 @@
 using namespace ABI::Windows::UI::Xaml::Media::Imaging;
 using namespace ABI::Windows::Web::Http;
 using namespace ABI::Windows::Web::Http::Filters;
-<<<<<<< HEAD
 
 const PCWSTR c_TextBlockSubtleOpacityKey = L"TextBlock.SubtleOpacity";
-=======
->>>>>>> d4c5d97f
 
 namespace AdaptiveCards { namespace XamlCardRenderer
 {
@@ -74,7 +71,6 @@
             // any outstanding image loads are no longer tracked.
             m_imageLoadTracker.AbandonOutstandingImages();
         }
-<<<<<<< HEAD
         else if (m_imageLoadTracker.GetTotalImagesTracked() == 0)
         {
             // If there are no images to track, fire the all images loaded
@@ -102,29 +98,6 @@
         {
             m_listeners.erase(listener);
         }
-=======
-    }
-
-    HRESULT XamlBuilder::AddListener(IXamlBuilderListener* listener) try
-    {
-        if (m_listeners.find(listener) == m_listeners.end())
-        {
-            m_listeners.emplace(listener);
-        }
-        else
-        {
-            return E_INVALIDARG;
-        }
-        return S_OK;
-    } CATCH_RETURN;
-
-    HRESULT XamlBuilder::RemoveListener(IXamlBuilderListener* listener) try
-    {
-        if (m_listeners.find(listener) != m_listeners.end())
-        {
-            m_listeners.erase(listener);
-        }
->>>>>>> d4c5d97f
         else
         {
             return E_INVALIDARG;
@@ -148,22 +121,14 @@
 
     _Use_decl_annotations_
     template<typename T>
-<<<<<<< HEAD
     HRESULT XamlBuilder::TryGetResoureFromResourceDictionaries(std::wstring resourceName, T** style)
-=======
-    bool XamlBuilder::TryGetResoureFromResourceDictionaries(std::wstring styleName, T** style)
->>>>>>> d4c5d97f
     {
         *style = nullptr;
         try
         {
             // Get a resource key for the requested style that we can use for ResourceDistionary Lookups
             ComPtr<IInspectable> resourceKey;
-<<<<<<< HEAD
             THROW_IF_FAILED(m_propertyValueStatics->CreateString(HStringReference(resourceName.c_str()).Get(), resourceKey.GetAddressOf()));
-=======
-            THROW_IF_FAILED(m_propertyValueStatics->CreateString(HStringReference(styleName.c_str()).Get(), resourceKey.GetAddressOf()));
->>>>>>> d4c5d97f
 
             // Search for the named resource in all known distionaries
             ComPtr<IInspectable> dictionaryValue;
@@ -177,11 +142,7 @@
                     if (SUCCEEDED(dictionaryValue.As(&resourceToReturn)))
                     {
                         THROW_IF_FAILED(resourceToReturn.CopyTo(style));
-<<<<<<< HEAD
                         return S_OK;
-=======
-                        return true;
->>>>>>> d4c5d97f
                     }
                 }
             }
@@ -189,11 +150,7 @@
         catch (...)
         {
         }
-<<<<<<< HEAD
         return E_FAIL;
-=======
-        return false;
->>>>>>> d4c5d97f
     }
 
     template<typename T>
@@ -264,7 +221,6 @@
         bitmapImage.As(&bitmapSource);
         ComPtr<IAsyncOperationWithProgress<IInputStream*, HttpProgress>> getStreamOperation;
         httpClient->GetInputStreamAsync(imageUri, &getStreamOperation);
-<<<<<<< HEAD
 
         getStreamOperation->put_Completed(Callback<Implements<RuntimeClassFlags<WinRtClassicComMix>, IAsyncOperationWithProgressCompletedHandler<IInputStream*, HttpProgress>>>
             ([this, bitmapSource, imageControl](IAsyncOperationWithProgress<IInputStream*, HttpProgress>* operation, AsyncStatus /*status*/) -> HRESULT
@@ -302,45 +258,6 @@
         }
     }
 
-=======
-
-        getStreamOperation->put_Completed(Callback<Implements<RuntimeClassFlags<WinRtClassicComMix>, IAsyncOperationWithProgressCompletedHandler<IInputStream*, HttpProgress>>>
-            ([this, bitmapSource, imageControl](IAsyncOperationWithProgress<IInputStream*, HttpProgress>* operation, AsyncStatus /*status*/) -> HRESULT
-        {
-            // Load the image stream into an in memory random access stream, which is what
-            // SetSource needs
-            ComPtr<IInputStream> imageStream;
-            RETURN_IF_FAILED(operation->GetResults(&imageStream));
-            ComPtr<IRandomAccessStream> randomAccessStream = 
-            XamlHelpers::CreateXamlClass<IRandomAccessStream>(HStringReference(RuntimeClass_Windows_Storage_Streams_InMemoryRandomAccessStream));
-            ComPtr<IOutputStream> outputStream;
-            RETURN_IF_FAILED(randomAccessStream.As(&outputStream));
-            ComPtr<IAsyncOperationWithProgress<UINT64, UINT64>> copyStreamOperation;
-            RETURN_IF_FAILED(m_randomAccessStreamStatics->CopyAsync(imageStream.Get(), outputStream.Get(), &copyStreamOperation));
-
-            return copyStreamOperation->put_Completed(Callback<Implements<RuntimeClassFlags<WinRtClassicComMix>, IAsyncOperationWithProgressCompletedHandler<UINT64, UINT64>>>
-                ([this, bitmapSource, randomAccessStream, imageControl](IAsyncOperationWithProgress<UINT64, UINT64>* /*operation*/, AsyncStatus /*status*/) -> HRESULT
-            {
-                randomAccessStream->Seek(0);
-                RETURN_IF_FAILED(bitmapSource->SetSource(randomAccessStream.Get()));
-
-                ComPtr<IImageSource> imageSource;
-                RETURN_IF_FAILED(bitmapSource.As(&imageSource));
-                imageControl->put_Source(imageSource.Get());
-                return S_OK;
-            }).Get());
-        }).Get());
-    }
-
-    void XamlBuilder::FireAllImagesLoaded()
-    {
-        for (auto& listener : m_listeners)
-        {
-            listener->AllImagesLoaded();
-        }
-    }
-
->>>>>>> d4c5d97f
     _Use_decl_annotations_
     void XamlBuilder::BuildPanelChildren(
         IVector<IAdaptiveCardElement*>* children,
@@ -381,7 +298,6 @@
         ComPtr<IStyle> style;
         std::wstring styleName = XamlStyleKeyGenerators::GenerateKeyForTextBlock(adaptiveTextBlock.Get());
         if (SUCCEEDED(TryGetResoureFromResourceDictionaries<IStyle>(styleName, &style)))
-<<<<<<< HEAD
         {
             ComPtr<IFrameworkElement> textBlockAsFrameworkElement;
             THROW_IF_FAILED(xamlTextBlock.As(&textBlockAsFrameworkElement));
@@ -433,33 +349,6 @@
         }
 
         // Apply the wrap value to the xaml element
-=======
-        {
-            ComPtr<IFrameworkElement> textBlockAsFrameworkElement;
-            THROW_IF_FAILED(xamlTextBlock.As(&textBlockAsFrameworkElement));
-            THROW_IF_FAILED(textBlockAsFrameworkElement->put_Style(style.Get()));
-        }
-
-        ComPtr<IInspectable> fontWeightInspectable;
-        std::wstring fontWeightResourceName = XamlStyleKeyGenerators::GenerateKeyForTextBlockWeight(adaptiveTextBlock.Get());
-        if (SUCCEEDED(TryGetResoureFromResourceDictionaries<IInspectable>(fontWeightResourceName, &fontWeightInspectable)))
-        {
-            ComPtr<IReference<FontWeight>> fontWeightReference;
-            fontWeightInspectable.As(&fontWeightReference);
-            FontWeight fontWeight;
-            fontWeightReference.Get()->get_Value(&fontWeight);
-
-            THROW_IF_FAILED(xamlTextBlock->put_FontWeight(fontWeight));
-        }
-
-        ComPtr<IBrush> fontColorBrush;
-        std::wstring fontColorResourceName = XamlStyleKeyGenerators::GenerateKeyForTextBlockColor(adaptiveTextBlock.Get());
-        if (SUCCEEDED(TryGetResoureFromResourceDictionaries<IBrush>(fontColorResourceName, &fontColorBrush)))
-        {
-            THROW_IF_FAILED(xamlTextBlock->put_Foreground(fontColorBrush.Get()));
-        }
-
->>>>>>> d4c5d97f
         boolean shouldWrap = false;
         THROW_IF_FAILED(adaptiveTextBlock->get_Wrap(&shouldWrap));
         THROW_IF_FAILED(xamlTextBlock->put_TextWrapping(shouldWrap ? TextWrapping::TextWrapping_WrapWholeWords : TextWrapping::TextWrapping_NoWrap));
@@ -501,7 +390,6 @@
         }
 
         THROW_IF_FAILED(xamlImage.CopyTo(imageControl));
-<<<<<<< HEAD
     }
 
     _Use_decl_annotations_
@@ -533,39 +421,4 @@
 
         THROW_IF_FAILED(xamlStackPanel.CopyTo(containerControl));
     }
-    
-=======
-    }
-
-    _Use_decl_annotations_
-    void XamlBuilder::BuildContainer(
-        IAdaptiveCardElement* adaptiveCardElement, 
-        IUIElement** containerControl)
-    {
-        ComPtr<IAdaptiveCardElement> cardElement(adaptiveCardElement);
-        ComPtr<IAdaptiveContainer> adaptiveContainer;
-        THROW_IF_FAILED(cardElement.As(&adaptiveContainer));
-
-        ComPtr<IStackPanel> xamlStackPanel = XamlHelpers::CreateXamlClass<IStackPanel>(HStringReference(RuntimeClass_Windows_UI_Xaml_Controls_StackPanel));
-        xamlStackPanel->put_Orientation(Orientation::Orientation_Vertical);
-
-        ComPtr<IStyle> style;
-        std::wstring styleName = XamlStyleKeyGenerators::GenerateKeyForContainer(adaptiveContainer.Get());
-        if (SUCCEEDED(TryGetResoureFromResourceDictionaries<IStyle>(styleName, &style)))
-        {
-            ComPtr<IFrameworkElement> stackPanelAsFrameworkElement;
-            THROW_IF_FAILED(xamlStackPanel.As(&stackPanelAsFrameworkElement));
-            THROW_IF_FAILED(stackPanelAsFrameworkElement->put_Style(style.Get()));
-        }
-
-        ComPtr<IPanel> stackPanelAsPanel;
-        THROW_IF_FAILED(xamlStackPanel.As(&stackPanelAsPanel));
-        ComPtr<IVector<IAdaptiveCardElement*>> childItems;
-        THROW_IF_FAILED(adaptiveContainer->get_Items(&childItems));
-        BuildPanelChildren(childItems.Get(), stackPanelAsPanel.Get(), [](IUIElement*) {});
-
-        THROW_IF_FAILED(xamlStackPanel.CopyTo(containerControl));
-    }
-
->>>>>>> d4c5d97f
 }}