--- conflicted
+++ resolved
@@ -106,16 +106,10 @@
       <PreprocessorDefinitions Condition="'$(Configuration)'=='Debug'">_WINRT_DLL;%(PreprocessorDefinitions)</PreprocessorDefinitions>
       <PreprocessorDefinitions Condition="'$(Configuration)'=='Release'">_WINRT_DLL;NDEBUG;%(PreprocessorDefinitions)</PreprocessorDefinitions>
       <AdditionalIncludeDirectories>
-<<<<<<< HEAD
         ..\..\shared\ObjectModel;
         ..\..\shared\ObjectModel\json;
         %(AdditionalIncludeDirectories)
       </AdditionalIncludeDirectories>
-=======
-	..\..\shared\ObjectModel;
-	%(AdditionalIncludeDirectories)
-</AdditionalIncludeDirectories>
->>>>>>> d4c5d97f
     </ClCompile>
   </ItemDefinitionGroup>
   <ItemGroup>
@@ -125,20 +119,12 @@
     <ClInclude Include="lib\AdaptiveContainer.h" />
     <ClInclude Include="lib\AdaptiveImage.h" />
     <ClInclude Include="lib\AdaptiveTextBlock.h" />
-<<<<<<< HEAD
-    <ClInclude Include="lib\asyncoperations.h" />
-    <ClInclude Include="lib\ErrorHandling.h" />
-    <ClInclude Include="lib\IImageLoadTrackerListener.h" />
-    <ClInclude Include="lib\ImageLoadTracker.h" />
-=======
     <ClInclude Include="lib\AsyncOperations.h" />
     <ClInclude Include="lib\DefaultResourceDictionary.h" />
     <ClInclude Include="lib\ErrorHandling.h" />
     <ClInclude Include="lib\IImageLoadTrackerListener.h" />
     <ClInclude Include="lib\ImageLoadTracker.h" />
     <ClInclude Include="lib\ImageRenderResult.h" />
-    <ClInclude Include="lib\IRenderXamlToImageExecutionInstance.h" />
->>>>>>> d4c5d97f
     <ClInclude Include="lib\IXamlBuilderListener.h" />
     <ClInclude Include="lib\pch.h" />
     <ClInclude Include="lib\Util.h" />
