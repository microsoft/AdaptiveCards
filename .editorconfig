--- conflicted
+++ resolved
@@ -1,10 +1,6 @@
 root = true
 
-<<<<<<< HEAD
-[**.{java,mm,cs,ts,js,tsx}]
-=======
 [**.{cpp,h,java,mm,cs}]
->>>>>>> 7a464449
 indent_style = spaces
 indent_size = 4
 charset = utf-8
